--- conflicted
+++ resolved
@@ -268,18 +268,9 @@
           ## Needed for Qt. Install before to overwrite the default softlinks on the GH runners
           brew install python3 --force --overwrite
           brew install --quiet ccache autoconf automake libtool ninja && brew link --overwrite ccache
-<<<<<<< HEAD
           brew install libsvm xerces-c boost eigen sqlite coinutils cbc cgl clp qt
           echo "cmake_prefix=$(brew --prefix qt)/lib/cmake;$(brew --prefix qt)" >> $GITHUB_OUTPUT
-          if [[ "${{ steps.set-vars.outputs.pkg_type }}" != "none" ]]; then
-            brew install --quiet doxygen ghostscript graphviz
-          fi
-=======
-          brew install libsvm xerces-c boost eigen sqlite coinutils cbc cgl clp qt@5
-          echo "cmake_prefix=$(brew --prefix qt@5)/lib/cmake;$(brew --prefix qt@5)" >> $GITHUB_OUTPUT
-          echo "Qt5_DIR=$(brew --prefix qt@5)/lib/cmake/Qt5" >> $GITHUB_ENV
           brew install --quiet doxygen ghostscript graphviz
->>>>>>> 27a46abb
         fi
 
     - name: Cache contrib (Windows)
