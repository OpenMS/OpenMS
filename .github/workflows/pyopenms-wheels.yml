--- conflicted
+++ resolved
@@ -84,19 +84,9 @@
         # We will store the PATH variable in the beginning and reset it with every iteration.
         RESET_PATH=$PATH
 
-<<<<<<< HEAD
-          for py in $PYTHON_VERSIONS
-          do
-            # clean previous pyopenms libs
-            rm pyopenms/_pyopenms*.so
-        
-            # reset the path
-            PATH=$RESET_PATH
-=======
         for py in $(echo "${PYTHON_VERSIONS}" | jq -r '.[]'); do
           # reset the path
           PATH=$RESET_PATH
->>>>>>> bb2d8948
 
           # create and activate conda environment
           py=$(echo "$py" | tr -d " \n")
@@ -129,14 +119,10 @@
           conda deactivate
           conda remove --name "pyoms-bld-${pynodot}" --all
 
-<<<<<<< HEAD
-          done
-=======
           # clean previous pyopenms libs
           find . -name "pyopenms*.so" -exec rm -rf {} \;
 
         done
->>>>>>> bb2d8948
 
     - uses: actions/upload-artifact@v3
       name: Upload artifacts
@@ -240,21 +226,11 @@
 
         mkdir pyopenms_whls
 
-<<<<<<< HEAD
-          for py in $PYTHON_VERSIONS
-          do
-            # clean previous pyopenms libs
-            rm pyopenms/_pyopenms*.so
-        
-            conda create -n pyoms-bld-$py python=$py
-            source activate pyoms-bld-$py
-=======
         for py in $(echo "${PYTHON_VERSIONS}" | jq -r '.[]'); do
           py=$(echo "$py" | tr -d " \n")
           pynodot=$(echo "$py" | tr -d ".")
           conda create -n pyoms-bld-"${pynodot}" python="${py}"
           source activate pyoms-bld-"${pynodot}"
->>>>>>> bb2d8948
 
           # set current python executable
           CURRENT_PYTHON_EXECUTABLE=$(which python)
@@ -283,14 +259,10 @@
           conda deactivate
           conda remove --name pyoms-bld-"${pynodot}" --all
 
-<<<<<<< HEAD
-          done
-=======
           # clean previous pyopenms libs
           find . -name "pyopenms*.so" -exec rm -rf {} \;
 
         done
->>>>>>> bb2d8948
 
     - uses: actions/upload-artifact@v3
       name: Upload artifacts
