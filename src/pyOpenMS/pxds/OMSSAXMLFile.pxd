--- conflicted
+++ resolved
@@ -17,12 +17,8 @@
         #   the schema of OMSSAXML files
 
         OMSSAXMLFile() nogil except +
-<<<<<<< HEAD
-        OMSSAXMLFile(OMSSAXMLFile) nogil except + # wrap-ignore
-=======
         # private
         OMSSAXMLFile(OMSSAXMLFile &) nogil except + # wrap-ignore
->>>>>>> cf34aaed
 
         void load(const String & filename,
                   ProteinIdentification & protein_identification,
