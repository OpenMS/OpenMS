--- conflicted
+++ resolved
@@ -15,17 +15,12 @@
         double fwhm_mz_avg
 
         Size getSize() nogil except + # wrap-doc:Returns the number of peaks contained in the mass trace
-<<<<<<< HEAD
         String getLabel() nogil except + # wrap-doc:Returns label of mass trace
-=======
-        String getLabel() nogil except + # wrap-doc:Gets label of mass trace
->>>>>>> 9110e58e
         void setLabel(String label) nogil except + # wrap-doc:Sets label of mass trace
 
         double getCentroidMZ() nogil except + # wrap-doc:Returns the centroid m/z
         double getCentroidRT() nogil except + # wrap-doc:Returns the centroid RT
         double getCentroidSD() nogil except + # wrap-doc:Returns the centroid SD
-<<<<<<< HEAD
         double getFWHM() nogil except + # wrap-doc:Returns FWHM
         double getTraceLength() nogil except + # wrap-doc:Returns the length of the trace (as difference in RT)
         libcpp_pair[Size,Size] getFWHMborders() nogil except + # wrap-doc:Returns FWHM boarders
@@ -38,36 +33,15 @@
         Size estimateFWHM(bool) nogil except + # wrap-doc:Estimates FWHM of chromatographic peak in seconds (based on either raw or smoothed intensities)
         double computeFwhmArea() nogil except +# TODO
         double computeFwhmAreaSmooth() nogil except + # wrap-doc:Computes chromatographic peak area within the FWHM range.
-=======
-        double getFWHM() nogil except +# TODO
-        double getTraceLength() nogil except + # wrap-doc:Returns the length of the trace (as difference in RT)
-        libcpp_pair[Size,Size] getFWHMborders() nogil except +# TODO
-        libcpp_vector[double] getSmoothedIntensities() nogil except + # wrap-doc:Gets smoothed intensities (empty if no smoothing was explicitly done beforehand!)
-        double getAverageMS1CycleTime() nogil except + # wrap-doc:Get average scan time of mass trace
-
-        double computeSmoothedPeakArea() nogil except + # wrap-doc:Sum all non-negative (smoothed!) intensities in the mass trace
-        double computePeakArea() nogil except + # wrap-doc:Sum intensities of all peaks in the mass trace
-        Size findMaxByIntPeak(bool) nogil except + # wrap-doc:Return the index of the mass trace's highest peak within the MassTrace container (based either on raw or smoothed intensities)
-        Size estimateFWHM(bool) nogil except + # wrap-doc:Estimate FWHM of chromatographic peak in seconds (based on either raw or smoothed intensities)
-        double computeFwhmArea() nogil except +# TODO
-        double computeFwhmAreaSmooth() nogil except + # wrap-doc:Compute chromatographic peak area within the FWHM range.
->>>>>>> 9110e58e
         # double computeFwhmAreaRobust() nogil except +
         # double computeFwhmAreaSmoothRobust() nogil except +
         double getIntensity(bool) nogil except + # wrap-doc:Returns the intensity
         double getMaxIntensity(bool) nogil except + # wrap-doc:Returns the max intensity
 
-<<<<<<< HEAD
         ConvexHull2D getConvexhull() nogil except + # wrap-doc:Returns the mass trace's convex hull
 
         void setCentroidSD(double &tmp_sd) nogil except +
         void setSmoothedIntensities(libcpp_vector[ double ] &db_vec) nogil except + # wrap-doc:Sets smoothed intensities (smoothing is done externally, e.g. by LowessSmoothing)
-=======
-        ConvexHull2D getConvexhull() nogil except + # wrap-doc:Return the mass trace's convex hull
-
-        void setCentroidSD(double &tmp_sd) nogil except +
-        void setSmoothedIntensities(libcpp_vector[ double ] &db_vec) nogil except + # wrap-doc:Set smoothed intensities (smoothing is done externally, e.g. by LowessSmoothing)
->>>>>>> 9110e58e
         void updateSmoothedMaxRT() nogil except +
         void updateWeightedMeanRT() nogil except + # wrap-doc:Compute & update centroid RT as a intensity-weighted mean of RTs
         void updateSmoothedWeightedMeanRT() nogil except +
@@ -91,4 +65,4 @@
     cdef enum MT_QUANTMETHOD:
         MT_QUANT_AREA,
         MT_QUANT_MEDIAN,
-        SIZE_OF_MT_QUANTMETHOD
+        SIZE_OF_MT_QUANTMETHOD