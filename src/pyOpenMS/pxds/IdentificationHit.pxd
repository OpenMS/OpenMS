--- conflicted
+++ resolved
@@ -10,13 +10,8 @@
         # wrap-inherits:
         #   MetaInfoInterface
 
-<<<<<<< HEAD
         IdentificationHit()   nogil except + # wrap-doc:Represents a object which can store the information of an analysisXML instance
-        IdentificationHit(IdentificationHit) nogil except + # wrap-ignore
-=======
-        IdentificationHit()   nogil except +
-        IdentificationHit(IdentificationHit &) nogil except +
->>>>>>> c2555c32
+        IdentificationHit(IdentificationHit &) nogil except + # wrap-ignore
 
         # /// sets the identifier
         void setId(String id) nogil except + # wrap-doc:Sets the identifier
