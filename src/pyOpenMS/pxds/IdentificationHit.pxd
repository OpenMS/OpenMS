--- conflicted
+++ resolved
@@ -13,74 +13,30 @@
         IdentificationHit()   nogil except + # wrap-doc:Represents a object which can store the information of an analysisXML instance
         IdentificationHit(IdentificationHit &) nogil except +
 
-<<<<<<< HEAD
-         void setId(String id) nogil except + # wrap-doc:Sets the identifier
-
-         String getId() nogil except + # wrap-doc:Returns the id
-
-         void setCharge(Int charge) nogil except + # wrap-doc:Sets the charge state of the peptide
-
-         Int getCharge() nogil except + # wrap-doc:Returns the charge state
-
-         void setCalculatedMassToCharge(double mz) nogil except + # wrap-doc:Sets the calculated mass to charge ratio
-
-         double getCalculatedMassToCharge() nogil except + # wrap-doc:Returns the calculated mass to charge ratio
-
-         void setExperimentalMassToCharge(double mz) nogil except + # wrap-doc:Sets the experimental mass to charge ratio
-
-         double getExperimentalMassToCharge() nogil except + # wrap-doc:Returns the experimental mass to charge
-
-         void setName(String name) nogil except + # wrap-doc:Sets the name
-
-         String getName() nogil except + # wrap-doc:Returns the name
-
-         void setPassThreshold(bool) nogil except + # wrap-doc:Sets whether the peptide passed the threshold
-
-         bool getPassThreshold() nogil except + # wrap-doc:Returns whether the peptide passed the threshold
-
-         void setRank(Int rank) nogil except + # wrap-doc:Sets the rank of the peptide
-
-         Int getRank() nogil except + # wrap-doc:Returns the rank of the peptide
-=======
-        # /// sets the identifier
         void setId(String id) nogil except + # wrap-doc:Sets the identifier
 
-        # /// returns the id
         String getId() nogil except + # wrap-doc:Returns the id
 
-        # /// sets the charge state of the peptide
         void setCharge(Int charge) nogil except + # wrap-doc:Sets the charge state of the peptide
 
-        # /// returns the charge state
         Int getCharge() nogil except + # wrap-doc:Returns the charge state
 
-        # /// sets the calculated mass to charge ratio
         void setCalculatedMassToCharge(double mz) nogil except + # wrap-doc:Sets the calculated mass to charge ratio
 
-        # /// returns the calculated mass to charge ratio
         double getCalculatedMassToCharge() nogil except + # wrap-doc:Returns the calculated mass to charge ratio
 
-        # /// sets the experimental mass to charge ratio
         void setExperimentalMassToCharge(double mz) nogil except + # wrap-doc:Sets the experimental mass to charge ratio
 
-        # /// returns the experimental mass to charge
         double getExperimentalMassToCharge() nogil except + # wrap-doc:Returns the experimental mass to charge
 
-        # /// sets the name
         void setName(String name) nogil except + # wrap-doc:Sets the name
 
-        # /// returns the name
         String getName() nogil except + # wrap-doc:Returns the name
 
-        # /// sets whether the peptide passed the threshold
         void setPassThreshold(bool) nogil except + # wrap-doc:Sets whether the peptide passed the threshold
 
-        # /// returns whether the peptide passed the threshold
         bool getPassThreshold() nogil except + # wrap-doc:Returns whether the peptide passed the threshold
 
-        # /// set the rank of the peptide
-        void setRank(Int rank) nogil except + # wrap-doc:Set the rank of the peptide
+        void setRank(Int rank) nogil except + # wrap-doc:Sets the rank of the peptide
 
-        # /// returns the rank of the peptide
-        Int getRank() nogil except + # wrap-doc:Returns the rank of the peptide
->>>>>>> cd622219
+        Int getRank() nogil except + # wrap-doc:Returns the rank of the peptide