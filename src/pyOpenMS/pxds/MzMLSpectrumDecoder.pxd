from Types cimport *
from String cimport *
from InterfaceDataStructures cimport *

cdef extern from "<OpenMS/FORMAT/HANDLERS/MzMLSpectrumDecoder.h>" namespace "OpenMS":
    
    cdef cppclass MzMLSpectrumDecoder "OpenMS::MzMLSpectrumDecoder":
<<<<<<< HEAD
        # wrap-doc:
                #   A class to decode input strings that contain an mzML chromatogram or spectrum tag
                #   -----
                #   It uses xercesc to parse a string containing either a exactly one mzML
                #   spectrum or chromatogram (from <chromatogram> to </chromatogram> or
                #   <spectrum> to </spectrum> tag). It returns the data contained in the
                #   binaryDataArray for Intensity / mass-to-charge or Intensity / time

        MzMLSpectrumDecoder() nogil except +
        MzMLSpectrumDecoder(MzMLSpectrumDecoder) nogil except +
=======
        MzMLSpectrumDecoder() nogil except + # compiler
        MzMLSpectrumDecoder(MzMLSpectrumDecoder &) nogil except + # compiler
>>>>>>> cf34aaed
        void domParseChromatogram(String in_, shared_ptr[Chromatogram] & cptr) nogil except +
            # wrap-doc:
                #   Extract data from a string which contains a full mzML chromatogram
                #   -----
                #   Extracts data from the input string which is expected to contain exactly
                #   one <chromatogram> tag (from <chromatogram> to </chromatogram>). This
                #   function will extract the contained binaryDataArray and provide the
                #   result as Chromatogram
                #   -----
                #   :param in: Input string containing the raw XML
                #   :param c: Resulting chromatogram

        void domParseSpectrum(String in_, shared_ptr[Spectrum] & cptr) nogil except +
            # wrap-doc:
                #   Extract data from a string which contains a full mzML spectrum
                #   -----
                #   Extracts data from the input string which is expected to contain exactly
                #   one <spectrum> tag (from <spectrum> to </spectrum>). This function will
                #   extract the contained binaryDataArray and provide the result as Spectrum
                #   -----
                #   :param in: Input string containing the raw XML
                #   :param sptr: Resulting spectrum

        void setSkipXMLChecks(bool only) nogil except + # wrap-doc:Whether to skip some XML checks (e.g. removing whitespace inside base64 arrays) and be fast instead
<|MERGE_RESOLUTION|>--- conflicted
+++ resolved
@@ -5,7 +5,6 @@
 cdef extern from "<OpenMS/FORMAT/HANDLERS/MzMLSpectrumDecoder.h>" namespace "OpenMS":
     
     cdef cppclass MzMLSpectrumDecoder "OpenMS::MzMLSpectrumDecoder":
-<<<<<<< HEAD
         # wrap-doc:
                 #   A class to decode input strings that contain an mzML chromatogram or spectrum tag
                 #   -----
@@ -13,13 +12,9 @@
                 #   spectrum or chromatogram (from <chromatogram> to </chromatogram> or
                 #   <spectrum> to </spectrum> tag). It returns the data contained in the
                 #   binaryDataArray for Intensity / mass-to-charge or Intensity / time
-
-        MzMLSpectrumDecoder() nogil except +
-        MzMLSpectrumDecoder(MzMLSpectrumDecoder) nogil except +
-=======
+                
         MzMLSpectrumDecoder() nogil except + # compiler
         MzMLSpectrumDecoder(MzMLSpectrumDecoder &) nogil except + # compiler
->>>>>>> cf34aaed
         void domParseChromatogram(String in_, shared_ptr[Chromatogram] & cptr) nogil except +
             # wrap-doc:
                 #   Extract data from a string which contains a full mzML chromatogram
