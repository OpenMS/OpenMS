--- conflicted
+++ resolved
@@ -9,24 +9,7 @@
 
 # COMMENT: wrap static methods
 cdef extern from "<OpenMS/FILTERING/DATAREDUCTION/Deisotoper.h>" namespace "OpenMS::Deisotoper":
-<<<<<<< HEAD
 
-        void deisotopeAndSingleCharge(MSSpectrum & spectra, 
-                double fragment_tolerance, 
-                bool fragment_unit_ppm, 
-                String model,
-                int min_charge, 
-                int max_charge, 
-                bool keep_only_deisotoped, 
-                unsigned int min_isopeaks,  
-                unsigned int max_isopeaks, 
-                bool make_single_charged, 
-                bool annotate_charge) nogil except + # wrap-attach:Deisotoper
-
-        void deisotopeAndSingleCharge(MSSpectrum & spectra,
-                double fragment_tolerance, 
-                bool fragment_unit_ppm) nogil except +  # wrap-attach:Deisotoper wrap-as:deisotopeAndSingleChargeDefault
-=======
         void deisotopeAndSingleCharge(MSSpectrum & spectra,
                 double fragment_tolerance,
                 bool fragment_unit_ppm,
@@ -40,4 +23,3 @@
                 bool annotate_iso_peak_count,
                 bool use_decreasing_model,
                 bool add_up_intensity) nogil except + # wrap-attach:Deisotoper
->>>>>>> f19fa2a9
