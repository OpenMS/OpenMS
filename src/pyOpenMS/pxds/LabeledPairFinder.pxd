from Types cimport *
from libcpp.vector cimport vector as libcpp_vector
from BaseGroupFinder cimport *

cdef extern from "<OpenMS/ANALYSIS/MAPMATCHING/LabeledPairFinder.h>" namespace "OpenMS":
    
    cdef cppclass LabeledPairFinder(BaseGroupFinder) :
        # wrap-doc:
                #   The LabeledPairFinder allows the matching of labeled features (features with a fixed distance)
                #   -----
                #   Finds feature pairs that have a defined distance in RT and m/z in the same map

        # wrap-inherits:
        #  BaseGroupFinder
        LabeledPairFinder() nogil except +
<<<<<<< HEAD
        LabeledPairFinder(LabeledPairFinder) nogil except + #wrap-ignore
        void run(libcpp_vector[ ConsensusMap ] & input_maps, ConsensusMap & result_map) nogil except + # wrap-doc:Run the LabeledPairFinder algorithm
        # POINTER # BaseGroupFinder * create() nogil except +
        String getProductName() nogil except + # wrap-doc:Returns the name of this module
=======
        # private
        LabeledPairFinder(LabeledPairFinder &) nogil except + # wrap-ignore
        void run(libcpp_vector[ ConsensusMap ] & input_maps, ConsensusMap & result_map) nogil except +
        # POINTER # BaseGroupFinder * create() nogil except +
        String getProductName() nogil except +
>>>>>>> c2555c32
<|MERGE_RESOLUTION|>--- conflicted
+++ resolved
@@ -13,15 +13,8 @@
         # wrap-inherits:
         #  BaseGroupFinder
         LabeledPairFinder() nogil except +
-<<<<<<< HEAD
-        LabeledPairFinder(LabeledPairFinder) nogil except + #wrap-ignore
+        # private
+        LabeledPairFinder(LabeledPairFinder &) nogil except + #wrap-ignore
         void run(libcpp_vector[ ConsensusMap ] & input_maps, ConsensusMap & result_map) nogil except + # wrap-doc:Run the LabeledPairFinder algorithm
         # POINTER # BaseGroupFinder * create() nogil except +
-        String getProductName() nogil except + # wrap-doc:Returns the name of this module
-=======
-        # private
-        LabeledPairFinder(LabeledPairFinder &) nogil except + # wrap-ignore
-        void run(libcpp_vector[ ConsensusMap ] & input_maps, ConsensusMap & result_map) nogil except +
-        # POINTER # BaseGroupFinder * create() nogil except +
-        String getProductName() nogil except +
->>>>>>> c2555c32
+        String getProductName() nogil except + # wrap-doc:Returns the name of this module