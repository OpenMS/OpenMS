from ProgressLogger cimport *
from DefaultParamHandler cimport *
from MSSpectrum cimport *
from Peak1D cimport *
from MSExperiment cimport *
from MzTab cimport *
from PeptideHit cimport *
from libcpp cimport bool

cdef extern from "<OpenMS/ANALYSIS/ID/MetaboliteSpectralMatching.h>" namespace "OpenMS":

    cdef cppclass MetaboliteSpectralMatching(ProgressLogger, DefaultParamHandler):
        # wrap-inherits:
        #    ProgressLogger
        #    DefaultParamHandler

        MetaboliteSpectralMatching() nogil except +
        MetaboliteSpectralMatching(MetaboliteSpectralMatching &) nogil except + # compiler

        void run(MSExperiment & exp, MSExperiment & speclib, MzTab & mz_tab) nogil except +
        
    cdef cppclass SpectralMatch:

<<<<<<< HEAD
        SpectralMatch() nogil except +# TODO(Whole file)
        SpectralMatch(SpectralMatch) nogil except + 
=======
        SpectralMatch() nogil except +
        SpectralMatch(SpectralMatch &) nogil except + 
>>>>>>> c2555c32

        double getObservedPrecursorMass() nogil except +
        void setObservedPrecursorMass(double)nogil except +

        double getObservedPrecursorRT() nogil except +
        void setObservedPrecursorRT(double)nogil except +

        double getFoundPrecursorMass() nogil except +
        void setFoundPrecursorMass(double)nogil except +

        Int getFoundPrecursorCharge() nogil except +
        void setFoundPrecursorCharge(Int)nogil except +

        double getMatchingScore() nogil except +
        void setMatchingScore(double)nogil except +

        Size getObservedSpectrumIndex() nogil except +
        void setObservedSpectrumIndex(Size)nogil except +

        Size getMatchingSpectrumIndex() nogil except +
        void setMatchingSpectrumIndex(Size)nogil except +

        String getPrimaryIdentifier() nogil except +
        void setPrimaryIdentifier(String)nogil except +

        String getSecondaryIdentifier() nogil except +
        void setSecondaryIdentifier(String)nogil except +

        String getCommonName() nogil except +
        void setCommonName(String)nogil except +

        String getSumFormula() nogil except +
        void setSumFormula(String)nogil except +

        String getInchiString() nogil except +
        void setInchiString(String)nogil except +

        String getSMILESString() nogil except +
        void setSMILESString(String)nogil except +

        String getPrecursorAdduct() nogil except +
        void setPrecursorAdduct(String)nogil except +

# COMMENT: wrap static methods
cdef extern from "<OpenMS/ANALYSIS/ID/MetaboliteSpectralMatching.h>" namespace"OpenMS::MetaboliteSpectralMatching":
        
        # static members        
        # double computeHyperScore(double fragment_mass_error,
        #                          bool fragment_mass_tolerance_unit_ppm,
        #                          MSSpectrum exp_spectrum,
        #                          MSSpectrum db_spectrum) nogil except +  # wrap-attach:MetaboliteSpectralMatching
        # 
        # double computeHyperScore(double fragment_mass_error,
        #                          bool fragment_mass_tolerance_unit_ppm,
        #                          MSSpectrum exp_spectrum,
        #                          MSSpectrum db_spectrum,
        #                          double mz_lower_bound) nogil except + # wrap-attach:MetaboliteSpectralMatching
        # 
        # double computeHyperScore(double fragment_mass_error,
        #                          bool fragment_mass_tolerance_unit_ppm,
        #                          MSSpectrum exp_spectrum,
        #                          MSSpectrum db_spectrum,
        #                          libcpp_vector[PeptideHit_PeakAnnotation]& annotations) nogil except + 
        #     
        double computeHyperScore(double fragment_mass_error,
                                 bool fragment_mass_tolerance_unit_ppm,
                                 MSSpectrum exp_spectrum,
                                 MSSpectrum db_spectrum,
                                 libcpp_vector[PeptideHit_PeakAnnotation]& annotations,
                                 double mz_lower_bound) nogil except + # wrap-attach:MetaboliteSpectralMatching
        <|MERGE_RESOLUTION|>--- conflicted
+++ resolved
@@ -21,13 +21,8 @@
         
     cdef cppclass SpectralMatch:
 
-<<<<<<< HEAD
         SpectralMatch() nogil except +# TODO(Whole file)
-        SpectralMatch(SpectralMatch) nogil except + 
-=======
-        SpectralMatch() nogil except +
-        SpectralMatch(SpectralMatch &) nogil except + 
->>>>>>> c2555c32
+        SpectralMatch(SpectralMatch) nogil except +
 
         double getObservedPrecursorMass() nogil except +
         void setObservedPrecursorMass(double)nogil except +
