--- conflicted
+++ resolved
@@ -11,13 +11,8 @@
         # wrap-inherits:
         #    DefaultParamHandler
 
-<<<<<<< HEAD
-        NLargest()            nogil except + # wrap-doc:NLargest removes all but the n largest peaks
-        NLargest(NLargest) nogil except + #wrap-ignore
-=======
-        NLargest() nogil except +
+        NLargest() nogil except + # wrap-doc:NLargest removes all but the n largest peaks
         NLargest(NLargest &) nogil except +
->>>>>>> cf34aaed
 
         void filterSpectrum(MSSpectrum & spec) nogil except +
         void filterPeakSpectrum(MSSpectrum & spec) nogil except +
