from Types cimport *
from IsobaricQuantitationMethod cimport *

cdef extern from "<OpenMS/ANALYSIS/QUANTITATION/ItraqEightPlexQuantitationMethod.h>" namespace "OpenMS":
    
    cdef cppclass ItraqEightPlexQuantitationMethod(IsobaricQuantitationMethod) :
        # wrap-inherits:
        #  IsobaricQuantitationMethod
<<<<<<< HEAD
        ItraqEightPlexQuantitationMethod() nogil except + # wrap-doc:iTRAQ 8 plex quantitation to be used with the IsobaricQuantitation
        ItraqEightPlexQuantitationMethod(ItraqEightPlexQuantitationMethod) nogil except +
=======
        ItraqEightPlexQuantitationMethod() nogil except +
        ItraqEightPlexQuantitationMethod(ItraqEightPlexQuantitationMethod &) nogil except +
>>>>>>> c2555c32
<|MERGE_RESOLUTION|>--- conflicted
+++ resolved
@@ -6,10 +6,6 @@
     cdef cppclass ItraqEightPlexQuantitationMethod(IsobaricQuantitationMethod) :
         # wrap-inherits:
         #  IsobaricQuantitationMethod
-<<<<<<< HEAD
         ItraqEightPlexQuantitationMethod() nogil except + # wrap-doc:iTRAQ 8 plex quantitation to be used with the IsobaricQuantitation
-        ItraqEightPlexQuantitationMethod(ItraqEightPlexQuantitationMethod) nogil except +
-=======
-        ItraqEightPlexQuantitationMethod() nogil except +
         ItraqEightPlexQuantitationMethod(ItraqEightPlexQuantitationMethod &) nogil except +
->>>>>>> c2555c32
+
