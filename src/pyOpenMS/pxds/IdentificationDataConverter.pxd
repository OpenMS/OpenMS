from Types cimport *
from libcpp cimport bool
from libcpp.vector cimport vector as libcpp_vector
from IdentificationData cimport *
from FASTAFile cimport *
from MzTab cimport *
from PeptideIdentification cimport *
from ProteinIdentification cimport *

cdef extern from "<OpenMS/METADATA/ID/IdentificationDataConverter.h>" namespace "OpenMS":
    
    cdef cppclass IdentificationDataConverter "OpenMS::IdentificationDataConverter":
        IdentificationDataConverter() nogil except +
<<<<<<< HEAD
        IdentificationDataConverter(IdentificationDataConverter) nogil except + #wrap-ignore
        void importIDs(IdentificationData & id_data, const libcpp_vector[ ProteinIdentification ] & proteins, const libcpp_vector[ PeptideIdentification ] & peptides) nogil except + # wrap-doc:Import from legacy peptide/protein identifications
        void exportIDs(const IdentificationData & id_data, libcpp_vector[ ProteinIdentification ] & proteins, libcpp_vector[ PeptideIdentification ] & peptides, bool export_oligonucleotides) nogil except + # wrap-doc:Export to legacy peptide/protein identifications
        MzTab exportMzTab(const IdentificationData & id_data) nogil except + # wrap-doc:Export to mzTab format
=======
        IdentificationDataConverter(IdentificationDataConverter &) nogil except +
        void importIDs(IdentificationData & id_data, const libcpp_vector[ ProteinIdentification ] & proteins, const libcpp_vector[ PeptideIdentification ] & peptides) nogil except +
        void exportIDs(const IdentificationData & id_data, libcpp_vector[ ProteinIdentification ] & proteins, libcpp_vector[ PeptideIdentification ] & peptides, bool export_oligonucleotides) nogil except +
        MzTab exportMzTab(const IdentificationData & id_data) nogil except +
>>>>>>> c2555c32
        #void importSequences(IdentificationData & id_data, const libcpp_vector[ FASTAFile::FASTAEntry ] & fasta, IdentificationData::MoleculeType type_, const String & decoy_pattern) nogil except +
<|MERGE_RESOLUTION|>--- conflicted
+++ resolved
@@ -11,15 +11,9 @@
     
     cdef cppclass IdentificationDataConverter "OpenMS::IdentificationDataConverter":
         IdentificationDataConverter() nogil except +
-<<<<<<< HEAD
-        IdentificationDataConverter(IdentificationDataConverter) nogil except + #wrap-ignore
+        IdentificationDataConverter(IdentificationDataConverter &) nogil except + #wrap-ignore
         void importIDs(IdentificationData & id_data, const libcpp_vector[ ProteinIdentification ] & proteins, const libcpp_vector[ PeptideIdentification ] & peptides) nogil except + # wrap-doc:Import from legacy peptide/protein identifications
         void exportIDs(const IdentificationData & id_data, libcpp_vector[ ProteinIdentification ] & proteins, libcpp_vector[ PeptideIdentification ] & peptides, bool export_oligonucleotides) nogil except + # wrap-doc:Export to legacy peptide/protein identifications
         MzTab exportMzTab(const IdentificationData & id_data) nogil except + # wrap-doc:Export to mzTab format
-=======
-        IdentificationDataConverter(IdentificationDataConverter &) nogil except +
-        void importIDs(IdentificationData & id_data, const libcpp_vector[ ProteinIdentification ] & proteins, const libcpp_vector[ PeptideIdentification ] & peptides) nogil except +
-        void exportIDs(const IdentificationData & id_data, libcpp_vector[ ProteinIdentification ] & proteins, libcpp_vector[ PeptideIdentification ] & peptides, bool export_oligonucleotides) nogil except +
-        MzTab exportMzTab(const IdentificationData & id_data) nogil except +
->>>>>>> c2555c32
+
         #void importSequences(IdentificationData & id_data, const libcpp_vector[ FASTAFile::FASTAEntry ] & fasta, IdentificationData::MoleculeType type_, const String & decoy_pattern) nogil except +
