--- conflicted
+++ resolved
@@ -13,12 +13,8 @@
         # wrap-inherits:
         #   ProgressLogger
 
-<<<<<<< HEAD
         MzDataFile() nogil except + # wrap-doc:File adapter for MzData files
-=======
-        MzDataFile() nogil except +
         MzDataFile(MzDataFile &) nogil except +
->>>>>>> cf34aaed
 
         void load(const String&, MSExperiment &) nogil except +
             # wrap-doc:
