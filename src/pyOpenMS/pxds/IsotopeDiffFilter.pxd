--- conflicted
+++ resolved
@@ -6,14 +6,9 @@
     cdef cppclass IsotopeDiffFilter(FilterFunctor) :
         # wrap-inherits:
         #  FilterFunctor
-<<<<<<< HEAD
         IsotopeDiffFilter() nogil except + # wrap-doc:IsotopeDiffFilter returns total intensity of peak pairs that could result from isotope peaks
-        IsotopeDiffFilter(IsotopeDiffFilter) nogil except +
+        IsotopeDiffFilter(IsotopeDiffFilter &) nogil except +
         double apply(MSSpectrum & ) nogil except + # TODO
-=======
-        IsotopeDiffFilter() nogil except +
-        IsotopeDiffFilter(IsotopeDiffFilter &) nogil except +
-        double apply(MSSpectrum & ) nogil except +
->>>>>>> c2555c32
+
         # POINTER # FilterFunctor * create() nogil except +
         String getProductName() nogil except + # TODO
