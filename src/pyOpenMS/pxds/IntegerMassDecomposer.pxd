--- conflicted
+++ resolved
@@ -16,15 +16,12 @@
         # wrap-instances:
         #   IntegerMassDecomposer := IntegerMassDecomposer[int, int]
         IntegerMassDecomposer(IMSWeights & alphabet) nogil except +
-<<<<<<< HEAD
             # wrap-doc:
             #   Constructor with weights
             #   -----
             #   :param alphabet: Weights over which masses to be decomposed
-=======
 
         IntegerMassDecomposer(IntegerMassDecomposer &) nogil except +
->>>>>>> c2555c32
 
         bool exist(ValueType mass) nogil except +
             # wrap-doc:
