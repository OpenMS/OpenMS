from MSSpectrum cimport *
from MSExperiment cimport *
from ChromatogramPeak cimport *
from Peak1D cimport *
from Param cimport *
from DefaultParamHandler cimport *
from ProgressLogger cimport *

cdef extern from "<OpenMS/FILTERING/TRANSFORMERS/LinearResampler.h>" namespace "OpenMS":

    cdef cppclass LinearResampler(DefaultParamHandler, ProgressLogger):
        # wrap-inherits:
        #    DefaultParamHandler
        #    ProgressLogger

<<<<<<< HEAD
        LinearResampler()                  nogil except +
        LinearResampler(LinearResampler)   nogil except + #wrap-ignore
        void raster(MSSpectrum & input) nogil except + # wrap-doc:Applies the resampling algorithm to an MSSpectrum
        void rasterExperiment(MSExperiment & input) nogil except + # wrap-doc:Resamples the data in an MSExperiment
=======
        LinearResampler() nogil except +
        LinearResampler(LinearResampler &) nogil except + # compiler
        void raster(MSSpectrum & input) nogil except +
        void rasterExperiment(MSExperiment & input) nogil except +
>>>>>>> c2555c32
<|MERGE_RESOLUTION|>--- conflicted
+++ resolved
@@ -13,14 +13,7 @@
         #    DefaultParamHandler
         #    ProgressLogger
 
-<<<<<<< HEAD
         LinearResampler()                  nogil except +
-        LinearResampler(LinearResampler)   nogil except + #wrap-ignore
+        LinearResampler(LinearResampler &) nogil except + # compiler
         void raster(MSSpectrum & input) nogil except + # wrap-doc:Applies the resampling algorithm to an MSSpectrum
-        void rasterExperiment(MSExperiment & input) nogil except + # wrap-doc:Resamples the data in an MSExperiment
-=======
-        LinearResampler() nogil except +
-        LinearResampler(LinearResampler &) nogil except + # compiler
-        void raster(MSSpectrum & input) nogil except +
-        void rasterExperiment(MSExperiment & input) nogil except +
->>>>>>> c2555c32
+        void rasterExperiment(MSExperiment & input) nogil except + # wrap-doc:Resamples the data in an MSExperiment