--- conflicted
+++ resolved
@@ -17,13 +17,8 @@
         # wrap-inherits:
         #    DefaultParamHandler
 
-<<<<<<< HEAD
         IDMapper() nogil except + # wrap-doc:Annotates an MSExperiment, FeatureMap or ConsensusMap with peptide identifications
-        IDMapper(IDMapper) nogil except +
-=======
-        IDMapper() nogil except +
         IDMapper(IDMapper &) nogil except +
->>>>>>> c2555c32
 
         void annotate(MSExperiment & map_,
                       libcpp_vector[PeptideIdentification] & ids,
