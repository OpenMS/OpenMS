--- conflicted
+++ resolved
@@ -4,9 +4,10 @@
 
     cdef cppclass ParamXMLFile:
 
-<<<<<<< HEAD
-        ParamXMLFile() nogil except + # wrap-doc:The file pendant of the Param class used to load and store the param datastructure as paramXML
-        void load(String, Param &) nogil except +
+        ParamXMLFile() nogil except +
+        ParamXMLFile(ParamXMLFile &) nogil except + # compiler
+
+        void load(String, Param &) nogil except+
             # wrap-doc:
                 #   Read XML file
                 #   -----
@@ -17,16 +18,9 @@
                 #   :raises:
                 #     Exception: ParseError is thrown if an error occurs during parsing
 
-        void store(String, Param &) nogil except +
+        void store(String, Param &) nogil except+
             # wrap-doc:
                 #   Write XML file
                 #   -----
                 #   :param filename: The filename where the param data structure should be stored
                 #   :param param: The Param class that should be stored in the file
-=======
-        ParamXMLFile() nogil except +
-        ParamXMLFile(ParamXMLFile &) nogil except + # compiler
-
-        void load(String, Param &) nogil except+
-        void store(String, Param &) nogil except+
->>>>>>> 962916f5
