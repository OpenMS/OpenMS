from Types cimport *
from libcpp cimport bool
from MSSpectrum cimport *

<<<<<<< HEAD
cdef extern from "<OpenMS/ANALYSIS/NUXL/MorpheusScore.h>" namespace "OpenMS":
=======
cdef extern from "<OpenMS/ANALYSIS/ID/MorpheusScore.h>" namespace "OpenMS":
>>>>>>> c3bb6b01
    
    cdef cppclass MorpheusScore "OpenMS::MorpheusScore":
        MorpheusScore() except + nogil  # compiler
        MorpheusScore(MorpheusScore &) except + nogil  # compiler
        MorpheusScore_Result compute(double fragment_mass_tolerance,
                                     bool fragment_mass_tolerance_unit_ppm,
                                     const MSSpectrum & exp_spectrum,
                                     const MSSpectrum & theo_spectrum) except + nogil  # wrap-doc:Returns Morpheus Score

<<<<<<< HEAD
cdef extern from "<OpenMS/ANALYSIS/NUXL/MorpheusScore.h>" namespace "OpenMS::MorpheusScore":
=======
cdef extern from "<OpenMS/ANALYSIS/ID/MorpheusScore.h>" namespace "OpenMS::MorpheusScore":
>>>>>>> c3bb6b01
    
    cdef cppclass MorpheusScore_Result "OpenMS::MorpheusScore::Result":
        MorpheusScore_Result() except + nogil  # compiler
        MorpheusScore_Result(MorpheusScore_Result &) except + nogil  # compiler
        Size matches
        Size n_peaks
        float score
        float MIC
        float TIC
        float err
<|MERGE_RESOLUTION|>--- conflicted
+++ resolved
@@ -2,11 +2,7 @@
 from libcpp cimport bool
 from MSSpectrum cimport *
 
-<<<<<<< HEAD
-cdef extern from "<OpenMS/ANALYSIS/NUXL/MorpheusScore.h>" namespace "OpenMS":
-=======
 cdef extern from "<OpenMS/ANALYSIS/ID/MorpheusScore.h>" namespace "OpenMS":
->>>>>>> c3bb6b01
     
     cdef cppclass MorpheusScore "OpenMS::MorpheusScore":
         MorpheusScore() except + nogil  # compiler
@@ -16,11 +12,7 @@
                                      const MSSpectrum & exp_spectrum,
                                      const MSSpectrum & theo_spectrum) except + nogil  # wrap-doc:Returns Morpheus Score
 
-<<<<<<< HEAD
-cdef extern from "<OpenMS/ANALYSIS/NUXL/MorpheusScore.h>" namespace "OpenMS::MorpheusScore":
-=======
 cdef extern from "<OpenMS/ANALYSIS/ID/MorpheusScore.h>" namespace "OpenMS::MorpheusScore":
->>>>>>> c3bb6b01
     
     cdef cppclass MorpheusScore_Result "OpenMS::MorpheusScore::Result":
         MorpheusScore_Result() except + nogil  # compiler
