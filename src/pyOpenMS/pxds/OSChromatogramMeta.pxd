--- conflicted
+++ resolved
@@ -4,13 +4,8 @@
     
     cdef cppclass OSChromatogramMeta "OpenSwath::OSChromatogramMeta":
 
-<<<<<<< HEAD
         OSChromatogramMeta() nogil except + # TODO
-        OSChromatogramMeta(OSChromatogramMeta) nogil except + #wrap-ignore
-=======
-        OSChromatogramMeta() nogil except +
         OSChromatogramMeta(OSChromatogramMeta &) nogil except + # compiler
->>>>>>> 962916f5
 
         size_t index
         libcpp_string id
