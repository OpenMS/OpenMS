from String cimport *
from Software cimport *
from MetaInfoInterface cimport *
from libcpp.vector cimport vector as libcpp_vector

cdef extern from "<OpenMS/METADATA/IonSource.h>" namespace "OpenMS":

    cdef cppclass IonSource(MetaInfoInterface):
        # wrap-inherits:
        #    MetaInfoInterface

<<<<<<< HEAD
        IonSource() nogil except + # wrap-doc:Description of an ion source (part of a MS Instrument)
        IonSource(IonSource) nogil except + # wrap-ignore
=======
        IonSource() nogil except +
        IonSource(IonSource &) nogil except +
>>>>>>> c2555c32

        # returns the ionization mode
        Polarity getPolarity() nogil except + # wrap-doc:Returns the ionization mode
        # sets the ionization mode
        void setPolarity(Polarity polarity) nogil except + # wrap-doc:Sets the ionization mode

        # returns the inlet type
        InletType getInletType() nogil except + # wrap-doc:Returns the inlet type
        # sets the  inlet type
        void setInletType(InletType inlet_type) nogil except + # wrap-doc:Sets the  inlet type

        # returns the ionization method
        IonizationMethod getIonizationMethod() nogil except + # wrap-doc:Returns the ionization method
        # sets the ionization method
        void setIonizationMethod(IonizationMethod ionization_type) nogil except + # wrap-doc:Sets the ionization method

        Int getOrder() nogil except +
            # wrap-doc:
                #   Returns the position of this part in the whole Instrument
                #   -----
                #   Order can be ignored, as long the instrument has this default setup:
                #     - one ion source
                #     - one or many mass analyzers
                #     - one ion detector
                #   -----
                #   For more complex instruments, the order should be defined.

        # sets the order
        void setOrder(Int order) nogil except + # wrap-doc:Sets the order

cdef extern from "<OpenMS/METADATA/IonSource.h>" namespace "OpenMS::IonSource":

    cdef enum Polarity:
        # wrap-attach:
        #     IonSource
        POLNULL, POSITIVE, NEGATIVE, SIZE_OF_POLARITY

    cdef enum InletType:
        # wrap-attach:
        #     IonSource
        INLETNULL,                                                        #]Unknown
        DIRECT,                                                               #]Direct
        BATCH,                                                                #]Batch (e.g. in MALDI)
        CHROMATOGRAPHY,                                               #]Chromatography (liquid)
        PARTICLEBEAM,                                                     #]Particle beam
        MEMBRANESEPARATOR,                                        #]Membrane sparator
        OPENSPLIT,                                                        #]Open split
        JETSEPARATOR,                                                     #]Jet separator
        SEPTUM,                                                               #]Septum
        RESERVOIR,                                                        #]Reservoir
        MOVINGBELT,                                                       #]Moving belt
        MOVINGWIRE,                                                       #]Moving wire
        FLOWINJECTIONANALYSIS,                                #]Flow injection analysis
        ELECTROSPRAYINLET,                                        #]Electro spray
        THERMOSPRAYINLET,                                             #]Thermo spray
        INFUSION,                                                             #]Infusion
        CONTINUOUSFLOWFASTATOMBOMBARDMENT,        #]Continuous flow fast atom bombardment
        INDUCTIVELYCOUPLEDPLASMA,                             #]Inductively coupled plasma
        MEMBRANE,                                                             #]Membrane inlet
        NANOSPRAY,                                                        #]Nanospray inlet
        SIZE_OF_INLETTYPE


    # ionization method
    cdef enum IonizationMethod:
        # wrap-attach:
        #     IonSource
        IONMETHODNULL,        #]Unknown
        ESI,                              #]electrospray ionisation
        EI,                               #]electron ionization
        CI,                               #]chemical ionisation
        FAB,                              #]fast atom bombardment
        TSP,                              #]thermospray
        LD,                               #]laser desorption
        FD,                               #]field desorption
        FI,                               #]flame ionization
        PD,                               #]plasma desorption
        SI,                               #]secondary ion MS
        TI,                               #]thermal ionization
        API,                              #]atmospheric pressure ionisation
        ISI,                              #<
        CID,                              #]collsion induced decomposition
        CAD,                              #]collsion activated decomposition
        HN,                               #<
        APCI,                             #]atmospheric pressure chemical ionization
        APPI,                             #]atmospheric pressure photo ionization
        ICP,                              #]inductively coupled plasma
        NESI,                             #]Nano electrospray ionization
        MESI,                             #]Micro electrospray ionization
        SELDI,                        #]Surface enhanced laser desorption ionization
        SEND,                             #]Surface enhanced neat desorption
        FIB,                              #]Fast ion bombardment
        MALDI,                        #]Matrix-assisted laser desorption ionization
        MPI,                              #]Multiphoton ionization
        DI,                               #]desorption ionization
        FA,                               #]flowing afterglow
        FII,                              #]field ionization
        GD_MS,                        #]glow discharge ionization
        NICI,                             #]negative ion chemical ionization
        NRMS,                             #]neutralization reionization mass spectrometry
        PI,                               #]photoionization
        PYMS,                             #]pyrolysis mass spectrometry
        REMPI,                        #]resonance enhanced multiphoton ionization
        AI,                               #]adiabatic ionization
        ASI,                              #]associative ionization
        AD,                               #]autodetachment
        AUI,                              #]autoionization
        CEI,                              #]charge exchange ionization
        CHEMI,                        #]chemi-ionization
        DISSI,                        #]dissociative ionization
        LSI,                              #]liquid secondary ionization
        PEI,                              #]penning ionization
        SOI,                              #]soft ionization
        SPI,                              #]spark ionization
        SUI,                              #]surface ionization
        VI,                               #]vertical ionization
        AP_MALDI,                     #]atmospheric pressure matrix-assisted laser desorption ionization
        SILI,                             #]desorption/ionization on silicon
        SALDI,                        #]surface-assisted laser desorption ionization
        SIZE_OF_IONIZATIONMETHOD<|MERGE_RESOLUTION|>--- conflicted
+++ resolved
@@ -9,13 +9,8 @@
         # wrap-inherits:
         #    MetaInfoInterface
 
-<<<<<<< HEAD
         IonSource() nogil except + # wrap-doc:Description of an ion source (part of a MS Instrument)
-        IonSource(IonSource) nogil except + # wrap-ignore
-=======
-        IonSource() nogil except +
         IonSource(IonSource &) nogil except +
->>>>>>> c2555c32
 
         # returns the ionization mode
         Polarity getPolarity() nogil except + # wrap-doc:Returns the ionization mode
