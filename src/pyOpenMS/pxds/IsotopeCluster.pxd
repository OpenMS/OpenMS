from libcpp.vector cimport vector as libcpp_vector
from Types cimport *

cdef extern from "<OpenMS/DATASTRUCTURES/IsotopeCluster.h>" namespace "OpenMS":
    
    cdef cppclass IsotopeCluster "OpenMS::IsotopeCluster":
<<<<<<< HEAD
        IsotopeCluster() nogil except + # wrap-doc:Stores information about an isotopic cluster (i.e. potential peptide charge variants)
        IsotopeCluster(IsotopeCluster) nogil except + #wrap-ignore
=======
        IsotopeCluster() nogil except +
        IsotopeCluster(IsotopeCluster &) nogil except + # compiler
>>>>>>> c2555c32
        ChargedIndexSet peaks
        libcpp_vector[ size_t ] scans

cdef extern from "<OpenMS/DATASTRUCTURES/IsotopeCluster.h>" namespace "OpenMS::IsotopeCluster":
    
    cdef cppclass ChargedIndexSet "OpenMS::IsotopeCluster::ChargedIndexSet":
        ChargedIndexSet() nogil except + # wrap-doc:Index set with associated charge estimate
        ChargedIndexSet(ChargedIndexSet) nogil except + #wrap-ignore
        Int charge
<|MERGE_RESOLUTION|>--- conflicted
+++ resolved
@@ -4,13 +4,10 @@
 cdef extern from "<OpenMS/DATASTRUCTURES/IsotopeCluster.h>" namespace "OpenMS":
     
     cdef cppclass IsotopeCluster "OpenMS::IsotopeCluster":
-<<<<<<< HEAD
+
         IsotopeCluster() nogil except + # wrap-doc:Stores information about an isotopic cluster (i.e. potential peptide charge variants)
-        IsotopeCluster(IsotopeCluster) nogil except + #wrap-ignore
-=======
-        IsotopeCluster() nogil except +
         IsotopeCluster(IsotopeCluster &) nogil except + # compiler
->>>>>>> c2555c32
+
         ChargedIndexSet peaks
         libcpp_vector[ size_t ] scans
 
