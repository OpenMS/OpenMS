from libcpp cimport bool
from String cimport *
from IsotopeWavelet cimport *
from FeatureMap cimport *
from MSExperiment cimport *
from MSSpectrum cimport *
from Peak1D cimport *
# from LinearRegression cimport *

cdef extern from "<OpenMS/TRANSFORMATIONS/FEATUREFINDER/IsotopeWaveletTransform.h>" namespace "OpenMS":

    cdef cppclass IsotopeWaveletTransform[PeakT]:
        # wrap-instances:
        #   IsotopeWaveletTransform := IsotopeWaveletTransform[Peak1D]

<<<<<<< HEAD
        # IsotopeWaveletTransform() nogil except +
        IsotopeWaveletTransform(IsotopeWaveletTransform) nogil except + # wrap-ignore
=======
>>>>>>> c2555c32
        IsotopeWaveletTransform(double min_mz, double max_mz, UInt max_charge, Size max_scan_size, bool hr_data, String intenstype) nogil except +
        IsotopeWaveletTransform(IsotopeWaveletTransform &) nogil except + # compiler

        void getTransform(MSSpectrum &c_trans, MSSpectrum &c_ref, UInt c) nogil except +
            # wrap-doc:
                #   Computes the isotope wavelet transform of charge state `c`
                #   -----
                #   :param c_trans: The transform.
                #   :param c_ref: The reference spectrum.
                #   :param c: The charge state minus 1 (e.g. c=2 means charge state 3) at which you want to compute the transform

        void getTransformHighRes(MSSpectrum &c_trans, MSSpectrum &c_ref, UInt c) nogil except +
            # wrap-doc:
                #   Computes the isotope wavelet transform of charge state `c`
                #   -----
                #   :param c_trans: The transform.
                #   :param c_ref: The reference spectrum.
                #   :param c: The charge state minus 1 (e.g. c=2 means charge state 3) at which you want to compute the transform

        void identifyCharge(MSSpectrum &candidates, MSSpectrum &ref, UInt scan_index, UInt c, double ampl_cutoff, bool check_PPMs) nogil except +
            # wrap-doc:
                #   Given an isotope wavelet transformed spectrum @p candidates, this function assigns to every significant
                #   pattern its corresponding charge state and a score indicating the reliability of the prediction. The result of this
                #   process is stored internally. Important: Before calling this function, apply updateRanges() to the original map.
                #   -----
                #   :param candidates: A isotope wavelet transformed spectrum. Entry "number i" in this vector must correspond to the
                #   charge-"(i-1)"-transform of its mass signal. (This is exactly the output of the function `getTransforms`.)
                #   :param ref: The reference scan (the untransformed raw data) corresponding to `candidates`.
                #   :param c: The corresponding charge state minus 1 (e.g. c=2 means charge state 3)
                #   :param scan_index: The index of the scan (w.r.t. to some map) currently under consideration.
                #   :param ampl_cutoff: The thresholding parameter. This parameter is the only (and hence a really important)
                #   parameter of the isotope wavelet transform. On the basis of `ampl_cutoff` the program tries to distinguish between
                #   noise and signal. Please note that it is not a "simple" hard thresholding parameter in the sense of drawing a virtual
                #   line in the spectrum, which is then used as a guillotine cut. Maybe you should play around a bit with this parameter to
                #   get a feeling about its range. For peptide mass fingerprints on small data sets (like single MALDI-scans e.g.), it
                #   makes sense to start `ampl_cutoff=0` or even `ampl_cutoff=-1`,
                #   indicating no thresholding at all. Note that also ampl_cutoff=0 triggers (a moderate) thresholding based on the
                #   average intensity in the wavelet transform.
                #   :param check_PPMs: If enabled, the algorithm will check each monoisotopic mass candidate for its plausibility
                #   by computing the ppm difference between this mass and the averagine model.

        void initializeScan(MSSpectrum &c_ref, UInt c) nogil except +# TODO
        void updateBoxStates(MSExperiment &map_, Size scan_index, UInt RT_interleave, UInt RT_votes_cutoff, Int front_bound, Int end_bound) nogil except +
            # wrap-doc:
                #   A function keeping track of currently open and closed sweep line boxes
                #   This function is used by the isotope wavelet feature finder and must be called for each processed scan
                #   -----
                #   :param map: The original map containing the data set to be analyzed.
                #   :param scan_index: The index of the scan currently under consideration w.r.t. its MS map.
                #   This information is necessary to sweep across the map after each scan has been evaluated.
                #   :param RT_votes_cutoff: See the IsotopeWaveletFF class.

        # void mergeFeatures(IsotopeWaveletTransform[ PeakT ] *later_iwt, UInt RT_interleave, UInt RT_votes_cutoff) nogil except +
        FeatureMap mapSeeds2Features(MSExperiment &map_, UInt RT_votes_cutoff) nogil except +
            # wrap-doc:
                #   Filters the candidates further more and maps the internally used data structures to the OpenMS framework
                #   -----
                #   :param map: The original map containing the data set to be analyzed.
                #   :param max_charge: The maximal charge state under consideration.
                #   :param RT_votes_cutoff: See the IsotopeWaveletFF class.

        ## std::multimap[ double, Box ] getClosedBoxes() nogil except +
        ## double getLinearInterpolation(typename MSSpectrum::const_iterator &left_iter, double mz_pos, typename MSSpectrum::const_iterator &right_iter) nogil except +
        double getLinearInterpolation(double mz_a, double intens_a, double mz_pos, double mz_b, double intens_b) nogil except +
            # wrap-doc:
                #   Computes a linear (intensity) interpolation
                #   -----
                #   :param mz_a: The m/z value of the point left to the query.
                #   :param intens_a: The intensity value of the point left to the query.
                #   :param mz_pos: The query point.
                #   :param mz_b: The m/z value of the point right to the query.
                #   :param intens_b: The intensity value of the point left to the query.

        double getSigma() nogil except +# TODO
        void setSigma(double sigma) nogil except +# TODO
        void computeMinSpacing(MSSpectrum &c_ref) nogil except +# TODO
        double getMinSpacing() nogil except +# TODO
        Size getMaxScanSize() nogil except +# TODO

# TODO C++ compiler errors
# pyopenms/pyopenms.cpp: error: template argument 1 is invalid
# on boost::shared_ptr<OpenMS::IsotopeWaveletTransform::TransSpectrum> inst;
# cdef extern from "<OpenMS/TRANSFORMATIONS/FEATUREFINDER/IsotopeWaveletTransform.h>" namespace "OpenMS::IsotopeWaveletTransform":

#     cdef cppclass TransSpectrum "OpenMS::IsotopeWaveletTransform::TransSpectrum":
#         TransSpectrum() nogil except +
#         TransSpectrum(TransSpectrum) nogil except + #wrap-ignore

#         # POINTER #  TransSpectrum(MSSpectrum * reference) nogil except +
#         void destroy() nogil except +
#         double getRT() nogil except +
#         double getMZ(UInt i) nogil except +
#         double getRefIntensity(UInt i) nogil except +
#         double getTransIntensity(UInt i) nogil except +
#         void setTransIntensity(UInt i, double intens) nogil except +
#         Size size() nogil except +
#         # POINTER # MSSpectrum * getRefSpectrum() nogil except +
#         # POINTER # MSSpectrum * getRefSpectrum() nogil except +
#         # NAMESPACE # MSSpectrum::const_iterator MZBegin(double mz) nogil except +
#         # NAMESPACE # MSSpectrum::const_iterator MZEnd(double mz) nogil except +
#         # NAMESPACE # MSSpectrum::const_iterator end() nogil except +
#         # NAMESPACE # MSSpectrum::const_iterator begin() nogil except +
#

cdef extern from "<OpenMS/TRANSFORMATIONS/FEATUREFINDER/IsotopeWaveletTransform.h>" namespace "OpenMS::IsotopeWaveletTransform":

    cdef cppclass BoxElement "OpenMS::IsotopeWaveletTransform::BoxElement":
        BoxElement(BoxElement) nogil except + #wrap-ignore
        double mz
        UInt c
        double score
        double intens
        double ref_intens
        double RT
        UInt RT_index
        UInt MZ_begin
        UInt MZ_end
<|MERGE_RESOLUTION|>--- conflicted
+++ resolved
@@ -13,11 +13,6 @@
         # wrap-instances:
         #   IsotopeWaveletTransform := IsotopeWaveletTransform[Peak1D]
 
-<<<<<<< HEAD
-        # IsotopeWaveletTransform() nogil except +
-        IsotopeWaveletTransform(IsotopeWaveletTransform) nogil except + # wrap-ignore
-=======
->>>>>>> c2555c32
         IsotopeWaveletTransform(double min_mz, double max_mz, UInt max_charge, Size max_scan_size, bool hr_data, String intenstype) nogil except +
         IsotopeWaveletTransform(IsotopeWaveletTransform &) nogil except + # compiler
 
