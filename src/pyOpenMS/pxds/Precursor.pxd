--- conflicted
+++ resolved
@@ -51,25 +51,6 @@
 
 cdef extern from "<OpenMS/METADATA/Precursor.h>" namespace "OpenMS::Precursor":
     cdef enum ActivationMethod:
-<<<<<<< HEAD
-      CID,                      # Collision-induced dissociation
-      PSD,                      # Post-source decay
-      PD,                       # Plasma desorption
-      SID,                      # Surface-induced dissociation
-      BIRD,                     # Blackbody infrared radiative dissociation
-      ECD,                      # Electron capture dissociation
-      IMD,                      # Infrared multiphoton dissociation
-      SORI,                     # Sustained off-resonance irradiation
-      HCID,                     # High-energy collision-induced dissociation
-      LCID,                     # Low-energy collision-induced dissociation
-      PHD,                      # Photodissociation
-      ETD,                      # Electron transfer dissociation
-      PQD,                      # Pulsed q dissociation
-      TRAP,                     # trap-type collision-induced dissociation (MS:1002472)
-      BEAM,                     # beam-type collision-induced dissociation (MS:1000422) "HCD"
-      INSOURCE,                 # in-source collision-induced dissociation (MS:1001880)
-      LIFT,                     # Bruker proprietary method (MS:1002000)
-=======
       CID,                      #< Collision-induced dissociation
       PSD,                      #< Post-source decay
       PD,                       #< Plasma desorption
@@ -83,5 +64,8 @@
       PHD,                      #< Photodissociation
       ETD,                      #< Electron transfer dissociation
       PQD,                      #< Pulsed q dissociation
->>>>>>> 43dd3703
+      TRAP,                     #< trap-type collision-induced dissociation (MS:1002472)
+      BEAM,                     #< beam-type collision-induced dissociation (MS:1000422) "HCD"
+      INSOURCE,                 #< in-source collision-induced dissociation (MS:1001880)
+      LIFT,                     #< Bruker proprietary method (MS:1002000)
       SIZE_OF_ACTIVATIONMETHOD
