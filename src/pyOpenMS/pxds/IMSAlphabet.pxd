--- conflicted
+++ resolved
@@ -14,7 +14,6 @@
     
     cdef cppclass IMSAlphabet "OpenMS::ims::IMSAlphabet":
         IMSAlphabet() nogil except +
-<<<<<<< HEAD
             # wrap-doc:
                 #   Holds an indexed list of bio-chemical elements.
                 #   -----
@@ -36,10 +35,7 @@
                 #   :param clear_ids: Reset peptide and protein identifications of each scan before annotating
                 #   :param map_ms1: Attach Ids to MS1 spectra using RT mapping only (without precursor, without m/z) 
             
-        IMSAlphabet(IMSAlphabet) nogil except +
-=======
         IMSAlphabet(IMSAlphabet &) nogil except +
->>>>>>> c2555c32
 
         element_type  getElement(name_type & name) nogil except + # wrap-doc:Gets the element with 'index' and returns element with the given index in alphabet
         name_type  getName(size_type index) nogil except + # wrap-doc:Gets the symbol of the element with an 'index' in alphabet
