--- conflicted
+++ resolved
@@ -9,13 +9,8 @@
 cdef extern from "<OpenMS/DATASTRUCTURES/Param.h>" namespace "OpenMS::Param":
     
     cdef cppclass ParamNode "OpenMS::Param::ParamNode":
-<<<<<<< HEAD
         ParamNode() nogil except + # TODO
-        ParamNode(ParamNode) nogil except + #wrap-ignore
-=======
-        ParamNode() nogil except +
         ParamNode(ParamNode &) nogil except +
->>>>>>> 962916f5
 
         String name
         String description
