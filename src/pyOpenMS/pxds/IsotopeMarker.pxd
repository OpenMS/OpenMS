--- conflicted
+++ resolved
@@ -10,13 +10,9 @@
     cdef cppclass IsotopeMarker(PeakMarker) :
         # wrap-inherits:
         #  PeakMarker
-<<<<<<< HEAD
         IsotopeMarker() nogil except + # wrap-doc:IsotopeMarker marks peak pairs which could represent an ion and its isotope
-        IsotopeMarker(IsotopeMarker) nogil except +
-=======
-        IsotopeMarker() nogil except +
         IsotopeMarker(IsotopeMarker &) nogil except +
->>>>>>> c2555c32
+
         void apply(libcpp_map[ double, bool ] & , MSSpectrum & ) nogil except +
         PeakMarker * create() nogil except + # wrap-ignore
         # TODO
