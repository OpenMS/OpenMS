--- conflicted
+++ resolved
@@ -11,21 +11,12 @@
         # wrap-inherits:
         #  DefaultParamHandler
         OptimizePeakDeconvolution() nogil except +
-<<<<<<< HEAD
-        OptimizePeakDeconvolution(OptimizePeakDeconvolution) nogil except +
+        OptimizePeakDeconvolution(OptimizePeakDeconvolution &) nogil except +
         PenaltyFactorsIntensity  getPenalties() nogil except + # wrap-doc:Return the penalty parameter
         void setPenalties(PenaltyFactorsIntensity & penalties) nogil except + # wrap-doc:Set the penalty parameter
         Int getCharge() nogil except + # wrap-doc:Return the charge
         void setCharge(Int charge) nogil except + # wrap-doc:Set the charge
         bool optimize(libcpp_vector[ PeakShape ] & peaks, OptimizePeakDeconvolution_Data & data) nogil except + # wrap-doc:Performs a nonlinear optimization of the peaks that belong to the current isotope pattern
-=======
-        OptimizePeakDeconvolution(OptimizePeakDeconvolution &) nogil except +
-        PenaltyFactorsIntensity  getPenalties() nogil except +
-        void setPenalties(PenaltyFactorsIntensity & penalties) nogil except +
-        Int getCharge() nogil except +
-        void setCharge(Int charge) nogil except +
-        bool optimize(libcpp_vector[ PeakShape ] & peaks, OptimizePeakDeconvolution_Data & data) nogil except +
->>>>>>> 962916f5
         Size getNumberOfPeaks_(Int charge, libcpp_vector[ PeakShape ] & temp_shapes, OptimizePeakDeconvolution_Data & data) nogil except +
 
 cdef extern from "<OpenMS/TRANSFORMATIONS/RAW2PEAK/OptimizePeakDeconvolution.h>" namespace "OpenMS::OptimizationFunctions":
