--- conflicted
+++ resolved
@@ -10,13 +10,9 @@
 
     cdef cppclass CachedmzML:
 
-<<<<<<< HEAD
         CachedmzML() nogil except + # wrap-doc:A class that uses on-disk caching to read and write spectra and chromatograms
-        CachedmzML(CachedmzML) nogil except + 
-=======
-        CachedmzML() nogil except +
         CachedmzML(CachedmzML &) nogil except +
->>>>>>> c2555c32
+
         CachedmzML(String filename) nogil except +
 
         Size getNrSpectra() nogil except +
