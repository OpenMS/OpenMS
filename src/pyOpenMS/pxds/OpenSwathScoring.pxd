from smart_ptr cimport shared_ptr
from Types cimport *
from OpenSwathDataStructures cimport *
from SpectrumAccessOpenMS cimport *
from LightTargetedExperiment cimport LightTransition

cdef extern from "<OpenMS/ANALYSIS/OPENSWATH/OpenSwathScoring.h>" namespace "OpenMS":

    cdef cppclass OpenSwathScoring:

        OpenSwathScoring() except + nogil 
        OpenSwathScoring(OpenSwathScoring &) except + nogil  # compiler

        void initialize(double rt_normalization_factor,
                        int add_up_spectra,
                        double spacing_for_spectra_resampling,
                        double drift_extra,
                        OpenSwath_Scores_Usage su,
<<<<<<< HEAD
                        libcpp_string spectrum_addition_method,
                        bool use_ms1_ion_mobility) nogil except +
=======
                        libcpp_string spectrum_addition_method) except + nogil 
>>>>>>> b13efa77
            # wrap-doc:
                #  Initialize the scoring object\n
                #  Sets the parameters for the scoring
                #  
                #  
                #  :param rt_normalization_factor: Specifies the range of the normalized retention time space
                #  :param add_up_spectra: How many spectra to add up (default 1)
                #  :param spacing_for_spectra_resampling: Spacing factor for spectra addition
                #  :param su: Which scores to actually compute
                #  :param spectrum_addition_method: Method to use for spectrum addition (valid: "simple", "resample")

        # void calculateChromatographicScores(
        #      OpenSwath::IMRMFeature* imrmfeature,
        #      const std::vector<std::string>& native_ids,
        #      const std::vector<double>& normalized_library_intensity,
        #      std::vector<OpenSwath::ISignalToNoisePtr>& signal_noise_estimators,
        #      OpenSwath_Scores & scores) except + nogil 

        # void calculateLibraryScores(
        #      OpenSwath::IMRMFeature* imrmfeature,
        #      const std::vector<TransitionType> & transitions,
        #      const PeptideType& pep,
        #      const double normalized_feature_rt,
        #      OpenSwath_Scores & scores) except + nogil 

        # void calculateDIAScores(OpenSwath::IMRMFeature* imrmfeature, 
        #    const std::vector<TransitionType> & transitions,
        #    OpenSwath::SpectrumAccessPtr swath_map,
        #    OpenSwath::SpectrumAccessPtr ms1_map,
        #    OpenMS::DIAScoring & diascoring,
        #    const PeptideType& pep,
        #    OpenSwath_Scores & scores) except + nogil 

        void getNormalized_library_intensities_(libcpp_vector[LightTransition] transitions,
                                                libcpp_vector[double] normalized_library_intensity) except + nogil 

    cdef cppclass OpenSwath_Scores_Usage:

        OpenSwath_Scores_Usage() except + nogil 
        OpenSwath_Scores_Usage(OpenSwath_Scores_Usage) except + nogil  # wrap-ignore

        bool use_coelution_score_
        bool use_shape_score_
        bool use_rt_score_
        bool use_library_score_
        bool use_elution_model_score_
        bool use_intensity_score_
        bool use_total_xic_score_
        bool use_total_mi_score_
        bool use_nr_peaks_score_
        bool use_sn_score_
        bool use_mi_score_
        bool use_dia_scores_
        bool use_sonar_scores
        bool use_ms1_correlation
        bool use_ms1_fullscan
        bool use_ms1_mi
        bool use_uis_scores

    cdef cppclass OpenSwath_Scores:

        OpenSwath_Scores() except + nogil 
        OpenSwath_Scores(OpenSwath_Scores) except + nogil  # wrap-ignore

        double get_quick_lda_score(double library_corr_, double
                                   library_norm_manhattan_, double
                                   norm_rt_score_, double
                                   xcorr_coelution_score_, double
                                   xcorr_shape_score_, double log_sn_score_) except + nogil 

        double calculate_lda_prescore(OpenSwath_Scores scores) except + nogil 
        double calculate_swath_lda_prescore(OpenSwath_Scores scores) except + nogil 

        double elution_model_fit_score
        double library_corr
        double library_norm_manhattan
        double library_rootmeansquare
        double library_sangle
        double norm_rt_score

        double isotope_correlation
        double isotope_overlap
        double massdev_score
        double xcorr_coelution_score
        double xcorr_shape_score

        double yseries_score
        double bseries_score
        double log_sn_score

        double weighted_coelution_score
        double weighted_xcorr_shape
        double weighted_massdev_score
       
        double ms1_xcorr_coelution_score
        double ms1_xcorr_coelution_contrast_score
        double ms1_xcorr_coelution_combined_score
        double ms1_xcorr_shape_score
        double ms1_xcorr_shape_contrast_score
        double ms1_xcorr_shape_combined_score
        double ms1_ppm_score
        double ms1_isotope_correlation
        double ms1_isotope_overlap
        double ms1_mi_score
        double ms1_mi_contrast_score
        double ms1_mi_combined_score

        double sonar_sn 
        double sonar_diff
        double sonar_trend
        double sonar_rsq
        double sonar_shape
        double sonar_lag

        double library_manhattan
        double library_dotprod
        double intensity
        double total_xic
        double nr_peaks
        double sn_ratio
        double mi_score 
        double weighted_mi_score

        double rt_difference
        double normalized_experimental_rt
        double raw_rt_score

        double dotprod_score_dia
        double manhatt_score_dia<|MERGE_RESOLUTION|>--- conflicted
+++ resolved
@@ -16,12 +16,8 @@
                         double spacing_for_spectra_resampling,
                         double drift_extra,
                         OpenSwath_Scores_Usage su,
-<<<<<<< HEAD
                         libcpp_string spectrum_addition_method,
-                        bool use_ms1_ion_mobility) nogil except +
-=======
-                        libcpp_string spectrum_addition_method) except + nogil 
->>>>>>> b13efa77
+                        bool use_ms1_ion_mobility) except + nogil
             # wrap-doc:
                 #  Initialize the scoring object\n
                 #  Sets the parameters for the scoring
