--- conflicted
+++ resolved
@@ -8,13 +8,8 @@
 
     cdef cppclass InspectInfile "OpenMS::InspectInfile":
 
-<<<<<<< HEAD
         InspectInfile() nogil except + # wrap-doc:Inspect input file adapter
-        InspectInfile(InspectInfile) nogil except +
-=======
-        InspectInfile() nogil except +
         InspectInfile(InspectInfile &) nogil except +
->>>>>>> c2555c32
 
         bool operator==(InspectInfile & inspect_infile) nogil except +
         void store(const String & filename) nogil except + # wrap-doc:Stores the experiment data in an Inspect input file that can be used as input for Inspect shell execution
