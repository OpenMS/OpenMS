from libcpp.vector cimport vector as libcpp_vector
from String cimport *
from Peak1D cimport *
from MSExperiment cimport *

cdef extern from "<OpenMS/FORMAT/MSPFile.h>" namespace "OpenMS":

    cdef cppclass MSPFile:

<<<<<<< HEAD
        MSPFile() nogil except + # wrap-doc:File adapter for MSP files (NIST spectra library)
=======
        MSPFile() nogil except +
        MSPFile(MSPFile &) nogil except +
>>>>>>> c2555c32

        void store(String filename, MSExperiment & exp) nogil except + # wrap-doc:Stores a map in a MSPFile file
        void load(String filename, libcpp_vector[PeptideIdentification] & ids, MSExperiment & exp) nogil except +
            # wrap-doc:
                #   Loads a map from a MSPFile file
                #   -----
                #   :param exp: PeakMap which contains the spectra after reading
                #   :param filename: The filename of the experiment
                #   :param ids: Output parameter which contains the peptide identifications from the spectra annotations<|MERGE_RESOLUTION|>--- conflicted
+++ resolved
@@ -7,12 +7,8 @@
 
     cdef cppclass MSPFile:
 
-<<<<<<< HEAD
         MSPFile() nogil except + # wrap-doc:File adapter for MSP files (NIST spectra library)
-=======
-        MSPFile() nogil except +
         MSPFile(MSPFile &) nogil except +
->>>>>>> c2555c32
 
         void store(String filename, MSExperiment & exp) nogil except + # wrap-doc:Stores a map in a MSPFile file
         void load(String filename, libcpp_vector[PeptideIdentification] & ids, MSExperiment & exp) nogil except +
