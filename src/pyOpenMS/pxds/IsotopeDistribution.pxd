from libcpp cimport bool
from Types cimport *
from String cimport *
from Peak1D cimport *
from EmpiricalFormula cimport *

cdef extern from "<OpenMS/CHEMISTRY/ISOTOPEDISTRIBUTION/IsotopeDistribution.h>" namespace "OpenMS":

    cdef cppclass IsotopeDistribution:        

        IsotopeDistribution() nogil except +
<<<<<<< HEAD
            # wrap-doc:
            #   Isotope distribution class
            #   -----
            #   A container that holds an isotope distribution. It consists of mass values
            #   and their correspondent probabilities (stored in the intensity slot)
            #   -----
            #   Isotope distributions can be calculated using either the
            #   CoarseIsotopePatternGenerator for quantized atomic masses which group
            #   isotopes with the same atomic number. Alternatively, the
            #   FineIsotopePatternGenerator can be used that calculates hyperfine isotopic
            #   distributions. 
            #    -----
            #   This class only describes the container that holds the isotopic
            #   distribution, calculations are done using classes derived from
            #   IsotopePatternGenerator.

        IsotopeDistribution(IsotopeDistribution) nogil except + # wrap-ignore
=======
        IsotopeDistribution(IsotopeDistribution &) nogil except +
>>>>>>> c2555c32

        # overwrites the container which holds the distribution using @p distribution
        void set(libcpp_vector[ Peak1D ]& distribution) nogil except + # wrap-doc:Overwrites the container which holds the distribution using 'distribution'

        void insert(double mass, float intensity) nogil except +

        libcpp_vector[Peak1D].iterator begin() nogil except +  # wrap-iter-begin:__iter__(Peak1D)
        libcpp_vector[Peak1D].iterator end()   nogil except +  # wrap-iter-end:__iter__(Peak1D)

        # returns the container which holds the distribution
        libcpp_vector[ Peak1D ]& getContainer() nogil except + # wrap-doc:Returns the container which holds the distribution

        # returns the maximal weight isotope which is stored in the distribution
        Size getMax() nogil except + # wrap-doc:Returns the maximal weight isotope which is stored in the distribution

        # returns the minimal weight isotope which is stored in the distribution
        Size getMin() nogil except + # wrap-doc:Returns the minimal weight isotope which is stored in the distribution

        # returns the most abundant isotope which is stored in the distribution
        Peak1D getMostAbundant() nogil except + # wrap-doc:Returns the most abundant isotope which is stored in the distribution

        # returns the size of the distribution which is the number of isotopes in the distribution
        Size size() nogil except + # wrap-doc:Returns the size of the distribution which is the number of isotopes in the distribution

        # clears the distribution and resets max isotope to 0
        void clear() nogil except + # wrap-doc:Clears the distribution and resets max isotope to 0

        # renormalizes the sum of the probabilities of the isotopes to 1
        void renormalize() nogil except + # wrap-doc:Renormalizes the sum of the probabilities of the isotopes to 1

        # Trims the right side of the isotope distribution to isotopes with a significant contribution.
        void trimRight(double cutoff) nogil except + # wrap-doc:Trims the right side of the isotope distribution to isotopes with a significant contribution

        # Trims the left side of the isotope distribution to isotopes with a significant contribution.
        void trimLeft(double cutoff) nogil except + # wrap-doc:Trims the left side of the isotope distribution to isotopes with a significant contribution
        
        void merge(double, double) nogil except + # wrap-doc:Merges distributions of arbitrary data points with constant defined resolution

        void resize(UInt size) nogil except + # wrap-doc:Resizes distribution container
        void trimIntensities(double cutoff) nogil except + # wrap-doc:Remove intensities below the cutoff
        void sortByIntensity() nogil except + # wrap-doc:Sort isotope distribution by intensity
        void sortByMass() nogil except + # wrap-doc:Sort isotope distribution by mass
        double averageMass() nogil except + # wrap-doc:Compute average mass of isotope distribution (weighted average of all isotopes)

cdef extern from "<OpenMS/CHEMISTRY/ISOTOPEDISTRIBUTION/IsotopeDistribution.h>" namespace "OpenMS::IsotopeDistribution":
    
    cdef enum Sorted "OpenMS::IsotopeDistribution::Sorted":
        # wrap-attach:
        #    IsotopeDistribution
        INTENSITY
        MASS
        UNDEFINED

cdef extern from "<OpenMS/CHEMISTRY/ISOTOPEDISTRIBUTION/FineIsotopePatternGenerator.h>" namespace "OpenMS":

    cdef cppclass FineIsotopePatternGenerator:
        #
        # wrap-doc:
        #   Isotope pattern generator for fine isotope distributions.
        #   Generates isotopes until a stop condition (threshold) is reached,
        #   the lower the threshold the more isotopes are generated. The
        #   parameter use_total_prob defines whether the stop condition is
        #   interpreted as the total probability that the distribution should
        #   cover (default) or as a threshold for individual peaks. Finally,
        #   the absolute parameter specifies for individual peak thresholding
        #   if the threshold is absolute or relative.

        FineIsotopePatternGenerator() nogil except + 
        FineIsotopePatternGenerator(double threshold) nogil except +
        FineIsotopePatternGenerator(double threshold, bool use_total_prob) nogil except +
        FineIsotopePatternGenerator(double threshold, bool use_total_prob, bool absolute) nogil except +

        void setThreshold(double threshold) nogil except +
        double getThreshold() nogil except +

        void setAbsolute(bool absolute) nogil except +
        bool getAbsolute() nogil except +

        void setTotalProbability(bool total) nogil except +
        bool getTotalProbability() nogil except +

        IsotopeDistribution run(EmpiricalFormula) nogil except +

cdef extern from "<OpenMS/CHEMISTRY/ISOTOPEDISTRIBUTION/CoarseIsotopePatternGenerator.h>" namespace "OpenMS":

    cdef cppclass CoarseIsotopePatternGenerator:

        CoarseIsotopePatternGenerator() nogil except + 
        CoarseIsotopePatternGenerator(Size max_isotope) nogil except +
        CoarseIsotopePatternGenerator(Size max_isotope, bool round_masses) nogil except +

        IsotopeDistribution run(EmpiricalFormula) nogil except +

        # returns the current value of the flag to round masses to integer values (true) or return accurate masses (false)
        bool getRoundMasses() nogil except + # wrap-doc:Returns the current value of the flag to round masses to integer values (true) or return accurate masses (false)

        # sets the round_masses_ flag to round masses to integer values (true) or return accurate masses (false)
        void setRoundMasses(bool round_masses_) nogil except + # wrap-doc:Sets the round_masses_ flag to round masses to integer values (true) or return accurate masses (false)

        # returns the currently set maximum isotope
        Size getMaxIsotope() nogil except + # wrap-doc:Returns the currently set maximum isotope
        
        #  sets the maximal isotope with @p max_isotope
        void setMaxIsotope(Size max_isotope) nogil except + # wrap-doc:Sets the maximal isotope with 'max_isotope'

        # @brief Estimate Peptide Isotopedistribution from weight and number of isotopes that should be reported
        #   "Determination of Monoisotopic Masses and Ion Populations for Large Biomolecules from Resolved Isotopic Distributions"
        IsotopeDistribution estimateFromPeptideWeight(double average_weight) nogil except + # wrap-doc:Estimate Peptide Isotopedistribution from weight and number of isotopes that should be reported

        # Estimate peptide IsotopeDistribution from average weight and exact number of sulfurs
        IsotopeDistribution estimateFromPeptideWeightAndS(double average_weight, UInt S) nogil except + # wrap-doc:Estimate peptide IsotopeDistribution from average weight and exact number of sulfurs

        # Estimate Nucleotide Isotopedistribution from weight
        IsotopeDistribution estimateFromRNAWeight(double average_weight) nogil except + # wrap-doc:Estimate Nucleotide Isotopedistribution from weight

        # Estimate Nucleotide Isotopedistribution from weight
        IsotopeDistribution estimateFromDNAWeight(double average_weight) nogil except + # wrap-doc:Estimate Nucleotide Isotopedistribution from weight

        IsotopeDistribution estimateFromWeightAndComp(double average_weight,
                                                      double C, double H,
                                                      double N, double O,
                                                      double S, double P) nogil except +

        # Estimate IsotopeDistribution from weight, exact number of sulfurs, and average remaining composition
        IsotopeDistribution estimateFromWeightAndCompAndS(double average_weight,
                                                          UInt S, double C,
                                                          double H, double N,
                                                          double O, double P) nogil except + # wrap-doc:Estimate IsotopeDistribution from weight, exact number of sulfurs, and average remaining composition

        # Estimate peptide fragment IsotopeDistribution from the precursor's average weight,
        # fragment's average weight, and a set of isolated precursor isotopes.
        IsotopeDistribution estimateForFragmentFromPeptideWeight(double average_weight_precursor,
                                                                 double average_weight_fragment,
                                                                 libcpp_set[ unsigned int ]& precursor_isotopes) nogil except + # wrap-doc:Estimate peptide fragment IsotopeDistribution from the precursor's average weight, fragment's average weight, and a set of isolated precursor isotopes

        # Estimate peptide fragment IsotopeDistribution from the precursor's average weight,
        # number of sulfurs in the precursor, fragment's average weight, number of sulfurs in the fragment,
        # and a set of isolated precursor isotopes.
        IsotopeDistribution estimateForFragmentFromPeptideWeightAndS(double average_weight_precursor,
                                                                     UInt S_precursor,
                                                                     double average_weight_fragment,
                                                                     UInt S_fragment,
                                                                     libcpp_set[ unsigned int ]& precursor_isotopes) nogil except +
            # wrap-doc:
                #   Estimate peptide fragment IsotopeDistribution from the precursor's average weight,
                #   number of sulfurs in the precursor, fragment's average weight, number of sulfurs in the fragment,
                #   and a set of isolated precursor isotopes.

        # Estimate RNA fragment IsotopeDistribution from the precursor's average weight,
        # fragment's average weight, and a set of isolated precursor isotopes.
        IsotopeDistribution estimateForFragmentFromRNAWeight(double average_weight_precursor,
                                                             double average_weight_fragment,
                                                             libcpp_set[ unsigned int ]& precursor_isotopes) nogil except +
            # wrap-doc:
                #   Estimate RNA fragment IsotopeDistribution from the precursor's average weight,
                #   fragment's average weight, and a set of isolated precursor isotopes.

        # Estimate DNA fragment IsotopeDistribution from the precursor's average weight,
        # fragment's average weight, and a set of isolated precursor isotopes.
        IsotopeDistribution estimateForFragmentFromDNAWeight(double average_weight_precursor,
                                                             double average_weight_fragment,
                                                             libcpp_set[ unsigned int ]& precursor_isotopes) nogil except +
            # wrap-doc:
                #   Estimate DNA fragment IsotopeDistribution from the precursor's average weight,
                #   fragment's average weight, and a set of isolated precursor isotopes.

        # Estimate fragment IsotopeDistribution from the precursor's average weight,
        # fragment's average weight, a set of isolated precursor isotopes, and average composition
        IsotopeDistribution estimateForFragmentFromWeightAndComp(double average_weight_precursor,
                                                                 double average_weight_fragment,
                                                                 libcpp_set[ unsigned int ]& precursor_isotopes,
                                                                 double C,
                                                                 double H,
                                                                 double N,
                                                                 double O,
                                                                 double S,
                                                                 double P) nogil except +
            # wrap-doc:
                #   Estimate fragment IsotopeDistribution from the precursor's average weight,
                #   fragment's average weight, a set of isolated precursor isotopes, and average composition

        # Calculate isotopic distribution for a fragment molecule
        IsotopeDistribution calcFragmentIsotopeDist(IsotopeDistribution& fragment_isotope_dist,
                                                    IsotopeDistribution& comp_fragment_isotope_dist,
                                                    libcpp_set[ unsigned int ]& precursor_isotopes,
                                                    double fragment_mono_mass) nogil except + # wrap-doc:Calculate isotopic distribution for a fragment molecule
<|MERGE_RESOLUTION|>--- conflicted
+++ resolved
@@ -9,7 +9,6 @@
     cdef cppclass IsotopeDistribution:        
 
         IsotopeDistribution() nogil except +
-<<<<<<< HEAD
             # wrap-doc:
             #   Isotope distribution class
             #   -----
@@ -26,10 +25,7 @@
             #   distribution, calculations are done using classes derived from
             #   IsotopePatternGenerator.
 
-        IsotopeDistribution(IsotopeDistribution) nogil except + # wrap-ignore
-=======
         IsotopeDistribution(IsotopeDistribution &) nogil except +
->>>>>>> c2555c32
 
         # overwrites the container which holds the distribution using @p distribution
         void set(libcpp_vector[ Peak1D ]& distribution) nogil except + # wrap-doc:Overwrites the container which holds the distribution using 'distribution'
