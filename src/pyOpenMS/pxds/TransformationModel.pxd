--- conflicted
+++ resolved
@@ -29,7 +29,6 @@
         Param getParameters() nogil except +
 
         # double evaluate(double value) nogil except +
-<<<<<<< HEAD
         # void getDefaultParameters(Param & params) nogil except +
         
         void weightData(libcpp_vector[ libcpp_pair[double, double] ]& data, Param & params) nogil except +
@@ -39,6 +38,3 @@
         double unWeightDatum(double& datum, libcpp_string& weight) nogil except +
         # libcpp_string getValidXWeights() nogil except +
         # libcpp_string getValidYWeights() nogil except +
-=======
-        # void getDefaultParameters(Param & params) nogil except +
->>>>>>> dccd9907
