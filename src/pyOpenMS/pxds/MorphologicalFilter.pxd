--- conflicted
+++ resolved
@@ -16,7 +16,6 @@
         # private
         MorphologicalFilter(MorphologicalFilter) nogil except + # wrap-ignore
 
-<<<<<<< HEAD
         void filter(MSSpectrum & spectrum)      nogil except +
             # wrap-doc:
                 #   Applies the morphological filtering operation to an MSSpectrum
@@ -36,8 +35,4 @@
                 #   Applies the morphological filtering operation to an MSExperiment
                 #   -----
                 #   The size of the structuring element is computed for each spectrum individually, if it is given in 'Thomson'.
-                #   See the filtering method for MSSpectrum for details
-=======
-        void filter(MSSpectrum & spectrum) nogil except +
-        void filterExperiment(MSExperiment & exp) nogil except +
->>>>>>> c2555c32
+                #   See the filtering method for MSSpectrum for details