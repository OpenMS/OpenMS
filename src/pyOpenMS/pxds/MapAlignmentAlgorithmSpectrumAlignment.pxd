--- conflicted
+++ resolved
@@ -15,12 +15,7 @@
         #    ProgressLogger
 
         MapAlignmentAlgorithmSpectrumAlignment() nogil except +
-<<<<<<< HEAD
+        # private
+        MapAlignmentAlgorithmSpectrumAlignment(MapAlignmentAlgorithmSpectrumAlignment &) nogil except + # wrap-ignore
  
         void align(libcpp_vector[MSExperiment]&, libcpp_vector[TransformationDescription]&) nogil except + # wrap-doc:Align peak maps
-=======
-        # private
-        MapAlignmentAlgorithmSpectrumAlignment(MapAlignmentAlgorithmSpectrumAlignment &) nogil except + # wrap-ignore
-
-        void align(libcpp_vector[MSExperiment]&, libcpp_vector[TransformationDescription]&) nogil except +
->>>>>>> c2555c32
