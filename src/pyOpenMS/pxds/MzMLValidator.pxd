--- conflicted
+++ resolved
@@ -6,15 +6,10 @@
 cdef extern from "<OpenMS/FORMAT/VALIDATORS/MzMLValidator.h>" namespace "OpenMS::Internal":
     
     cdef cppclass Internal_MzMLValidator "OpenMS::Internal::MzMLValidator":
-<<<<<<< HEAD
-        # Internal_MzMLValidator() nogil except +
-        Internal_MzMLValidator(Internal_MzMLValidator) nogil except + # wrap-ignore
-=======
         # private
         Internal_MzMLValidator() nogil except + # wrap-ignore
         # private
-        Internal_MzMLValidator(Internal_MzMLValidator &) nogil except + #wrap-ignore
->>>>>>> cf34aaed
+        Internal_MzMLValidator(Internal_MzMLValidator &) nogil except + # wrap-ignore
 
         Internal_MzMLValidator(CVMappings &mapping, ControlledVocabulary &cv) nogil except +
         # ~MzMLValidator() nogil except +