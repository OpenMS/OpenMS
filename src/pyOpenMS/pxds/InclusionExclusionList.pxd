--- conflicted
+++ resolved
@@ -11,16 +11,8 @@
     cdef cppclass InclusionExclusionList(DefaultParamHandler) :
         # wrap-inherits:
         #  DefaultParamHandler
-<<<<<<< HEAD
         InclusionExclusionList() nogil except + # wrap-doc:Provides functionality for writing inclusion or exclusion lists
-        InclusionExclusionList(InclusionExclusionList) nogil except + #wrap-ignore
+        InclusionExclusionList(InclusionExclusionList &) nogil except + #wrap-ignore
         void writeTargets(libcpp_vector[ FASTAEntry ] & fasta_entries, const String & out_path, IntList & charges, const String rt_model_path) nogil except + # wrap-doc:Writes inclusion or exclusion list of tryptic peptides of the given proteins (tab-delimited)
         void writeTargets(FeatureMap & map_, const String & out_path) nogil except + # wrap-doc:Writes inclusion or exclusion list of given feature map
-        void writeTargets(libcpp_vector[ PeptideIdentification ] & pep_ids, const String & out_path, IntList & charges) nogil except + # wrap-doc:Writes inclusion or exclusion list of given peptide ids (tab-delimited)
-=======
-        InclusionExclusionList() nogil except +
-        InclusionExclusionList(InclusionExclusionList &) nogil except +
-        void writeTargets(libcpp_vector[ FASTAEntry ] & fasta_entries, const String & out_path, IntList & charges, const String rt_model_path) nogil except +
-        void writeTargets(FeatureMap & map_, const String & out_path) nogil except +
-        void writeTargets(libcpp_vector[ PeptideIdentification ] & pep_ids, const String & out_path, IntList & charges) nogil except +
->>>>>>> c2555c32
+        void writeTargets(libcpp_vector[ PeptideIdentification ] & pep_ids, const String & out_path, IntList & charges) nogil except + # wrap-doc:Writes inclusion or exclusion list of given peptide ids (tab-delimited)