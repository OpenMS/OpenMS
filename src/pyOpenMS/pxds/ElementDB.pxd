--- conflicted
+++ resolved
@@ -17,7 +17,6 @@
         ElementDB(ElementDB) except + nogil  #wrap-ignore
 
         # No wrapping of const ref
-<<<<<<< HEAD
         # const Map[ String, Element * ]  getNames() nogil except +
         # const Map[ String, Element * ] getSymbols() nogil except +
         # const Map[unsigned int, Element * ] getAtomicNumbers() nogil except +
@@ -40,20 +39,6 @@
                         bool replace_existing) nogil except +
         bool hasElement(const String & name) nogil except + # wrap-doc:Returns true if the db contains an element with the given name, else false
         bool hasElement(UInt atomic_number) nogil except + # wrap-doc:Returns true if the db contains an element with the given atomic_number, else false
-=======
-        # const Map[ String, Element * ]  getNames() except + nogil 
-        # const Map[ String, Element * ] getSymbols() except + nogil 
-        # const Map[unsigned int, Element * ] getAtomicNumbers() except + nogil 
-        const Element * getElement(const String & name) except + nogil 
-        const Element * getElement(UInt atomic_number) except + nogil 
-        void addElement(libcpp_string name, libcpp_string symbol,
-                        unsigned int an,
-                        libcpp_map[unsigned int, double] abundance,
-                        libcpp_map[unsigned int, double] mass,
-                        bool replace_existing) except + nogil 
-        bool hasElement(const String & name) except + nogil  # wrap-doc:Returns true if the db contains an element with the given name, else false
-        bool hasElement(UInt atomic_number) except + nogil  # wrap-doc:Returns true if the db contains an element with the given atomic_number, else false
->>>>>>> f7f43aa2
 
 ## wrap static methods
 cdef extern from "<OpenMS/CHEMISTRY/ElementDB.h>" namespace "OpenMS::ElementDB":
