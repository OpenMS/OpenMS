from Types cimport *
from MSSpectrum cimport *
from MSExperiment cimport *

<<<<<<< HEAD
cdef extern from "<OpenMS/ANALYSIS/NUXL/PScore.h>" namespace "OpenMS":
=======
cdef extern from "<OpenMS/ANALYSIS/ID/PScore.h>" namespace "OpenMS":
>>>>>>> c3bb6b01
    
    cdef cppclass PScore "OpenMS::PScore":
        PScore() except + nogil  
        PScore(PScore &) except + nogil  # compiler

        libcpp_vector[ size_t ] calculateIntensityRankInMZWindow(libcpp_vector[ double ] & mz, libcpp_vector[ double ] & intensities, double mz_window) except + nogil 
            # wrap-doc:
                #  Calculate local (windowed) peak ranks
                #  
                #  The peak rank is defined as the number of neighboring peaks in +/- (mz_window/2) that have higher intensity 
                #  The result can be used to efficiently filter spectra for top 1..n peaks in mass windows
                #  
                #  
                #  :param mz: The m/z positions of the peaks
                #  :param intensities: The intensities of the peaks
                #  :param mz_window: The window in Thomson centered at each peak 

        libcpp_vector[ libcpp_vector[ size_t ] ] calculateRankMap(MSExperiment & peak_map, double mz_window) except + nogil 
            # wrap-doc:
                #  Precalculated, windowed peak ranks for a whole experiment
                #  
                #  The peak rank is defined as the number of neighboring peaks in +/- (mz_window/2) that have higher intensity 
                #  
                #  
                #  :param peak_map: Fragment spectra used for rank calculation. Typically a peak map after removal of all MS1 spectra
                #  :param mz_window: Window in Thomson centered at each peak

        libcpp_map[ size_t, MSSpectrum ] calculatePeakLevelSpectra(MSSpectrum & spec, libcpp_vector[ size_t ] & ranks, Size min_level, Size max_level) except + nogil 
            # wrap-doc:
                #  Calculates spectra for peak level between min_level to max_level and stores them in the map
                #  
                #  A spectrum of peak level n retains the (n+1) top intensity peaks in a sliding mz_window centered at each peak

        double computePScore(double fragment_mass_tolerance,
                             bool fragment_mass_tolerance_unit_ppm,
                             libcpp_map[ size_t, MSSpectrum ] & peak_level_spectra,
                             libcpp_vector[ MSSpectrum ] & theo_spectra,
                             double mz_window) except + nogil 
            # wrap-doc:
                #  Computes the PScore for a vector of theoretical spectra
                #  
                #  Similar to Andromeda, a vector of theoretical spectra can be provided that e.g. contain loss spectra or higher charge spectra depending on the sequence.
                #  The best score obtained by scoring all those theoretical spectra against the experimental ones is returned
                #  
                #  
                #  :param fragment_mass_tolerance: Mass tolerance for matching peaks
                #  :param fragment_mass_tolerance_unit_ppm: Whether Thomson or ppm is used
                #  :param peak_level_spectra: Spectra for different peak levels (=filtered by maximum rank).
                #  :param theo_spectra: Theoretical spectra as obtained e.g. from TheoreticalSpectrumGenerator
                #  :param mz_window: Window in Thomson centered at each peak

        double computePScore(double fragment_mass_tolerance,
                             bool fragment_mass_tolerance_unit_ppm,
                             libcpp_map[ size_t, MSSpectrum ] & peak_level_spectra,
                             MSSpectrum & theo_spectrum,
                             double mz_window) except + nogil 
            # wrap-doc:
                #  Computes the PScore for a single theoretical spectrum
                #  
                #  
                #  :param fragment_mass_tolerance: Mass tolerance for matching peaks
                #  :param fragment_mass_tolerance_unit_ppm: Whether Thomson or ppm is used
                #  :param peak_level_spectra: Spectra for different peak levels (=filtered by maximum rank)
                #  :param theo_spectra: Theoretical spectra as obtained e.g. from TheoreticalSpectrumGenerator
                #  :param mz_window: Window in Thomson centered at each peak

## wrap static methods
# cdef extern from "<OpenMS/ANALYSIS/NUXL/PScore.h>" namespace "OpenMS::PScore":
# 
#    double massCorrectionTerm(double mass) except + nogil  #wrap-attach:PScore
#    double cleavageCorrectionTerm(Size cleavages, bool consecutive_cleavage) except + nogil  #wrap-attach:PScore
#    double modificationCorrectionTerm(Size modifications) except + nogil  #wrap-attach:PScore
# <|MERGE_RESOLUTION|>--- conflicted
+++ resolved
@@ -2,11 +2,7 @@
 from MSSpectrum cimport *
 from MSExperiment cimport *
 
-<<<<<<< HEAD
-cdef extern from "<OpenMS/ANALYSIS/NUXL/PScore.h>" namespace "OpenMS":
-=======
 cdef extern from "<OpenMS/ANALYSIS/ID/PScore.h>" namespace "OpenMS":
->>>>>>> c3bb6b01
     
     cdef cppclass PScore "OpenMS::PScore":
         PScore() except + nogil  
