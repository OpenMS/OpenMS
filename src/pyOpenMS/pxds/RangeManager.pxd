from Types cimport *
from DPosition cimport *
from libcpp cimport bool

cdef extern from "<OpenMS/KERNEL/RangeManager.h>" namespace "OpenMS":
    
    cdef cppclass RangeManagerRtMzInt "OpenMS::RangeManager<RangeRT, RangeMZ, RangeIntensity>":
        # wrap-ignore
        # no-pxd-import
        RangeManagerRtMzInt() except + nogil 
        RangeManagerRtMzInt(RangeManagerRtMzInt  &) except + nogil 
        double getMinRT() except + nogil  # wrap-doc:Returns the minimum RT
        double getMaxRT() except + nogil  # wrap-doc:Returns the maximum RT
        double getMinMZ() except + nogil  # wrap-doc:Returns the minimum m/z
        double getMaxMZ() except + nogil  # wrap-doc:Returns the maximum m/z
        double getMinIntensity() except + nogil  # wrap-doc:Returns the minimum intensity
        double getMaxIntensity() except + nogil  # wrap-doc:Returns the maximum intensity
        void clearRanges() except + nogil  # wrap-doc:Resets all range dimensions as empty

    cdef cppclass RangeManagerMzInt "OpenMS::RangeManager<RangeMZ, RangeIntensity>":
        # wrap-ignore
        # no-pxd-import
        RangeManagerMzInt() except + nogil 
        RangeManagerMzInt(RangeManagerMzInt  &) except + nogil 
        double getMinMZ() except + nogil  # wrap-doc:Returns the minimum m/z
        double getMaxMZ() except + nogil  # wrap-doc:Returns the maximum m/z
        double getMinIntensity() except + nogil  # wrap-doc:Returns the minimum intensity
        double getMaxIntensity() except + nogil  # wrap-doc:Returns the maximum intensity
        void clearRanges() except + nogil  # wrap-doc:Resets all range dimensions as empty

    cdef cppclass RangeManagerRtInt "OpenMS::RangeManager<RangeRT, RangeIntensity>":
        # wrap-ignore
        # no-pxd-import
<<<<<<< HEAD
        RangeManagerRtInt() nogil except +
        RangeManagerRtInt(RangeManagerRtInt  &) nogil except +
        double getMinRT() nogil except + # wrap-doc:Returns the minimum RT
        double getMaxRT() nogil except + # wrap-doc:Returns the maximum RT
        double getMinIntensity() nogil except + # wrap-doc:Returns the minimum intensity
        double getMaxIntensity() nogil except + # wrap-doc:Returns the maximum intensity
        void clearRanges() nogil except + # wrap-doc:Resets all range dimensions as empty

    cdef cppclass RangeBase:
        # wrap-ignore
        # no-pxd-import

        RangeBase() nogil except +
        RangeBase(RangeBase &) nogil except +

    cdef cppclass RangeMZ (RangeBase) : 
        # wrap-inherits:
        #   RangeBase

        RangeMZ() nogil except +
        RangeMZ(RangeMZ &) nogil except + #compiler


    cdef cppclass RangeIntensity (RangeBase) :
        # wrap-inherits:
        #   RangeBase

        RangeIntensity() nogil except +
        RangeIntensity(RangeIntensity &) nogil except +


    cdef cppclass RangeMobility (RangeBase) :
        # wrap-inherits:
        #   RangeBase

        RangeMobility() nogil except +
        RangeMobility(RangeMobility &) nogil except +
=======
        RangeManagerRtInt() except + nogil 
        RangeManagerRtInt(RangeManagerRtInt  &) except + nogil 
        double getMinRT() except + nogil  # wrap-doc:Returns the minimum RT
        double getMaxRT() except + nogil  # wrap-doc:Returns the maximum RT
        double getMinIntensity() except + nogil  # wrap-doc:Returns the minimum intensity
        double getMaxIntensity() except + nogil  # wrap-doc:Returns the maximum intensity
        void clearRanges() except + nogil  # wrap-doc:Resets all range dimensions as empty
>>>>>>> b13efa77
<|MERGE_RESOLUTION|>--- conflicted
+++ resolved
@@ -31,50 +31,40 @@
     cdef cppclass RangeManagerRtInt "OpenMS::RangeManager<RangeRT, RangeIntensity>":
         # wrap-ignore
         # no-pxd-import
-<<<<<<< HEAD
-        RangeManagerRtInt() nogil except +
-        RangeManagerRtInt(RangeManagerRtInt  &) nogil except +
-        double getMinRT() nogil except + # wrap-doc:Returns the minimum RT
-        double getMaxRT() nogil except + # wrap-doc:Returns the maximum RT
-        double getMinIntensity() nogil except + # wrap-doc:Returns the minimum intensity
-        double getMaxIntensity() nogil except + # wrap-doc:Returns the maximum intensity
-        void clearRanges() nogil except + # wrap-doc:Resets all range dimensions as empty
+        RangeManagerRtInt() except + nogil
+        RangeManagerRtInt(RangeManagerRtInt  &) except + nogil
+        double getMinRT() except + nogil # wrap-doc:Returns the minimum RT
+        double getMaxRT() except + nogil # wrap-doc:Returns the maximum RT
+        double getMinIntensity() except + nogil # wrap-doc:Returns the minimum intensity
+        double getMaxIntensity() except + nogil # wrap-doc:Returns the maximum intensity
+        void clearRanges() except + nogil # wrap-doc:Resets all range dimensions as empty
 
     cdef cppclass RangeBase:
         # wrap-ignore
         # no-pxd-import
 
-        RangeBase() nogil except +
-        RangeBase(RangeBase &) nogil except +
+        RangeBase() except + nogil
+        RangeBase(RangeBase &) except + nogil
 
     cdef cppclass RangeMZ (RangeBase) : 
         # wrap-inherits:
         #   RangeBase
 
-        RangeMZ() nogil except +
-        RangeMZ(RangeMZ &) nogil except + #compiler
+        RangeMZ() except + nogil
+        RangeMZ(RangeMZ &) except + nogil #compiler
 
 
     cdef cppclass RangeIntensity (RangeBase) :
         # wrap-inherits:
         #   RangeBase
 
-        RangeIntensity() nogil except +
-        RangeIntensity(RangeIntensity &) nogil except +
+        RangeIntensity() except + nogil
+        RangeIntensity(RangeIntensity &) except + nogil
 
 
     cdef cppclass RangeMobility (RangeBase) :
         # wrap-inherits:
         #   RangeBase
 
-        RangeMobility() nogil except +
-        RangeMobility(RangeMobility &) nogil except +
-=======
-        RangeManagerRtInt() except + nogil 
-        RangeManagerRtInt(RangeManagerRtInt  &) except + nogil 
-        double getMinRT() except + nogil  # wrap-doc:Returns the minimum RT
-        double getMaxRT() except + nogil  # wrap-doc:Returns the maximum RT
-        double getMinIntensity() except + nogil  # wrap-doc:Returns the minimum intensity
-        double getMaxIntensity() except + nogil  # wrap-doc:Returns the maximum intensity
-        void clearRanges() except + nogil  # wrap-doc:Resets all range dimensions as empty
->>>>>>> b13efa77
+        RangeMobility() except + nogil
+        RangeMobility(RangeMobility &) except + nogil