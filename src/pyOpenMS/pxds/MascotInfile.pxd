from Types cimport *
from libcpp.vector cimport vector as libcpp_vector
from MSExperiment cimport *
from Peak1D cimport *
from ChromatogramPeak cimport *
from String cimport *
from File cimport *
from ProgressLogger cimport *

cdef extern from "<OpenMS/FORMAT/MascotInfile.h>" namespace "OpenMS":
    
    cdef cppclass MascotInfile(ProgressLogger) :
        # wrap-inherits:
        #  ProgressLogger
        MascotInfile() nogil except +
<<<<<<< HEAD
        MascotInfile(MascotInfile) nogil except + #wrap-ignore
        void store(const String & filename, MSSpectrum & spec, double mz, double retention_time, String search_title) nogil except + # wrap-doc:Stores the peak list in a MascotInfile that can be used as input for MASCOT shell execution
        void store(const String & filename, MSExperiment & experiment, String search_title) nogil except + # wrap-doc:Stores the experiment data in a MascotInfile that can be used as input for MASCOT shell execution
=======
        MascotInfile(MascotInfile &) nogil except +
        void store(const String & filename, MSSpectrum & spec, double mz, double retention_time, String search_title) nogil except +
        void store(const String & filename, MSExperiment & experiment, String search_title) nogil except +
>>>>>>> c2555c32
        void load(const String & filename, MSExperiment & exp) nogil except +
            # wrap-doc:
                #   Loads a Mascot Generic File into a PeakMap
                #   -----
                #   :param filename: file name which the map should be read from
                #   :param exp: the map which is filled with the data from the given file
                #   :raises:
                #     Exception: FileNotFound is thrown if the given file could not be found

        String  getBoundary() nogil except + # wrap-doc:Returns the boundary used for the MIME format
        void setBoundary(const String & boundary) nogil except + # wrap-doc:Sets the boundary used for the MIME format.<br>By default a 22 character random string is used
        String  getDB() nogil except + # wrap-doc:Returns the DB to use
        void setDB(const String & db) nogil except + # wrap-doc:Sets the DB to use (default: MSDB). See &lt;mascot path&gt;/config/mascot.dat in "Databases" section for possible settings
        String  getSearchType() nogil except + # wrap-doc:Returns the search type
        void setSearchType(const String & search_type) nogil except + # wrap-doc:Sets the search type (default: MIS). So far only MIS is supported!<br>Valid types are "MIS" (MS/MS Ion Search), "PMF" (Peptide Mass Fingerprint) , "SQ" (Sequence Query)
        String  getHits() nogil except + # wrap-doc:Returns the number of hits to report back
        void setHits(const String & hits) nogil except + # wrap-doc:Sets the number of hits to report back (default: 20)
        String  getCleavage() nogil except + # wrap-doc:Returns the enzyme used for cleavage
        void setCleavage(const String & cleavage) nogil except + # wrap-doc:Sets the enzyme used for cleavage (default: Trypsin). <BR>See &lt;mascot path&gt;/config/enzymes for possible settings
        String  getMassType() nogil except + # wrap-doc:Returns the used mass type ("Monoisotopic" or "Average")
        void setMassType(const String & mass_type) nogil except + # wrap-doc:Sets the used mass type "Monoisotopic" or "Average" (default: Monoisotopic)
        libcpp_vector[ String ]  getModifications() nogil except + # wrap-doc:Returns a vector containing the fixed modifications (default: none)
        void setModifications(libcpp_vector[ String ] & mods) nogil except + # wrap-doc:Sets the fixed modifications (default: none). <BR>See &lt;mascot path&gt;/config/mod_file for possible settings
        libcpp_vector[ String ]  getVariableModifications() nogil except + # wrap-doc:Returns a vector containing the variable modifications (default: none)
        void setVariableModifications(libcpp_vector[ String ] & mods) nogil except + # wrap-doc:Sets the fixed modifications (default: none). <BR>See &lt;mascot path&gt;/config/mod_file for possible settings
        String  getInstrument() nogil except + # wrap-doc:Returns the instrument type
        void setInstrument(const String & instrument) nogil except + # wrap-doc:Sets the instrument type (Default: Default). <BR>Possible instruments: ESI-QUAD-TOF, MALDI-TOF-PSD, ESI-TRAP, ESI-QUAD, ESI-FTICR, MALDI-TOF-TOF, ESI-4SECTOR, FTMS-ECD, MALDI-QUAD-TOF, MALDI-QIT-TOF
        UInt getMissedCleavages() nogil except + # wrap-doc:Returns the number of allowed missed cleavages
        void setMissedCleavages(UInt missed_cleavages) nogil except + # wrap-doc:Sets the number of allowed missed cleavages (default: 1)
        float getPrecursorMassTolerance() nogil except + # wrap-doc:Returns the precursor mass tolerance
        void setPrecursorMassTolerance(float precursor_mass_tolerance) nogil except + # wrap-doc:Sets the precursor mass tolerance in Da (default: 2.0)
        float getPeakMassTolerance() nogil except + # wrap-doc: returns the peak mass tolerance in Da
        void setPeakMassTolerance(float ion_mass_tolerance) nogil except + # wrap-doc:Sets the peak mass tolerance in Da (default: 1.0)
        String  getTaxonomy() nogil except + # wrap-doc:Returns the taxonomy
        void setTaxonomy(const String & taxonomy) nogil except + # wrap-doc:Sets the taxonomy (default: All entries). <BR>See &lt;mascot path&gt;/config/taxonomy for possible settings
        String  getFormVersion() nogil except + # wrap-doc:Returns the Mascot form version
        void setFormVersion(const String & form_version) nogil except + # wrap-doc:Sets the Mascot form version (default: 1.01)
        String  getCharges() nogil except + # wrap-doc:Returns the charges
        void setCharges(libcpp_vector[ int ] & charges) nogil except + # wrap-doc:Sets the charges (default: 1+, 2+ and 3+)
<|MERGE_RESOLUTION|>--- conflicted
+++ resolved
@@ -13,15 +13,10 @@
         # wrap-inherits:
         #  ProgressLogger
         MascotInfile() nogil except +
-<<<<<<< HEAD
         MascotInfile(MascotInfile) nogil except + #wrap-ignore
         void store(const String & filename, MSSpectrum & spec, double mz, double retention_time, String search_title) nogil except + # wrap-doc:Stores the peak list in a MascotInfile that can be used as input for MASCOT shell execution
         void store(const String & filename, MSExperiment & experiment, String search_title) nogil except + # wrap-doc:Stores the experiment data in a MascotInfile that can be used as input for MASCOT shell execution
-=======
-        MascotInfile(MascotInfile &) nogil except +
-        void store(const String & filename, MSSpectrum & spec, double mz, double retention_time, String search_title) nogil except +
-        void store(const String & filename, MSExperiment & experiment, String search_title) nogil except +
->>>>>>> c2555c32
+
         void load(const String & filename, MSExperiment & exp) nogil except +
             # wrap-doc:
                 #   Loads a Mascot Generic File into a PeakMap
