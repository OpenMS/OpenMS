--- conflicted
+++ resolved
@@ -5,10 +5,5 @@
     cdef cppclass LevMarqFitter1D(Fitter1D):
         # wrap-ignore
         # no-pxd-import
-<<<<<<< HEAD
         LevMarqFitter1D() nogil except + # wrap-doc:Abstract class for 1D-model fitter using Levenberg-Marquardt algorithm for parameter optimization
-        LevMarqFitter1D(LevMarqFitter1D) nogil except +
-=======
-        LevMarqFitter1D() nogil except +
-        LevMarqFitter1D(LevMarqFitter1D &) nogil except +
->>>>>>> c2555c32
+        LevMarqFitter1D(LevMarqFitter1D &) nogil except +