--- conflicted
+++ resolved
@@ -5,17 +5,13 @@
 cdef extern from "<OpenMS/KERNEL/PeakIndex.h>" namespace "OpenMS":
     
     cdef cppclass PeakIndex "OpenMS::PeakIndex":
-        PeakIndex() nogil except +
-<<<<<<< HEAD
-            # wrap-doc:
+        # wrap-doc:
                 #   Index of a peak or feature
                 #   -----
                 #   This struct can be used to store both peak or feature indices
-
-        PeakIndex(PeakIndex) nogil except + #wrap-ignore
-=======
+                
+        PeakIndex() nogil except +
         PeakIndex(PeakIndex &) nogil except + # compiler
->>>>>>> 962916f5
         Size peak
         Size spectrum
         PeakIndex(Size peak) nogil except +
