--- conflicted
+++ resolved
@@ -18,13 +18,8 @@
         Int  max_int
         Int  min_int
 
-<<<<<<< HEAD
         ParamEntry() nogil except + # TODO
-        ParamEntry(ParamEntry) nogil except +
-=======
-        ParamEntry() nogil except +
         ParamEntry(ParamEntry &) nogil except +
->>>>>>> 962916f5
         ParamEntry(libcpp_string n, ParamValue v, libcpp_string d, libcpp_vector[libcpp_string] t) nogil except +
         ParamEntry(libcpp_string n, ParamValue v, libcpp_string d) nogil except +
 
