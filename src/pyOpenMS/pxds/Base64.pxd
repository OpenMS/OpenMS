--- conflicted
+++ resolved
@@ -6,13 +6,9 @@
 cdef extern from "<OpenMS/FORMAT/Base64.h>" namespace "OpenMS":
     
     cdef cppclass Base64 "OpenMS::Base64":
-<<<<<<< HEAD
+
         Base64() nogil except + # wrap-doc:Class to encode and decode Base64, it supports two precisions: 32 bit (float) and 64 bit (double).
-        Base64(Base64) nogil except + #wrap-ignore
-=======
-        Base64() nogil except +
         Base64(Base64 &) nogil except + # compiler
->>>>>>> c2555c32
 
         void encode(libcpp_vector[ double ] & in_, ByteOrder to_byte_order, String &out, bool zlib_compression) nogil except +#wrap-ignore
         void decode(const String & in_, ByteOrder from_byte_order, libcpp_vector[ double ] &out, bool zlib_compression) nogil except +#wrap-ignore
