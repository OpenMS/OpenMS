from Types cimport *
from libcpp.vector cimport vector as libcpp_vector
from Peak1D cimport *

cdef extern from "<OpenMS/TRANSFORMATIONS/RAW2PEAK/ContinuousWaveletTransform.h>" namespace "OpenMS":
    
    cdef cppclass ContinuousWaveletTransform "OpenMS::ContinuousWaveletTransform":
        ContinuousWaveletTransform() nogil except +
<<<<<<< HEAD
        ContinuousWaveletTransform(ContinuousWaveletTransform) nogil except + #wrap-ignore
        libcpp_vector[ Peak1D ]  getSignal() nogil except + # wrap-doc:Non-mutable access to the wavelet transform of the signal
        void setSignal(libcpp_vector[ Peak1D ] & signal) nogil except + # wrap-doc:Mutable access to the wavelet transform of the signal
        libcpp_vector[ double ]  getWavelet() nogil except + # wrap-doc:Non-mutable access to the wavelet
        void setWavelet(libcpp_vector[ double ] & wavelet) nogil except + # wrap-doc:Mutable access to the signal
        double  getScale() nogil except + # wrap-doc:Non-mutable access to the scale of the wavelet
        void setScale(double scale) nogil except + # wrap-doc:Mutable access to the spacing of raw data
        double  getSpacing() nogil except + # wrap-doc:Non-mutable access to the spacing of raw data
        void setSpacing(double spacing) nogil except + # wrap-doc:Mutable access to the spacing of raw data
        SignedSize getLeftPaddingIndex() nogil except + # wrap-doc:Non-mutable access to the position where the signal starts (in the interval [0,end_left_padding_) are the padded zeros)
        void setLeftPaddingIndex(SignedSize end_left_padding) nogil except + # wrap-doc:Mutable access to position where the signal starts
        SignedSize getRightPaddingIndex() nogil except + # wrap-doc:Non-mutable access to the position where the signal ends (in the interval (begin_right_padding_,end] are the padded zeros)
        void setRightPaddingIndex(SignedSize begin_right_padding) nogil except + # wrap-doc:Mutable access to position where the signal starts
        SignedSize getSignalLength() nogil except + # wrap-doc:Non-mutable access to signal length [end_left_padding,begin_right_padding]
        void setSignalLength(SignedSize signal_length) nogil except + # wrap-doc:Mutable access to signal length [end_left_padding,begin_right_padding]
        int getSize() nogil except + # wrap-doc:Non-mutable access to signal length including padded zeros [0,end]
        void init(double scale, double spacing) nogil except + # wrap-doc:Perform possibly necessary preprocessing steps, like tabulating the Wavelet
=======
        ContinuousWaveletTransform(ContinuousWaveletTransform &) nogil except + # compiler
        libcpp_vector[ Peak1D ]  getSignal() nogil except +
        void setSignal(libcpp_vector[ Peak1D ] & signal) nogil except +
        libcpp_vector[ double ]  getWavelet() nogil except +
        void setWavelet(libcpp_vector[ double ] & wavelet) nogil except +
        double  getScale() nogil except +
        void setScale(double scale) nogil except +
        double  getSpacing() nogil except +
        void setSpacing(double spacing) nogil except +
        SignedSize getLeftPaddingIndex() nogil except +
        void setLeftPaddingIndex(SignedSize end_left_padding) nogil except +
        SignedSize getRightPaddingIndex() nogil except +
        void setRightPaddingIndex(SignedSize begin_right_padding) nogil except +
        SignedSize getSignalLength() nogil except +
        void setSignalLength(SignedSize signal_length) nogil except +
        int getSize() nogil except +
        void init(double scale, double spacing) nogil except +
>>>>>>> c2555c32
        # double <](unsigned int i) nogil except +
        # double <](unsigned int i) nogil except +
<|MERGE_RESOLUTION|>--- conflicted
+++ resolved
@@ -6,8 +6,8 @@
     
     cdef cppclass ContinuousWaveletTransform "OpenMS::ContinuousWaveletTransform":
         ContinuousWaveletTransform() nogil except +
-<<<<<<< HEAD
-        ContinuousWaveletTransform(ContinuousWaveletTransform) nogil except + #wrap-ignore
+
+        ContinuousWaveletTransform(ContinuousWaveletTransform &) nogil except + # compiler
         libcpp_vector[ Peak1D ]  getSignal() nogil except + # wrap-doc:Non-mutable access to the wavelet transform of the signal
         void setSignal(libcpp_vector[ Peak1D ] & signal) nogil except + # wrap-doc:Mutable access to the wavelet transform of the signal
         libcpp_vector[ double ]  getWavelet() nogil except + # wrap-doc:Non-mutable access to the wavelet
@@ -24,24 +24,6 @@
         void setSignalLength(SignedSize signal_length) nogil except + # wrap-doc:Mutable access to signal length [end_left_padding,begin_right_padding]
         int getSize() nogil except + # wrap-doc:Non-mutable access to signal length including padded zeros [0,end]
         void init(double scale, double spacing) nogil except + # wrap-doc:Perform possibly necessary preprocessing steps, like tabulating the Wavelet
-=======
-        ContinuousWaveletTransform(ContinuousWaveletTransform &) nogil except + # compiler
-        libcpp_vector[ Peak1D ]  getSignal() nogil except +
-        void setSignal(libcpp_vector[ Peak1D ] & signal) nogil except +
-        libcpp_vector[ double ]  getWavelet() nogil except +
-        void setWavelet(libcpp_vector[ double ] & wavelet) nogil except +
-        double  getScale() nogil except +
-        void setScale(double scale) nogil except +
-        double  getSpacing() nogil except +
-        void setSpacing(double spacing) nogil except +
-        SignedSize getLeftPaddingIndex() nogil except +
-        void setLeftPaddingIndex(SignedSize end_left_padding) nogil except +
-        SignedSize getRightPaddingIndex() nogil except +
-        void setRightPaddingIndex(SignedSize begin_right_padding) nogil except +
-        SignedSize getSignalLength() nogil except +
-        void setSignalLength(SignedSize signal_length) nogil except +
-        int getSize() nogil except +
-        void init(double scale, double spacing) nogil except +
->>>>>>> c2555c32
+
         # double <](unsigned int i) nogil except +
-        # double <](unsigned int i) nogil except +
+        # double <](unsigned int i) nogil except +