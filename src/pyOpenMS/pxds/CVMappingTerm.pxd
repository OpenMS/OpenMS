from libcpp cimport bool
from String cimport *

cdef extern from "<OpenMS/DATASTRUCTURES/CVMappingTerm.h>" namespace "OpenMS":

    cdef cppclass CVMappingTerm:

        CVMappingTerm()               nogil except +
        CVMappingTerm(CVMappingTerm)  nogil except +

        # sets the accession string of the term
        void setAccession(String accession) nogil except + # wrap-doc:Sets the accession string of the term

        # returns the accession string of the term
        String getAccession() nogil except + # wrap-doc:Returns the accession string of the term

        # sets whether the term name should be used, instead of the accession
        void setUseTermName(bool use_term_name) nogil except + # wrap-doc:Sets whether the term name should be used, instead of the accession

        # returns whether the term name should be used, instead of the accession
        bool getUseTermName() nogil except + # wrap-doc:Returns whether the term name should be used, instead of the accession

        # sets whether the term itself can be used (or only its children)
        void setUseTerm(bool use_term) nogil except + # wrap-doc:Sets whether the term itself can be used (or only its children)

        # returns true if the term can be used, false if only children are allowed
        bool getUseTerm() nogil except + # wrap-doc:Returns true if the term can be used, false if only children are allowed

        # sets the name of the term
        void setTermName(String term_name) nogil except + # wrap-doc:Sets the name of the term

        # returns the name of the term
        String getTermName() nogil except + # wrap-doc:Returns the name of the term

        # sets whether this term can be repeated
        void setIsRepeatable(bool is_repeatable) nogil except + # wrap-doc:Sets whether this term can be repeated

        # returns true if this term can be repeated, false otherwise
        bool getIsRepeatable() nogil except + # wrap-doc:Returns true if this term can be repeated, false otherwise

        # sets whether children of this term are allowed
        void setAllowChildren(bool allow_children) nogil except + # wrap-doc:Sets whether children of this term are allowed

        # returns true if the children of this term are allowed to be used
        bool getAllowChildren() nogil except + # wrap-doc:Returns true if the children of this term are allowed to be used

        # sets the cv identifier reference string, e.g. UO for unit obo
<<<<<<< HEAD
        void setCVIdentifierRef(String cv_identifier_ref) nogil except + # wrap-doc:Sets the cv identifier reference string, e.g. UO for unit obo

        # returns the cv identifier reference string
        String getCVIdentifierRef() nogil except + # wrap-doc:Returns the cv identifier reference string.
=======
        void setCVIdentifierRef(String cv_identifier_ref) nogil except + # wrap-doc:Sets the CV identifier reference string, e.g. UO for unit obo

        # returns the cv identifier reference string
        String getCVIdentifierRef() nogil except + # wrap-doc:Returns the CV identifier reference string
>>>>>>> fe62fff2

        # equality operator
        bool operator==(CVMappingTerm rhs) nogil except +

        # inequality operator
        bool operator!=(CVMappingTerm rhs) nogil except +
<|MERGE_RESOLUTION|>--- conflicted
+++ resolved
@@ -45,20 +45,14 @@
         bool getAllowChildren() nogil except + # wrap-doc:Returns true if the children of this term are allowed to be used
 
         # sets the cv identifier reference string, e.g. UO for unit obo
-<<<<<<< HEAD
-        void setCVIdentifierRef(String cv_identifier_ref) nogil except + # wrap-doc:Sets the cv identifier reference string, e.g. UO for unit obo
-
-        # returns the cv identifier reference string
-        String getCVIdentifierRef() nogil except + # wrap-doc:Returns the cv identifier reference string.
-=======
         void setCVIdentifierRef(String cv_identifier_ref) nogil except + # wrap-doc:Sets the CV identifier reference string, e.g. UO for unit obo
 
         # returns the cv identifier reference string
-        String getCVIdentifierRef() nogil except + # wrap-doc:Returns the CV identifier reference string
->>>>>>> fe62fff2
+        String getCVIdentifierRef() nogil except + # wrap-doc:Returns the CV identifier reference string.
+
 
         # equality operator
         bool operator==(CVMappingTerm rhs) nogil except +
 
         # inequality operator
-        bool operator!=(CVMappingTerm rhs) nogil except +
+        bool operator!=(CVMappingTerm rhs) nogil except +