--- conflicted
+++ resolved
@@ -20,30 +20,24 @@
         Int getCandidates() nogil except +
         Int getTopNHits() nogil except +
 
-<<<<<<< HEAD
+        libcpp_pair[String, String] determineSiriusExecutable(String& executable) nogil except +
+
         SiriusTmpStruct constructSiriusTmpStruct() nogil except +
 
-        libcpp_pair[String, String] determineSiriusExecutable(String& executable) nogil except +
-
-=======
->>>>>>> e26c2ced
         void preprocessingSirius(String featureinfo,
                                  MSExperiment& spectra,                
                                  libcpp_vector[FeatureMap]& v_fp,
                                  KDTreeFeatureMaps& fp_map_kd,
-                                 SiriusAdapterAlgorithm sirius_algo,
                                  FeatureMapping_FeatureToMs2Indices& feature_mapping)
 
         void checkFeatureSpectraNumber(String featureinfo,
                                        FeatureMapping_FeatureToMs2Indices feature_mapping,
-                                       MSExperiment spectra, 
-                                       SiriusAdapterAlgorithm sirius_algo);
+                                       MSExperiment spectra);
 
         libcpp_vector[String] callSiriusQProcess(String tmp_ms_file,
                                                  String tmp_out_dir,
                                                  String executable,
-                                                 String out_csifingerid,
-                                                 SiriusAdapterAlgorithm sirius_algo);
+                                                 String out_csifingerid);
 
 cdef extern from "<OpenMS/ANALYSIS/ID/SiriusAdapterAlgorithm.h>" namespace "OpenMS::SiriusAdapterAlgorithm":
  
