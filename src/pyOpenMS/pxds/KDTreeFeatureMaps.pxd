from Types cimport *
from libcpp cimport bool
from libcpp.vector cimport vector as libcpp_vector
from Feature cimport *
from DefaultParamHandler cimport *
from TransformationModelLowess cimport *
from MSExperiment cimport *
from ConsensusMap cimport *
from FeatureMap cimport *
from BaseFeature cimport *
# from KDTree cimport *
# from KDTreeFeatureNode cimport *

cdef extern from "<OpenMS/ANALYSIS/QUANTITATION/KDTreeFeatureMaps.h>" namespace "OpenMS":

    cdef cppclass KDTreeFeatureMaps(DefaultParamHandler) :
        # wrap-inherits:
        #  DefaultParamHandler
<<<<<<< HEAD
        KDTreeFeatureMaps() nogil except + # wrap-doc:Stores a set of features, together with a 2D tree for fast search
        KDTreeFeatureMaps(KDTreeFeatureMaps) nogil except + #wrap-ignore
=======
        KDTreeFeatureMaps() nogil except +
>>>>>>> c2555c32
        KDTreeFeatureMaps(libcpp_vector[ FeatureMap ] & maps, Param & param) nogil except +
        KDTreeFeatureMaps(libcpp_vector[ ConsensusMap ] & maps, Param & param) nogil except +
        void addMaps(libcpp_vector[ FeatureMap ] & maps) nogil except + # wrap-doc:Add `maps` and balance kd-tree
        void addMaps(libcpp_vector[ ConsensusMap ] & maps) nogil except +
        # POINTER # void addFeature(Size mt_map_index, BaseFeature * feature) nogil except +
        # POINTER # BaseFeature * feature(Size i) nogil except +
        double rt(Size i) nogil except +
        double mz(Size i) nogil except +
        float intensity(Size i) nogil except +
        Int charge(Size i) nogil except +
        Size mapIndex(Size i) nogil except +
        Size size() nogil except +
        Size treeSize() nogil except +
        Size numMaps() nogil except +
        void clear() nogil except +
        void optimizeTree() nogil except +
        void getNeighborhood(Size index,
                             libcpp_vector[ size_t ] & result_indices,
                             double rt_tol,
                             double mz_tol,
                             bool mz_ppm,
                             bool include_features_from_same_map,
                             double max_pairwise_log_fc) nogil except + # wrap-doc:Fill `result` with indices of all features compatible (wrt. RT, m/z, map index) to the feature with `index`
        void queryRegion(double rt_low, double rt_high, double mz_low, double mz_high, libcpp_vector[ size_t ] & result_indices, Size ignored_map_index) nogil except +
        # void applyTransformations(libcpp_vector[ TransformationModelLowess * ] & trafos) nogil except +
<|MERGE_RESOLUTION|>--- conflicted
+++ resolved
@@ -16,12 +16,7 @@
     cdef cppclass KDTreeFeatureMaps(DefaultParamHandler) :
         # wrap-inherits:
         #  DefaultParamHandler
-<<<<<<< HEAD
         KDTreeFeatureMaps() nogil except + # wrap-doc:Stores a set of features, together with a 2D tree for fast search
-        KDTreeFeatureMaps(KDTreeFeatureMaps) nogil except + #wrap-ignore
-=======
-        KDTreeFeatureMaps() nogil except +
->>>>>>> c2555c32
         KDTreeFeatureMaps(libcpp_vector[ FeatureMap ] & maps, Param & param) nogil except +
         KDTreeFeatureMaps(libcpp_vector[ ConsensusMap ] & maps, Param & param) nogil except +
         void addMaps(libcpp_vector[ FeatureMap ] & maps) nogil except + # wrap-doc:Add `maps` and balance kd-tree
