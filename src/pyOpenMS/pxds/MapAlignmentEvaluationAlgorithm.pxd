from Types cimport *
from libcpp cimport bool
from ConsensusMap cimport *

cdef extern from "<OpenMS/ANALYSIS/MAPMATCHING/MapAlignmentEvaluationAlgorithm.h>" namespace "OpenMS":
    
    cdef cppclass MapAlignmentEvaluationAlgorithm "OpenMS::MapAlignmentEvaluationAlgorithm":
        # wrap-ignore
        # ABSTRACT class
        # no-pxd-import
        MapAlignmentEvaluationAlgorithm() nogil except +
        # private
        MapAlignmentEvaluationAlgorithm(MapAlignmentEvaluationAlgorithm) nogil except + #wrap-ignore

        # NAMESPACE # void evaluate(ConsensusMap & conensus_map_in, ConsensusMap & consensus_map_gt, double & rt_dev, double & mz_dev, Peak2D::IntensityType & int_dev, bool use_charge, double & out) nogil except +
        # NAMESPACE # bool isSameHandle(FeatureHandle & lhs, FeatureHandle & rhs, double & rt_dev, double & mz_dev, Peak2D::IntensityType & int_dev, bool use_charge) nogil except +
<<<<<<< HEAD
        void registerChildren() nogil except + # wrap-doc:Register all derived classes in this method
=======
        void registerChildren() nogil except +
>>>>>>> c2555c32
<|MERGE_RESOLUTION|>--- conflicted
+++ resolved
@@ -14,8 +14,4 @@
 
         # NAMESPACE # void evaluate(ConsensusMap & conensus_map_in, ConsensusMap & consensus_map_gt, double & rt_dev, double & mz_dev, Peak2D::IntensityType & int_dev, bool use_charge, double & out) nogil except +
         # NAMESPACE # bool isSameHandle(FeatureHandle & lhs, FeatureHandle & rhs, double & rt_dev, double & mz_dev, Peak2D::IntensityType & int_dev, bool use_charge) nogil except +
-<<<<<<< HEAD
-        void registerChildren() nogil except + # wrap-doc:Register all derived classes in this method
-=======
-        void registerChildren() nogil except +
->>>>>>> c2555c32
+        void registerChildren() nogil except + # wrap-doc:Register all derived classes in this method