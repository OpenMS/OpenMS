from Types cimport *
from libcpp cimport bool
from libcpp.vector cimport vector as libcpp_vector
from CVTermList cimport *
from TargetedExperimentHelper cimport *

cdef extern from "<OpenMS/ANALYSIS/TARGETED/IncludeExcludeTarget.h>" namespace "OpenMS":
    
    cdef cppclass IncludeExcludeTarget :
<<<<<<< HEAD
        IncludeExcludeTarget() nogil except + # wrap-doc:This class stores a SRM/MRM transition
        IncludeExcludeTarget(IncludeExcludeTarget) nogil except + # TODO
        void setName(const String & name) nogil except + # TODO
        String  getName() nogil except + # TODO
        void setPeptideRef(const String & peptide_ref) nogil except + # TODO
        String  getPeptideRef() nogil except + # TODO
        void setCompoundRef(const String & compound_ref) nogil except + # TODO
        String  getCompoundRef() nogil except + # TODO
        void setPrecursorMZ(double mz) nogil except + # TODO
        double getPrecursorMZ() nogil except + # TODO
        void setPrecursorCVTermList(CVTermList & list_) nogil except + # TODO
        void addPrecursorCVTerm(CVTerm & cv_term) nogil except + # TODO
        CVTermList  getPrecursorCVTermList() nogil except + # TODO
        void setProductMZ(double mz) nogil except + # TODO
        double getProductMZ() nogil except + # TODO
        void setProductCVTermList(CVTermList & list_) nogil except + # TODO
        void addProductCVTerm(CVTerm & cv_term) nogil except + # TODO
        CVTermList  getProductCVTermList() nogil except + # TODO
        void setInterpretations(libcpp_vector[ CVTermList ] & interpretations) nogil except + # TODO
        libcpp_vector[ CVTermList ]  getInterpretations() nogil except + # TODO
        void addInterpretation(CVTermList & interpretation) nogil except + # TODO
        void setConfigurations(libcpp_vector[ Configuration ] & configuration) nogil except + # TODO
        libcpp_vector[ Configuration ]  getConfigurations() nogil except + # TODO
        void addConfiguration(Configuration & configuration) nogil except + # TODO
        void setPrediction(CVTermList & prediction) nogil except + # TODO
        void addPredictionTerm(CVTerm & prediction) nogil except + # TODO
        CVTermList  getPrediction() nogil except + # TODO
        void setRetentionTime(RetentionTime rt) nogil except + # TODO
        RetentionTime  getRetentionTime() nogil except + # TODO
        bool operator==(IncludeExcludeTarget & rhs) nogil except + # TODO
        bool operator!=(IncludeExcludeTarget & rhs) nogil except + # TODO
=======
        IncludeExcludeTarget() nogil except +
        IncludeExcludeTarget(IncludeExcludeTarget &) nogil except +
        void setName(const String & name) nogil except +
        String  getName() nogil except +
        void setPeptideRef(const String & peptide_ref) nogil except +
        String  getPeptideRef() nogil except +
        void setCompoundRef(const String & compound_ref) nogil except +
        String  getCompoundRef() nogil except +
        void setPrecursorMZ(double mz) nogil except +
        double getPrecursorMZ() nogil except +
        void setPrecursorCVTermList(CVTermList & list_) nogil except +
        void addPrecursorCVTerm(CVTerm & cv_term) nogil except +
        CVTermList  getPrecursorCVTermList() nogil except +
        void setProductMZ(double mz) nogil except +
        double getProductMZ() nogil except +
        void setProductCVTermList(CVTermList & list_) nogil except +
        void addProductCVTerm(CVTerm & cv_term) nogil except +
        CVTermList  getProductCVTermList() nogil except +
        void setInterpretations(libcpp_vector[ CVTermList ] & interpretations) nogil except +
        libcpp_vector[ CVTermList ]  getInterpretations() nogil except +
        void addInterpretation(CVTermList & interpretation) nogil except +
        void setConfigurations(libcpp_vector[ Configuration ] & configuration) nogil except +
        libcpp_vector[ Configuration ]  getConfigurations() nogil except +
        void addConfiguration(Configuration & configuration) nogil except +
        void setPrediction(CVTermList & prediction) nogil except +
        void addPredictionTerm(CVTerm & prediction) nogil except +
        CVTermList  getPrediction() nogil except +
        void setRetentionTime(RetentionTime rt) nogil except +
        RetentionTime  getRetentionTime() nogil except +
        bool operator==(IncludeExcludeTarget & rhs) nogil except +
        bool operator!=(IncludeExcludeTarget & rhs) nogil except +
>>>>>>> c2555c32

        # from CVTermsList
        void setCVTerms(libcpp_vector[CVTerm] & terms)  nogil except + # TODO
        void replaceCVTerm(CVTerm & term)               nogil except + # TODO

        void replaceCVTerms(libcpp_vector[CVTerm] cv_terms,
                            String accession
                           ) nogil except + # TODO

        void replaceCVTerms(Map[String, libcpp_vector[CVTerm] ] cv_term_map
                           ) nogil except + # TODO

        Map[String, libcpp_vector[CVTerm] ] getCVTerms() nogil except + # TODO
        void addCVTerm(CVTerm & term)                   nogil except + # TODO

        bool hasCVTerm(String accession)  nogil except + # TODO
        bool empty()                      nogil except + # TODO<|MERGE_RESOLUTION|>--- conflicted
+++ resolved
@@ -7,9 +7,8 @@
 cdef extern from "<OpenMS/ANALYSIS/TARGETED/IncludeExcludeTarget.h>" namespace "OpenMS":
     
     cdef cppclass IncludeExcludeTarget :
-<<<<<<< HEAD
         IncludeExcludeTarget() nogil except + # wrap-doc:This class stores a SRM/MRM transition
-        IncludeExcludeTarget(IncludeExcludeTarget) nogil except + # TODO
+        IncludeExcludeTarget(IncludeExcludeTarget &) nogil except + # TODO
         void setName(const String & name) nogil except + # TODO
         String  getName() nogil except + # TODO
         void setPeptideRef(const String & peptide_ref) nogil except + # TODO
@@ -39,39 +38,6 @@
         RetentionTime  getRetentionTime() nogil except + # TODO
         bool operator==(IncludeExcludeTarget & rhs) nogil except + # TODO
         bool operator!=(IncludeExcludeTarget & rhs) nogil except + # TODO
-=======
-        IncludeExcludeTarget() nogil except +
-        IncludeExcludeTarget(IncludeExcludeTarget &) nogil except +
-        void setName(const String & name) nogil except +
-        String  getName() nogil except +
-        void setPeptideRef(const String & peptide_ref) nogil except +
-        String  getPeptideRef() nogil except +
-        void setCompoundRef(const String & compound_ref) nogil except +
-        String  getCompoundRef() nogil except +
-        void setPrecursorMZ(double mz) nogil except +
-        double getPrecursorMZ() nogil except +
-        void setPrecursorCVTermList(CVTermList & list_) nogil except +
-        void addPrecursorCVTerm(CVTerm & cv_term) nogil except +
-        CVTermList  getPrecursorCVTermList() nogil except +
-        void setProductMZ(double mz) nogil except +
-        double getProductMZ() nogil except +
-        void setProductCVTermList(CVTermList & list_) nogil except +
-        void addProductCVTerm(CVTerm & cv_term) nogil except +
-        CVTermList  getProductCVTermList() nogil except +
-        void setInterpretations(libcpp_vector[ CVTermList ] & interpretations) nogil except +
-        libcpp_vector[ CVTermList ]  getInterpretations() nogil except +
-        void addInterpretation(CVTermList & interpretation) nogil except +
-        void setConfigurations(libcpp_vector[ Configuration ] & configuration) nogil except +
-        libcpp_vector[ Configuration ]  getConfigurations() nogil except +
-        void addConfiguration(Configuration & configuration) nogil except +
-        void setPrediction(CVTermList & prediction) nogil except +
-        void addPredictionTerm(CVTerm & prediction) nogil except +
-        CVTermList  getPrediction() nogil except +
-        void setRetentionTime(RetentionTime rt) nogil except +
-        RetentionTime  getRetentionTime() nogil except +
-        bool operator==(IncludeExcludeTarget & rhs) nogil except +
-        bool operator!=(IncludeExcludeTarget & rhs) nogil except +
->>>>>>> c2555c32
 
         # from CVTermsList
         void setCVTerms(libcpp_vector[CVTerm] & terms)  nogil except + # TODO
