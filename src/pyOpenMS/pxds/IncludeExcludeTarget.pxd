from Types cimport *
from libcpp cimport bool
from libcpp.vector cimport vector as libcpp_vector
from libcpp.map cimport map as libcpp_map
from CVTermList cimport *
from TargetedExperimentHelper cimport *

cdef extern from "<OpenMS/ANALYSIS/TARGETED/IncludeExcludeTarget.h>" namespace "OpenMS":
    
    cdef cppclass IncludeExcludeTarget :
        IncludeExcludeTarget() nogil except + # wrap-doc:This class stores a SRM/MRM transition
        IncludeExcludeTarget(IncludeExcludeTarget &) nogil except + # TODO
        void setName(const String & name) nogil except + # TODO
        String  getName() nogil except + # TODO
        void setPeptideRef(const String & peptide_ref) nogil except + # TODO
        String  getPeptideRef() nogil except + # TODO
        void setCompoundRef(const String & compound_ref) nogil except + # TODO
        String  getCompoundRef() nogil except + # TODO
        void setPrecursorMZ(double mz) nogil except + # TODO
        double getPrecursorMZ() nogil except + # TODO
        void setPrecursorCVTermList(CVTermList & list_) nogil except + # TODO
        void addPrecursorCVTerm(CVTerm & cv_term) nogil except + # TODO
        CVTermList  getPrecursorCVTermList() nogil except + # TODO
        void setProductMZ(double mz) nogil except + # TODO
        double getProductMZ() nogil except + # TODO
        void setProductCVTermList(CVTermList & list_) nogil except + # TODO
        void addProductCVTerm(CVTerm & cv_term) nogil except + # TODO
        CVTermList  getProductCVTermList() nogil except + # TODO
        void setInterpretations(libcpp_vector[ CVTermList ] & interpretations) nogil except + # TODO
        libcpp_vector[ CVTermList ]  getInterpretations() nogil except + # TODO
        void addInterpretation(CVTermList & interpretation) nogil except + # TODO
        void setConfigurations(libcpp_vector[ Configuration ] & configuration) nogil except + # TODO
        libcpp_vector[ Configuration ]  getConfigurations() nogil except + # TODO
        void addConfiguration(Configuration & configuration) nogil except + # TODO
        void setPrediction(CVTermList & prediction) nogil except + # TODO
        void addPredictionTerm(CVTerm & prediction) nogil except + # TODO
        CVTermList  getPrediction() nogil except + # TODO
        void setRetentionTime(RetentionTime rt) nogil except + # TODO
        RetentionTime  getRetentionTime() nogil except + # TODO
        bool operator==(IncludeExcludeTarget & rhs) nogil except + # TODO
        bool operator!=(IncludeExcludeTarget & rhs) nogil except + # TODO

        # from CVTermsList
        void setCVTerms(libcpp_vector[CVTerm] & terms)  nogil except + # TODO
        void replaceCVTerm(CVTerm & term)               nogil except + # TODO

        void replaceCVTerms(libcpp_vector[CVTerm] cv_terms,
                            String accession
                           ) nogil except + # TODO

<<<<<<< HEAD
        void replaceCVTerms(Map[String, libcpp_vector[CVTerm] ] cv_term_map
                           ) nogil except + # TODO

        Map[String, libcpp_vector[CVTerm] ] getCVTerms() nogil except + # TODO
=======
        void replaceCVTerms(libcpp_map[String, libcpp_vector[CVTerm] ] cv_term_map
                           ) nogil except + # TODO

        libcpp_map[String, libcpp_vector[CVTerm] ] getCVTerms() nogil except + # TODO
>>>>>>> bd254914
        void addCVTerm(CVTerm & term)                   nogil except + # TODO

        bool hasCVTerm(String accession)  nogil except + # TODO
        bool empty()                      nogil except + # TODO<|MERGE_RESOLUTION|>--- conflicted
+++ resolved
@@ -48,17 +48,10 @@
                             String accession
                            ) nogil except + # TODO
 
-<<<<<<< HEAD
-        void replaceCVTerms(Map[String, libcpp_vector[CVTerm] ] cv_term_map
-                           ) nogil except + # TODO
-
-        Map[String, libcpp_vector[CVTerm] ] getCVTerms() nogil except + # TODO
-=======
         void replaceCVTerms(libcpp_map[String, libcpp_vector[CVTerm] ] cv_term_map
                            ) nogil except + # TODO
 
         libcpp_map[String, libcpp_vector[CVTerm] ] getCVTerms() nogil except + # TODO
->>>>>>> bd254914
         void addCVTerm(CVTerm & term)                   nogil except + # TODO
 
         bool hasCVTerm(String accession)  nogil except + # TODO
