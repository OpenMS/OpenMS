--- conflicted
+++ resolved
@@ -11,13 +11,9 @@
 cdef extern from "<OpenMS/CHEMISTRY/MASSDECOMPOSITION/IMS/IMSElement.h>" namespace "OpenMS::ims":
     
     cdef cppclass IMSElement "OpenMS::ims::IMSElement":
-<<<<<<< HEAD
         IMSElement() nogil except + # wrap-doc:Represents a chemical atom with name and isotope distribution
-        IMSElement(IMSElement) nogil except +
-=======
-        IMSElement() nogil except +
         IMSElement(IMSElement &) nogil except +
->>>>>>> c2555c32
+    
         # mass_type ELECTRON_MASS_IN_U read-only
         IMSElement(name_type & name, isotopes_type & isotopes) nogil except +
         IMSElement(name_type & name, mass_type mass) nogil except +
