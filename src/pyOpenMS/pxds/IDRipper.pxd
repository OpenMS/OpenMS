from libcpp.vector cimport vector as libcpp_vector
from libcpp.map cimport map as libcpp_map
from libcpp.pair cimport pair as libcpp_pair
from libcpp cimport bool

from ConsensusMap cimport *
from DefaultParamHandler cimport *
from Feature cimport *
from FeatureMap cimport *
from String cimport *
from Types cimport *

from ProteinIdentification cimport *
from PeptideIdentification cimport *

from MSExperiment cimport *
from Peak1D cimport *
from ChromatogramPeak cimport *


cdef extern from "<OpenMS/ANALYSIS/ID/IDRipper.h>" namespace "OpenMS::IDRipper":

    cdef enum OriginAnnotationFormat:
         FILE_ORIGIN, MAP_INDEX, ID_MERGE_INDEX, UNKNOWN_OAF, SIZE_OF_ORIGIN_ANNOTATION_FORMAT

    cdef cppclass IdentificationRuns:

        IdentificationRuns(
                libcpp_vector[ProteinIdentification] & prot_ids
                ) nogil except +

        IdentificationRuns(IdentificationRuns) nogil except +   # wrap-ignore

    cdef cppclass RipFileIdentifier:

        RipFileIdentifier(
                IdentificationRuns & id_runs,
                PeptideIdentification & pep_id,
                libcpp_map[String, unsigned int] & file_origin_map,
                OriginAnnotationFormat origin_annotation_fmt,
                bool split_ident_runs) nogil except +

        RipFileIdentifier(RipFileIdentifier) nogil except +   # wrap-ignore

        UInt getIdentRunIdx() nogil except +

        UInt getFileOriginIdx() nogil except +

        String getOriginFullname() nogil except +

        String getOutputBasename() nogil except +

    cdef cppclass RipFileContent:

        RipFileContent(
                libcpp_vector[ProteinIdentification] & prot_idents,
                libcpp_vector[PeptideIdentification] & pep_idents
                ) nogil except +

        RipFileContent(RipFileContent) nogil except +   # wrap-ignore

        libcpp_vector[ProteinIdentification] getProteinIdentifications() nogil except +

        libcpp_vector[PeptideIdentification] getPeptideIdentifications() nogil except +


cdef extern from "<OpenMS/ANALYSIS/ID/IDRipper.h>" namespace "OpenMS":

    cdef cppclass IDRipper(DefaultParamHandler):
        # wrap-inherits:
        #    DefaultParamHandler
<<<<<<< HEAD

        IDRipper() nogil except +

=======
        
        IDRipper() nogil except + # wrap-doc:Ripping protein/peptide identification according their file origin
        # private
>>>>>>> fceec07d
        IDRipper(IDRipper) nogil except +   # wrap-ignore

        void rip(
                libcpp_vector[RipFileIdentifier] & rfis,
                libcpp_vector[RipFileContent] & rfcs,
                libcpp_vector[ProteinIdentification] & proteins,
                libcpp_vector[PeptideIdentification] & peptides,
                bool full_split,
                bool split_ident_runs
                ) nogil except +
<|MERGE_RESOLUTION|>--- conflicted
+++ resolved
@@ -69,15 +69,10 @@
     cdef cppclass IDRipper(DefaultParamHandler):
         # wrap-inherits:
         #    DefaultParamHandler
-<<<<<<< HEAD
-
-        IDRipper() nogil except +
-
-=======
         
         IDRipper() nogil except + # wrap-doc:Ripping protein/peptide identification according their file origin
         # private
->>>>>>> fceec07d
+
         IDRipper(IDRipper) nogil except +   # wrap-ignore
 
         void rip(
