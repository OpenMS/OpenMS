from libcpp.vector cimport vector as libcpp_vector
from libcpp.map cimport map as libcpp_map
from libcpp.pair cimport pair as libcpp_pair
from libcpp cimport bool

from ConsensusMap cimport *
from DefaultParamHandler cimport *
from Feature cimport *
from FeatureMap cimport *
from String cimport *

from ProteinIdentification cimport *
from PeptideIdentification cimport *

from MSExperiment cimport *
from Peak1D cimport *
from ChromatogramPeak cimport *

cdef extern from "<OpenMS/ANALYSIS/ID/IDRipper.h>" namespace "OpenMS":

    cdef cppclass IDRipper(DefaultParamHandler):
        # wrap-inherits:
        #    DefaultParamHandler

<<<<<<< HEAD
        IDRipper() nogil except + # wrap-doc:Ripping protein/peptide identification according their file origin
        IDRipper(IDRipper) nogil except +   # wrap-ignore
=======
        IDRipper() nogil except +
        # private
        IDRipper(IDRipper) nogil except + # wrap-ignore
>>>>>>> c2555c32

        # see additional pyx file in ./addons
        void rip( 
          libcpp_map[String, libcpp_pair[ libcpp_vector[ProteinIdentification],
          libcpp_vector[PeptideIdentification]]] & ripped,
          libcpp_vector[ProteinIdentification] & proteins,
          libcpp_vector[PeptideIdentification] & peptides) # wrap-ignore
<|MERGE_RESOLUTION|>--- conflicted
+++ resolved
@@ -21,15 +21,10 @@
     cdef cppclass IDRipper(DefaultParamHandler):
         # wrap-inherits:
         #    DefaultParamHandler
-
-<<<<<<< HEAD
+        
         IDRipper() nogil except + # wrap-doc:Ripping protein/peptide identification according their file origin
+        # private
         IDRipper(IDRipper) nogil except +   # wrap-ignore
-=======
-        IDRipper() nogil except +
-        # private
-        IDRipper(IDRipper) nogil except + # wrap-ignore
->>>>>>> c2555c32
 
         # see additional pyx file in ./addons
         void rip( 
