--- conflicted
+++ resolved
@@ -5,12 +5,8 @@
 
     cdef cppclass ChromeleonFile:
 
-<<<<<<< HEAD
         ChromeleonFile() nogil except + # wrap-doc:Load Chromeleon HPLC text file and save it into a `MSExperiment`.
-        ChromeleonFile(ChromeleonFile) nogil except +
-=======
-        ChromeleonFile() nogil except +
-        ChromeleonFile(ChromeleonFile &) nogil except + # compiler
->>>>>>> c2555c32
+        CChromeleonFile(ChromeleonFile &) nogil except + # compiler
+
 
         void load(const String& filename, MSExperiment& experiment) nogil except + # wrap-doc:Load the file's data and metadata, and save it into a `MSExperiment`.