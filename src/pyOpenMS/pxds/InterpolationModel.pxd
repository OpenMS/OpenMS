--- conflicted
+++ resolved
@@ -10,13 +10,9 @@
 cdef extern from "<OpenMS/TRANSFORMATIONS/FEATUREFINDER/InterpolationModel.h>" namespace "OpenMS":
     
     cdef cppclass InterpolationModel "OpenMS::InterpolationModel":
-<<<<<<< HEAD
+      
         InterpolationModel() nogil except + # wrap-doc:Abstract class for 1D-models that are approximated using linear interpolation
-        InterpolationModel(InterpolationModel) nogil except +
-=======
-        InterpolationModel() nogil except +
         InterpolationModel(InterpolationModel &) nogil except +
->>>>>>> c2555c32
         
         # double getIntensity(DPosition1 &pos) nogil except +
         double getIntensity(double coord) nogil except + # wrap-doc:Access model predicted intensity at position 'pos'
