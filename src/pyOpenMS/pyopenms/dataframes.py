--- conflicted
+++ resolved
@@ -288,7 +288,6 @@
                 return key
     dmv = [default_missing_values[get_key(t)] for t in types]
 
-<<<<<<< HEAD
     decodedMVs = [m.decode("utf-8") for m in metavals]
     if decode_ontology:
         cv = ControlledVocabulary()
@@ -296,14 +295,7 @@
         clearMVs = [cv.getTerm(m).name if m.startswith("MS:") else m for m in decodedMVs]
     else:
         clearMVs = decodedMVs
-
-=======
-    decodedMVs = [m.decode("utf-8") for m in metavals] if decode_ontology else metavals
-    cv = ControlledVocabulary()
-    cv.loadFromOBO("psims", File.getOpenMSDataPath() + "/CV/psi-ms.obo")
-    clearMVs = [cv.getTerm(m).name if m.startswith("MS:") else m for m in decodedMVs]
-    #cols = ["id", "RT", "mz", "score", "charge"] + decodedMVs
->>>>>>> 75dee2b1
+        
     clearcols = ["id", "RT", "mz", mainscorename, "charge", "protein_accession", "start", "end"] + clearMVs
     coltypes = ['U100', 'f', 'f', 'f', 'i','U1000', 'U1000', 'U1000'] + types
     dt = list(zip(clearcols, coltypes))
