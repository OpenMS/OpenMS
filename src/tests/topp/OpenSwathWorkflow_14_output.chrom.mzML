<?xml version="1.0" encoding="ISO-8859-1"?>
<indexedmzML xmlns="http://psi.hupo.org/ms/mzml" xmlns:xsi="http://www.w3.org/2001/XMLSchema-instance" xsi:schemaLocation="http://psi.hupo.org/ms/mzml http://psidev.info/files/ms/mzML/xsd/mzML1.1.0_idx.xsd">
<mzML xmlns="http://psi.hupo.org/ms/mzml" xmlns:xsi="http://www.w3.org/2001/XMLSchema-instance" xsi:schemaLocation="http://psi.hupo.org/ms/mzml http://psidev.info/files/ms/mzML/xsd/mzML1.1.0.xsd" accession="" version="1.1.0">
	<cvList count="5">
		<cv id="MS" fullName="Proteomics Standards Initiative Mass Spectrometry Ontology" URI="http://psidev.cvs.sourceforge.net/*checkout*/psidev/psi/psi-ms/mzML/controlledVocabulary/psi-ms.obo"/>
		<cv id="UO" fullName="Unit Ontology" URI="http://obo.cvs.sourceforge.net/obo/obo/ontology/phenotype/unit.obo"/>
		<cv id="BTO" fullName="BrendaTissue545" version="unknown" URI="http://www.brenda-enzymes.info/ontology/tissue/tree/update/update_files/BrendaTissueOBO"/>
		<cv id="GO" fullName="Gene Ontology - Slim Versions" version="unknown" URI="http://www.geneontology.org/GO_slims/goslim_goa.obo"/>
		<cv id="PATO" fullName="Quality ontology" version="unknown" URI="http://obo.cvs.sourceforge.net/*checkout*/obo/obo/ontology/phenotype/quality.obo"/>
	</cvList>
	<fileDescription>
		<fileContent>
			<cvParam cvRef="MS" accession="MS:1000294" name="mass spectrum" />
		</fileContent>
	</fileDescription>
	<sampleList count="1">
		<sample id="sa_0" name="">
			<cvParam cvRef="MS" accession="MS:1000004" name="sample mass" value="0" unitAccession="UO:0000021" unitName="gram" unitCvRef="UO" />
			<cvParam cvRef="MS" accession="MS:1000005" name="sample volume" value="0" unitAccession="UO:0000098" unitName="milliliter" unitCvRef="UO" />
			<cvParam cvRef="MS" accession="MS:1000006" name="sample concentration" value="0" unitAccession="UO:0000175" unitName="gram per liter" unitCvRef="UO" />
		</sample>
	</sampleList>
	<softwareList count="2">
		<software id="so_in_0" version="" >
			<cvParam cvRef="MS" accession="MS:1000799" name="custom unreleased software tool" value="" />
		</software>
		<software id="so_default" version="" >
			<cvParam cvRef="MS" accession="MS:1000799" name="custom unreleased software tool" value="" />
		</software>
	</softwareList>
	<instrumentConfigurationList count="1">
		<instrumentConfiguration id="ic_0">
			<cvParam cvRef="MS" accession="MS:1000031" name="instrument model" />
			<softwareRef ref="so_in_0" />
		</instrumentConfiguration>
	</instrumentConfigurationList>
	<dataProcessingList count="1">
		<dataProcessing id="dp_sp_0">
			<processingMethod order="0" softwareRef="so_default">
				<cvParam cvRef="MS" accession="MS:1000544" name="Conversion to mzML" />
				<userParam name="warning" type="xsd:string" value="fictional processing method used to fulfill format requirements" />
			</processingMethod>
		</dataProcessing>
	</dataProcessingList>
	<run id="ru_0" defaultInstrumentConfigurationRef="ic_0" sampleRef="sa_0">
		<chromatogramList count="24" defaultDataProcessingRef="dp_sp_0">
			<chromatogram id="0_Precursor_i0" index="0" defaultArrayLength="19">
				<cvParam cvRef="MS" accession="MS:1000810" name="ion current chromatogram" />
					<precursor>
						<isolationWindow>
							<cvParam cvRef="MS" accession="MS:1000827" name="isolation window target m/z" value="412.5" unitAccession="MS:1000040" unitName="m/z" unitCvRef="MS" />
						</isolationWindow>
						<selectedIonList count="1">
							<selectedIon>
								<cvParam cvRef="MS" accession="MS:1000744" name="selected ion m/z" value="412.5" unitAccession="MS:1000040" unitName="m/z" unitCvRef="MS" />
								<cvParam cvRef="MS" accession="MS:1000041" name="charge state" value="2" />
							</selectedIon>
						</selectedIonList>
						<activation>
							<cvParam cvRef="MS" accession="MS:1000044" name="dissociation method" />
							<userParam name="peptide_sequence" type="xsd:string" value="PEPTIDEA"/>
						</activation>
					</precursor>
					<product>
						<isolationWindow>
							<cvParam cvRef="MS" accession="MS:1000827" name="isolation window target m/z" value="0" unitAccession="MS:1000040" unitName="m/z" unitCvRef="MS" />
						</isolationWindow>
					</product>
				<binaryDataArrayList count="2">
					<binaryDataArray encodedLength="204">
						<cvParam cvRef="MS" accession="MS:1000595" name="time array" unitAccession="UO:0000010" unitName="second" unitCvRef="MS" />
						<cvParam cvRef="MS" accession="MS:1000523" name="64-bit float" />
						<cvParam cvRef="MS" accession="MS:1000576" name="no compression" />
						<binary>AAAAAAAAJEAAAAAAAAA0QAAAAAAAAD5AAAAAAAAAREAAAAAAAABJQAAAAAAAAE5AAAAAAACAUUAAAAAAAABUQAAAAAAAgFZAAAAAAAAAWUAAAAAAAIBbQAAAAAAAAF5AAAAAAABAYEAAAAAAAIBhQAAAAAAAwGJAAAAAAAAAZEAAAAAAAEBlQAAAAAAAgGZAAAAAAADAZ0A=</binary>
					</binaryDataArray>
					<binaryDataArray encodedLength="104">
						<cvParam cvRef="MS" accession="MS:1000515" name="intensity array" unitAccession="MS:1000131" unitName="number of detector counts" unitCvRef="MS"/>
						<cvParam cvRef="MS" accession="MS:1000521" name="32-bit float" />
						<cvParam cvRef="MS" accession="MS:1000576" name="no compression" />
						<binary>AAAAAAAAAAAAAAAAAAAAAAAAAAAAAAAAAAAAAAAAAAAAAAAAAAAAAAAAAAAAAAAAAAAAAAAAAAAAAAAAAAAAAAAAAAAAAAAAAAAAAA==</binary>
					</binaryDataArray>
				</binaryDataArrayList>
			</chromatogram>
<<<<<<< HEAD
			<chromatogram id="2_Precursor_i0" index="1" defaultArrayLength="19">
				<cvParam cvRef="MS" accession="MS:1000810" name="ion current chromatogram" />
=======
			<chromatogram id="0" index="1" defaultArrayLength="19">
				<cvParam cvRef="MS" accession="MS:1000810" name="mass chromatogram" />
>>>>>>> bc2b18cb
					<precursor>
						<isolationWindow>
							<cvParam cvRef="MS" accession="MS:1000827" name="isolation window target m/z" value="412.5" unitAccession="MS:1000040" unitName="m/z" unitCvRef="MS" />
						</isolationWindow>
						<selectedIonList count="1">
							<selectedIon>
								<cvParam cvRef="MS" accession="MS:1000744" name="selected ion m/z" value="412.5" unitAccession="MS:1000040" unitName="m/z" unitCvRef="MS" />
								<cvParam cvRef="MS" accession="MS:1000041" name="charge state" value="2" />
							</selectedIon>
						</selectedIonList>
						<activation>
							<cvParam cvRef="MS" accession="MS:1000044" name="dissociation method" />
							<userParam name="peptide_sequence" type="xsd:string" value="PEPTIDEA"/>
						</activation>
					</precursor>
					<product>
						<isolationWindow>
							<cvParam cvRef="MS" accession="MS:1000827" name="isolation window target m/z" value="500.01" unitAccession="MS:1000040" unitName="m/z" unitCvRef="MS" />
						</isolationWindow>
					</product>
				<binaryDataArrayList count="2">
					<binaryDataArray encodedLength="204">
						<cvParam cvRef="MS" accession="MS:1000595" name="time array" unitAccession="UO:0000010" unitName="second" unitCvRef="MS" />
						<cvParam cvRef="MS" accession="MS:1000523" name="64-bit float" />
						<cvParam cvRef="MS" accession="MS:1000576" name="no compression" />
						<binary>AAAAAAAAJkAAAAAAAAA1QAAAAAAAAD9AAAAAAACAREAAAAAAAIBJQAAAAAAAgE5AAAAAAADAUUAAAAAAAEBUQAAAAAAAwFZAAAAAAABAWUAAAAAAAMBbQAAAAAAAQF5AAAAAAABgYEAAAAAAAKBhQAAAAAAA4GJAAAAAAAAgZEAAAAAAAGBlQAAAAAAAoGZAAAAAAADgZ0A=</binary>
					</binaryDataArray>
					<binaryDataArray encodedLength="104">
						<cvParam cvRef="MS" accession="MS:1000515" name="intensity array" unitAccession="MS:1000131" unitName="number of detector counts" unitCvRef="MS"/>
						<cvParam cvRef="MS" accession="MS:1000521" name="32-bit float" />
						<cvParam cvRef="MS" accession="MS:1000576" name="no compression" />
						<binary>3ojkQsVgQkM/TJtDECLpQ3FkJERrxVlEUoSHRBJvnkTI/61EhYizRMj/rUQSb55EUoSHRGvFWURxZCREECLpQz9Mm0PFYEJD3ojkQg==</binary>
					</binaryDataArray>
				</binaryDataArrayList>
			</chromatogram>
<<<<<<< HEAD
			<chromatogram id="3_Precursor_i0" index="2" defaultArrayLength="19">
				<cvParam cvRef="MS" accession="MS:1000810" name="ion current chromatogram" />
=======
			<chromatogram id="1" index="2" defaultArrayLength="19">
				<cvParam cvRef="MS" accession="MS:1000810" name="mass chromatogram" />
>>>>>>> bc2b18cb
					<precursor>
						<isolationWindow>
							<cvParam cvRef="MS" accession="MS:1000827" name="isolation window target m/z" value="412.5" unitAccession="MS:1000040" unitName="m/z" unitCvRef="MS" />
						</isolationWindow>
						<selectedIonList count="1">
							<selectedIon>
								<cvParam cvRef="MS" accession="MS:1000744" name="selected ion m/z" value="412.5" unitAccession="MS:1000040" unitName="m/z" unitCvRef="MS" />
								<cvParam cvRef="MS" accession="MS:1000041" name="charge state" value="2" />
							</selectedIon>
						</selectedIonList>
						<activation>
							<cvParam cvRef="MS" accession="MS:1000044" name="dissociation method" />
							<userParam name="peptide_sequence" type="xsd:string" value="PEPTIDEA"/>
						</activation>
					</precursor>
					<product>
						<isolationWindow>
							<cvParam cvRef="MS" accession="MS:1000827" name="isolation window target m/z" value="500.15" unitAccession="MS:1000040" unitName="m/z" unitCvRef="MS" />
						</isolationWindow>
					</product>
				<binaryDataArrayList count="2">
					<binaryDataArray encodedLength="204">
						<cvParam cvRef="MS" accession="MS:1000595" name="time array" unitAccession="UO:0000010" unitName="second" unitCvRef="MS" />
						<cvParam cvRef="MS" accession="MS:1000523" name="64-bit float" />
						<cvParam cvRef="MS" accession="MS:1000576" name="no compression" />
						<binary>AAAAAAAAJkAAAAAAAAA1QAAAAAAAAD9AAAAAAACAREAAAAAAAIBJQAAAAAAAgE5AAAAAAADAUUAAAAAAAEBUQAAAAAAAwFZAAAAAAABAWUAAAAAAAMBbQAAAAAAAQF5AAAAAAABgYEAAAAAAAKBhQAAAAAAA4GJAAAAAAAAgZEAAAAAAAGBlQAAAAAAAoGZAAAAAAADgZ0A=</binary>
					</binaryDataArray>
					<binaryDataArray encodedLength="104">
						<cvParam cvRef="MS" accession="MS:1000515" name="intensity array" unitAccession="MS:1000131" unitName="number of detector counts" unitCvRef="MS"/>
						<cvParam cvRef="MS" accession="MS:1000521" name="32-bit float" />
						<cvParam cvRef="MS" accession="MS:1000576" name="no compression" />
						<binary>fIhkQopdwkKVTRtDoyRpQzFkpEM6xtlDLYQHRKNvHkSp/y1EN4YzRKn/LUSjbx5ELYQHRDrG2UMxZKRDoyRpQ5VNG0OKXcJCfIhkQg==</binary>
					</binaryDataArray>
				</binaryDataArrayList>
			</chromatogram>
<<<<<<< HEAD
			<chromatogram id="4_Precursor_i0" index="3" defaultArrayLength="19">
				<cvParam cvRef="MS" accession="MS:1000810" name="ion current chromatogram" />
=======
			<chromatogram id="2" index="3" defaultArrayLength="19">
				<cvParam cvRef="MS" accession="MS:1000810" name="mass chromatogram" />
>>>>>>> bc2b18cb
					<precursor>
						<isolationWindow>
							<cvParam cvRef="MS" accession="MS:1000827" name="isolation window target m/z" value="412.5" unitAccession="MS:1000040" unitName="m/z" unitCvRef="MS" />
						</isolationWindow>
						<selectedIonList count="1">
							<selectedIon>
								<cvParam cvRef="MS" accession="MS:1000744" name="selected ion m/z" value="412.5" unitAccession="MS:1000040" unitName="m/z" unitCvRef="MS" />
								<cvParam cvRef="MS" accession="MS:1000041" name="charge state" value="2" />
							</selectedIon>
						</selectedIonList>
						<activation>
							<cvParam cvRef="MS" accession="MS:1000044" name="dissociation method" />
							<userParam name="peptide_sequence" type="xsd:string" value="PEPTIDEA"/>
						</activation>
					</precursor>
					<product>
						<isolationWindow>
							<cvParam cvRef="MS" accession="MS:1000827" name="isolation window target m/z" value="500.25" unitAccession="MS:1000040" unitName="m/z" unitCvRef="MS" />
						</isolationWindow>
					</product>
				<binaryDataArrayList count="2">
					<binaryDataArray encodedLength="204">
						<cvParam cvRef="MS" accession="MS:1000595" name="time array" unitAccession="UO:0000010" unitName="second" unitCvRef="MS" />
						<cvParam cvRef="MS" accession="MS:1000523" name="64-bit float" />
						<cvParam cvRef="MS" accession="MS:1000576" name="no compression" />
						<binary>AAAAAAAAJkAAAAAAAAA1QAAAAAAAAD9AAAAAAACAREAAAAAAAIBJQAAAAAAAgE5AAAAAAADAUUAAAAAAAEBUQAAAAAAAwFZAAAAAAABAWUAAAAAAAMBbQAAAAAAAQF5AAAAAAABgYEAAAAAAAKBhQAAAAAAA4GJAAAAAAAAgZEAAAAAAAGBlQAAAAAAAoGZAAAAAAADgZ0A=</binary>
					</binaryDataArray>
					<binaryDataArray encodedLength="104">
						<cvParam cvRef="MS" accession="MS:1000515" name="intensity array" unitAccession="MS:1000131" unitName="number of detector counts" unitCvRef="MS"/>
						<cvParam cvRef="MS" accession="MS:1000521" name="32-bit float" />
						<cvParam cvRef="MS" accession="MS:1000576" name="no compression" />
						<binary>gFsYQlmTgUKEDs9Ca2wbQ+EtW0MDMJFDiKy0Q/s900OIAehDyl7vQ4gB6EP7PdNDiKy0QwMwkUPhLVtDa2wbQ4QOz0JZk4FCgFsYQg==</binary>
					</binaryDataArray>
				</binaryDataArrayList>
			</chromatogram>
<<<<<<< HEAD
			<chromatogram id="6_Precursor_i0" index="4" defaultArrayLength="19">
				<cvParam cvRef="MS" accession="MS:1000810" name="ion current chromatogram" />
=======
			<chromatogram id="2_Precursor_i0" index="4" defaultArrayLength="19">
				<cvParam cvRef="MS" accession="MS:1000810" name="mass chromatogram" />
>>>>>>> bc2b18cb
					<precursor>
						<isolationWindow>
							<cvParam cvRef="MS" accession="MS:1000827" name="isolation window target m/z" value="437.5" unitAccession="MS:1000040" unitName="m/z" unitCvRef="MS" />
						</isolationWindow>
						<selectedIonList count="1">
							<selectedIon>
								<cvParam cvRef="MS" accession="MS:1000744" name="selected ion m/z" value="437.5" unitAccession="MS:1000040" unitName="m/z" unitCvRef="MS" />
								<cvParam cvRef="MS" accession="MS:1000041" name="charge state" value="2" />
							</selectedIon>
						</selectedIonList>
						<activation>
							<cvParam cvRef="MS" accession="MS:1000044" name="dissociation method" />
							<userParam name="peptide_sequence" type="xsd:string" value="PEPTIDEB"/>
						</activation>
					</precursor>
					<product>
						<isolationWindow>
							<cvParam cvRef="MS" accession="MS:1000827" name="isolation window target m/z" value="0" unitAccession="MS:1000040" unitName="m/z" unitCvRef="MS" />
						</isolationWindow>
					</product>
				<binaryDataArrayList count="2">
					<binaryDataArray encodedLength="204">
						<cvParam cvRef="MS" accession="MS:1000595" name="time array" unitAccession="UO:0000010" unitName="second" unitCvRef="MS" />
						<cvParam cvRef="MS" accession="MS:1000523" name="64-bit float" />
						<cvParam cvRef="MS" accession="MS:1000576" name="no compression" />
						<binary>AAAAAAAAJEAAAAAAAAA0QAAAAAAAAD5AAAAAAAAAREAAAAAAAABJQAAAAAAAAE5AAAAAAACAUUAAAAAAAABUQAAAAAAAgFZAAAAAAAAAWUAAAAAAAIBbQAAAAAAAAF5AAAAAAABAYEAAAAAAAIBhQAAAAAAAwGJAAAAAAAAAZEAAAAAAAEBlQAAAAAAAgGZAAAAAAADAZ0A=</binary>
					</binaryDataArray>
					<binaryDataArray encodedLength="104">
						<cvParam cvRef="MS" accession="MS:1000515" name="intensity array" unitAccession="MS:1000131" unitName="number of detector counts" unitCvRef="MS"/>
						<cvParam cvRef="MS" accession="MS:1000521" name="32-bit float" />
						<cvParam cvRef="MS" accession="MS:1000576" name="no compression" />
						<binary>AAAAAAAAAAAAAAAAAAAAAAAAAAAAAAAAAAAAAAAAAAAAAAAAAAAAAAAAAAAAAAAAAAAAAAAAAAAAAAAAAAAAAAAAAAAAAAAAAAAAAA==</binary>
					</binaryDataArray>
				</binaryDataArrayList>
			</chromatogram>
<<<<<<< HEAD
			<chromatogram id="5_Precursor_i0" index="5" defaultArrayLength="19">
				<cvParam cvRef="MS" accession="MS:1000810" name="ion current chromatogram" />
=======
			<chromatogram id="3" index="5" defaultArrayLength="19">
				<cvParam cvRef="MS" accession="MS:1000810" name="mass chromatogram" />
>>>>>>> bc2b18cb
					<precursor>
						<isolationWindow>
							<cvParam cvRef="MS" accession="MS:1000827" name="isolation window target m/z" value="437.5" unitAccession="MS:1000040" unitName="m/z" unitCvRef="MS" />
						</isolationWindow>
						<selectedIonList count="1">
							<selectedIon>
								<cvParam cvRef="MS" accession="MS:1000744" name="selected ion m/z" value="437.5" unitAccession="MS:1000040" unitName="m/z" unitCvRef="MS" />
								<cvParam cvRef="MS" accession="MS:1000041" name="charge state" value="2" />
							</selectedIon>
						</selectedIonList>
						<activation>
							<cvParam cvRef="MS" accession="MS:1000044" name="dissociation method" />
							<userParam name="peptide_sequence" type="xsd:string" value="PEPTIDEB"/>
						</activation>
					</precursor>
					<product>
						<isolationWindow>
							<cvParam cvRef="MS" accession="MS:1000827" name="isolation window target m/z" value="501.01" unitAccession="MS:1000040" unitName="m/z" unitCvRef="MS" />
						</isolationWindow>
					</product>
				<binaryDataArrayList count="2">
					<binaryDataArray encodedLength="204">
						<cvParam cvRef="MS" accession="MS:1000595" name="time array" unitAccession="UO:0000010" unitName="second" unitCvRef="MS" />
						<cvParam cvRef="MS" accession="MS:1000523" name="64-bit float" />
						<cvParam cvRef="MS" accession="MS:1000576" name="no compression" />
						<binary>AAAAAAAAKEAAAAAAAAA2QAAAAAAAAEBAAAAAAAAARUAAAAAAAABKQAAAAAAAAE9AAAAAAAAAUkAAAAAAAIBUQAAAAAAAAFdAAAAAAACAWUAAAAAAAABcQAAAAAAAgF5AAAAAAACAYEAAAAAAAMBhQAAAAAAAAGNAAAAAAABAZEAAAAAAAIBlQAAAAAAAwGZAAAAAAAAAaEA=</binary>
					</binaryDataArray>
					<binaryDataArray encodedLength="104">
						<cvParam cvRef="MS" accession="MS:1000515" name="intensity array" unitAccession="MS:1000131" unitName="number of detector counts" unitCvRef="MS"/>
						<cvParam cvRef="MS" accession="MS:1000521" name="32-bit float" />
						<cvParam cvRef="MS" accession="MS:1000576" name="no compression" />
						<binary>yGV8Qt6I5ELFYEJDP0ybQxAi6UNxZCREa8VZRFKEh0QSb55EyP+tRIWIs0TI/61EEm+eRFKEh0RrxVlEcWQkRBAi6UM/TJtDxWBCQw==</binary>
					</binaryDataArray>
				</binaryDataArrayList>
			</chromatogram>
<<<<<<< HEAD
			<chromatogram id="0" index="6" defaultArrayLength="19">
				<cvParam cvRef="MS" accession="MS:1000810" name="ion current chromatogram" />
=======
			<chromatogram id="4" index="6" defaultArrayLength="19">
				<cvParam cvRef="MS" accession="MS:1000810" name="mass chromatogram" />
>>>>>>> bc2b18cb
					<precursor>
						<isolationWindow>
							<cvParam cvRef="MS" accession="MS:1000827" name="isolation window target m/z" value="437.5" unitAccession="MS:1000040" unitName="m/z" unitCvRef="MS" />
						</isolationWindow>
						<selectedIonList count="1">
							<selectedIon>
								<cvParam cvRef="MS" accession="MS:1000744" name="selected ion m/z" value="437.5" unitAccession="MS:1000040" unitName="m/z" unitCvRef="MS" />
								<cvParam cvRef="MS" accession="MS:1000041" name="charge state" value="2" />
							</selectedIon>
						</selectedIonList>
						<activation>
							<cvParam cvRef="MS" accession="MS:1000044" name="dissociation method" />
							<userParam name="peptide_sequence" type="xsd:string" value="PEPTIDEB"/>
						</activation>
					</precursor>
					<product>
						<isolationWindow>
							<cvParam cvRef="MS" accession="MS:1000827" name="isolation window target m/z" value="501.15" unitAccession="MS:1000040" unitName="m/z" unitCvRef="MS" />
						</isolationWindow>
					</product>
				<binaryDataArrayList count="2">
					<binaryDataArray encodedLength="204">
						<cvParam cvRef="MS" accession="MS:1000595" name="time array" unitAccession="UO:0000010" unitName="second" unitCvRef="MS" />
						<cvParam cvRef="MS" accession="MS:1000523" name="64-bit float" />
						<cvParam cvRef="MS" accession="MS:1000576" name="no compression" />
						<binary>AAAAAAAAKEAAAAAAAAA2QAAAAAAAAEBAAAAAAAAARUAAAAAAAABKQAAAAAAAAE9AAAAAAAAAUkAAAAAAAIBUQAAAAAAAAFdAAAAAAACAWUAAAAAAAABcQAAAAAAAgF5AAAAAAACAYEAAAAAAAMBhQAAAAAAAAGNAAAAAAABAZEAAAAAAAIBlQAAAAAAAwGZAAAAAAAAAaEA=</binary>
					</binaryDataArray>
					<binaryDataArray encodedLength="104">
						<cvParam cvRef="MS" accession="MS:1000515" name="intensity array" unitAccession="MS:1000131" unitName="number of detector counts" unitCvRef="MS"/>
						<cvParam cvRef="MS" accession="MS:1000521" name="32-bit float" />
						<cvParam cvRef="MS" accession="MS:1000576" name="no compression" />
						<binary>Omr8QXyIZEKKXcJClU0bQ6MkaUMxZKRDOsbZQy2EB0Sjbx5Eqf8tRDeGM0Sp/y1Eo28eRC2EB0Q6xtlDMWSkQ6MkaUOVTRtDil3CQg==</binary>
					</binaryDataArray>
				</binaryDataArrayList>
			</chromatogram>
<<<<<<< HEAD
			<chromatogram id="1" index="7" defaultArrayLength="19">
				<cvParam cvRef="MS" accession="MS:1000810" name="ion current chromatogram" />
=======
			<chromatogram id="5" index="7" defaultArrayLength="19">
				<cvParam cvRef="MS" accession="MS:1000810" name="mass chromatogram" />
>>>>>>> bc2b18cb
					<precursor>
						<isolationWindow>
							<cvParam cvRef="MS" accession="MS:1000827" name="isolation window target m/z" value="437.5" unitAccession="MS:1000040" unitName="m/z" unitCvRef="MS" />
						</isolationWindow>
						<selectedIonList count="1">
							<selectedIon>
								<cvParam cvRef="MS" accession="MS:1000744" name="selected ion m/z" value="437.5" unitAccession="MS:1000040" unitName="m/z" unitCvRef="MS" />
								<cvParam cvRef="MS" accession="MS:1000041" name="charge state" value="2" />
							</selectedIon>
						</selectedIonList>
						<activation>
							<cvParam cvRef="MS" accession="MS:1000044" name="dissociation method" />
							<userParam name="peptide_sequence" type="xsd:string" value="PEPTIDEB"/>
						</activation>
					</precursor>
					<product>
						<isolationWindow>
							<cvParam cvRef="MS" accession="MS:1000827" name="isolation window target m/z" value="501.25" unitAccession="MS:1000040" unitName="m/z" unitCvRef="MS" />
						</isolationWindow>
					</product>
				<binaryDataArrayList count="2">
					<binaryDataArray encodedLength="204">
						<cvParam cvRef="MS" accession="MS:1000595" name="time array" unitAccession="UO:0000010" unitName="second" unitCvRef="MS" />
						<cvParam cvRef="MS" accession="MS:1000523" name="64-bit float" />
						<cvParam cvRef="MS" accession="MS:1000576" name="no compression" />
						<binary>AAAAAAAAKEAAAAAAAAA2QAAAAAAAAEBAAAAAAAAARUAAAAAAAABKQAAAAAAAAE9AAAAAAAAAUkAAAAAAAIBUQAAAAAAAAFdAAAAAAACAWUAAAAAAAABcQAAAAAAAgF5AAAAAAACAYEAAAAAAAMBhQAAAAAAAAGNAAAAAAABAZEAAAAAAAIBlQAAAAAAAwGZAAAAAAAAAaEA=</binary>
					</binaryDataArray>
					<binaryDataArray encodedLength="104">
						<cvParam cvRef="MS" accession="MS:1000515" name="intensity array" unitAccession="MS:1000131" unitName="number of detector counts" unitCvRef="MS"/>
						<cvParam cvRef="MS" accession="MS:1000521" name="32-bit float" />
						<cvParam cvRef="MS" accession="MS:1000576" name="no compression" />
						<binary>c0aoQYBbGEJZk4FChA7PQmtsG0PhLVtDAzCRQ4istEP7PdNDiAHoQ8pe70OIAehD+z3TQ4istEMDMJFD4S1bQ2tsG0OEDs9CWZOBQg==</binary>
					</binaryDataArray>
				</binaryDataArrayList>
			</chromatogram>
<<<<<<< HEAD
			<chromatogram id="2" index="8" defaultArrayLength="19">
				<cvParam cvRef="MS" accession="MS:1000810" name="ion current chromatogram" />
=======
			<chromatogram id="3_Precursor_i0" index="8" defaultArrayLength="19">
				<cvParam cvRef="MS" accession="MS:1000810" name="mass chromatogram" />
>>>>>>> bc2b18cb
					<precursor>
						<isolationWindow>
							<cvParam cvRef="MS" accession="MS:1000827" name="isolation window target m/z" value="462.5" unitAccession="MS:1000040" unitName="m/z" unitCvRef="MS" />
						</isolationWindow>
						<selectedIonList count="1">
							<selectedIon>
								<cvParam cvRef="MS" accession="MS:1000744" name="selected ion m/z" value="462.5" unitAccession="MS:1000040" unitName="m/z" unitCvRef="MS" />
								<cvParam cvRef="MS" accession="MS:1000041" name="charge state" value="2" />
							</selectedIon>
						</selectedIonList>
						<activation>
							<cvParam cvRef="MS" accession="MS:1000044" name="dissociation method" />
							<userParam name="peptide_sequence" type="xsd:string" value="PEPTIDEC"/>
						</activation>
					</precursor>
					<product>
						<isolationWindow>
							<cvParam cvRef="MS" accession="MS:1000827" name="isolation window target m/z" value="0" unitAccession="MS:1000040" unitName="m/z" unitCvRef="MS" />
						</isolationWindow>
					</product>
				<binaryDataArrayList count="2">
					<binaryDataArray encodedLength="204">
						<cvParam cvRef="MS" accession="MS:1000595" name="time array" unitAccession="UO:0000010" unitName="second" unitCvRef="MS" />
						<cvParam cvRef="MS" accession="MS:1000523" name="64-bit float" />
						<cvParam cvRef="MS" accession="MS:1000576" name="no compression" />
						<binary>AAAAAAAAJEAAAAAAAAA0QAAAAAAAAD5AAAAAAAAAREAAAAAAAABJQAAAAAAAAE5AAAAAAACAUUAAAAAAAABUQAAAAAAAgFZAAAAAAAAAWUAAAAAAAIBbQAAAAAAAAF5AAAAAAABAYEAAAAAAAIBhQAAAAAAAwGJAAAAAAAAAZEAAAAAAAEBlQAAAAAAAgGZAAAAAAADAZ0A=</binary>
					</binaryDataArray>
					<binaryDataArray encodedLength="104">
						<cvParam cvRef="MS" accession="MS:1000515" name="intensity array" unitAccession="MS:1000131" unitName="number of detector counts" unitCvRef="MS"/>
						<cvParam cvRef="MS" accession="MS:1000521" name="32-bit float" />
						<cvParam cvRef="MS" accession="MS:1000576" name="no compression" />
						<binary>AAAAAAAAAAAAAAAAAAAAAAAAAAAAAAAAAAAAAAAAAAAAAAAAAAAAAAAAAAAAAAAAAAAAAAAAAAAAAAAAAAAAAAAAAAAAAAAAAAAAAA==</binary>
					</binaryDataArray>
				</binaryDataArrayList>
			</chromatogram>
<<<<<<< HEAD
			<chromatogram id="3" index="9" defaultArrayLength="19">
				<cvParam cvRef="MS" accession="MS:1000810" name="ion current chromatogram" />
=======
			<chromatogram id="6" index="9" defaultArrayLength="19">
				<cvParam cvRef="MS" accession="MS:1000810" name="mass chromatogram" />
>>>>>>> bc2b18cb
					<precursor>
						<isolationWindow>
							<cvParam cvRef="MS" accession="MS:1000827" name="isolation window target m/z" value="462.5" unitAccession="MS:1000040" unitName="m/z" unitCvRef="MS" />
						</isolationWindow>
						<selectedIonList count="1">
							<selectedIon>
								<cvParam cvRef="MS" accession="MS:1000744" name="selected ion m/z" value="462.5" unitAccession="MS:1000040" unitName="m/z" unitCvRef="MS" />
								<cvParam cvRef="MS" accession="MS:1000041" name="charge state" value="2" />
							</selectedIon>
						</selectedIonList>
						<activation>
							<cvParam cvRef="MS" accession="MS:1000044" name="dissociation method" />
							<userParam name="peptide_sequence" type="xsd:string" value="PEPTIDEC"/>
						</activation>
					</precursor>
					<product>
						<isolationWindow>
							<cvParam cvRef="MS" accession="MS:1000827" name="isolation window target m/z" value="502.01" unitAccession="MS:1000040" unitName="m/z" unitCvRef="MS" />
						</isolationWindow>
					</product>
				<binaryDataArrayList count="2">
					<binaryDataArray encodedLength="204">
						<cvParam cvRef="MS" accession="MS:1000595" name="time array" unitAccession="UO:0000010" unitName="second" unitCvRef="MS" />
						<cvParam cvRef="MS" accession="MS:1000523" name="64-bit float" />
						<cvParam cvRef="MS" accession="MS:1000576" name="no compression" />
						<binary>AAAAAAAAKkAAAAAAAAA3QAAAAAAAgEBAAAAAAACARUAAAAAAAIBKQAAAAAAAgE9AAAAAAABAUkAAAAAAAMBUQAAAAAAAQFdAAAAAAADAWUAAAAAAAEBcQAAAAAAAwF5AAAAAAACgYEAAAAAAAOBhQAAAAAAAIGNAAAAAAABgZEAAAAAAAKBlQAAAAAAA4GZAAAAAAAAgaEA=</binary>
					</binaryDataArray>
					<binaryDataArray encodedLength="104">
						<cvParam cvRef="MS" accession="MS:1000515" name="intensity array" unitAccession="MS:1000131" unitName="number of detector counts" unitCvRef="MS"/>
						<cvParam cvRef="MS" accession="MS:1000521" name="32-bit float" />
						<cvParam cvRef="MS" accession="MS:1000576" name="no compression" />
						<binary>UPICQshlfELeiORCxWBCQz9Mm0MQIulDcWQkRGvFWURShIdEEm+eRMj/rUSFiLNEyP+tRBJvnkRShIdEa8VZRHFkJEQQIulDP0ybQw==</binary>
					</binaryDataArray>
				</binaryDataArrayList>
			</chromatogram>
<<<<<<< HEAD
			<chromatogram id="4" index="10" defaultArrayLength="19">
				<cvParam cvRef="MS" accession="MS:1000810" name="ion current chromatogram" />
=======
			<chromatogram id="7" index="10" defaultArrayLength="19">
				<cvParam cvRef="MS" accession="MS:1000810" name="mass chromatogram" />
>>>>>>> bc2b18cb
					<precursor>
						<isolationWindow>
							<cvParam cvRef="MS" accession="MS:1000827" name="isolation window target m/z" value="462.5" unitAccession="MS:1000040" unitName="m/z" unitCvRef="MS" />
						</isolationWindow>
						<selectedIonList count="1">
							<selectedIon>
								<cvParam cvRef="MS" accession="MS:1000744" name="selected ion m/z" value="462.5" unitAccession="MS:1000040" unitName="m/z" unitCvRef="MS" />
								<cvParam cvRef="MS" accession="MS:1000041" name="charge state" value="2" />
							</selectedIon>
						</selectedIonList>
						<activation>
							<cvParam cvRef="MS" accession="MS:1000044" name="dissociation method" />
							<userParam name="peptide_sequence" type="xsd:string" value="PEPTIDEC"/>
						</activation>
					</precursor>
					<product>
						<isolationWindow>
							<cvParam cvRef="MS" accession="MS:1000827" name="isolation window target m/z" value="502.15" unitAccession="MS:1000040" unitName="m/z" unitCvRef="MS" />
						</isolationWindow>
					</product>
				<binaryDataArrayList count="2">
					<binaryDataArray encodedLength="204">
						<cvParam cvRef="MS" accession="MS:1000595" name="time array" unitAccession="UO:0000010" unitName="second" unitCvRef="MS" />
						<cvParam cvRef="MS" accession="MS:1000523" name="64-bit float" />
						<cvParam cvRef="MS" accession="MS:1000576" name="no compression" />
						<binary>AAAAAAAAKkAAAAAAAAA3QAAAAAAAgEBAAAAAAACARUAAAAAAAIBKQAAAAAAAgE9AAAAAAABAUkAAAAAAAMBUQAAAAAAAQFdAAAAAAADAWUAAAAAAAEBcQAAAAAAAwF5AAAAAAACgYEAAAAAAAOBhQAAAAAAAIGNAAAAAAABgZEAAAAAAAKBlQAAAAAAA4GZAAAAAAAAgaEA=</binary>
					</binaryDataArray>
					<binaryDataArray encodedLength="104">
						<cvParam cvRef="MS" accession="MS:1000515" name="intensity array" unitAccession="MS:1000131" unitName="number of detector counts" unitCvRef="MS"/>
						<cvParam cvRef="MS" accession="MS:1000521" name="32-bit float" />
						<cvParam cvRef="MS" accession="MS:1000576" name="no compression" />
						<binary>UPKCQTpq/EF8iGRCil3CQpVNG0OjJGlDMWSkQzrG2UMthAdEo28eRKn/LUQ3hjNEqf8tRKNvHkQthAdEOsbZQzFkpEOjJGlDlU0bQw==</binary>
					</binaryDataArray>
				</binaryDataArrayList>
			</chromatogram>
<<<<<<< HEAD
			<chromatogram id="5" index="11" defaultArrayLength="19">
				<cvParam cvRef="MS" accession="MS:1000810" name="ion current chromatogram" />
=======
			<chromatogram id="8" index="11" defaultArrayLength="19">
				<cvParam cvRef="MS" accession="MS:1000810" name="mass chromatogram" />
>>>>>>> bc2b18cb
					<precursor>
						<isolationWindow>
							<cvParam cvRef="MS" accession="MS:1000827" name="isolation window target m/z" value="462.5" unitAccession="MS:1000040" unitName="m/z" unitCvRef="MS" />
						</isolationWindow>
						<selectedIonList count="1">
							<selectedIon>
								<cvParam cvRef="MS" accession="MS:1000744" name="selected ion m/z" value="462.5" unitAccession="MS:1000040" unitName="m/z" unitCvRef="MS" />
								<cvParam cvRef="MS" accession="MS:1000041" name="charge state" value="2" />
							</selectedIon>
						</selectedIonList>
						<activation>
							<cvParam cvRef="MS" accession="MS:1000044" name="dissociation method" />
							<userParam name="peptide_sequence" type="xsd:string" value="PEPTIDEC"/>
						</activation>
					</precursor>
					<product>
						<isolationWindow>
							<cvParam cvRef="MS" accession="MS:1000827" name="isolation window target m/z" value="502.25" unitAccession="MS:1000040" unitName="m/z" unitCvRef="MS" />
						</isolationWindow>
					</product>
				<binaryDataArrayList count="2">
					<binaryDataArray encodedLength="204">
						<cvParam cvRef="MS" accession="MS:1000595" name="time array" unitAccession="UO:0000010" unitName="second" unitCvRef="MS" />
						<cvParam cvRef="MS" accession="MS:1000523" name="64-bit float" />
						<cvParam cvRef="MS" accession="MS:1000576" name="no compression" />
						<binary>AAAAAAAAKkAAAAAAAAA3QAAAAAAAgEBAAAAAAACARUAAAAAAAIBKQAAAAAAAgE9AAAAAAABAUkAAAAAAAMBUQAAAAAAAQFdAAAAAAADAWUAAAAAAAEBcQAAAAAAAwF5AAAAAAACgYEAAAAAAAOBhQAAAAAAAIGNAAAAAAABgZEAAAAAAAKBlQAAAAAAA4GZAAAAAAAAgaEA=</binary>
					</binaryDataArray>
					<binaryDataArray encodedLength="104">
						<cvParam cvRef="MS" accession="MS:1000515" name="intensity array" unitAccession="MS:1000131" unitName="number of detector counts" unitCvRef="MS"/>
						<cvParam cvRef="MS" accession="MS:1000521" name="32-bit float" />
						<cvParam cvRef="MS" accession="MS:1000576" name="no compression" />
						<binary>2JYuQXNGqEGAWxhCWZOBQoQOz0JrbBtD4S1bQwMwkUOIrLRD+z3TQ4gB6EPKXu9DiAHoQ/s900OIrLRDAzCRQ+EtW0NrbBtDhA7PQg==</binary>
					</binaryDataArray>
				</binaryDataArrayList>
			</chromatogram>
<<<<<<< HEAD
			<chromatogram id="6" index="12" defaultArrayLength="19">
				<cvParam cvRef="MS" accession="MS:1000810" name="ion current chromatogram" />
=======
			<chromatogram id="4_Precursor_i0" index="12" defaultArrayLength="19">
				<cvParam cvRef="MS" accession="MS:1000810" name="mass chromatogram" />
>>>>>>> bc2b18cb
					<precursor>
						<isolationWindow>
							<cvParam cvRef="MS" accession="MS:1000827" name="isolation window target m/z" value="487.5" unitAccession="MS:1000040" unitName="m/z" unitCvRef="MS" />
						</isolationWindow>
						<selectedIonList count="1">
							<selectedIon>
								<cvParam cvRef="MS" accession="MS:1000744" name="selected ion m/z" value="487.5" unitAccession="MS:1000040" unitName="m/z" unitCvRef="MS" />
								<cvParam cvRef="MS" accession="MS:1000041" name="charge state" value="2" />
							</selectedIon>
						</selectedIonList>
						<activation>
							<cvParam cvRef="MS" accession="MS:1000044" name="dissociation method" />
							<userParam name="peptide_sequence" type="xsd:string" value="PEPTIDED"/>
						</activation>
					</precursor>
					<product>
						<isolationWindow>
							<cvParam cvRef="MS" accession="MS:1000827" name="isolation window target m/z" value="0" unitAccession="MS:1000040" unitName="m/z" unitCvRef="MS" />
						</isolationWindow>
					</product>
				<binaryDataArrayList count="2">
					<binaryDataArray encodedLength="204">
						<cvParam cvRef="MS" accession="MS:1000595" name="time array" unitAccession="UO:0000010" unitName="second" unitCvRef="MS" />
						<cvParam cvRef="MS" accession="MS:1000523" name="64-bit float" />
						<cvParam cvRef="MS" accession="MS:1000576" name="no compression" />
						<binary>AAAAAAAAJEAAAAAAAAA0QAAAAAAAAD5AAAAAAAAAREAAAAAAAABJQAAAAAAAAE5AAAAAAACAUUAAAAAAAABUQAAAAAAAgFZAAAAAAAAAWUAAAAAAAIBbQAAAAAAAAF5AAAAAAABAYEAAAAAAAIBhQAAAAAAAwGJAAAAAAAAAZEAAAAAAAEBlQAAAAAAAgGZAAAAAAADAZ0A=</binary>
					</binaryDataArray>
					<binaryDataArray encodedLength="104">
						<cvParam cvRef="MS" accession="MS:1000515" name="intensity array" unitAccession="MS:1000131" unitName="number of detector counts" unitCvRef="MS"/>
						<cvParam cvRef="MS" accession="MS:1000521" name="32-bit float" />
						<cvParam cvRef="MS" accession="MS:1000576" name="no compression" />
						<binary>AAAAAAAAAAAAAAAAAAAAAAAAAAAAAAAAAAAAAAAAAAAAAAAAAAAAAAAAAAAAAAAAAAAAAAAAAAAAAAAAAAAAAAAAAAAAAAAAAAAAAA==</binary>
					</binaryDataArray>
				</binaryDataArrayList>
			</chromatogram>
<<<<<<< HEAD
			<chromatogram id="7" index="13" defaultArrayLength="19">
				<cvParam cvRef="MS" accession="MS:1000810" name="ion current chromatogram" />
=======
			<chromatogram id="9" index="13" defaultArrayLength="19">
				<cvParam cvRef="MS" accession="MS:1000810" name="mass chromatogram" />
>>>>>>> bc2b18cb
					<precursor>
						<isolationWindow>
							<cvParam cvRef="MS" accession="MS:1000827" name="isolation window target m/z" value="487.5" unitAccession="MS:1000040" unitName="m/z" unitCvRef="MS" />
						</isolationWindow>
						<selectedIonList count="1">
							<selectedIon>
								<cvParam cvRef="MS" accession="MS:1000744" name="selected ion m/z" value="487.5" unitAccession="MS:1000040" unitName="m/z" unitCvRef="MS" />
								<cvParam cvRef="MS" accession="MS:1000041" name="charge state" value="2" />
							</selectedIon>
						</selectedIonList>
						<activation>
							<cvParam cvRef="MS" accession="MS:1000044" name="dissociation method" />
							<userParam name="peptide_sequence" type="xsd:string" value="PEPTIDED"/>
						</activation>
					</precursor>
					<product>
						<isolationWindow>
							<cvParam cvRef="MS" accession="MS:1000827" name="isolation window target m/z" value="503.01" unitAccession="MS:1000040" unitName="m/z" unitCvRef="MS" />
						</isolationWindow>
					</product>
				<binaryDataArrayList count="2">
					<binaryDataArray encodedLength="204">
						<cvParam cvRef="MS" accession="MS:1000595" name="time array" unitAccession="UO:0000010" unitName="second" unitCvRef="MS" />
						<cvParam cvRef="MS" accession="MS:1000523" name="64-bit float" />
						<cvParam cvRef="MS" accession="MS:1000576" name="no compression" />
						<binary>AAAAAAAALEAAAAAAAAA4QAAAAAAAAEFAAAAAAAAARkAAAAAAAABLQAAAAAAAAFBAAAAAAACAUkAAAAAAAABVQAAAAAAAgFdAAAAAAAAAWkAAAAAAAIBcQAAAAAAAAF9AAAAAAADAYEAAAAAAAABiQAAAAAAAQGNAAAAAAACAZEAAAAAAAMBlQAAAAAAAAGdAAAAAAABAaEA=</binary>
					</binaryDataArray>
					<binaryDataArray encodedLength="104">
						<cvParam cvRef="MS" accession="MS:1000515" name="intensity array" unitAccession="MS:1000131" unitName="number of detector counts" unitCvRef="MS"/>
						<cvParam cvRef="MS" accession="MS:1000521" name="32-bit float" />
						<cvParam cvRef="MS" accession="MS:1000576" name="no compression" />
						<binary>vkh/QVDyAkLIZXxC3ojkQsVgQkM/TJtDECLpQ3FkJERrxVlEUoSHRBJvnkTI/61EhYizRMj/rUQSb55EUoSHRGvFWURxZCREECLpQw==</binary>
					</binaryDataArray>
				</binaryDataArrayList>
			</chromatogram>
<<<<<<< HEAD
			<chromatogram id="8" index="14" defaultArrayLength="19">
				<cvParam cvRef="MS" accession="MS:1000810" name="ion current chromatogram" />
=======
			<chromatogram id="10" index="14" defaultArrayLength="19">
				<cvParam cvRef="MS" accession="MS:1000810" name="mass chromatogram" />
>>>>>>> bc2b18cb
					<precursor>
						<isolationWindow>
							<cvParam cvRef="MS" accession="MS:1000827" name="isolation window target m/z" value="487.5" unitAccession="MS:1000040" unitName="m/z" unitCvRef="MS" />
						</isolationWindow>
						<selectedIonList count="1">
							<selectedIon>
								<cvParam cvRef="MS" accession="MS:1000744" name="selected ion m/z" value="487.5" unitAccession="MS:1000040" unitName="m/z" unitCvRef="MS" />
								<cvParam cvRef="MS" accession="MS:1000041" name="charge state" value="2" />
							</selectedIon>
						</selectedIonList>
						<activation>
							<cvParam cvRef="MS" accession="MS:1000044" name="dissociation method" />
							<userParam name="peptide_sequence" type="xsd:string" value="PEPTIDED"/>
						</activation>
					</precursor>
					<product>
						<isolationWindow>
							<cvParam cvRef="MS" accession="MS:1000827" name="isolation window target m/z" value="503.15" unitAccession="MS:1000040" unitName="m/z" unitCvRef="MS" />
						</isolationWindow>
					</product>
				<binaryDataArrayList count="2">
					<binaryDataArray encodedLength="204">
						<cvParam cvRef="MS" accession="MS:1000595" name="time array" unitAccession="UO:0000010" unitName="second" unitCvRef="MS" />
						<cvParam cvRef="MS" accession="MS:1000523" name="64-bit float" />
						<cvParam cvRef="MS" accession="MS:1000576" name="no compression" />
						<binary>AAAAAAAALEAAAAAAAAA4QAAAAAAAAEFAAAAAAAAARkAAAAAAAABLQAAAAAAAAFBAAAAAAACAUkAAAAAAAABVQAAAAAAAgFdAAAAAAAAAWkAAAAAAAIBcQAAAAAAAAF9AAAAAAADAYEAAAAAAAABiQAAAAAAAQGNAAAAAAACAZEAAAAAAAMBlQAAAAAAAAGdAAAAAAABAaEA=</binary>
					</binaryDataArray>
					<binaryDataArray encodedLength="104">
						<cvParam cvRef="MS" accession="MS:1000515" name="intensity array" unitAccession="MS:1000131" unitName="number of detector counts" unitCvRef="MS"/>
						<cvParam cvRef="MS" accession="MS:1000521" name="32-bit float" />
						<cvParam cvRef="MS" accession="MS:1000576" name="no compression" />
						<binary>DEn/QFDygkE6avxBfIhkQopdwkKVTRtDoyRpQzFkpEM6xtlDLYQHRKNvHkSp/y1EN4YzRKn/LUSjbx5ELYQHRDrG2UMxZKRDoyRpQw==</binary>
					</binaryDataArray>
				</binaryDataArrayList>
			</chromatogram>
<<<<<<< HEAD
			<chromatogram id="9" index="15" defaultArrayLength="19">
				<cvParam cvRef="MS" accession="MS:1000810" name="ion current chromatogram" />
=======
			<chromatogram id="11" index="15" defaultArrayLength="19">
				<cvParam cvRef="MS" accession="MS:1000810" name="mass chromatogram" />
>>>>>>> bc2b18cb
					<precursor>
						<isolationWindow>
							<cvParam cvRef="MS" accession="MS:1000827" name="isolation window target m/z" value="487.5" unitAccession="MS:1000040" unitName="m/z" unitCvRef="MS" />
						</isolationWindow>
						<selectedIonList count="1">
							<selectedIon>
								<cvParam cvRef="MS" accession="MS:1000744" name="selected ion m/z" value="487.5" unitAccession="MS:1000040" unitName="m/z" unitCvRef="MS" />
								<cvParam cvRef="MS" accession="MS:1000041" name="charge state" value="2" />
							</selectedIon>
						</selectedIonList>
						<activation>
							<cvParam cvRef="MS" accession="MS:1000044" name="dissociation method" />
							<userParam name="peptide_sequence" type="xsd:string" value="PEPTIDED"/>
						</activation>
					</precursor>
					<product>
						<isolationWindow>
							<cvParam cvRef="MS" accession="MS:1000827" name="isolation window target m/z" value="503.25" unitAccession="MS:1000040" unitName="m/z" unitCvRef="MS" />
						</isolationWindow>
					</product>
				<binaryDataArrayList count="2">
					<binaryDataArray encodedLength="204">
						<cvParam cvRef="MS" accession="MS:1000595" name="time array" unitAccession="UO:0000010" unitName="second" unitCvRef="MS" />
						<cvParam cvRef="MS" accession="MS:1000523" name="64-bit float" />
						<cvParam cvRef="MS" accession="MS:1000576" name="no compression" />
						<binary>AAAAAAAALEAAAAAAAAA4QAAAAAAAAEFAAAAAAAAARkAAAAAAAABLQAAAAAAAAFBAAAAAAACAUkAAAAAAAABVQAAAAAAAgFdAAAAAAAAAWkAAAAAAAIBcQAAAAAAAAF9AAAAAAADAYEAAAAAAAABiQAAAAAAAQGNAAAAAAACAZEAAAAAAAMBlQAAAAAAAAGdAAAAAAABAaEA=</binary>
					</binaryDataArray>
					<binaryDataArray encodedLength="104">
						<cvParam cvRef="MS" accession="MS:1000515" name="intensity array" unitAccession="MS:1000131" unitName="number of detector counts" unitCvRef="MS"/>
						<cvParam cvRef="MS" accession="MS:1000521" name="32-bit float" />
						<cvParam cvRef="MS" accession="MS:1000576" name="no compression" />
						<binary>bC6qQNiWLkFzRqhBgFsYQlmTgUKEDs9Ca2wbQ+EtW0MDMJFDiKy0Q/s900OIAehDyl7vQ4gB6EP7PdNDiKy0QwMwkUPhLVtDa2wbQw==</binary>
					</binaryDataArray>
				</binaryDataArrayList>
			</chromatogram>
<<<<<<< HEAD
			<chromatogram id="10" index="16" defaultArrayLength="19">
				<cvParam cvRef="MS" accession="MS:1000810" name="ion current chromatogram" />
=======
			<chromatogram id="6_Precursor_i0" index="16" defaultArrayLength="19">
				<cvParam cvRef="MS" accession="MS:1000810" name="mass chromatogram" />
>>>>>>> bc2b18cb
					<precursor>
						<isolationWindow>
							<cvParam cvRef="MS" accession="MS:1000827" name="isolation window target m/z" value="500.01" unitAccession="MS:1000040" unitName="m/z" unitCvRef="MS" />
						</isolationWindow>
						<selectedIonList count="1">
							<selectedIon>
								<cvParam cvRef="MS" accession="MS:1000744" name="selected ion m/z" value="500.01" unitAccession="MS:1000040" unitName="m/z" unitCvRef="MS" />
								<cvParam cvRef="MS" accession="MS:1000041" name="charge state" value="2" />
							</selectedIon>
						</selectedIonList>
						<activation>
							<cvParam cvRef="MS" accession="MS:1000044" name="dissociation method" />
							<userParam name="peptide_sequence" type="xsd:string" value="PEPTIDEF"/>
						</activation>
					</precursor>
					<product>
						<isolationWindow>
							<cvParam cvRef="MS" accession="MS:1000827" name="isolation window target m/z" value="0" unitAccession="MS:1000040" unitName="m/z" unitCvRef="MS" />
						</isolationWindow>
					</product>
				<binaryDataArrayList count="2">
					<binaryDataArray encodedLength="204">
						<cvParam cvRef="MS" accession="MS:1000595" name="time array" unitAccession="UO:0000010" unitName="second" unitCvRef="MS" />
						<cvParam cvRef="MS" accession="MS:1000523" name="64-bit float" />
						<cvParam cvRef="MS" accession="MS:1000576" name="no compression" />
						<binary>AAAAAAAAJEAAAAAAAAA0QAAAAAAAAD5AAAAAAAAAREAAAAAAAABJQAAAAAAAAE5AAAAAAACAUUAAAAAAAABUQAAAAAAAgFZAAAAAAAAAWUAAAAAAAIBbQAAAAAAAAF5AAAAAAABAYEAAAAAAAIBhQAAAAAAAwGJAAAAAAAAAZEAAAAAAAEBlQAAAAAAAgGZAAAAAAADAZ0A=</binary>
					</binaryDataArray>
					<binaryDataArray encodedLength="104">
						<cvParam cvRef="MS" accession="MS:1000515" name="intensity array" unitAccession="MS:1000131" unitName="number of detector counts" unitCvRef="MS"/>
						<cvParam cvRef="MS" accession="MS:1000521" name="32-bit float" />
						<cvParam cvRef="MS" accession="MS:1000576" name="no compression" />
						<binary>pm2+Qjz4IUMzbIFDf0TCQ8v6CETafDVELdhhRMoEhETE/pBEc5qVRMT+kETKBIRELdhhRNp8NUTL+ghEf0TCQzNsgUM8+CFDpm2+Qg==</binary>
					</binaryDataArray>
				</binaryDataArrayList>
			</chromatogram>
<<<<<<< HEAD
			<chromatogram id="11" index="17" defaultArrayLength="19">
				<cvParam cvRef="MS" accession="MS:1000810" name="ion current chromatogram" />
=======
			<chromatogram id="5_Precursor_i0" index="17" defaultArrayLength="19">
				<cvParam cvRef="MS" accession="MS:1000810" name="mass chromatogram" />
>>>>>>> bc2b18cb
					<precursor>
						<isolationWindow>
							<cvParam cvRef="MS" accession="MS:1000827" name="isolation window target m/z" value="510.05" unitAccession="MS:1000040" unitName="m/z" unitCvRef="MS" />
						</isolationWindow>
						<selectedIonList count="1">
							<selectedIon>
								<cvParam cvRef="MS" accession="MS:1000744" name="selected ion m/z" value="510.05" unitAccession="MS:1000040" unitName="m/z" unitCvRef="MS" />
								<cvParam cvRef="MS" accession="MS:1000041" name="charge state" value="2" />
							</selectedIon>
						</selectedIonList>
						<activation>
							<cvParam cvRef="MS" accession="MS:1000044" name="dissociation method" />
							<userParam name="peptide_sequence" type="xsd:string" value="PEPTIDEE"/>
						</activation>
					</precursor>
					<product>
						<isolationWindow>
							<cvParam cvRef="MS" accession="MS:1000827" name="isolation window target m/z" value="0" unitAccession="MS:1000040" unitName="m/z" unitCvRef="MS" />
						</isolationWindow>
					</product>
				<binaryDataArrayList count="2">
					<binaryDataArray encodedLength="204">
						<cvParam cvRef="MS" accession="MS:1000595" name="time array" unitAccession="UO:0000010" unitName="second" unitCvRef="MS" />
						<cvParam cvRef="MS" accession="MS:1000523" name="64-bit float" />
						<cvParam cvRef="MS" accession="MS:1000576" name="no compression" />
						<binary>AAAAAAAAJEAAAAAAAAA0QAAAAAAAAD5AAAAAAAAAREAAAAAAAABJQAAAAAAAAE5AAAAAAACAUUAAAAAAAABUQAAAAAAAgFZAAAAAAAAAWUAAAAAAAIBbQAAAAAAAAF5AAAAAAABAYEAAAAAAAIBhQAAAAAAAwGJAAAAAAAAAZEAAAAAAAEBlQAAAAAAAgGZAAAAAAADAZ0A=</binary>
					</binaryDataArray>
					<binaryDataArray encodedLength="104">
						<cvParam cvRef="MS" accession="MS:1000515" name="intensity array" unitAccession="MS:1000131" unitName="number of detector counts" unitCvRef="MS"/>
						<cvParam cvRef="MS" accession="MS:1000521" name="32-bit float" />
						<cvParam cvRef="MS" accession="MS:1000576" name="no compression" />
						<binary>pm2+Qjz4IUMzbIFDf0TCQ8v6CETafDVELdhhRMoEhETE/pBEc5qVRMT+kETKBIRELdhhRNp8NUTL+ghEf0TCQzNsgUM8+CFDpm2+Qg==</binary>
					</binaryDataArray>
				</binaryDataArrayList>
			</chromatogram>
			<chromatogram id="15" index="18" defaultArrayLength="19">
				<cvParam cvRef="MS" accession="MS:1000810" name="ion current chromatogram" />
					<precursor>
						<isolationWindow>
							<cvParam cvRef="MS" accession="MS:1000827" name="isolation window target m/z" value="500.01" unitAccession="MS:1000040" unitName="m/z" unitCvRef="MS" />
						</isolationWindow>
						<selectedIonList count="1">
							<selectedIon>
								<cvParam cvRef="MS" accession="MS:1000744" name="selected ion m/z" value="500.01" unitAccession="MS:1000040" unitName="m/z" unitCvRef="MS" />
								<cvParam cvRef="MS" accession="MS:1000041" name="charge state" value="2" />
							</selectedIon>
						</selectedIonList>
						<activation>
							<cvParam cvRef="MS" accession="MS:1000044" name="dissociation method" />
							<userParam name="peptide_sequence" type="xsd:string" value="PEPTIDEF"/>
						</activation>
					</precursor>
					<product>
						<isolationWindow>
							<cvParam cvRef="MS" accession="MS:1000827" name="isolation window target m/z" value="504.01" unitAccession="MS:1000040" unitName="m/z" unitCvRef="MS" />
						</isolationWindow>
					</product>
				<binaryDataArrayList count="2">
					<binaryDataArray encodedLength="204">
						<cvParam cvRef="MS" accession="MS:1000595" name="time array" unitAccession="UO:0000010" unitName="second" unitCvRef="MS" />
						<cvParam cvRef="MS" accession="MS:1000523" name="64-bit float" />
						<cvParam cvRef="MS" accession="MS:1000576" name="no compression" />
						<binary>AAAAAAAALkAAAAAAAAA5QAAAAAAAgEFAAAAAAACARkAAAAAAAIBLQAAAAAAAQFBAAAAAAADAUkAAAAAAAEBVQAAAAAAAwFdAAAAAAABAWkAAAAAAAMBcQAAAAAAAQF9AAAAAAADgYEAAAAAAACBiQAAAAAAAYGNAAAAAAACgZEAAAAAAAOBlQAAAAAAAIGdAAAAAAABgaEA=</binary>
					</binaryDataArray>
					<binaryDataArray encodedLength="104">
						<cvParam cvRef="MS" accession="MS:1000515" name="intensity array" unitAccession="MS:1000131" unitName="number of detector counts" unitCvRef="MS"/>
						<cvParam cvRef="MS" accession="MS:1000521" name="32-bit float" />
						<cvParam cvRef="MS" accession="MS:1000576" name="no compression" />
						<binary>wsDpQL5If0FQ8gJCyGV8Qt6I5ELFYEJDP0ybQxAi6UNxZCREa8VZRFKEh0QSb55EyP+tRIWIs0TI/61EEm+eRFKEh0RrxVlEcWQkRA==</binary>
					</binaryDataArray>
				</binaryDataArrayList>
			</chromatogram>
			<chromatogram id="12" index="19" defaultArrayLength="19">
				<cvParam cvRef="MS" accession="MS:1000810" name="ion current chromatogram" />
					<precursor>
						<isolationWindow>
							<cvParam cvRef="MS" accession="MS:1000827" name="isolation window target m/z" value="510.05" unitAccession="MS:1000040" unitName="m/z" unitCvRef="MS" />
						</isolationWindow>
						<selectedIonList count="1">
							<selectedIon>
								<cvParam cvRef="MS" accession="MS:1000744" name="selected ion m/z" value="510.05" unitAccession="MS:1000040" unitName="m/z" unitCvRef="MS" />
								<cvParam cvRef="MS" accession="MS:1000041" name="charge state" value="2" />
							</selectedIon>
						</selectedIonList>
						<activation>
							<cvParam cvRef="MS" accession="MS:1000044" name="dissociation method" />
							<userParam name="peptide_sequence" type="xsd:string" value="PEPTIDEE"/>
						</activation>
					</precursor>
					<product>
						<isolationWindow>
							<cvParam cvRef="MS" accession="MS:1000827" name="isolation window target m/z" value="504.01" unitAccession="MS:1000040" unitName="m/z" unitCvRef="MS" />
						</isolationWindow>
					</product>
				<binaryDataArrayList count="2">
					<binaryDataArray encodedLength="204">
						<cvParam cvRef="MS" accession="MS:1000595" name="time array" unitAccession="UO:0000010" unitName="second" unitCvRef="MS" />
						<cvParam cvRef="MS" accession="MS:1000523" name="64-bit float" />
						<cvParam cvRef="MS" accession="MS:1000576" name="no compression" />
						<binary>AAAAAAAALkAAAAAAAAA5QAAAAAAAgEFAAAAAAACARkAAAAAAAIBLQAAAAAAAQFBAAAAAAADAUkAAAAAAAEBVQAAAAAAAwFdAAAAAAABAWkAAAAAAAMBcQAAAAAAAQF9AAAAAAADgYEAAAAAAACBiQAAAAAAAYGNAAAAAAACgZEAAAAAAAOBlQAAAAAAAIGdAAAAAAABgaEA=</binary>
					</binaryDataArray>
					<binaryDataArray encodedLength="104">
						<cvParam cvRef="MS" accession="MS:1000515" name="intensity array" unitAccession="MS:1000131" unitName="number of detector counts" unitCvRef="MS"/>
						<cvParam cvRef="MS" accession="MS:1000521" name="32-bit float" />
						<cvParam cvRef="MS" accession="MS:1000576" name="no compression" />
						<binary>wsDpQL5If0FQ8gJCyGV8Qt6I5ELFYEJDP0ybQxAi6UNxZCREa8VZRFKEh0QSb55EyP+tRIWIs0TI/61EEm+eRFKEh0RrxVlEcWQkRA==</binary>
					</binaryDataArray>
				</binaryDataArrayList>
			</chromatogram>
			<chromatogram id="16" index="20" defaultArrayLength="19">
				<cvParam cvRef="MS" accession="MS:1000810" name="ion current chromatogram" />
					<precursor>
						<isolationWindow>
							<cvParam cvRef="MS" accession="MS:1000827" name="isolation window target m/z" value="500.01" unitAccession="MS:1000040" unitName="m/z" unitCvRef="MS" />
						</isolationWindow>
						<selectedIonList count="1">
							<selectedIon>
								<cvParam cvRef="MS" accession="MS:1000744" name="selected ion m/z" value="500.01" unitAccession="MS:1000040" unitName="m/z" unitCvRef="MS" />
								<cvParam cvRef="MS" accession="MS:1000041" name="charge state" value="2" />
							</selectedIon>
						</selectedIonList>
						<activation>
							<cvParam cvRef="MS" accession="MS:1000044" name="dissociation method" />
							<userParam name="peptide_sequence" type="xsd:string" value="PEPTIDEF"/>
						</activation>
					</precursor>
					<product>
						<isolationWindow>
							<cvParam cvRef="MS" accession="MS:1000827" name="isolation window target m/z" value="504.15" unitAccession="MS:1000040" unitName="m/z" unitCvRef="MS" />
						</isolationWindow>
					</product>
				<binaryDataArrayList count="2">
					<binaryDataArray encodedLength="204">
						<cvParam cvRef="MS" accession="MS:1000595" name="time array" unitAccession="UO:0000010" unitName="second" unitCvRef="MS" />
						<cvParam cvRef="MS" accession="MS:1000523" name="64-bit float" />
						<cvParam cvRef="MS" accession="MS:1000576" name="no compression" />
						<binary>AAAAAAAALkAAAAAAAAA5QAAAAAAAgEFAAAAAAACARkAAAAAAAIBLQAAAAAAAQFBAAAAAAADAUkAAAAAAAEBVQAAAAAAAwFdAAAAAAABAWkAAAAAAAMBcQAAAAAAAQF9AAAAAAADgYEAAAAAAACBiQAAAAAAAYGNAAAAAAACgZEAAAAAAAOBlQAAAAAAAIGdAAAAAAABgaEA=</binary>
					</binaryDataArray>
					<binaryDataArray encodedLength="104">
						<cvParam cvRef="MS" accession="MS:1000515" name="intensity array" unitAccession="MS:1000131" unitName="number of detector counts" unitCvRef="MS"/>
						<cvParam cvRef="MS" accession="MS:1000521" name="32-bit float" />
						<cvParam cvRef="MS" accession="MS:1000576" name="no compression" />
						<binary>xr1pQAxJ/0BQ8oJBOmr8QXyIZEKKXcJClU0bQ6MkaUMxZKRDOsbZQy2EB0Sjbx5Eqf8tRDeGM0Sp/y1Eo28eRC2EB0Q6xtlDMWSkQw==</binary>
					</binaryDataArray>
				</binaryDataArrayList>
			</chromatogram>
			<chromatogram id="13" index="21" defaultArrayLength="19">
				<cvParam cvRef="MS" accession="MS:1000810" name="ion current chromatogram" />
					<precursor>
						<isolationWindow>
							<cvParam cvRef="MS" accession="MS:1000827" name="isolation window target m/z" value="510.05" unitAccession="MS:1000040" unitName="m/z" unitCvRef="MS" />
						</isolationWindow>
						<selectedIonList count="1">
							<selectedIon>
								<cvParam cvRef="MS" accession="MS:1000744" name="selected ion m/z" value="510.05" unitAccession="MS:1000040" unitName="m/z" unitCvRef="MS" />
								<cvParam cvRef="MS" accession="MS:1000041" name="charge state" value="2" />
							</selectedIon>
						</selectedIonList>
						<activation>
							<cvParam cvRef="MS" accession="MS:1000044" name="dissociation method" />
							<userParam name="peptide_sequence" type="xsd:string" value="PEPTIDEE"/>
						</activation>
					</precursor>
					<product>
						<isolationWindow>
							<cvParam cvRef="MS" accession="MS:1000827" name="isolation window target m/z" value="504.15" unitAccession="MS:1000040" unitName="m/z" unitCvRef="MS" />
						</isolationWindow>
					</product>
				<binaryDataArrayList count="2">
					<binaryDataArray encodedLength="204">
						<cvParam cvRef="MS" accession="MS:1000595" name="time array" unitAccession="UO:0000010" unitName="second" unitCvRef="MS" />
						<cvParam cvRef="MS" accession="MS:1000523" name="64-bit float" />
						<cvParam cvRef="MS" accession="MS:1000576" name="no compression" />
						<binary>AAAAAAAALkAAAAAAAAA5QAAAAAAAgEFAAAAAAACARkAAAAAAAIBLQAAAAAAAQFBAAAAAAADAUkAAAAAAAEBVQAAAAAAAwFdAAAAAAABAWkAAAAAAAMBcQAAAAAAAQF9AAAAAAADgYEAAAAAAACBiQAAAAAAAYGNAAAAAAACgZEAAAAAAAOBlQAAAAAAAIGdAAAAAAABgaEA=</binary>
					</binaryDataArray>
					<binaryDataArray encodedLength="104">
						<cvParam cvRef="MS" accession="MS:1000515" name="intensity array" unitAccession="MS:1000131" unitName="number of detector counts" unitCvRef="MS"/>
						<cvParam cvRef="MS" accession="MS:1000521" name="32-bit float" />
						<cvParam cvRef="MS" accession="MS:1000576" name="no compression" />
						<binary>xr1pQAxJ/0BQ8oJBOmr8QXyIZEKKXcJClU0bQ6MkaUMxZKRDOsbZQy2EB0Sjbx5Eqf8tRDeGM0Sp/y1Eo28eRC2EB0Q6xtlDMWSkQw==</binary>
					</binaryDataArray>
				</binaryDataArrayList>
			</chromatogram>
			<chromatogram id="17" index="22" defaultArrayLength="19">
				<cvParam cvRef="MS" accession="MS:1000810" name="ion current chromatogram" />
					<precursor>
						<isolationWindow>
							<cvParam cvRef="MS" accession="MS:1000827" name="isolation window target m/z" value="500.01" unitAccession="MS:1000040" unitName="m/z" unitCvRef="MS" />
						</isolationWindow>
						<selectedIonList count="1">
							<selectedIon>
								<cvParam cvRef="MS" accession="MS:1000744" name="selected ion m/z" value="500.01" unitAccession="MS:1000040" unitName="m/z" unitCvRef="MS" />
								<cvParam cvRef="MS" accession="MS:1000041" name="charge state" value="2" />
							</selectedIon>
						</selectedIonList>
						<activation>
							<cvParam cvRef="MS" accession="MS:1000044" name="dissociation method" />
							<userParam name="peptide_sequence" type="xsd:string" value="PEPTIDEF"/>
						</activation>
					</precursor>
					<product>
						<isolationWindow>
							<cvParam cvRef="MS" accession="MS:1000827" name="isolation window target m/z" value="504.25" unitAccession="MS:1000040" unitName="m/z" unitCvRef="MS" />
						</isolationWindow>
					</product>
				<binaryDataArrayList count="2">
					<binaryDataArray encodedLength="204">
						<cvParam cvRef="MS" accession="MS:1000595" name="time array" unitAccession="UO:0000010" unitName="second" unitCvRef="MS" />
						<cvParam cvRef="MS" accession="MS:1000523" name="64-bit float" />
						<cvParam cvRef="MS" accession="MS:1000576" name="no compression" />
						<binary>AAAAAAAALkAAAAAAAAA5QAAAAAAAgEFAAAAAAACARkAAAAAAAIBLQAAAAAAAQFBAAAAAAADAUkAAAAAAAEBVQAAAAAAAwFdAAAAAAABAWkAAAAAAAMBcQAAAAAAAQF9AAAAAAADgYEAAAAAAACBiQAAAAAAAYGNAAAAAAACgZEAAAAAAAOBlQAAAAAAAIGdAAAAAAABgaEA=</binary>
					</binaryDataArray>
					<binaryDataArray encodedLength="104">
						<cvParam cvRef="MS" accession="MS:1000515" name="intensity array" unitAccession="MS:1000131" unitName="number of detector counts" unitCvRef="MS"/>
						<cvParam cvRef="MS" accession="MS:1000521" name="32-bit float" />
						<cvParam cvRef="MS" accession="MS:1000576" name="no compression" />
						<binary>kdYbQGwuqkDYli5Bc0aoQYBbGEJZk4FChA7PQmtsG0PhLVtDAzCRQ4istEP7PdNDiAHoQ8pe70OIAehD+z3TQ4istEMDMJFD4S1bQw==</binary>
					</binaryDataArray>
				</binaryDataArrayList>
			</chromatogram>
			<chromatogram id="14" index="23" defaultArrayLength="19">
				<cvParam cvRef="MS" accession="MS:1000810" name="ion current chromatogram" />
					<precursor>
						<isolationWindow>
							<cvParam cvRef="MS" accession="MS:1000827" name="isolation window target m/z" value="510.05" unitAccession="MS:1000040" unitName="m/z" unitCvRef="MS" />
						</isolationWindow>
						<selectedIonList count="1">
							<selectedIon>
								<cvParam cvRef="MS" accession="MS:1000744" name="selected ion m/z" value="510.05" unitAccession="MS:1000040" unitName="m/z" unitCvRef="MS" />
								<cvParam cvRef="MS" accession="MS:1000041" name="charge state" value="2" />
							</selectedIon>
						</selectedIonList>
						<activation>
							<cvParam cvRef="MS" accession="MS:1000044" name="dissociation method" />
							<userParam name="peptide_sequence" type="xsd:string" value="PEPTIDEE"/>
						</activation>
					</precursor>
					<product>
						<isolationWindow>
							<cvParam cvRef="MS" accession="MS:1000827" name="isolation window target m/z" value="504.25" unitAccession="MS:1000040" unitName="m/z" unitCvRef="MS" />
						</isolationWindow>
					</product>
				<binaryDataArrayList count="2">
					<binaryDataArray encodedLength="204">
						<cvParam cvRef="MS" accession="MS:1000595" name="time array" unitAccession="UO:0000010" unitName="second" unitCvRef="MS" />
						<cvParam cvRef="MS" accession="MS:1000523" name="64-bit float" />
						<cvParam cvRef="MS" accession="MS:1000576" name="no compression" />
						<binary>AAAAAAAALkAAAAAAAAA5QAAAAAAAgEFAAAAAAACARkAAAAAAAIBLQAAAAAAAQFBAAAAAAADAUkAAAAAAAEBVQAAAAAAAwFdAAAAAAABAWkAAAAAAAMBcQAAAAAAAQF9AAAAAAADgYEAAAAAAACBiQAAAAAAAYGNAAAAAAACgZEAAAAAAAOBlQAAAAAAAIGdAAAAAAABgaEA=</binary>
					</binaryDataArray>
					<binaryDataArray encodedLength="104">
						<cvParam cvRef="MS" accession="MS:1000515" name="intensity array" unitAccession="MS:1000131" unitName="number of detector counts" unitCvRef="MS"/>
						<cvParam cvRef="MS" accession="MS:1000521" name="32-bit float" />
						<cvParam cvRef="MS" accession="MS:1000576" name="no compression" />
						<binary>kdYbQGwuqkDYli5Bc0aoQYBbGEJZk4FChA7PQmtsG0PhLVtDAzCRQ4istEP7PdNDiAHoQ8pe70OIAehD+z3TQ4istEMDMJFD4S1bQw==</binary>
					</binaryDataArray>
				</binaryDataArrayList>
			</chromatogram>
		</chromatogramList>
	</run>
</mzML>
<indexList count="1">
	<index name="chromatogram">
		<offset idRef="0_Precursor_i0">3033</offset>
		<offset idRef="0">5338</offset>
		<offset idRef="1">7635</offset>
		<offset idRef="2">9932</offset>
		<offset idRef="2_Precursor_i0">12229</offset>
		<offset idRef="3">14534</offset>
		<offset idRef="4">16831</offset>
		<offset idRef="5">19128</offset>
		<offset idRef="3_Precursor_i0">21425</offset>
		<offset idRef="6">23730</offset>
		<offset idRef="7">26027</offset>
		<offset idRef="8">28325</offset>
		<offset idRef="4_Precursor_i0">30623</offset>
		<offset idRef="9">32929</offset>
		<offset idRef="10">35227</offset>
		<offset idRef="11">37526</offset>
		<offset idRef="6_Precursor_i0">39825</offset>
		<offset idRef="5_Precursor_i0">42133</offset>
		<offset idRef="15">44441</offset>
		<offset idRef="12">46742</offset>
		<offset idRef="16">49043</offset>
		<offset idRef="13">51344</offset>
		<offset idRef="17">53645</offset>
		<offset idRef="14">55946</offset>
	</index>
</indexList>
<indexListOffset>58281</indexListOffset>
<fileChecksum>0</fileChecksum>
</indexedmzML><|MERGE_RESOLUTION|>--- conflicted
+++ resolved
@@ -81,13 +81,8 @@
 					</binaryDataArray>
 				</binaryDataArrayList>
 			</chromatogram>
-<<<<<<< HEAD
-			<chromatogram id="2_Precursor_i0" index="1" defaultArrayLength="19">
-				<cvParam cvRef="MS" accession="MS:1000810" name="ion current chromatogram" />
-=======
 			<chromatogram id="0" index="1" defaultArrayLength="19">
-				<cvParam cvRef="MS" accession="MS:1000810" name="mass chromatogram" />
->>>>>>> bc2b18cb
+				<cvParam cvRef="MS" accession="MS:1000810" name="ion current chromatogram" />
 					<precursor>
 						<isolationWindow>
 							<cvParam cvRef="MS" accession="MS:1000827" name="isolation window target m/z" value="412.5" unitAccession="MS:1000040" unitName="m/z" unitCvRef="MS" />
@@ -123,13 +118,8 @@
 					</binaryDataArray>
 				</binaryDataArrayList>
 			</chromatogram>
-<<<<<<< HEAD
-			<chromatogram id="3_Precursor_i0" index="2" defaultArrayLength="19">
-				<cvParam cvRef="MS" accession="MS:1000810" name="ion current chromatogram" />
-=======
 			<chromatogram id="1" index="2" defaultArrayLength="19">
-				<cvParam cvRef="MS" accession="MS:1000810" name="mass chromatogram" />
->>>>>>> bc2b18cb
+				<cvParam cvRef="MS" accession="MS:1000810" name="ion current chromatogram" />
 					<precursor>
 						<isolationWindow>
 							<cvParam cvRef="MS" accession="MS:1000827" name="isolation window target m/z" value="412.5" unitAccession="MS:1000040" unitName="m/z" unitCvRef="MS" />
@@ -165,13 +155,8 @@
 					</binaryDataArray>
 				</binaryDataArrayList>
 			</chromatogram>
-<<<<<<< HEAD
-			<chromatogram id="4_Precursor_i0" index="3" defaultArrayLength="19">
-				<cvParam cvRef="MS" accession="MS:1000810" name="ion current chromatogram" />
-=======
 			<chromatogram id="2" index="3" defaultArrayLength="19">
-				<cvParam cvRef="MS" accession="MS:1000810" name="mass chromatogram" />
->>>>>>> bc2b18cb
+				<cvParam cvRef="MS" accession="MS:1000810" name="ion current chromatogram" />
 					<precursor>
 						<isolationWindow>
 							<cvParam cvRef="MS" accession="MS:1000827" name="isolation window target m/z" value="412.5" unitAccession="MS:1000040" unitName="m/z" unitCvRef="MS" />
@@ -207,13 +192,8 @@
 					</binaryDataArray>
 				</binaryDataArrayList>
 			</chromatogram>
-<<<<<<< HEAD
-			<chromatogram id="6_Precursor_i0" index="4" defaultArrayLength="19">
-				<cvParam cvRef="MS" accession="MS:1000810" name="ion current chromatogram" />
-=======
 			<chromatogram id="2_Precursor_i0" index="4" defaultArrayLength="19">
-				<cvParam cvRef="MS" accession="MS:1000810" name="mass chromatogram" />
->>>>>>> bc2b18cb
+				<cvParam cvRef="MS" accession="MS:1000810" name="ion current chromatogram" />
 					<precursor>
 						<isolationWindow>
 							<cvParam cvRef="MS" accession="MS:1000827" name="isolation window target m/z" value="437.5" unitAccession="MS:1000040" unitName="m/z" unitCvRef="MS" />
@@ -249,13 +229,8 @@
 					</binaryDataArray>
 				</binaryDataArrayList>
 			</chromatogram>
-<<<<<<< HEAD
-			<chromatogram id="5_Precursor_i0" index="5" defaultArrayLength="19">
-				<cvParam cvRef="MS" accession="MS:1000810" name="ion current chromatogram" />
-=======
 			<chromatogram id="3" index="5" defaultArrayLength="19">
-				<cvParam cvRef="MS" accession="MS:1000810" name="mass chromatogram" />
->>>>>>> bc2b18cb
+				<cvParam cvRef="MS" accession="MS:1000810" name="ion current chromatogram" />
 					<precursor>
 						<isolationWindow>
 							<cvParam cvRef="MS" accession="MS:1000827" name="isolation window target m/z" value="437.5" unitAccession="MS:1000040" unitName="m/z" unitCvRef="MS" />
@@ -291,13 +266,8 @@
 					</binaryDataArray>
 				</binaryDataArrayList>
 			</chromatogram>
-<<<<<<< HEAD
-			<chromatogram id="0" index="6" defaultArrayLength="19">
-				<cvParam cvRef="MS" accession="MS:1000810" name="ion current chromatogram" />
-=======
 			<chromatogram id="4" index="6" defaultArrayLength="19">
-				<cvParam cvRef="MS" accession="MS:1000810" name="mass chromatogram" />
->>>>>>> bc2b18cb
+				<cvParam cvRef="MS" accession="MS:1000810" name="ion current chromatogram" />
 					<precursor>
 						<isolationWindow>
 							<cvParam cvRef="MS" accession="MS:1000827" name="isolation window target m/z" value="437.5" unitAccession="MS:1000040" unitName="m/z" unitCvRef="MS" />
@@ -333,13 +303,8 @@
 					</binaryDataArray>
 				</binaryDataArrayList>
 			</chromatogram>
-<<<<<<< HEAD
-			<chromatogram id="1" index="7" defaultArrayLength="19">
-				<cvParam cvRef="MS" accession="MS:1000810" name="ion current chromatogram" />
-=======
 			<chromatogram id="5" index="7" defaultArrayLength="19">
-				<cvParam cvRef="MS" accession="MS:1000810" name="mass chromatogram" />
->>>>>>> bc2b18cb
+				<cvParam cvRef="MS" accession="MS:1000810" name="ion current chromatogram" />
 					<precursor>
 						<isolationWindow>
 							<cvParam cvRef="MS" accession="MS:1000827" name="isolation window target m/z" value="437.5" unitAccession="MS:1000040" unitName="m/z" unitCvRef="MS" />
@@ -375,13 +340,8 @@
 					</binaryDataArray>
 				</binaryDataArrayList>
 			</chromatogram>
-<<<<<<< HEAD
-			<chromatogram id="2" index="8" defaultArrayLength="19">
-				<cvParam cvRef="MS" accession="MS:1000810" name="ion current chromatogram" />
-=======
 			<chromatogram id="3_Precursor_i0" index="8" defaultArrayLength="19">
-				<cvParam cvRef="MS" accession="MS:1000810" name="mass chromatogram" />
->>>>>>> bc2b18cb
+				<cvParam cvRef="MS" accession="MS:1000810" name="ion current chromatogram" />
 					<precursor>
 						<isolationWindow>
 							<cvParam cvRef="MS" accession="MS:1000827" name="isolation window target m/z" value="462.5" unitAccession="MS:1000040" unitName="m/z" unitCvRef="MS" />
@@ -417,13 +377,8 @@
 					</binaryDataArray>
 				</binaryDataArrayList>
 			</chromatogram>
-<<<<<<< HEAD
-			<chromatogram id="3" index="9" defaultArrayLength="19">
-				<cvParam cvRef="MS" accession="MS:1000810" name="ion current chromatogram" />
-=======
 			<chromatogram id="6" index="9" defaultArrayLength="19">
-				<cvParam cvRef="MS" accession="MS:1000810" name="mass chromatogram" />
->>>>>>> bc2b18cb
+				<cvParam cvRef="MS" accession="MS:1000810" name="ion current chromatogram" />
 					<precursor>
 						<isolationWindow>
 							<cvParam cvRef="MS" accession="MS:1000827" name="isolation window target m/z" value="462.5" unitAccession="MS:1000040" unitName="m/z" unitCvRef="MS" />
@@ -459,13 +414,8 @@
 					</binaryDataArray>
 				</binaryDataArrayList>
 			</chromatogram>
-<<<<<<< HEAD
-			<chromatogram id="4" index="10" defaultArrayLength="19">
-				<cvParam cvRef="MS" accession="MS:1000810" name="ion current chromatogram" />
-=======
 			<chromatogram id="7" index="10" defaultArrayLength="19">
-				<cvParam cvRef="MS" accession="MS:1000810" name="mass chromatogram" />
->>>>>>> bc2b18cb
+				<cvParam cvRef="MS" accession="MS:1000810" name="ion current chromatogram" />
 					<precursor>
 						<isolationWindow>
 							<cvParam cvRef="MS" accession="MS:1000827" name="isolation window target m/z" value="462.5" unitAccession="MS:1000040" unitName="m/z" unitCvRef="MS" />
@@ -501,13 +451,8 @@
 					</binaryDataArray>
 				</binaryDataArrayList>
 			</chromatogram>
-<<<<<<< HEAD
-			<chromatogram id="5" index="11" defaultArrayLength="19">
-				<cvParam cvRef="MS" accession="MS:1000810" name="ion current chromatogram" />
-=======
 			<chromatogram id="8" index="11" defaultArrayLength="19">
-				<cvParam cvRef="MS" accession="MS:1000810" name="mass chromatogram" />
->>>>>>> bc2b18cb
+				<cvParam cvRef="MS" accession="MS:1000810" name="ion current chromatogram" />
 					<precursor>
 						<isolationWindow>
 							<cvParam cvRef="MS" accession="MS:1000827" name="isolation window target m/z" value="462.5" unitAccession="MS:1000040" unitName="m/z" unitCvRef="MS" />
@@ -543,13 +488,8 @@
 					</binaryDataArray>
 				</binaryDataArrayList>
 			</chromatogram>
-<<<<<<< HEAD
-			<chromatogram id="6" index="12" defaultArrayLength="19">
-				<cvParam cvRef="MS" accession="MS:1000810" name="ion current chromatogram" />
-=======
 			<chromatogram id="4_Precursor_i0" index="12" defaultArrayLength="19">
-				<cvParam cvRef="MS" accession="MS:1000810" name="mass chromatogram" />
->>>>>>> bc2b18cb
+				<cvParam cvRef="MS" accession="MS:1000810" name="ion current chromatogram" />
 					<precursor>
 						<isolationWindow>
 							<cvParam cvRef="MS" accession="MS:1000827" name="isolation window target m/z" value="487.5" unitAccession="MS:1000040" unitName="m/z" unitCvRef="MS" />
@@ -585,13 +525,8 @@
 					</binaryDataArray>
 				</binaryDataArrayList>
 			</chromatogram>
-<<<<<<< HEAD
-			<chromatogram id="7" index="13" defaultArrayLength="19">
-				<cvParam cvRef="MS" accession="MS:1000810" name="ion current chromatogram" />
-=======
 			<chromatogram id="9" index="13" defaultArrayLength="19">
-				<cvParam cvRef="MS" accession="MS:1000810" name="mass chromatogram" />
->>>>>>> bc2b18cb
+				<cvParam cvRef="MS" accession="MS:1000810" name="ion current chromatogram" />
 					<precursor>
 						<isolationWindow>
 							<cvParam cvRef="MS" accession="MS:1000827" name="isolation window target m/z" value="487.5" unitAccession="MS:1000040" unitName="m/z" unitCvRef="MS" />
@@ -627,13 +562,8 @@
 					</binaryDataArray>
 				</binaryDataArrayList>
 			</chromatogram>
-<<<<<<< HEAD
-			<chromatogram id="8" index="14" defaultArrayLength="19">
-				<cvParam cvRef="MS" accession="MS:1000810" name="ion current chromatogram" />
-=======
 			<chromatogram id="10" index="14" defaultArrayLength="19">
-				<cvParam cvRef="MS" accession="MS:1000810" name="mass chromatogram" />
->>>>>>> bc2b18cb
+				<cvParam cvRef="MS" accession="MS:1000810" name="ion current chromatogram" />
 					<precursor>
 						<isolationWindow>
 							<cvParam cvRef="MS" accession="MS:1000827" name="isolation window target m/z" value="487.5" unitAccession="MS:1000040" unitName="m/z" unitCvRef="MS" />
@@ -669,13 +599,8 @@
 					</binaryDataArray>
 				</binaryDataArrayList>
 			</chromatogram>
-<<<<<<< HEAD
-			<chromatogram id="9" index="15" defaultArrayLength="19">
-				<cvParam cvRef="MS" accession="MS:1000810" name="ion current chromatogram" />
-=======
 			<chromatogram id="11" index="15" defaultArrayLength="19">
-				<cvParam cvRef="MS" accession="MS:1000810" name="mass chromatogram" />
->>>>>>> bc2b18cb
+				<cvParam cvRef="MS" accession="MS:1000810" name="ion current chromatogram" />
 					<precursor>
 						<isolationWindow>
 							<cvParam cvRef="MS" accession="MS:1000827" name="isolation window target m/z" value="487.5" unitAccession="MS:1000040" unitName="m/z" unitCvRef="MS" />
@@ -711,13 +636,8 @@
 					</binaryDataArray>
 				</binaryDataArrayList>
 			</chromatogram>
-<<<<<<< HEAD
-			<chromatogram id="10" index="16" defaultArrayLength="19">
-				<cvParam cvRef="MS" accession="MS:1000810" name="ion current chromatogram" />
-=======
 			<chromatogram id="6_Precursor_i0" index="16" defaultArrayLength="19">
-				<cvParam cvRef="MS" accession="MS:1000810" name="mass chromatogram" />
->>>>>>> bc2b18cb
+				<cvParam cvRef="MS" accession="MS:1000810" name="ion current chromatogram" />
 					<precursor>
 						<isolationWindow>
 							<cvParam cvRef="MS" accession="MS:1000827" name="isolation window target m/z" value="500.01" unitAccession="MS:1000040" unitName="m/z" unitCvRef="MS" />
@@ -753,13 +673,8 @@
 					</binaryDataArray>
 				</binaryDataArrayList>
 			</chromatogram>
-<<<<<<< HEAD
-			<chromatogram id="11" index="17" defaultArrayLength="19">
-				<cvParam cvRef="MS" accession="MS:1000810" name="ion current chromatogram" />
-=======
 			<chromatogram id="5_Precursor_i0" index="17" defaultArrayLength="19">
-				<cvParam cvRef="MS" accession="MS:1000810" name="mass chromatogram" />
->>>>>>> bc2b18cb
+				<cvParam cvRef="MS" accession="MS:1000810" name="ion current chromatogram" />
 					<precursor>
 						<isolationWindow>
 							<cvParam cvRef="MS" accession="MS:1000827" name="isolation window target m/z" value="510.05" unitAccession="MS:1000040" unitName="m/z" unitCvRef="MS" />
