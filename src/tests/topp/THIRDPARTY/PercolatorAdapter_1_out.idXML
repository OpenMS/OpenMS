<?xml version="1.0" encoding="UTF-8"?>
<?xml-stylesheet type="text/xsl" href="https://www.openms.de/xml-stylesheet/IdXML.xsl" ?>
<IdXML version="1.5" xsi:noNamespaceSchemaLocation="https://www.openms.de/xml-schema/IdXML_1_5.xsd" xmlns:xsi="http://www.w3.org/2001/XMLSchema-instance">
	<SearchParameters id="SP_0" db="decoy.fasta" db_version="" taxonomy="" mass_type="monoisotopic" charges="" enzyme="unspecific cleavage" missed_cleavages="1" precursor_peak_tolerance="5" precursor_peak_tolerance_ppm="true" peak_mass_tolerance="0.01" peak_mass_tolerance_ppm="false" >
		<FixedModification name="Carbamidomethyl (C)" />
		<VariableModification name="Oxidation (M)" />
				<UserParam type="string" name="SE:Comet" value=""/>
				<UserParam type="string" name="Comet:db" value="decoy.fasta"/>
				<UserParam type="string" name="Comet:db_version" value=""/>
				<UserParam type="string" name="Comet:taxonomy" value=""/>
				<UserParam type="string" name="Comet:charges" value=""/>
				<UserParam type="string" name="Comet:fixed_modifications" value="Carbamidomethyl (C)"/>
				<UserParam type="string" name="Comet:variable_modifications" value="Oxidation (M)"/>
				<UserParam type="int" name="Comet:missed_cleavages" value="1"/>
				<UserParam type="float" name="Comet:fragment_mass_tolerance" value="0.01"/>
				<UserParam type="string" name="Comet:fragment_mass_tolerance_unit" value="Da"/>
				<UserParam type="float" name="Comet:precursor_mass_tolerance" value="5.0"/>
				<UserParam type="string" name="Comet:precursor_mass_tolerance_unit" value="ppm"/>
				<UserParam type="string" name="Comet:digestion_enzyme" value="unspecific cleavage"/>
				<UserParam type="string" name="feature_extractor" value="TOPP_PSMFeatureExtractor"/>
				<UserParam type="string" name="extra_features" value="COMET:deltCn,COMET:deltLCn,COMET:lnExpect,MS:1002252,MS:1002255,COMET:lnNumSP,COMET:lnRankSP,COMET:IonFrac"/>
				<UserParam type="int" name="Percolator:peptide_level_fdrs" value="0"/>
				<UserParam type="int" name="Percolator:protein_level_fdrs" value="0"/>
				<UserParam type="int" name="Percolator:generic_feature_set" value="0"/>
				<UserParam type="float" name="Percolator:testFDR" value="0.5"/>
				<UserParam type="float" name="Percolator:trainFDR" value="0.5"/>
				<UserParam type="int" name="Percolator:maxiter" value="10"/>
<<<<<<< HEAD
				<UserParam type="int" name="Percolator:subset_max_train" value="0"/>
				<UserParam type="int" name="Percolator:quick_validation" value="0"/>
				<UserParam type="string" name="Percolator:weights" value=""/>
				<UserParam type="string" name="Percolator:init_weights" value=""/>
				<UserParam type="string" name="Percolator:default_direction" value=""/>
				<UserParam type="float" name="Percolator:cpos" value="0"/>
				<UserParam type="float" name="Percolator:cneg" value="0"/>
=======
				<UserParam type="int" name="Percolator:subset-max-train" value="0"/>
				<UserParam type="int" name="Percolator:quick-validation" value="0"/>
				<UserParam type="int" name="Percolator:static" value="0"/>
				<UserParam type="string" name="Percolator:weights" value=""/>
				<UserParam type="string" name="Percolator:init-weights" value=""/>
				<UserParam type="string" name="Percolator:default-direction" value=""/>
				<UserParam type="float" name="Percolator:cpos" value="0.0"/>
				<UserParam type="float" name="Percolator:cneg" value="0.0"/>
>>>>>>> e7fa45f8
				<UserParam type="int" name="Percolator:unitnorm" value="0"/>
				<UserParam type="int" name="Percolator:override" value="0"/>
				<UserParam type="int" name="Percolator:seed" value="1"/>
				<UserParam type="int" name="Percolator:doc" value="0"/>
				<UserParam type="int" name="Percolator:klammer" value="0"/>
				<UserParam type="string" name="Percolator:fasta" value=""/>
				<UserParam type="string" name="Percolator:decoy_pattern" value="random"/>
				<UserParam type="int" name="Percolator:post_processing_tdc" value="0"/>
				<UserParam type="int" name="Percolator:train_best_positive" value="0"/>
	</SearchParameters>
	<IdentificationRun date="2020-03-21T14:06:04" search_engine="Percolator" search_engine_version="3.02" search_parameters_ref="SP_0" >
		<ProteinIdentification score_type="" higher_score_better="true" significance_threshold="0" >
			<ProteinHit id="PH_0" accession="sp|Q02952|AKA12_HUMAN" score="0.0" sequence="" >
				<UserParam type="string" name="target_decoy" value="target"/>
			</ProteinHit>
			<ProteinHit id="PH_1" accession="sp|Q12774|ARHG5_HUMAN" score="0.0" sequence="" >
				<UserParam type="string" name="target_decoy" value="target"/>
			</ProteinHit>
			<UserParam type="stringList" name="spectra_data" value="[]"/>
			<UserParam type="string" name="percolator" value="PercolatorAdapter"/>
		</ProteinIdentification>
		<PeptideIdentification score_type="q-value" higher_score_better="false" significance_threshold="0.0" MZ="514.28045603190003" RT="721.399999999999977" spectrum_reference="controllerType=0 controllerNumber=1 scan=3" >
			<PeptideHit score="0.357143" sequence="EAVPAQKERRRRGAH" charge="2" aa_before="A" aa_after="P" start="1211" end="1219" protein_refs="PH_0" >
				<UserParam type="string" name="target_decoy" value="target"/>
				<UserParam type="string" name="MS:1002258" value="9"/>
				<UserParam type="string" name="MS:1002259" value="16"/>
				<UserParam type="string" name="num_matched_peptides" value="11906"/>
				<UserParam type="float" name="MS:1002252" value="1.622"/>
				<UserParam type="float" name="MS:1002253" value="0.256"/>
				<UserParam type="float" name="MS:1002255" value="256.600000000000023"/>
				<UserParam type="float" name="MS:1002256" value="1.0"/>
				<UserParam type="float" name="MS:1002257" value="0.0342"/>
				<UserParam type="string" name="protein_references" value="unique"/>
				<UserParam type="float" name="COMET:deltCn" value="1.0"/>
				<UserParam type="float" name="COMET:deltLCn" value="0.0"/>
				<UserParam type="float" name="COMET:lnExpect" value="-3.37552963491358"/>
				<UserParam type="float" name="COMET:lnNumSP" value="9.38479775371334"/>
				<UserParam type="float" name="COMET:lnRankSP" value="0.0"/>
				<UserParam type="float" name="COMET:IonFrac" value="0.5625"/>
				<UserParam type="float" name="MS:1001492" value="-0.657375"/>
				<UserParam type="float" name="MS:1001491" value="0.357143"/>
				<UserParam type="float" name="MS:1001493" value="0.868362"/>
			</PeptideHit>
		</PeptideIdentification>
		<PeptideIdentification score_type="q-value" higher_score_better="false" significance_threshold="0.0" MZ="499.610778031899997" RT="721.700000000000046" spectrum_reference="controllerType=0 controllerNumber=1 scan=4" >
			<PeptideHit score="0.357143" sequence="TRILKHGAKDKDDLHKY" charge="3" aa_before="F F F" aa_after="] ] ]" start="159 158 159" end="171 170 171" protein_refs="PH_0" >
				<UserParam type="string" name="target_decoy" value="target"/>
				<UserParam type="string" name="MS:1002258" value="10"/>
				<UserParam type="string" name="MS:1002259" value="48"/>
				<UserParam type="string" name="num_matched_peptides" value="13136"/>
				<UserParam type="float" name="MS:1002252" value="1.162"/>
				<UserParam type="float" name="MS:1002253" value="0.37"/>
				<UserParam type="float" name="MS:1002255" value="106.5"/>
				<UserParam type="float" name="MS:1002256" value="1.0"/>
				<UserParam type="float" name="MS:1002257" value="0.0272"/>
				<UserParam type="string" name="protein_references" value="non-unique"/>
				<UserParam type="float" name="COMET:deltCn" value="1.0"/>
				<UserParam type="float" name="COMET:deltLCn" value="0.0"/>
				<UserParam type="float" name="COMET:lnExpect" value="-3.60453830568019"/>
				<UserParam type="float" name="COMET:lnNumSP" value="9.483111831692209"/>
				<UserParam type="float" name="COMET:lnRankSP" value="0.0"/>
				<UserParam type="float" name="COMET:IonFrac" value="0.208333333333333"/>
				<UserParam type="float" name="MS:1001492" value="0.343995"/>
				<UserParam type="float" name="MS:1001491" value="0.357143"/>
				<UserParam type="float" name="MS:1001493" value="0.157704"/>
			</PeptideHit>
		</PeptideIdentification>
		<PeptideIdentification score_type="q-value" higher_score_better="false" significance_threshold="0.0" MZ="545.750182531900009" RT="721.899999999999977" spectrum_reference="controllerType=0 controllerNumber=1 scan=5" >
			<PeptideHit score="0.357143" sequence="AAGGEAEHQRAY" charge="2" aa_before="A" aa_after="L" start="171" end="179" protein_refs="PH_0" >
				<UserParam type="string" name="target_decoy" value="target"/>
				<UserParam type="string" name="MS:1002258" value="6"/>
				<UserParam type="string" name="MS:1002259" value="16"/>
				<UserParam type="string" name="num_matched_peptides" value="9348"/>
				<UserParam type="float" name="MS:1002252" value="1.546"/>
				<UserParam type="float" name="MS:1002253" value="0.344"/>
				<UserParam type="float" name="MS:1002255" value="126.299999999999997"/>
				<UserParam type="float" name="MS:1002256" value="1.0"/>
				<UserParam type="float" name="MS:1002257" value="0.0421"/>
				<UserParam type="string" name="protein_references" value="unique"/>
				<UserParam type="float" name="COMET:deltCn" value="1.0"/>
				<UserParam type="float" name="COMET:deltLCn" value="0.0"/>
				<UserParam type="float" name="COMET:lnExpect" value="-3.1677075382938"/>
				<UserParam type="float" name="COMET:lnNumSP" value="9.142917695658751"/>
				<UserParam type="float" name="COMET:lnRankSP" value="0.0"/>
				<UserParam type="float" name="COMET:IonFrac" value="0.375"/>
				<UserParam type="float" name="MS:1001492" value="0.0"/>
				<UserParam type="float" name="MS:1001491" value="0.357143"/>
				<UserParam type="float" name="MS:1001493" value="0.286744"/>
			</PeptideHit>
		</PeptideIdentification>
		<PeptideIdentification score_type="q-value" higher_score_better="false" significance_threshold="0.0" MZ="527.31176703189999" RT="722.100000000000023" spectrum_reference="controllerType=0 controllerNumber=1 scan=6" >
			<PeptideHit score="0.357143" sequence="TQVVVSHLLKL" charge="2" aa_before="Q" aa_after="S" start="327" end="335" protein_refs="PH_0" >
				<UserParam type="string" name="target_decoy" value="target"/>
				<UserParam type="string" name="MS:1002258" value="4"/>
				<UserParam type="string" name="MS:1002259" value="16"/>
				<UserParam type="string" name="num_matched_peptides" value="4910"/>
				<UserParam type="float" name="MS:1002252" value="0.951"/>
				<UserParam type="float" name="MS:1002253" value="0.014"/>
				<UserParam type="float" name="MS:1002255" value="44.5"/>
				<UserParam type="float" name="MS:1002256" value="1.0"/>
				<UserParam type="float" name="MS:1002257" value="1.01"/>
				<UserParam type="string" name="protein_references" value="unique"/>
				<UserParam type="float" name="COMET:deltCn" value="0.951"/>
				<UserParam type="float" name="COMET:deltLCn" value="0.0"/>
				<UserParam type="float" name="COMET:lnExpect" value="0.009950330853168"/>
				<UserParam type="float" name="COMET:lnNumSP" value="8.49902922078857"/>
				<UserParam type="float" name="COMET:lnRankSP" value="0.0"/>
				<UserParam type="float" name="COMET:IonFrac" value="0.25"/>
				<UserParam type="float" name="MS:1001492" value="-0.80373"/>
				<UserParam type="float" name="MS:1001491" value="0.357143"/>
				<UserParam type="float" name="MS:1001493" value="1.0"/>
			</PeptideHit>
		</PeptideIdentification>
		<PeptideIdentification score_type="q-value" higher_score_better="false" significance_threshold="0.0" MZ="561.281737531900035" RT="722.299999999999955" spectrum_reference="controllerType=0 controllerNumber=1 scan=7" >
			<PeptideHit score="0.833333" sequence="AGIYR" charge="2" aa_before="N" aa_after="C" start="82" end="91" protein_refs="PH_0" >
				<UserParam type="string" name="target_decoy" value="target"/>
				<UserParam type="string" name="MS:1002258" value="1"/>
				<UserParam type="string" name="MS:1002259" value="18"/>
				<UserParam type="string" name="num_matched_peptides" value="16834"/>
				<UserParam type="float" name="MS:1002252" value="0.397"/>
				<UserParam type="float" name="MS:1002253" value="0.011"/>
				<UserParam type="float" name="MS:1002255" value="4.4"/>
				<UserParam type="float" name="MS:1002256" value="5.0"/>
				<UserParam type="float" name="MS:1002257" value="6.24"/>
				<UserParam type="string" name="protein_references" value="unique"/>
				<UserParam type="float" name="COMET:deltCn" value="0.397"/>
				<UserParam type="float" name="COMET:deltLCn" value="0.0"/>
				<UserParam type="float" name="COMET:lnExpect" value="1.83098018238134"/>
				<UserParam type="float" name="COMET:lnNumSP" value="9.73115592977152"/>
				<UserParam type="float" name="COMET:lnRankSP" value="1.6094379124341"/>
				<UserParam type="float" name="COMET:IonFrac" value="0.055555555555556"/>
				<UserParam type="float" name="MS:1001492" value="-1.05638"/>
				<UserParam type="float" name="MS:1001491" value="0.833333"/>
				<UserParam type="float" name="MS:1001493" value="1.0"/>
			</PeptideHit>
		</PeptideIdentification>
		<PeptideIdentification score_type="q-value" higher_score_better="false" significance_threshold="0.0" MZ="514.759948031899967" RT="722.700000000000046" spectrum_reference="controllerType=0 controllerNumber=1 scan=9" >
			<PeptideHit score="0.357143" sequence="SVSSKRGHASSYRR" charge="2" aa_before="R" aa_after="M" start="4" end="12" protein_refs="PH_0" >
				<UserParam type="string" name="target_decoy" value="target"/>
				<UserParam type="string" name="MS:1002258" value="8"/>
				<UserParam type="string" name="MS:1002259" value="16"/>
				<UserParam type="string" name="num_matched_peptides" value="12854"/>
				<UserParam type="float" name="MS:1002252" value="1.41"/>
				<UserParam type="float" name="MS:1002253" value="0.037"/>
				<UserParam type="float" name="MS:1002255" value="159.599999999999994"/>
				<UserParam type="float" name="MS:1002256" value="1.0"/>
				<UserParam type="float" name="MS:1002257" value="0.401"/>
				<UserParam type="string" name="protein_references" value="unique"/>
				<UserParam type="float" name="COMET:deltCn" value="0.03758865248227"/>
				<UserParam type="float" name="COMET:deltLCn" value="0.03758865248227"/>
				<UserParam type="float" name="COMET:lnExpect" value="-0.913793851675568"/>
				<UserParam type="float" name="COMET:lnNumSP" value="9.461410325931229"/>
				<UserParam type="float" name="COMET:lnRankSP" value="0.0"/>
				<UserParam type="float" name="COMET:IonFrac" value="0.5"/>
				<UserParam type="float" name="MS:1001492" value="0.0"/>
				<UserParam type="float" name="MS:1001491" value="0.357143"/>
				<UserParam type="float" name="MS:1001493" value="0.286744"/>
			</PeptideHit>
			<PeptideHit score="0.357143" sequence="AGGDPAAKGERLHFY" charge="2" aa_before="G" aa_after="W" start="2239" end="2249" protein_refs="PH_0" >
				<UserParam type="string" name="target_decoy" value="target"/>
				<UserParam type="string" name="MS:1002258" value="6"/>
				<UserParam type="string" name="MS:1002259" value="20"/>
				<UserParam type="string" name="num_matched_peptides" value="12854"/>
				<UserParam type="float" name="MS:1002252" value="1.357"/>
				<UserParam type="float" name="MS:1002253" value="0.204"/>
				<UserParam type="float" name="MS:1002255" value="99.599999999999994"/>
				<UserParam type="float" name="MS:1002256" value="3.0"/>
				<UserParam type="float" name="MS:1002257" value="0.592"/>
				<UserParam type="string" name="protein_references" value="unique"/>
				<UserParam type="float" name="COMET:deltCn" value="0.0"/>
				<UserParam type="float" name="COMET:deltLCn" value="0.0"/>
				<UserParam type="float" name="COMET:lnExpect" value="-0.524248644098131"/>
				<UserParam type="float" name="COMET:lnNumSP" value="9.461410325931229"/>
				<UserParam type="float" name="COMET:lnRankSP" value="1.09861228866811"/>
				<UserParam type="float" name="COMET:IonFrac" value="0.3"/>
				<UserParam type="float" name="MS:1001492" value="0.0"/>
				<UserParam type="float" name="MS:1001491" value="0.357143"/>
				<UserParam type="float" name="MS:1001493" value="0.286744"/>
			</PeptideHit>
		</PeptideIdentification>
		<PeptideIdentification score_type="q-value" higher_score_better="false" significance_threshold="0.0" MZ="570.815490031900026" RT="723.100000000000023" spectrum_reference="controllerType=0 controllerNumber=1 scan=11" >
			<PeptideHit score="0.833333" sequence="GKRGAAARGEPGGV" charge="2" aa_before="E" aa_after="G" start="488" end="499" protein_refs="PH_0" >
				<UserParam type="string" name="target_decoy" value="target"/>
				<UserParam type="string" name="MS:1002258" value="2"/>
				<UserParam type="string" name="MS:1002259" value="22"/>
				<UserParam type="string" name="num_matched_peptides" value="10184"/>
				<UserParam type="float" name="MS:1002252" value="0.424"/>
				<UserParam type="float" name="MS:1002253" value="0.006"/>
				<UserParam type="float" name="MS:1002255" value="8.699999999999999"/>
				<UserParam type="float" name="MS:1002256" value="2.0"/>
				<UserParam type="float" name="MS:1002257" value="2.02"/>
				<UserParam type="string" name="protein_references" value="unique"/>
				<UserParam type="float" name="COMET:deltCn" value="0.424"/>
				<UserParam type="float" name="COMET:deltLCn" value="0.0"/>
				<UserParam type="float" name="COMET:lnExpect" value="0.703097511413113"/>
				<UserParam type="float" name="COMET:lnNumSP" value="9.22857314023724"/>
				<UserParam type="float" name="COMET:lnRankSP" value="0.693147180559945"/>
				<UserParam type="float" name="COMET:IonFrac" value="0.090909090909091"/>
				<UserParam type="float" name="MS:1001492" value="-1.29232"/>
				<UserParam type="float" name="MS:1001491" value="0.833333"/>
				<UserParam type="float" name="MS:1001493" value="1.0"/>
			</PeptideHit>
		</PeptideIdentification>
		<PeptideIdentification score_type="q-value" higher_score_better="false" significance_threshold="0.0" MZ="528.254210531899957" RT="723.5" spectrum_reference="controllerType=0 controllerNumber=1 scan=13" >
			<PeptideHit score="0.357143" sequence="EVFHSGHSFHLAY" charge="2" aa_before="E" aa_after="N" start="219" end="227" protein_refs="PH_0" >
				<UserParam type="string" name="target_decoy" value="target"/>
				<UserParam type="string" name="MS:1002258" value="4"/>
				<UserParam type="string" name="MS:1002259" value="16"/>
				<UserParam type="string" name="num_matched_peptides" value="12114"/>
				<UserParam type="float" name="MS:1002252" value="0.645"/>
				<UserParam type="float" name="MS:1002253" value="0.236"/>
				<UserParam type="float" name="MS:1002255" value="51.399999999999999"/>
				<UserParam type="float" name="MS:1002256" value="1.0"/>
				<UserParam type="float" name="MS:1002257" value="0.409"/>
				<UserParam type="string" name="protein_references" value="unique"/>
				<UserParam type="float" name="COMET:deltCn" value="0.645"/>
				<UserParam type="float" name="COMET:deltLCn" value="0.0"/>
				<UserParam type="float" name="COMET:lnExpect" value="-0.894040122939335"/>
				<UserParam type="float" name="COMET:lnNumSP" value="9.402117087540891"/>
				<UserParam type="float" name="COMET:lnRankSP" value="0.0"/>
				<UserParam type="float" name="COMET:IonFrac" value="0.25"/>
				<UserParam type="float" name="MS:1001492" value="-0.814315"/>
				<UserParam type="float" name="MS:1001491" value="0.357143"/>
				<UserParam type="float" name="MS:1001493" value="1.0"/>
			</PeptideHit>
		</PeptideIdentification>
		<PeptideIdentification score_type="q-value" higher_score_better="false" significance_threshold="0.0" MZ="514.28045603190003" RT="721.399999999999977" spectrum_reference="controllerType=0 controllerNumber=1 scan=3" >
			<PeptideHit score="0.357143" sequence="EAVPAACQKERRRRGAH" charge="2" aa_before="A" aa_after="P" start="1211" end="1219" protein_refs="PH_0" >
				<UserParam type="string" name="target_decoy" value="target"/>
				<UserParam type="string" name="MS:1002258" value="9"/>
				<UserParam type="string" name="MS:1002259" value="16"/>
				<UserParam type="string" name="num_matched_peptides" value="11906"/>
				<UserParam type="float" name="MS:1002252" value="1.622"/>
				<UserParam type="float" name="MS:1002253" value="0.256"/>
				<UserParam type="float" name="MS:1002255" value="256.600000000000023"/>
				<UserParam type="float" name="MS:1002256" value="1.0"/>
				<UserParam type="float" name="MS:1002257" value="0.0342"/>
				<UserParam type="string" name="protein_references" value="unique"/>
				<UserParam type="float" name="COMET:deltCn" value="1.0"/>
				<UserParam type="float" name="COMET:deltLCn" value="0.0"/>
				<UserParam type="float" name="COMET:lnExpect" value="-3.37552963491358"/>
				<UserParam type="float" name="COMET:lnNumSP" value="9.38479775371334"/>
				<UserParam type="float" name="COMET:lnRankSP" value="0.0"/>
				<UserParam type="float" name="COMET:IonFrac" value="0.5625"/>
				<UserParam type="float" name="MS:1001492" value="-0.657375"/>
				<UserParam type="float" name="MS:1001491" value="0.357143"/>
				<UserParam type="float" name="MS:1001493" value="0.868362"/>
			</PeptideHit>
		</PeptideIdentification>
		<PeptideIdentification score_type="q-value" higher_score_better="false" significance_threshold="0.0" MZ="499.610778031899997" RT="721.700000000000046" spectrum_reference="controllerType=0 controllerNumber=1 scan=4" >
			<PeptideHit score="0.357143" sequence="TRILKHGGFAAKDKDDLHKY" charge="3" aa_before="F F F" aa_after="] ] ]" start="159 158 159" end="171 170 171" protein_refs="PH_0" >
				<UserParam type="string" name="target_decoy" value="target"/>
				<UserParam type="string" name="MS:1002258" value="10"/>
				<UserParam type="string" name="MS:1002259" value="48"/>
				<UserParam type="string" name="num_matched_peptides" value="13136"/>
				<UserParam type="float" name="MS:1002252" value="1.162"/>
				<UserParam type="float" name="MS:1002253" value="0.37"/>
				<UserParam type="float" name="MS:1002255" value="106.5"/>
				<UserParam type="float" name="MS:1002256" value="1.0"/>
				<UserParam type="float" name="MS:1002257" value="0.0272"/>
				<UserParam type="string" name="protein_references" value="non-unique"/>
				<UserParam type="float" name="COMET:deltCn" value="1.0"/>
				<UserParam type="float" name="COMET:deltLCn" value="0.0"/>
				<UserParam type="float" name="COMET:lnExpect" value="-3.60453830568019"/>
				<UserParam type="float" name="COMET:lnNumSP" value="9.483111831692209"/>
				<UserParam type="float" name="COMET:lnRankSP" value="0.0"/>
				<UserParam type="float" name="COMET:IonFrac" value="0.208333333333333"/>
				<UserParam type="float" name="MS:1001492" value="0.343995"/>
				<UserParam type="float" name="MS:1001491" value="0.357143"/>
				<UserParam type="float" name="MS:1001493" value="0.157704"/>
			</PeptideHit>
		</PeptideIdentification>
		<PeptideIdentification score_type="q-value" higher_score_better="false" significance_threshold="0.0" MZ="545.750182531900009" RT="721.899999999999977" spectrum_reference="controllerType=0 controllerNumber=1 scan=5" >
			<PeptideHit score="0.357143" sequence="AAGGEAEHQASDRAY" charge="2" aa_before="A" aa_after="L" start="171" end="179" protein_refs="PH_0" >
				<UserParam type="string" name="target_decoy" value="target"/>
				<UserParam type="string" name="MS:1002258" value="6"/>
				<UserParam type="string" name="MS:1002259" value="16"/>
				<UserParam type="string" name="num_matched_peptides" value="9348"/>
				<UserParam type="float" name="MS:1002252" value="1.546"/>
				<UserParam type="float" name="MS:1002253" value="0.344"/>
				<UserParam type="float" name="MS:1002255" value="126.299999999999997"/>
				<UserParam type="float" name="MS:1002256" value="1.0"/>
				<UserParam type="float" name="MS:1002257" value="0.0421"/>
				<UserParam type="string" name="protein_references" value="unique"/>
				<UserParam type="float" name="COMET:deltCn" value="1.0"/>
				<UserParam type="float" name="COMET:deltLCn" value="0.0"/>
				<UserParam type="float" name="COMET:lnExpect" value="-3.1677075382938"/>
				<UserParam type="float" name="COMET:lnNumSP" value="9.142917695658751"/>
				<UserParam type="float" name="COMET:lnRankSP" value="0.0"/>
				<UserParam type="float" name="COMET:IonFrac" value="0.375"/>
				<UserParam type="float" name="MS:1001492" value="0.0"/>
				<UserParam type="float" name="MS:1001491" value="0.357143"/>
				<UserParam type="float" name="MS:1001493" value="0.286744"/>
			</PeptideHit>
		</PeptideIdentification>
		<PeptideIdentification score_type="q-value" higher_score_better="false" significance_threshold="0.0" MZ="527.31176703189999" RT="722.100000000000023" spectrum_reference="controllerType=0 controllerNumber=1 scan=6" >
			<PeptideHit score="0.357143" sequence="TQVASDVVSHLLKL" charge="2" aa_before="Q" aa_after="S" start="327" end="335" protein_refs="PH_0" >
				<UserParam type="string" name="target_decoy" value="target"/>
				<UserParam type="string" name="MS:1002258" value="4"/>
				<UserParam type="string" name="MS:1002259" value="16"/>
				<UserParam type="string" name="num_matched_peptides" value="4910"/>
				<UserParam type="float" name="MS:1002252" value="0.951"/>
				<UserParam type="float" name="MS:1002253" value="0.014"/>
				<UserParam type="float" name="MS:1002255" value="44.5"/>
				<UserParam type="float" name="MS:1002256" value="1.0"/>
				<UserParam type="float" name="MS:1002257" value="1.01"/>
				<UserParam type="string" name="protein_references" value="unique"/>
				<UserParam type="float" name="COMET:deltCn" value="0.951"/>
				<UserParam type="float" name="COMET:deltLCn" value="0.0"/>
				<UserParam type="float" name="COMET:lnExpect" value="0.009950330853168"/>
				<UserParam type="float" name="COMET:lnNumSP" value="8.49902922078857"/>
				<UserParam type="float" name="COMET:lnRankSP" value="0.0"/>
				<UserParam type="float" name="COMET:IonFrac" value="0.25"/>
				<UserParam type="float" name="MS:1001492" value="-0.80373"/>
				<UserParam type="float" name="MS:1001491" value="0.357143"/>
				<UserParam type="float" name="MS:1001493" value="1.0"/>
			</PeptideHit>
		</PeptideIdentification>
		<PeptideIdentification score_type="q-value" higher_score_better="false" significance_threshold="0.0" MZ="561.281737531900035" RT="722.299999999999955" spectrum_reference="controllerType=0 controllerNumber=1 scan=7" >
			<PeptideHit score="0.833333" sequence="AGIYGFR" charge="2" aa_before="N" aa_after="C" start="82" end="91" protein_refs="PH_0" >
				<UserParam type="string" name="target_decoy" value="target"/>
				<UserParam type="string" name="MS:1002258" value="1"/>
				<UserParam type="string" name="MS:1002259" value="18"/>
				<UserParam type="string" name="num_matched_peptides" value="16834"/>
				<UserParam type="float" name="MS:1002252" value="0.397"/>
				<UserParam type="float" name="MS:1002253" value="0.011"/>
				<UserParam type="float" name="MS:1002255" value="4.4"/>
				<UserParam type="float" name="MS:1002256" value="5.0"/>
				<UserParam type="float" name="MS:1002257" value="6.24"/>
				<UserParam type="string" name="protein_references" value="unique"/>
				<UserParam type="float" name="COMET:deltCn" value="0.397"/>
				<UserParam type="float" name="COMET:deltLCn" value="0.0"/>
				<UserParam type="float" name="COMET:lnExpect" value="1.83098018238134"/>
				<UserParam type="float" name="COMET:lnNumSP" value="9.73115592977152"/>
				<UserParam type="float" name="COMET:lnRankSP" value="1.6094379124341"/>
				<UserParam type="float" name="COMET:IonFrac" value="0.055555555555556"/>
				<UserParam type="float" name="MS:1001492" value="-1.05638"/>
				<UserParam type="float" name="MS:1001491" value="0.833333"/>
				<UserParam type="float" name="MS:1001493" value="1.0"/>
			</PeptideHit>
		</PeptideIdentification>
		<PeptideIdentification score_type="q-value" higher_score_better="false" significance_threshold="0.0" MZ="514.759948031899967" RT="722.700000000000046" spectrum_reference="controllerType=0 controllerNumber=1 scan=9" >
			<PeptideHit score="0.357143" sequence="SVSSAASDKRGHASSYRR" charge="2" aa_before="R" aa_after="M" start="4" end="12" protein_refs="PH_0" >
				<UserParam type="string" name="target_decoy" value="target"/>
				<UserParam type="string" name="MS:1002258" value="8"/>
				<UserParam type="string" name="MS:1002259" value="16"/>
				<UserParam type="string" name="num_matched_peptides" value="12854"/>
				<UserParam type="float" name="MS:1002252" value="1.41"/>
				<UserParam type="float" name="MS:1002253" value="0.037"/>
				<UserParam type="float" name="MS:1002255" value="159.599999999999994"/>
				<UserParam type="float" name="MS:1002256" value="1.0"/>
				<UserParam type="float" name="MS:1002257" value="0.401"/>
				<UserParam type="string" name="protein_references" value="unique"/>
				<UserParam type="float" name="COMET:deltCn" value="0.03758865248227"/>
				<UserParam type="float" name="COMET:deltLCn" value="0.03758865248227"/>
				<UserParam type="float" name="COMET:lnExpect" value="-0.913793851675568"/>
				<UserParam type="float" name="COMET:lnNumSP" value="9.461410325931229"/>
				<UserParam type="float" name="COMET:lnRankSP" value="0.0"/>
				<UserParam type="float" name="COMET:IonFrac" value="0.5"/>
				<UserParam type="float" name="MS:1001492" value="0.0"/>
				<UserParam type="float" name="MS:1001491" value="0.357143"/>
				<UserParam type="float" name="MS:1001493" value="0.286744"/>
			</PeptideHit>
			<PeptideHit score="0.357143" sequence="AGGDASDFPAAKGERLHFY" charge="2" aa_before="G" aa_after="W" start="2239" end="2249" protein_refs="PH_0" >
				<UserParam type="string" name="target_decoy" value="target"/>
				<UserParam type="string" name="MS:1002258" value="6"/>
				<UserParam type="string" name="MS:1002259" value="20"/>
				<UserParam type="string" name="num_matched_peptides" value="12854"/>
				<UserParam type="float" name="MS:1002252" value="1.357"/>
				<UserParam type="float" name="MS:1002253" value="0.204"/>
				<UserParam type="float" name="MS:1002255" value="99.599999999999994"/>
				<UserParam type="float" name="MS:1002256" value="3.0"/>
				<UserParam type="float" name="MS:1002257" value="0.592"/>
				<UserParam type="string" name="protein_references" value="unique"/>
				<UserParam type="float" name="COMET:deltCn" value="0.0"/>
				<UserParam type="float" name="COMET:deltLCn" value="0.0"/>
				<UserParam type="float" name="COMET:lnExpect" value="-0.524248644098131"/>
				<UserParam type="float" name="COMET:lnNumSP" value="9.461410325931229"/>
				<UserParam type="float" name="COMET:lnRankSP" value="1.09861228866811"/>
				<UserParam type="float" name="COMET:IonFrac" value="0.3"/>
				<UserParam type="float" name="MS:1001492" value="0.0"/>
				<UserParam type="float" name="MS:1001491" value="0.357143"/>
				<UserParam type="float" name="MS:1001493" value="0.286744"/>
			</PeptideHit>
		</PeptideIdentification>
		<PeptideIdentification score_type="q-value" higher_score_better="false" significance_threshold="0.0" MZ="570.815490031900026" RT="723.100000000000023" spectrum_reference="controllerType=0 controllerNumber=1 scan=11" >
			<PeptideHit score="0.833333" sequence="GKRGAAARGEPGASDFGV" charge="2" aa_before="E" aa_after="G" start="488" end="499" protein_refs="PH_0" >
				<UserParam type="string" name="target_decoy" value="target"/>
				<UserParam type="string" name="MS:1002258" value="2"/>
				<UserParam type="string" name="MS:1002259" value="22"/>
				<UserParam type="string" name="num_matched_peptides" value="10184"/>
				<UserParam type="float" name="MS:1002252" value="0.424"/>
				<UserParam type="float" name="MS:1002253" value="0.006"/>
				<UserParam type="float" name="MS:1002255" value="8.699999999999999"/>
				<UserParam type="float" name="MS:1002256" value="2.0"/>
				<UserParam type="float" name="MS:1002257" value="2.02"/>
				<UserParam type="string" name="protein_references" value="unique"/>
				<UserParam type="float" name="COMET:deltCn" value="0.424"/>
				<UserParam type="float" name="COMET:deltLCn" value="0.0"/>
				<UserParam type="float" name="COMET:lnExpect" value="0.703097511413113"/>
				<UserParam type="float" name="COMET:lnNumSP" value="9.22857314023724"/>
				<UserParam type="float" name="COMET:lnRankSP" value="0.693147180559945"/>
				<UserParam type="float" name="COMET:IonFrac" value="0.090909090909091"/>
				<UserParam type="float" name="MS:1001492" value="-1.29232"/>
				<UserParam type="float" name="MS:1001491" value="0.833333"/>
				<UserParam type="float" name="MS:1001493" value="1.0"/>
			</PeptideHit>
		</PeptideIdentification>
		<PeptideIdentification score_type="q-value" higher_score_better="false" significance_threshold="0.0" MZ="528.254210531899957" RT="723.5" spectrum_reference="controllerType=0 controllerNumber=1 scan=13" >
			<PeptideHit score="0.357143" sequence="EVFASDFHSGHSFHLAY" charge="2" aa_before="E" aa_after="N" start="219" end="227" protein_refs="PH_0" >
				<UserParam type="string" name="target_decoy" value="target"/>
				<UserParam type="string" name="MS:1002258" value="4"/>
				<UserParam type="string" name="MS:1002259" value="16"/>
				<UserParam type="string" name="num_matched_peptides" value="12114"/>
				<UserParam type="float" name="MS:1002252" value="0.645"/>
				<UserParam type="float" name="MS:1002253" value="0.236"/>
				<UserParam type="float" name="MS:1002255" value="51.399999999999999"/>
				<UserParam type="float" name="MS:1002256" value="1.0"/>
				<UserParam type="float" name="MS:1002257" value="0.409"/>
				<UserParam type="string" name="protein_references" value="unique"/>
				<UserParam type="float" name="COMET:deltCn" value="0.645"/>
				<UserParam type="float" name="COMET:deltLCn" value="0.0"/>
				<UserParam type="float" name="COMET:lnExpect" value="-0.894040122939335"/>
				<UserParam type="float" name="COMET:lnNumSP" value="9.402117087540891"/>
				<UserParam type="float" name="COMET:lnRankSP" value="0.0"/>
				<UserParam type="float" name="COMET:IonFrac" value="0.25"/>
				<UserParam type="float" name="MS:1001492" value="-0.814315"/>
				<UserParam type="float" name="MS:1001491" value="0.357143"/>
				<UserParam type="float" name="MS:1001493" value="1.0"/>
			</PeptideHit>
		</PeptideIdentification>
		<PeptideIdentification score_type="q-value" higher_score_better="false" significance_threshold="0.0" MZ="556.345092031899981" RT="724.899999999999977" spectrum_reference="controllerType=0 controllerNumber=1 scan=17" >
			<PeptideHit score="0.642857" sequence="SAAGHLASDFKQQAL" charge="2" aa_before="K" aa_after="L" start="1099" end="1108" protein_refs="PH_1" >
				<UserParam type="string" name="target_decoy" value="decoy"/>
				<UserParam type="string" name="MS:1002258" value="2"/>
				<UserParam type="string" name="MS:1002259" value="18"/>
				<UserParam type="string" name="num_matched_peptides" value="3320"/>
				<UserParam type="float" name="MS:1002252" value="0.533"/>
				<UserParam type="float" name="MS:1002253" value="0.164"/>
				<UserParam type="float" name="MS:1002255" value="9.0"/>
				<UserParam type="float" name="MS:1002256" value="1.0"/>
				<UserParam type="float" name="MS:1002257" value="0.969"/>
				<UserParam type="string" name="protein_references" value="unique"/>
				<UserParam type="float" name="COMET:deltCn" value="0.533"/>
				<UserParam type="float" name="COMET:deltLCn" value="0.0"/>
				<UserParam type="float" name="COMET:lnExpect" value="-0.031490667091371"/>
				<UserParam type="float" name="COMET:lnNumSP" value="8.107720061910531"/>
				<UserParam type="float" name="COMET:lnRankSP" value="0.0"/>
				<UserParam type="float" name="COMET:IonFrac" value="0.111111111111111"/>
				<UserParam type="float" name="MS:1001492" value="-0.944281"/>
				<UserParam type="float" name="MS:1001491" value="0.642857"/>
				<UserParam type="float" name="MS:1001493" value="1.0"/>
			</PeptideHit>
		</PeptideIdentification>
		<PeptideIdentification score_type="q-value" higher_score_better="false" significance_threshold="0.0" MZ="563.790099531899955" RT="726.299999999999955" spectrum_reference="controllerType=0 controllerNumber=1 scan=22" >
			<PeptideHit score="0.833333" sequence="GSYC(Carbamidomethyl)HSGAFALKPI" charge="2" aa_before="A" aa_after="F" start="187" end="197" protein_refs="PH_1" >
				<UserParam type="string" name="target_decoy" value="decoy"/>
				<UserParam type="string" name="MS:1002258" value="0"/>
				<UserParam type="string" name="MS:1002259" value="20"/>
				<UserParam type="string" name="num_matched_peptides" value="12282"/>
				<UserParam type="float" name="MS:1002252" value="0.155"/>
				<UserParam type="float" name="MS:1002253" value="0.121"/>
				<UserParam type="float" name="MS:1002255" value="0.0"/>
				<UserParam type="float" name="MS:1002256" value="11.0"/>
				<UserParam type="float" name="MS:1002257" value="6.1"/>
				<UserParam type="string" name="protein_references" value="unique"/>
				<UserParam type="float" name="COMET:deltCn" value="0.155"/>
				<UserParam type="float" name="COMET:deltLCn" value="0.0"/>
				<UserParam type="float" name="COMET:lnExpect" value="1.80828877117927"/>
				<UserParam type="float" name="COMET:lnNumSP" value="9.41589005488934"/>
				<UserParam type="float" name="COMET:lnRankSP" value="2.39789527279837"/>
				<UserParam type="float" name="COMET:IonFrac" value="0.0"/>
				<UserParam type="float" name="MS:1001492" value="-1.0"/>
				<UserParam type="float" name="MS:1001491" value="0.833333"/>
				<UserParam type="float" name="MS:1001493" value="1.0"/>
			</PeptideHit>
		</PeptideIdentification>
		<PeptideIdentification score_type="q-value" higher_score_better="false" significance_threshold="0.0" MZ="614.865416531899996" RT="726.700000000000046" spectrum_reference="controllerType=0 controllerNumber=1 scan=24" >
			<PeptideHit score="1.0" sequence="KGRVRRKKKRRKEEA" charge="2" aa_before="P" aa_after="K" start="504" end="513" protein_refs="PH_1" >
				<UserParam type="string" name="target_decoy" value="decoy"/>
				<UserParam type="string" name="MS:1002258" value="2"/>
				<UserParam type="string" name="MS:1002259" value="18"/>
				<UserParam type="string" name="num_matched_peptides" value="6600"/>
				<UserParam type="float" name="MS:1002252" value="0.453"/>
				<UserParam type="float" name="MS:1002253" value="0.34"/>
				<UserParam type="float" name="MS:1002255" value="11.9"/>
				<UserParam type="float" name="MS:1002256" value="1.0"/>
				<UserParam type="float" name="MS:1002257" value="0.0506"/>
				<UserParam type="string" name="protein_references" value="unique"/>
				<UserParam type="float" name="COMET:deltCn" value="0.453"/>
				<UserParam type="float" name="COMET:deltLCn" value="0.0"/>
				<UserParam type="float" name="COMET:lnExpect" value="-2.98380370268872"/>
				<UserParam type="float" name="COMET:lnNumSP" value="8.794824928014521"/>
				<UserParam type="float" name="COMET:lnRankSP" value="0.0"/>
				<UserParam type="float" name="COMET:IonFrac" value="0.111111111111111"/>
				<UserParam type="float" name="MS:1001492" value="-3.83124"/>
				<UserParam type="float" name="MS:1001491" value="1.0"/>
				<UserParam type="float" name="MS:1001493" value="1.0"/>
			</PeptideHit>
		</PeptideIdentification>
		<PeptideIdentification score_type="q-value" higher_score_better="false" significance_threshold="0.0" MZ="584.801330031899965" RT="727.200000000000045" spectrum_reference="controllerType=0 controllerNumber=1 scan=26" >
			<PeptideHit score="0.944444" sequence="QTKGTGASGSFKHHLAKY" charge="2" aa_before="V V V V V" aa_after="L L L L L" start="97 94 94 95 97" end="108 105 105 106 108" protein_refs="PH_1" >
				<UserParam type="string" name="target_decoy" value="decoy"/>
				<UserParam type="string" name="MS:1002258" value="5"/>
				<UserParam type="string" name="MS:1002259" value="22"/>
				<UserParam type="string" name="num_matched_peptides" value="17838"/>
				<UserParam type="float" name="MS:1002252" value="1.073"/>
				<UserParam type="float" name="MS:1002253" value="0.318"/>
				<UserParam type="float" name="MS:1002255" value="57.399999999999999"/>
				<UserParam type="float" name="MS:1002256" value="1.0"/>
				<UserParam type="float" name="MS:1002257" value="0.0246"/>
				<UserParam type="string" name="protein_references" value="non-unique"/>
				<UserParam type="float" name="COMET:deltCn" value="1.0"/>
				<UserParam type="float" name="COMET:deltLCn" value="0.0"/>
				<UserParam type="float" name="COMET:lnExpect" value="-3.70500883604382"/>
				<UserParam type="float" name="COMET:lnNumSP" value="9.78908629222615"/>
				<UserParam type="float" name="COMET:lnRankSP" value="0.0"/>
				<UserParam type="float" name="COMET:IonFrac" value="0.227272727272727"/>
				<UserParam type="float" name="MS:1001492" value="-1.4494"/>
				<UserParam type="float" name="MS:1001491" value="0.944444"/>
				<UserParam type="float" name="MS:1001493" value="1.0"/>
			</PeptideHit>
		</PeptideIdentification>
		<PeptideIdentification score_type="q-value" higher_score_better="false" significance_threshold="0.0" MZ="455.748412531899987" RT="727.600000000000023" spectrum_reference="controllerType=0 controllerNumber=1 scan=28" >
			<PeptideHit score="0.357143" sequence="VVGANRASHVVAAGGYY" charge="2" aa_before="F" aa_after="R" start="974" end="982" protein_refs="PH_1" >
				<UserParam type="string" name="target_decoy" value="decoy"/>
				<UserParam type="string" name="MS:1002258" value="5"/>
				<UserParam type="string" name="MS:1002259" value="16"/>
				<UserParam type="string" name="num_matched_peptides" value="9784"/>
				<UserParam type="float" name="MS:1002252" value="1.196"/>
				<UserParam type="float" name="MS:1002253" value="0.06"/>
				<UserParam type="float" name="MS:1002255" value="113.400000000000006"/>
				<UserParam type="float" name="MS:1002256" value="3.0"/>
				<UserParam type="float" name="MS:1002257" value="1.48"/>
				<UserParam type="string" name="protein_references" value="unique"/>
				<UserParam type="float" name="COMET:deltCn" value="1.0"/>
				<UserParam type="float" name="COMET:deltLCn" value="0.0"/>
				<UserParam type="float" name="COMET:lnExpect" value="0.392042087776024"/>
				<UserParam type="float" name="COMET:lnNumSP" value="9.188503677367009"/>
				<UserParam type="float" name="COMET:lnRankSP" value="1.09861228866811"/>
				<UserParam type="float" name="COMET:IonFrac" value="0.3125"/>
				<UserParam type="float" name="MS:1001492" value="0.0"/>
				<UserParam type="float" name="MS:1001491" value="0.357143"/>
				<UserParam type="float" name="MS:1001493" value="0.286744"/>
			</PeptideHit>
		</PeptideIdentification>
		<PeptideIdentification score_type="q-value" higher_score_better="false" significance_threshold="0.0" MZ="562.315551031899986" RT="727.799999999999955" spectrum_reference="controllerType=0 controllerNumber=1 scan=29" >
			<PeptideHit score="0.5" sequence="FQSMKIILLFQSMH" charge="2" aa_before="D" aa_after="N" start="78" end="86" protein_refs="PH_1" >
				<UserParam type="string" name="target_decoy" value="decoy"/>
				<UserParam type="string" name="MS:1002258" value="1"/>
				<UserParam type="string" name="MS:1002259" value="16"/>
				<UserParam type="string" name="num_matched_peptides" value="9754"/>
				<UserParam type="float" name="MS:1002252" value="0.357"/>
				<UserParam type="float" name="MS:1002253" value="0.134"/>
				<UserParam type="float" name="MS:1002255" value="1.7"/>
				<UserParam type="float" name="MS:1002256" value="3.0"/>
				<UserParam type="float" name="MS:1002257" value="2.2"/>
				<UserParam type="string" name="protein_references" value="unique"/>
				<UserParam type="float" name="COMET:deltCn" value="0.357"/>
				<UserParam type="float" name="COMET:deltLCn" value="0.0"/>
				<UserParam type="float" name="COMET:lnExpect" value="0.78845736036427"/>
				<UserParam type="float" name="COMET:lnNumSP" value="9.18543273627"/>
				<UserParam type="float" name="COMET:lnRankSP" value="1.09861228866811"/>
				<UserParam type="float" name="COMET:IonFrac" value="0.0625"/>
				<UserParam type="float" name="MS:1001492" value="-0.918262"/>
				<UserParam type="float" name="MS:1001491" value="0.5"/>
				<UserParam type="float" name="MS:1001493" value="1.0"/>
			</PeptideHit>
		</PeptideIdentification>
		<PeptideIdentification score_type="q-value" higher_score_better="false" significance_threshold="0.0" MZ="558.798888531900047" RT="728.700000000000046" spectrum_reference="controllerType=0 controllerNumber=1 scan=33" >
			<PeptideHit score="0.833333" sequence="QQKGRLHSYQQLLAG" charge="2" aa_before="W" aa_after="]" start="210" end="218" protein_refs="PH_1" >
				<UserParam type="string" name="target_decoy" value="decoy"/>
				<UserParam type="string" name="MS:1002258" value="2"/>
				<UserParam type="string" name="MS:1002259" value="16"/>
				<UserParam type="string" name="num_matched_peptides" value="17366"/>
				<UserParam type="float" name="MS:1002252" value="0.72"/>
				<UserParam type="float" name="MS:1002253" value="0.252"/>
				<UserParam type="float" name="MS:1002255" value="7.2"/>
				<UserParam type="float" name="MS:1002256" value="5.0"/>
				<UserParam type="float" name="MS:1002257" value="0.635"/>
				<UserParam type="string" name="protein_references" value="unique"/>
				<UserParam type="float" name="COMET:deltCn" value="0.72"/>
				<UserParam type="float" name="COMET:deltLCn" value="0.0"/>
				<UserParam type="float" name="COMET:lnExpect" value="-0.454130280089445"/>
				<UserParam type="float" name="COMET:lnNumSP" value="9.762269550620591"/>
				<UserParam type="float" name="COMET:lnRankSP" value="1.6094379124341"/>
				<UserParam type="float" name="COMET:IonFrac" value="0.125"/>
				<UserParam type="float" name="MS:1001492" value="-1.0"/>
				<UserParam type="float" name="MS:1001491" value="0.833333"/>
				<UserParam type="float" name="MS:1001493" value="1.0"/>
			</PeptideHit>
		</PeptideIdentification>
		<PeptideIdentification score_type="q-value" higher_score_better="false" significance_threshold="0.0" MZ="544.787414031899971" RT="729.799999999999955" spectrum_reference="controllerType=0 controllerNumber=1 scan=37" >
			<PeptideHit score="0.833333" sequence="KAAPGHSRQH" charge="2" aa_before="P" aa_after="T" start="72" end="81" protein_refs="PH_1" >
				<UserParam type="string" name="target_decoy" value="decoy"/>
				<UserParam type="string" name="MS:1002258" value="1"/>
				<UserParam type="string" name="MS:1002259" value="18"/>
				<UserParam type="string" name="num_matched_peptides" value="16732"/>
				<UserParam type="float" name="MS:1002252" value="0.163"/>
				<UserParam type="float" name="MS:1002253" value="0.089"/>
				<UserParam type="float" name="MS:1002255" value="2.4"/>
				<UserParam type="float" name="MS:1002256" value="6.0"/>
				<UserParam type="float" name="MS:1002257" value="10.699999999999999"/>
				<UserParam type="string" name="protein_references" value="unique"/>
				<UserParam type="float" name="COMET:deltCn" value="0.163"/>
				<UserParam type="float" name="COMET:deltLCn" value="0.0"/>
				<UserParam type="float" name="COMET:lnExpect" value="2.37024374146786"/>
				<UserParam type="float" name="COMET:lnNumSP" value="9.72507833256209"/>
				<UserParam type="float" name="COMET:lnRankSP" value="1.79175946922805"/>
				<UserParam type="float" name="COMET:IonFrac" value="0.055555555555556"/>
				<UserParam type="float" name="MS:1001492" value="-1.0"/>
				<UserParam type="float" name="MS:1001491" value="0.833333"/>
				<UserParam type="float" name="MS:1001493" value="1.0"/>
			</PeptideHit>
		</PeptideIdentification>
		<PeptideIdentification score_type="q-value" higher_score_better="false" significance_threshold="0.0" MZ="624.236205531900055" RT="730.200000000000045" spectrum_reference="controllerType=0 controllerNumber=1 scan=39" >
			<PeptideHit score="1.0" sequence="SDYNEDNLDYSTNGD" charge="2" aa_before="E" aa_after="Y" start="307" end="316" protein_refs="PH_1" >
				<UserParam type="string" name="target_decoy" value="decoy"/>
				<UserParam type="string" name="MS:1002258" value="2"/>
				<UserParam type="string" name="MS:1002259" value="18"/>
				<UserParam type="string" name="num_matched_peptides" value="1012"/>
				<UserParam type="float" name="MS:1002252" value="0.406"/>
				<UserParam type="float" name="MS:1002253" value="0.168"/>
				<UserParam type="float" name="MS:1002255" value="15.6"/>
				<UserParam type="float" name="MS:1002256" value="1.0"/>
				<UserParam type="float" name="MS:1002257" value="0.627"/>
				<UserParam type="string" name="protein_references" value="unique"/>
				<UserParam type="float" name="COMET:deltCn" value="0.406"/>
				<UserParam type="float" name="COMET:deltLCn" value="0.0"/>
				<UserParam type="float" name="COMET:lnExpect" value="-0.466808738349216"/>
				<UserParam type="float" name="COMET:lnNumSP" value="6.91968384984741"/>
				<UserParam type="float" name="COMET:lnRankSP" value="0.0"/>
				<UserParam type="float" name="COMET:IonFrac" value="0.111111111111111"/>
				<UserParam type="float" name="MS:1001492" value="-4.35069"/>
				<UserParam type="float" name="MS:1001491" value="1.0"/>
				<UserParam type="float" name="MS:1001493" value="1.0"/>
			</PeptideHit>
		</PeptideIdentification>
		<PeptideIdentification score_type="q-value" higher_score_better="false" significance_threshold="0.0" MZ="645.677123365233001" RT="730.399999999999977" spectrum_reference="controllerType=0 controllerNumber=1 scan=40" >
			<PeptideHit score="1.0" sequence="WIRITGDEYGVVAD" charge="3" aa_before="D" aa_after="P" start="192" end="208" protein_refs="PH_1" >
				<UserParam type="string" name="target_decoy" value="decoy"/>
				<UserParam type="string" name="MS:1002258" value="2"/>
				<UserParam type="string" name="MS:1002259" value="64"/>
				<UserParam type="string" name="num_matched_peptides" value="20414"/>
				<UserParam type="float" name="MS:1002252" value="0.463"/>
				<UserParam type="float" name="MS:1002253" value="0.297"/>
				<UserParam type="float" name="MS:1002255" value="5.1"/>
				<UserParam type="float" name="MS:1002256" value="1.0"/>
				<UserParam type="float" name="MS:1002257" value="0.359"/>
				<UserParam type="string" name="protein_references" value="unique"/>
				<UserParam type="float" name="COMET:deltCn" value="0.463"/>
				<UserParam type="float" name="COMET:deltLCn" value="0.0"/>
				<UserParam type="float" name="COMET:lnExpect" value="-1.02443289049386"/>
				<UserParam type="float" name="COMET:lnNumSP" value="9.923976218963441"/>
				<UserParam type="float" name="COMET:lnRankSP" value="0.0"/>
				<UserParam type="float" name="COMET:IonFrac" value="0.03125"/>
				<UserParam type="float" name="MS:1001492" value="-2.97276"/>
				<UserParam type="float" name="MS:1001491" value="1.0"/>
				<UserParam type="float" name="MS:1001493" value="1.0"/>
			</PeptideHit>
		</PeptideIdentification>
		<PeptideIdentification score_type="q-value" higher_score_better="false" significance_threshold="0.0" MZ="554.778014531899999" RT="732.200000000000045" spectrum_reference="controllerType=0 controllerNumber=1 scan=45" >
			<PeptideHit score="0.357143" sequence="ALKAAHPTASDFNVQR" charge="2" aa_before="F" aa_after="L" start="114" end="123" protein_refs="PH_1" >
				<UserParam type="string" name="target_decoy" value="decoy"/>
				<UserParam type="string" name="MS:1002258" value="5"/>
				<UserParam type="string" name="MS:1002259" value="18"/>
				<UserParam type="string" name="num_matched_peptides" value="18586"/>
				<UserParam type="float" name="MS:1002252" value="1.141"/>
				<UserParam type="float" name="MS:1002253" value="0.355"/>
				<UserParam type="float" name="MS:1002255" value="60.600000000000001"/>
				<UserParam type="float" name="MS:1002256" value="1.0"/>
				<UserParam type="float" name="MS:1002257" value="0.0175"/>
				<UserParam type="string" name="protein_references" value="unique"/>
				<UserParam type="float" name="COMET:deltCn" value="1.0"/>
				<UserParam type="float" name="COMET:deltLCn" value="0.0"/>
				<UserParam type="float" name="COMET:lnExpect" value="-4.04555439805267"/>
				<UserParam type="float" name="COMET:lnNumSP" value="9.830163888117291"/>
				<UserParam type="float" name="COMET:lnRankSP" value="0.0"/>
				<UserParam type="float" name="COMET:IonFrac" value="0.277777777777778"/>
				<UserParam type="float" name="MS:1001492" value="-0.500436"/>
				<UserParam type="float" name="MS:1001491" value="0.357143"/>
				<UserParam type="float" name="MS:1001493" value="0.669637"/>
			</PeptideHit>
		</PeptideIdentification>
		<PeptideIdentification score_type="q-value" higher_score_better="false" significance_threshold="0.0" MZ="556.345092031899981" RT="724.899999999999977" spectrum_reference="controllerType=0 controllerNumber=1 scan=17" >
			<PeptideHit score="0.642857" sequence="SAAGHLASDFKQQASDFAL" charge="2" aa_before="K" aa_after="L" start="1099" end="1108" protein_refs="PH_1" >
				<UserParam type="string" name="target_decoy" value="decoy"/>
				<UserParam type="string" name="MS:1002258" value="2"/>
				<UserParam type="string" name="MS:1002259" value="18"/>
				<UserParam type="string" name="num_matched_peptides" value="3320"/>
				<UserParam type="float" name="MS:1002252" value="0.533"/>
				<UserParam type="float" name="MS:1002253" value="0.164"/>
				<UserParam type="float" name="MS:1002255" value="9.0"/>
				<UserParam type="float" name="MS:1002256" value="1.0"/>
				<UserParam type="float" name="MS:1002257" value="0.969"/>
				<UserParam type="string" name="protein_references" value="unique"/>
				<UserParam type="float" name="COMET:deltCn" value="0.533"/>
				<UserParam type="float" name="COMET:deltLCn" value="0.0"/>
				<UserParam type="float" name="COMET:lnExpect" value="-0.031490667091371"/>
				<UserParam type="float" name="COMET:lnNumSP" value="8.107720061910531"/>
				<UserParam type="float" name="COMET:lnRankSP" value="0.0"/>
				<UserParam type="float" name="COMET:IonFrac" value="0.111111111111111"/>
				<UserParam type="float" name="MS:1001492" value="-0.944281"/>
				<UserParam type="float" name="MS:1001491" value="0.642857"/>
				<UserParam type="float" name="MS:1001493" value="1.0"/>
			</PeptideHit>
		</PeptideIdentification>
		<PeptideIdentification score_type="q-value" higher_score_better="false" significance_threshold="0.0" MZ="563.790099531899955" RT="726.299999999999955" spectrum_reference="controllerType=0 controllerNumber=1 scan=22" >
			<PeptideHit score="0.833333" sequence="GSYC(Carbamidomethyl)HSASDFGAFALKPI" charge="2" aa_before="A" aa_after="F" start="187" end="197" protein_refs="PH_1" >
				<UserParam type="string" name="target_decoy" value="decoy"/>
				<UserParam type="string" name="MS:1002258" value="0"/>
				<UserParam type="string" name="MS:1002259" value="20"/>
				<UserParam type="string" name="num_matched_peptides" value="12282"/>
				<UserParam type="float" name="MS:1002252" value="0.155"/>
				<UserParam type="float" name="MS:1002253" value="0.121"/>
				<UserParam type="float" name="MS:1002255" value="0.0"/>
				<UserParam type="float" name="MS:1002256" value="11.0"/>
				<UserParam type="float" name="MS:1002257" value="6.1"/>
				<UserParam type="string" name="protein_references" value="unique"/>
				<UserParam type="float" name="COMET:deltCn" value="0.155"/>
				<UserParam type="float" name="COMET:deltLCn" value="0.0"/>
				<UserParam type="float" name="COMET:lnExpect" value="1.80828877117927"/>
				<UserParam type="float" name="COMET:lnNumSP" value="9.41589005488934"/>
				<UserParam type="float" name="COMET:lnRankSP" value="2.39789527279837"/>
				<UserParam type="float" name="COMET:IonFrac" value="0.0"/>
				<UserParam type="float" name="MS:1001492" value="-1.0"/>
				<UserParam type="float" name="MS:1001491" value="0.833333"/>
				<UserParam type="float" name="MS:1001493" value="1.0"/>
			</PeptideHit>
		</PeptideIdentification>
		<PeptideIdentification score_type="q-value" higher_score_better="false" significance_threshold="0.0" MZ="614.865416531899996" RT="726.700000000000046" spectrum_reference="controllerType=0 controllerNumber=1 scan=24" >
			<PeptideHit score="1.0" sequence="KGRVRRASDFKKKRRKEEA" charge="2" aa_before="P" aa_after="K" start="504" end="513" protein_refs="PH_1" >
				<UserParam type="string" name="target_decoy" value="decoy"/>
				<UserParam type="string" name="MS:1002258" value="2"/>
				<UserParam type="string" name="MS:1002259" value="18"/>
				<UserParam type="string" name="num_matched_peptides" value="6600"/>
				<UserParam type="float" name="MS:1002252" value="0.453"/>
				<UserParam type="float" name="MS:1002253" value="0.34"/>
				<UserParam type="float" name="MS:1002255" value="11.9"/>
				<UserParam type="float" name="MS:1002256" value="1.0"/>
				<UserParam type="float" name="MS:1002257" value="0.0506"/>
				<UserParam type="string" name="protein_references" value="unique"/>
				<UserParam type="float" name="COMET:deltCn" value="0.453"/>
				<UserParam type="float" name="COMET:deltLCn" value="0.0"/>
				<UserParam type="float" name="COMET:lnExpect" value="-2.98380370268872"/>
				<UserParam type="float" name="COMET:lnNumSP" value="8.794824928014521"/>
				<UserParam type="float" name="COMET:lnRankSP" value="0.0"/>
				<UserParam type="float" name="COMET:IonFrac" value="0.111111111111111"/>
				<UserParam type="float" name="MS:1001492" value="-3.83124"/>
				<UserParam type="float" name="MS:1001491" value="1.0"/>
				<UserParam type="float" name="MS:1001493" value="1.0"/>
			</PeptideHit>
		</PeptideIdentification>
		<PeptideIdentification score_type="q-value" higher_score_better="false" significance_threshold="0.0" MZ="584.801330031899965" RT="727.200000000000045" spectrum_reference="controllerType=0 controllerNumber=1 scan=26" >
			<PeptideHit score="0.944444" sequence="QTKASDFGTGASGSFKHHLAKY" charge="2" aa_before="V V V V V" aa_after="L L L L L" start="97 94 94 95 97" end="108 105 105 106 108" protein_refs="PH_1" >
				<UserParam type="string" name="target_decoy" value="decoy"/>
				<UserParam type="string" name="MS:1002258" value="5"/>
				<UserParam type="string" name="MS:1002259" value="22"/>
				<UserParam type="string" name="num_matched_peptides" value="17838"/>
				<UserParam type="float" name="MS:1002252" value="1.073"/>
				<UserParam type="float" name="MS:1002253" value="0.318"/>
				<UserParam type="float" name="MS:1002255" value="57.399999999999999"/>
				<UserParam type="float" name="MS:1002256" value="1.0"/>
				<UserParam type="float" name="MS:1002257" value="0.0246"/>
				<UserParam type="string" name="protein_references" value="non-unique"/>
				<UserParam type="float" name="COMET:deltCn" value="1.0"/>
				<UserParam type="float" name="COMET:deltLCn" value="0.0"/>
				<UserParam type="float" name="COMET:lnExpect" value="-3.70500883604382"/>
				<UserParam type="float" name="COMET:lnNumSP" value="9.78908629222615"/>
				<UserParam type="float" name="COMET:lnRankSP" value="0.0"/>
				<UserParam type="float" name="COMET:IonFrac" value="0.227272727272727"/>
				<UserParam type="float" name="MS:1001492" value="-1.4494"/>
				<UserParam type="float" name="MS:1001491" value="0.944444"/>
				<UserParam type="float" name="MS:1001493" value="1.0"/>
			</PeptideHit>
		</PeptideIdentification>
		<PeptideIdentification score_type="q-value" higher_score_better="false" significance_threshold="0.0" MZ="455.748412531899987" RT="727.600000000000023" spectrum_reference="controllerType=0 controllerNumber=1 scan=28" >
			<PeptideHit score="0.357143" sequence="VVGANRASASDFHVVAAGGYY" charge="2" aa_before="F" aa_after="R" start="974" end="982" protein_refs="PH_1" >
				<UserParam type="string" name="target_decoy" value="decoy"/>
				<UserParam type="string" name="MS:1002258" value="5"/>
				<UserParam type="string" name="MS:1002259" value="16"/>
				<UserParam type="string" name="num_matched_peptides" value="9784"/>
				<UserParam type="float" name="MS:1002252" value="1.196"/>
				<UserParam type="float" name="MS:1002253" value="0.06"/>
				<UserParam type="float" name="MS:1002255" value="113.400000000000006"/>
				<UserParam type="float" name="MS:1002256" value="3.0"/>
				<UserParam type="float" name="MS:1002257" value="1.48"/>
				<UserParam type="string" name="protein_references" value="unique"/>
				<UserParam type="float" name="COMET:deltCn" value="1.0"/>
				<UserParam type="float" name="COMET:deltLCn" value="0.0"/>
				<UserParam type="float" name="COMET:lnExpect" value="0.392042087776024"/>
				<UserParam type="float" name="COMET:lnNumSP" value="9.188503677367009"/>
				<UserParam type="float" name="COMET:lnRankSP" value="1.09861228866811"/>
				<UserParam type="float" name="COMET:IonFrac" value="0.3125"/>
				<UserParam type="float" name="MS:1001492" value="0.0"/>
				<UserParam type="float" name="MS:1001491" value="0.357143"/>
				<UserParam type="float" name="MS:1001493" value="0.286744"/>
			</PeptideHit>
		</PeptideIdentification>
		<PeptideIdentification score_type="q-value" higher_score_better="false" significance_threshold="0.0" MZ="562.315551031899986" RT="727.799999999999955" spectrum_reference="controllerType=0 controllerNumber=1 scan=29" >
			<PeptideHit score="0.5" sequence="FQSMKIILASDFLFQSMH" charge="2" aa_before="D" aa_after="N" start="78" end="86" protein_refs="PH_1" >
				<UserParam type="string" name="target_decoy" value="decoy"/>
				<UserParam type="string" name="MS:1002258" value="1"/>
				<UserParam type="string" name="MS:1002259" value="16"/>
				<UserParam type="string" name="num_matched_peptides" value="9754"/>
				<UserParam type="float" name="MS:1002252" value="0.357"/>
				<UserParam type="float" name="MS:1002253" value="0.134"/>
				<UserParam type="float" name="MS:1002255" value="1.7"/>
				<UserParam type="float" name="MS:1002256" value="3.0"/>
				<UserParam type="float" name="MS:1002257" value="2.2"/>
				<UserParam type="string" name="protein_references" value="unique"/>
				<UserParam type="float" name="COMET:deltCn" value="0.357"/>
				<UserParam type="float" name="COMET:deltLCn" value="0.0"/>
				<UserParam type="float" name="COMET:lnExpect" value="0.78845736036427"/>
				<UserParam type="float" name="COMET:lnNumSP" value="9.18543273627"/>
				<UserParam type="float" name="COMET:lnRankSP" value="1.09861228866811"/>
				<UserParam type="float" name="COMET:IonFrac" value="0.0625"/>
				<UserParam type="float" name="MS:1001492" value="-0.918262"/>
				<UserParam type="float" name="MS:1001491" value="0.5"/>
				<UserParam type="float" name="MS:1001493" value="1.0"/>
			</PeptideHit>
		</PeptideIdentification>
		<PeptideIdentification score_type="q-value" higher_score_better="false" significance_threshold="0.0" MZ="558.798888531900047" RT="728.700000000000046" spectrum_reference="controllerType=0 controllerNumber=1 scan=33" >
			<PeptideHit score="0.833333" sequence="QQKGRLHSASDFYQQLLAG" charge="2" aa_before="W" aa_after="]" start="210" end="218" protein_refs="PH_1" >
				<UserParam type="string" name="target_decoy" value="decoy"/>
				<UserParam type="string" name="MS:1002258" value="2"/>
				<UserParam type="string" name="MS:1002259" value="16"/>
				<UserParam type="string" name="num_matched_peptides" value="17366"/>
				<UserParam type="float" name="MS:1002252" value="0.72"/>
				<UserParam type="float" name="MS:1002253" value="0.252"/>
				<UserParam type="float" name="MS:1002255" value="7.2"/>
				<UserParam type="float" name="MS:1002256" value="5.0"/>
				<UserParam type="float" name="MS:1002257" value="0.635"/>
				<UserParam type="string" name="protein_references" value="unique"/>
				<UserParam type="float" name="COMET:deltCn" value="0.72"/>
				<UserParam type="float" name="COMET:deltLCn" value="0.0"/>
				<UserParam type="float" name="COMET:lnExpect" value="-0.454130280089445"/>
				<UserParam type="float" name="COMET:lnNumSP" value="9.762269550620591"/>
				<UserParam type="float" name="COMET:lnRankSP" value="1.6094379124341"/>
				<UserParam type="float" name="COMET:IonFrac" value="0.125"/>
				<UserParam type="float" name="MS:1001492" value="-1.0"/>
				<UserParam type="float" name="MS:1001491" value="0.833333"/>
				<UserParam type="float" name="MS:1001493" value="1.0"/>
			</PeptideHit>
		</PeptideIdentification>
		<PeptideIdentification score_type="q-value" higher_score_better="false" significance_threshold="0.0" MZ="544.787414031899971" RT="729.799999999999955" spectrum_reference="controllerType=0 controllerNumber=1 scan=37" >
			<PeptideHit score="0.833333" sequence="KAAPGHSRQASDFH" charge="2" aa_before="P" aa_after="T" start="72" end="81" protein_refs="PH_1" >
				<UserParam type="string" name="target_decoy" value="decoy"/>
				<UserParam type="string" name="MS:1002258" value="1"/>
				<UserParam type="string" name="MS:1002259" value="18"/>
				<UserParam type="string" name="num_matched_peptides" value="16732"/>
				<UserParam type="float" name="MS:1002252" value="0.163"/>
				<UserParam type="float" name="MS:1002253" value="0.089"/>
				<UserParam type="float" name="MS:1002255" value="2.4"/>
				<UserParam type="float" name="MS:1002256" value="6.0"/>
				<UserParam type="float" name="MS:1002257" value="10.699999999999999"/>
				<UserParam type="string" name="protein_references" value="unique"/>
				<UserParam type="float" name="COMET:deltCn" value="0.163"/>
				<UserParam type="float" name="COMET:deltLCn" value="0.0"/>
				<UserParam type="float" name="COMET:lnExpect" value="2.37024374146786"/>
				<UserParam type="float" name="COMET:lnNumSP" value="9.72507833256209"/>
				<UserParam type="float" name="COMET:lnRankSP" value="1.79175946922805"/>
				<UserParam type="float" name="COMET:IonFrac" value="0.055555555555556"/>
				<UserParam type="float" name="MS:1001492" value="-1.0"/>
				<UserParam type="float" name="MS:1001491" value="0.833333"/>
				<UserParam type="float" name="MS:1001493" value="1.0"/>
			</PeptideHit>
		</PeptideIdentification>
		<PeptideIdentification score_type="q-value" higher_score_better="false" significance_threshold="0.0" MZ="624.236205531900055" RT="730.200000000000045" spectrum_reference="controllerType=0 controllerNumber=1 scan=39" >
			<PeptideHit score="1.0" sequence="SDYNEDASDFNLDYSTNGD" charge="2" aa_before="E" aa_after="Y" start="307" end="316" protein_refs="PH_1" >
				<UserParam type="string" name="target_decoy" value="decoy"/>
				<UserParam type="string" name="MS:1002258" value="2"/>
				<UserParam type="string" name="MS:1002259" value="18"/>
				<UserParam type="string" name="num_matched_peptides" value="1012"/>
				<UserParam type="float" name="MS:1002252" value="0.406"/>
				<UserParam type="float" name="MS:1002253" value="0.168"/>
				<UserParam type="float" name="MS:1002255" value="15.6"/>
				<UserParam type="float" name="MS:1002256" value="1.0"/>
				<UserParam type="float" name="MS:1002257" value="0.627"/>
				<UserParam type="string" name="protein_references" value="unique"/>
				<UserParam type="float" name="COMET:deltCn" value="0.406"/>
				<UserParam type="float" name="COMET:deltLCn" value="0.0"/>
				<UserParam type="float" name="COMET:lnExpect" value="-0.466808738349216"/>
				<UserParam type="float" name="COMET:lnNumSP" value="6.91968384984741"/>
				<UserParam type="float" name="COMET:lnRankSP" value="0.0"/>
				<UserParam type="float" name="COMET:IonFrac" value="0.111111111111111"/>
				<UserParam type="float" name="MS:1001492" value="-4.35069"/>
				<UserParam type="float" name="MS:1001491" value="1.0"/>
				<UserParam type="float" name="MS:1001493" value="1.0"/>
			</PeptideHit>
		</PeptideIdentification>
		<PeptideIdentification score_type="q-value" higher_score_better="false" significance_threshold="0.0" MZ="645.677123365233001" RT="730.399999999999977" spectrum_reference="controllerType=0 controllerNumber=1 scan=40" >
			<PeptideHit score="1.0" sequence="WIRITGASDFDEYGVVAD" charge="3" aa_before="D" aa_after="P" start="192" end="208" protein_refs="PH_1" >
				<UserParam type="string" name="target_decoy" value="decoy"/>
				<UserParam type="string" name="MS:1002258" value="2"/>
				<UserParam type="string" name="MS:1002259" value="64"/>
				<UserParam type="string" name="num_matched_peptides" value="20414"/>
				<UserParam type="float" name="MS:1002252" value="0.463"/>
				<UserParam type="float" name="MS:1002253" value="0.297"/>
				<UserParam type="float" name="MS:1002255" value="5.1"/>
				<UserParam type="float" name="MS:1002256" value="1.0"/>
				<UserParam type="float" name="MS:1002257" value="0.359"/>
				<UserParam type="string" name="protein_references" value="unique"/>
				<UserParam type="float" name="COMET:deltCn" value="0.463"/>
				<UserParam type="float" name="COMET:deltLCn" value="0.0"/>
				<UserParam type="float" name="COMET:lnExpect" value="-1.02443289049386"/>
				<UserParam type="float" name="COMET:lnNumSP" value="9.923976218963441"/>
				<UserParam type="float" name="COMET:lnRankSP" value="0.0"/>
				<UserParam type="float" name="COMET:IonFrac" value="0.03125"/>
				<UserParam type="float" name="MS:1001492" value="-2.97276"/>
				<UserParam type="float" name="MS:1001491" value="1.0"/>
				<UserParam type="float" name="MS:1001493" value="1.0"/>
			</PeptideHit>
		</PeptideIdentification>
		<PeptideIdentification score_type="q-value" higher_score_better="false" significance_threshold="0.0" MZ="554.778014531899999" RT="732.200000000000045" spectrum_reference="controllerType=0 controllerNumber=1 scan=45" >
			<PeptideHit score="0.357143" sequence="ALKAAASDFHPTNVQR" charge="2" aa_before="F" aa_after="L" start="114" end="123" protein_refs="PH_1" >
				<UserParam type="string" name="target_decoy" value="decoy"/>
				<UserParam type="string" name="MS:1002258" value="5"/>
				<UserParam type="string" name="MS:1002259" value="18"/>
				<UserParam type="string" name="num_matched_peptides" value="18586"/>
				<UserParam type="float" name="MS:1002252" value="1.141"/>
				<UserParam type="float" name="MS:1002253" value="0.355"/>
				<UserParam type="float" name="MS:1002255" value="60.600000000000001"/>
				<UserParam type="float" name="MS:1002256" value="1.0"/>
				<UserParam type="float" name="MS:1002257" value="0.0175"/>
				<UserParam type="string" name="protein_references" value="unique"/>
				<UserParam type="float" name="COMET:deltCn" value="1.0"/>
				<UserParam type="float" name="COMET:deltLCn" value="0.0"/>
				<UserParam type="float" name="COMET:lnExpect" value="-4.04555439805267"/>
				<UserParam type="float" name="COMET:lnNumSP" value="9.830163888117291"/>
				<UserParam type="float" name="COMET:lnRankSP" value="0.0"/>
				<UserParam type="float" name="COMET:IonFrac" value="0.277777777777778"/>
				<UserParam type="float" name="MS:1001492" value="-0.500436"/>
				<UserParam type="float" name="MS:1001491" value="0.357143"/>
				<UserParam type="float" name="MS:1001493" value="0.669637"/>
			</PeptideHit>
		</PeptideIdentification>
	</IdentificationRun>
</IdXML><|MERGE_RESOLUTION|>--- conflicted
+++ resolved
@@ -25,24 +25,14 @@
 				<UserParam type="float" name="Percolator:testFDR" value="0.5"/>
 				<UserParam type="float" name="Percolator:trainFDR" value="0.5"/>
 				<UserParam type="int" name="Percolator:maxiter" value="10"/>
-<<<<<<< HEAD
 				<UserParam type="int" name="Percolator:subset_max_train" value="0"/>
 				<UserParam type="int" name="Percolator:quick_validation" value="0"/>
+				<UserParam type="int" name="Percolator:static" value="0"/>
 				<UserParam type="string" name="Percolator:weights" value=""/>
 				<UserParam type="string" name="Percolator:init_weights" value=""/>
 				<UserParam type="string" name="Percolator:default_direction" value=""/>
-				<UserParam type="float" name="Percolator:cpos" value="0"/>
-				<UserParam type="float" name="Percolator:cneg" value="0"/>
-=======
-				<UserParam type="int" name="Percolator:subset-max-train" value="0"/>
-				<UserParam type="int" name="Percolator:quick-validation" value="0"/>
-				<UserParam type="int" name="Percolator:static" value="0"/>
-				<UserParam type="string" name="Percolator:weights" value=""/>
-				<UserParam type="string" name="Percolator:init-weights" value=""/>
-				<UserParam type="string" name="Percolator:default-direction" value=""/>
 				<UserParam type="float" name="Percolator:cpos" value="0.0"/>
 				<UserParam type="float" name="Percolator:cneg" value="0.0"/>
->>>>>>> e7fa45f8
 				<UserParam type="int" name="Percolator:unitnorm" value="0"/>
 				<UserParam type="int" name="Percolator:override" value="0"/>
 				<UserParam type="int" name="Percolator:seed" value="1"/>
