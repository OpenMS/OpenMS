--- conflicted
+++ resolved
@@ -126,7 +126,6 @@
   TEST_EQUAL(e_ptr->hasElement(6), true)
 END_SECTION
 
-<<<<<<< HEAD
 START_SECTION([extra] output generation)
 {
   std::cout << *(e_ptr->getElement(8)) << std::endl;
@@ -136,15 +135,12 @@
 }
 END_SECTION
 
-START_SECTION(void addElement(const std::string& name, const std::string& symbol, const unsigned int an, const std::map<unsigned int, double>& abundance, const std::map<unsigned int, double>& mass, bool replace_existing))
-=======
 START_SECTION(void addElement(const std::string& name,
                     const std::string& symbol,
                     const unsigned int an,
                     const std::map<unsigned int, double>& abundance,
                     const std::map<unsigned int, double>& mass,
                     bool replace_existing))
->>>>>>> a502c6fa
 {
   const Element * oxygen = e_ptr->getElement(8);
   TEST_REAL_SIMILAR(oxygen->getAverageWeight(), 15.99940532316)
@@ -156,7 +152,6 @@
   // ptr addresses cannot change, otherwise we are in trouble since EmpiricalFormula uses those
   TEST_EQUAL(oxygen, new_oxygen)
   TEST_REAL_SIMILAR(oxygen->getAverageWeight(), 16.8994405) // average weight has changed
-<<<<<<< HEAD
 
   TEST_EQUAL(e_ptr->getElement(800), nullptr)
   e_ptr->addElement("NewElement", "NE", 800u, oxygen_abundance, oxygen_mass, false);
@@ -221,8 +216,6 @@
     TEST_NOT_EQUAL( new_iso, nullptr);
     TEST_REAL_SIMILAR( new_iso->getAbundance(), 0.6)
   }
-=======
->>>>>>> a502c6fa
 }
 END_SECTION
 
