--- conflicted
+++ resolved
@@ -52,14 +52,11 @@
 TransformationModel* ptr = 0;
 TransformationModel* nullPointer = 0;
 
-<<<<<<< HEAD
 TransformationModel::DataPoints data, empty;
 data.push_back(make_pair(0.0, 1.0));
 data.push_back(make_pair(1.0, 2.0));
 data.push_back(make_pair(1.0, 4.0));
 
-=======
->>>>>>> 9886726b
 START_SECTION((TransformationModel()))
 {
   ptr = new TransformationModel();
@@ -107,7 +104,6 @@
 }
 END_SECTION
 
-<<<<<<< HEAD
 START_SECTION((bool checkValidWeight(const string& weight, const vector<string>& valid_weights) const))
 {
   Param param;
@@ -335,7 +331,7 @@
     TEST_REAL_SIMILAR(data1[i].first,test1[i].first);
     TEST_REAL_SIMILAR(data1[i].second,test1[i].second);
   }
-=======
+
 START_SECTION(([EXTRA] DataPoint::DataPoint(double, double, const String&)))
 {
   NOT_TESTABLE // tested below
@@ -370,7 +366,6 @@
   TEST_EQUAL(p1 == p2, false);
   p2.note = "abc";
   TEST_EQUAL(p1 == p2, true);
->>>>>>> 9886726b
 }
 END_SECTION
 
