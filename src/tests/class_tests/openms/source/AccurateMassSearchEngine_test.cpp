<<<<<<< HEAD
// --------------------------------------------------------------------------
//                   OpenMS -- Open-Source Mass Spectrometry
// --------------------------------------------------------------------------
// Copyright The OpenMS Team -- Eberhard Karls University Tuebingen,
// ETH Zurich, and Freie Universitaet Berlin 2002-2020.
//
// This software is released under a three-clause BSD license:
//  * Redistributions of source code must retain the above copyright
//    notice, this list of conditions and the following disclaimer.
//  * Redistributions in binary form must reproduce the above copyright
//    notice, this list of conditions and the following disclaimer in the
//    documentation and/or other materials provided with the distribution.
//  * Neither the name of any author or any participating institution
//    may be used to endorse or promote products derived from this software
//    without specific prior written permission.
// For a full list of authors, refer to the file AUTHORS.
// --------------------------------------------------------------------------
// THIS SOFTWARE IS PROVIDED BY THE COPYRIGHT HOLDERS AND CONTRIBUTORS "AS IS"
// AND ANY EXPRESS OR IMPLIED WARRANTIES, INCLUDING, BUT NOT LIMITED TO, THE
// IMPLIED WARRANTIES OF MERCHANTABILITY AND FITNESS FOR A PARTICULAR PURPOSE
// ARE DISCLAIMED. IN NO EVENT SHALL ANY OF THE AUTHORS OR THE CONTRIBUTING
// INSTITUTIONS BE LIABLE FOR ANY DIRECT, INDIRECT, INCIDENTAL, SPECIAL,
// EXEMPLARY, OR CONSEQUENTIAL DAMAGES (INCLUDING, BUT NOT LIMITED TO,
// PROCUREMENT OF SUBSTITUTE GOODS OR SERVICES; LOSS OF USE, DATA, OR PROFITS;
// OR BUSINESS INTERRUPTION) HOWEVER CAUSED AND ON ANY THEORY OF LIABILITY,
// WHETHER IN CONTRACT, STRICT LIABILITY, OR TORT (INCLUDING NEGLIGENCE OR
// OTHERWISE) ARISING IN ANY WAY OUT OF THE USE OF THIS SOFTWARE, EVEN IF
// ADVISED OF THE POSSIBILITY OF SUCH DAMAGE.
//
// --------------------------------------------------------------------------
// $Maintainer: Timo Sachsenberg$
// $Authors: Erhan Kenar, Chris Bielow $
// --------------------------------------------------------------------------

#include <OpenMS/CONCEPT/ClassTest.h>
#include <OpenMS/test_config.h>

///////////////////////////
#include <OpenMS/ANALYSIS/ID/AccurateMassSearchEngine.h>
#include <OpenMS/CONCEPT/FuzzyStringComparator.h>
#include <OpenMS/CONCEPT/Constants.h>
#include <OpenMS/FORMAT/ConsensusXMLFile.h>
#include <OpenMS/FORMAT/FeatureXMLFile.h>
#include <OpenMS/FORMAT/MzTab.h>
#include <OpenMS/FORMAT/MzTabFile.h>
#include <OpenMS/KERNEL/Feature.h>
#include <OpenMS/KERNEL/ConsensusFeature.h>
#include <OpenMS/KERNEL/FeatureMap.h>
#include <OpenMS/KERNEL/ConsensusMap.h>

#include <OpenMS/KERNEL/MSSpectrum.h>
#include <OpenMS/KERNEL/MSExperiment.h>

///////////////////////////

using namespace OpenMS;
using namespace std;

START_TEST(AccurateMassSearchEngine, "$Id$")

/////////////////////////////////////////////////////////////
/////////////////////////////////////////////////////////////

AccurateMassSearchEngine* ptr = nullptr;
AccurateMassSearchEngine* null_ptr = nullptr;
START_SECTION(AccurateMassSearchEngine())
{
    ptr = new AccurateMassSearchEngine();
    TEST_NOT_EQUAL(ptr, null_ptr)
}
END_SECTION

START_SECTION(virtual ~AccurateMassSearchEngine())
{
    delete ptr;
}
END_SECTION

START_SECTION([EXTRA]AdductInfo)
{
  EmpiricalFormula ef_empty;
  // make sure an empty formula has no weight (we rely on that in AdductInfo's getMZ() and getNeutralMass()
  TEST_EQUAL(ef_empty.getMonoWeight(), 0)

  // now we test if converting from neutral mass to m/z and back recovers the input value using different adducts
  {
  // testing M;-2  // intrinsic doubly negative charge
    AdductInfo ai("TEST_INTRINSIC", ef_empty, -2, 1);
    double neutral_mass=1000; // some mass...
    double mz = ai.getMZ(neutral_mass);
    double neutral_mass_recon = ai.getNeutralMass(mz);
    TEST_REAL_SIMILAR(neutral_mass, neutral_mass_recon);
  }
  { // testing M+Na+H;+2
    EmpiricalFormula simpleAdduct("HNa");
    AdductInfo ai("TEST_WITHADDUCT", simpleAdduct, 2, 1);
    double neutral_mass=1000; // some mass...
    double mz = ai.getMZ(neutral_mass);
    double neutral_mass_recon = ai.getNeutralMass(mz);
    TEST_REAL_SIMILAR(neutral_mass, neutral_mass_recon);
  }

}
END_SECTION

Param ams_param;
ams_param.setValue("db:mapping", std::vector<std::string>{OPENMS_GET_TEST_DATA_PATH("reducedHMDBMapping.tsv")});
ams_param.setValue("db:struct", std::vector<std::string>{OPENMS_GET_TEST_DATA_PATH("reducedHMDB2StructMapping.tsv")});
ams_param.setValue("keep_unidentified_masses", "true");
ams_param.setValue("mzTab:exportIsotopeIntensities", "true");
AccurateMassSearchEngine ams;
ams.setParameters(ams_param);

START_SECTION(void init())
  NOT_TESTABLE // tested below
END_SECTION

START_SECTION((void queryByMZ(const double& observed_mz, const Int& observed_charge, const String& ion_mode, std::vector<AccurateMassSearchResult>& results) const))
{
  std::vector<AccurateMassSearchResult> hmdb_results_pos;

  // test 'ams' not initialized
  TEST_EXCEPTION(Exception::IllegalArgument, ams.queryByMZ(1234, 1, "positive", hmdb_results_pos));
  ams.init();

  // test invalid scan polarity
  TEST_EXCEPTION(Exception::InvalidParameter, ams.queryByMZ(1234, 1, "this_is_an_invalid_ionmode", hmdb_results_pos));

  // test the actual query
  {
    Param ams_param_tmp = ams_param;
    ams_param_tmp.setValue("mass_error_value", 17.0);
    ams.setParameters(ams_param_tmp);
    ams.init();
    // -- positive mode
    // expected hit: C17H11N5 with neutral mass ~285.101445377
    double m = EmpiricalFormula("C17H11N5").getMonoWeight(); 
    double mz = m / 1 + EmpiricalFormula("Na").getMonoWeight() - Constants::ELECTRON_MASS_U; // assume M+Na;+1 as charge
    std::cout << "mz query mass:" << mz << "\n\n";
    // we'll get some other hits as well...
    String id_list_pos[] = {"C10H17N3O6S", "C15H16O7", "C14H14N2OS2", "C16H15NO4",
                            "C17H11N5" /* this one we want! */,
                            "C10H14NO6P", "C14H12O4", "C7H6O2"};
                         //{"C10H17N3O6S", "C15H16O7", "C14H14N2OS2", "C16H15NO4", "C17H11N5", "C10H14NO6P", "C14H12O4", "C7H6O2"};

                         // 290.05475446	C14H14N2OS2	HMDB:HMDB38641 missing

    Size id_list_pos_length(sizeof(id_list_pos)/sizeof(id_list_pos[0]));
    ams.queryByMZ(mz, 1, "positive", hmdb_results_pos);
    ams.setParameters(ams_param); // reset to default 5ppm
    ams.init();
    TEST_EQUAL(hmdb_results_pos.size(), id_list_pos_length)
    ABORT_IF(hmdb_results_pos.size() != id_list_pos_length)
    for (Size i = 0; i < id_list_pos_length; ++i)
    {
      TEST_STRING_EQUAL(hmdb_results_pos[i].getFormulaString(), id_list_pos[i])
      std::cout << hmdb_results_pos[i] << std::endl;
    }
    TEST_EQUAL(hmdb_results_pos[4].getFormulaString(), "C17H11N5"); // correct hit?
    TEST_REAL_SIMILAR(hmdb_results_pos[4].getQueryMass(), m); // was the mass correctly reconstructed internally?
    TEST_REAL_SIMILAR(abs(hmdb_results_pos[4].getMZErrorPPM()), 0.0); // ppm error within float precision? 

  }
  
  // -- negative mode 
  // expected hit: C17H20N2S with neutral mass ~284.13472	
  {
    std::vector<AccurateMassSearchResult> hmdb_results_neg;
    double m = EmpiricalFormula("C17H20N2S").getMonoWeight(); 
    double mz = m / 3 - Constants::PROTON_MASS_U; // assume M-3H;-3 as charge
    // manual check:
    // double mass_recovered = mz * 3 - EmpiricalFormula("H-3").getMonoWeight() - Constants::ELECTRON_MASS_U*3;
    ams.queryByMZ(mz, 3, "negative", hmdb_results_neg);
    ABORT_IF(hmdb_results_neg.size() != 1)
    std::cout << hmdb_results_neg[0] << std::endl;
    TEST_EQUAL(hmdb_results_neg[0].getFormulaString(), "C17H20N2S"); // correct hit?
    TEST_REAL_SIMILAR(hmdb_results_neg[0].getQueryMass(), m); // was the mass correctly reconstructed internally?
    TEST_EQUAL(abs(hmdb_results_neg[0].getMZErrorPPM()) < 0.0002, true); // ppm error within float precision? .. should be ~0.0001576..
  }
}
END_SECTION

AccurateMassSearchEngine ams_feat_test;
ams_feat_test.setParameters(ams_param);
ams_feat_test.init();
String feat_query_pos[] = {"C23H45NO4", "C20H37NO3", "C22H41NO"};

START_SECTION((void queryByFeature(const Feature& feature, const Size& feature_index, const String& ion_mode, std::vector<AccurateMassSearchResult>& results) const))
{
  Feature test_feat;
  test_feat.setRT(300.0);
  test_feat.setMZ(399.33486);
  test_feat.setIntensity(100.0);
  test_feat.setMetaValue("num_of_masstraces", 3);
  test_feat.setCharge(1.0);

  vector<double> masstrace_intenstiy = {100.0, 26.1, 4.0};
  test_feat.setMetaValue("masstrace_intensity", masstrace_intenstiy);

  //test_feat.setMetaValue("masstrace_intensity_0", 100.0);
  //test_feat.setMetaValue("masstrace_intensity_1", 26.1);
  //test_feat.setMetaValue("masstrace_intensity_2", 4.0);

  std::vector<AccurateMassSearchResult> results;
  
  // invalid scan_polarity
  TEST_EXCEPTION(Exception::InvalidParameter, ams_feat_test.queryByFeature(test_feat, 0, "invalid_scan_polatority", results));
  
  // actual test
  ams_feat_test.queryByFeature(test_feat, 0, "positive", results);

  TEST_EQUAL(results.size(), 3)

  for (Size i = 0; i < results.size(); ++i)
  {
    TEST_REAL_SIMILAR(results[i].getObservedRT(), 300.0)
    TEST_REAL_SIMILAR(results[i].getObservedIntensity(), 100.0)
  }

  Size feat_query_size(sizeof(feat_query_pos)/sizeof(feat_query_pos[0]));

  ABORT_IF(results.size() != feat_query_size)
  for (Size i = 0; i < feat_query_size; ++i)
  {
    TEST_STRING_EQUAL(results[i].getFormulaString(), feat_query_pos[i])
  }
}
END_SECTION


START_SECTION((void queryByConsensusFeature(const ConsensusFeature& cfeat, const Size& cf_index, const Size& number_of_maps, const String& ion_mode, std::vector<AccurateMassSearchResult>& results) const))
{
  ConsensusFeature cons_feat;
  cons_feat.setRT(300.0);
  cons_feat.setMZ(399.33486);
  cons_feat.setIntensity(100.0);
  cons_feat.setCharge(1.0);

  FeatureHandle fh1, fh2, fh3;
  fh1.setRT(300.0);
  fh1.setMZ(399.33485);
  fh1.setIntensity(100.0);
  fh1.setCharge(1.0);
  fh1.setMapIndex(0);

  fh2.setRT(310.0);
  fh2.setMZ(399.33486);
  fh2.setIntensity(300.0);
  fh2.setCharge(1.0);
  fh2.setMapIndex(1);

  fh3.setRT(290.0);
  fh3.setMZ(399.33487);
  fh3.setIntensity(500.0);
  fh3.setCharge(1.0);
  fh3.setMapIndex(2);

  cons_feat.insert(fh1);
  cons_feat.insert(fh2);
  cons_feat.insert(fh3);
  cons_feat.computeConsensus();
  
  std::vector<AccurateMassSearchResult> results;

  TEST_EXCEPTION(Exception::InvalidParameter, ams_feat_test.queryByConsensusFeature(cons_feat, 0, 3, "blabla", results)); // invalid scan_polarity
  ams_feat_test.queryByConsensusFeature(cons_feat, 0, 3, "positive", results);

  TEST_EQUAL(results.size(), 3)

  for (Size i = 0; i < results.size(); ++i)
  {
      TEST_REAL_SIMILAR(results[i].getObservedRT(), 300.0)
      TEST_REAL_SIMILAR(results[i].getObservedIntensity(), 0.0)
  }

  // std::cout << cons_feat.getMZ() << " " << results.size() << std::endl;

  for (Size i = 0; i < results.size(); ++i)
  {
    std::vector<double> indiv_ints = results[i].getIndividualIntensities();
    TEST_EQUAL(indiv_ints.size(), 3)

    ABORT_IF(indiv_ints.size() != 3)
    TEST_REAL_SIMILAR(indiv_ints[0], fh1.getIntensity());
    TEST_REAL_SIMILAR(indiv_ints[1], fh2.getIntensity());
    TEST_REAL_SIMILAR(indiv_ints[2], fh3.getIntensity());
  }

  Size feat_query_size(sizeof(feat_query_pos)/sizeof(feat_query_pos[0]));

  ABORT_IF(results.size() != feat_query_size)
  for (Size i = 0; i < feat_query_size; ++i)
  {
    TEST_STRING_EQUAL(results[i].getFormulaString(), feat_query_pos[i])
  }
}
END_SECTION

FuzzyStringComparator fsc;
// fsc.setAcceptableAbsolute((3.04011223650013 - 3.04011223637974)*1.1); // 1.3242891228060217e-10
// also Linux may give slightly different results depending on optimization level (O0 vs O1) 
// note that the default value for TEST_REAL_SIMILAR is 1e-5, see ./source/CONCEPT/ClassTest.cpp
fsc.setAcceptableAbsolute(1e-8);
StringList sl;
sl.push_back("xml-stylesheet");
sl.push_back("IdentificationRun");
fsc.setWhitelist(sl);

// TODO: reactivate

/*
START_SECTION((void run(FeatureMap&, MzTab&) const))
{
  FeatureMap exp_fm;
  FeatureXMLFile().load(OPENMS_GET_TEST_DATA_PATH("AccurateMassSearchEngine_input1.featureXML"), exp_fm);
  {
    MzTab test_mztab;
    ams_feat_test.run(exp_fm, test_mztab);

    // test annotation of input
    String tmp_file;
    NEW_TMP_FILE(tmp_file);
    FeatureXMLFile ff;
    ff.store(tmp_file, exp_fm);
    TEST_EQUAL(fsc.compareFiles(tmp_file, OPENMS_GET_TEST_DATA_PATH("AccurateMassSearchEngine_output1.featureXML")), true);

    String tmp_mztab_file;
    NEW_TMP_FILE(tmp_mztab_file);
    MzTabFile().store(tmp_mztab_file, test_mztab);
    TEST_EQUAL(fsc.compareFiles(tmp_mztab_file, OPENMS_GET_TEST_DATA_PATH("AccurateMassSearchEngine_output1_featureXML.mzTab")), true);
    
    // test use of adduct information
    Param ams_param_tmp = ams_param;
    ams_param_tmp.setValue("use_feature_adducts", "true");
      
    AccurateMassSearchEngine ams_feat_test2;
    ams_feat_test2.setParameters(ams_param_tmp);
    ams_feat_test2.init();

    FeatureMap exp_fm2;
    FeatureXMLFile().load(OPENMS_GET_TEST_DATA_PATH("AccurateMassSearchEngine_input1.featureXML"), exp_fm2);
    MzTab test_mztab2;
    ams_feat_test2.run(exp_fm2, test_mztab2);

    String tmp_mztab_file2;
    NEW_TMP_FILE(tmp_mztab_file2);
    MzTabFile().store(tmp_mztab_file2, test_mztab2);
    TEST_EQUAL(fsc.compareFiles(tmp_mztab_file2, OPENMS_GET_TEST_DATA_PATH("AccurateMassSearchEngine_output2_featureXML.mzTab")), true);
  }
}
END_SECTION
*/



START_SECTION((void run(ConsensusMap&, MzTab&) const))
  ConsensusMap exp_cm;
  ConsensusXMLFile().load(OPENMS_GET_TEST_DATA_PATH("AccurateMassSearchEngine_input1.consensusXML"), exp_cm);
  MzTab test_mztab2;
  ams_feat_test.run(exp_cm, test_mztab2);

  // test annotation of input
  String tmp_file;
  NEW_TMP_FILE(tmp_file);
  ConsensusXMLFile ff;
  ff.store(tmp_file, exp_cm);
  TEST_EQUAL(fsc.compareFiles(tmp_file, OPENMS_GET_TEST_DATA_PATH("AccurateMassSearchEngine_output1.consensusXML")), true);

  String tmp_mztab_file;
  NEW_TMP_FILE(tmp_mztab_file);
  MzTabFile().store(tmp_mztab_file, test_mztab2);
  TEST_EQUAL(fsc.compareFiles(tmp_mztab_file, OPENMS_GET_TEST_DATA_PATH("AccurateMassSearchEngine_output1_consensusXML.mzTab")), true);
END_SECTION

// TODO: reactivate
/*START_SECTION([EXTRA] template <typename MAPTYPE> void resolveAutoMode_(const MAPTYPE& map))
  FeatureMap exp_fm;
  FeatureXMLFile().load(OPENMS_GET_TEST_DATA_PATH("AccurateMassSearchEngine_input1.featureXML"), exp_fm);
  FeatureMap fm_p = exp_fm;
  AccurateMassSearchEngine ams;
  MzTab mzt;
  Param p;
  p.setValue("ionization_mode","auto");
  p.setValue("db:mapping", std::vector<std::string>{OPENMS_GET_TEST_DATA_PATH("reducedHMDBMapping.tsv")});
  p.setValue("db:struct", std::vector<std::string>{OPENMS_GET_TEST_DATA_PATH("reducedHMDB2StructMapping.tsv")});
  ams.setParameters(p);
  ams.init();

  TEST_EXCEPTION(Exception::InvalidParameter, ams.run(fm_p, mzt)); // 'fm_p' has no scan_polarity meta value
  fm_p[0].setMetaValue("scan_polarity", "something;somethingelse");
  TEST_EXCEPTION(Exception::InvalidParameter, ams.run(fm_p, mzt)); // 'fm_p' scan_polarity meta value wrong

  fm_p[0].setMetaValue("scan_polarity", "positive"); // should run ok
  ams.run(fm_p, mzt);

  fm_p[0].setMetaValue("scan_polarity", "negative"); // should run ok
  ams.run(fm_p, mzt);
END_SECTION*/

/////////////////////////////////////////////////////////////
/////////////////////////////////////////////////////////////
END_TEST
=======
// --------------------------------------------------------------------------
//                   OpenMS -- Open-Source Mass Spectrometry
// --------------------------------------------------------------------------
// Copyright The OpenMS Team -- Eberhard Karls University Tuebingen,
// ETH Zurich, and Freie Universitaet Berlin 2002-2021.
//
// This software is released under a three-clause BSD license:
//  * Redistributions of source code must retain the above copyright
//    notice, this list of conditions and the following disclaimer.
//  * Redistributions in binary form must reproduce the above copyright
//    notice, this list of conditions and the following disclaimer in the
//    documentation and/or other materials provided with the distribution.
//  * Neither the name of any author or any participating institution
//    may be used to endorse or promote products derived from this software
//    without specific prior written permission.
// For a full list of authors, refer to the file AUTHORS.
// --------------------------------------------------------------------------
// THIS SOFTWARE IS PROVIDED BY THE COPYRIGHT HOLDERS AND CONTRIBUTORS "AS IS"
// AND ANY EXPRESS OR IMPLIED WARRANTIES, INCLUDING, BUT NOT LIMITED TO, THE
// IMPLIED WARRANTIES OF MERCHANTABILITY AND FITNESS FOR A PARTICULAR PURPOSE
// ARE DISCLAIMED. IN NO EVENT SHALL ANY OF THE AUTHORS OR THE CONTRIBUTING
// INSTITUTIONS BE LIABLE FOR ANY DIRECT, INDIRECT, INCIDENTAL, SPECIAL,
// EXEMPLARY, OR CONSEQUENTIAL DAMAGES (INCLUDING, BUT NOT LIMITED TO,
// PROCUREMENT OF SUBSTITUTE GOODS OR SERVICES; LOSS OF USE, DATA, OR PROFITS;
// OR BUSINESS INTERRUPTION) HOWEVER CAUSED AND ON ANY THEORY OF LIABILITY,
// WHETHER IN CONTRACT, STRICT LIABILITY, OR TORT (INCLUDING NEGLIGENCE OR
// OTHERWISE) ARISING IN ANY WAY OUT OF THE USE OF THIS SOFTWARE, EVEN IF
// ADVISED OF THE POSSIBILITY OF SUCH DAMAGE.
//
// --------------------------------------------------------------------------
// $Maintainer: Timo Sachsenberg$
// $Authors: Erhan Kenar, Chris Bielow $
// --------------------------------------------------------------------------

#include <OpenMS/CONCEPT/ClassTest.h>
#include <OpenMS/test_config.h>

///////////////////////////
#include <OpenMS/ANALYSIS/ID/AccurateMassSearchEngine.h>
#include <OpenMS/CONCEPT/FuzzyStringComparator.h>
#include <OpenMS/CONCEPT/Constants.h>
#include <OpenMS/FORMAT/ConsensusXMLFile.h>
#include <OpenMS/FORMAT/FeatureXMLFile.h>
#include <OpenMS/FORMAT/MzTab.h>
#include <OpenMS/FORMAT/MzTabFile.h>
#include <OpenMS/KERNEL/Feature.h>
#include <OpenMS/KERNEL/ConsensusFeature.h>
#include <OpenMS/KERNEL/FeatureMap.h>
#include <OpenMS/KERNEL/ConsensusMap.h>

#include <OpenMS/KERNEL/MSSpectrum.h>
#include <OpenMS/KERNEL/MSExperiment.h>

///////////////////////////

using namespace OpenMS;
using namespace std;

START_TEST(AccurateMassSearchEngine, "$Id$")

/////////////////////////////////////////////////////////////
/////////////////////////////////////////////////////////////

AccurateMassSearchEngine* ptr = nullptr;
AccurateMassSearchEngine* null_ptr = nullptr;
START_SECTION(AccurateMassSearchEngine())
{
    ptr = new AccurateMassSearchEngine();
    TEST_NOT_EQUAL(ptr, null_ptr)
}
END_SECTION

START_SECTION(virtual ~AccurateMassSearchEngine())
{
    delete ptr;
}
END_SECTION

START_SECTION([EXTRA]AdductInfo)
{
  EmpiricalFormula ef_empty;
  // make sure an empty formula has no weight (we rely on that in AdductInfo's getMZ() and getNeutralMass()
  TEST_EQUAL(ef_empty.getMonoWeight(), 0)

  // now we test if converting from neutral mass to m/z and back recovers the input value using different adducts
  {
  // testing M;-2  // intrinsic doubly negative charge
    AdductInfo ai("TEST_INTRINSIC", ef_empty, -2, 1);
    double neutral_mass=1000; // some mass...
    double mz = ai.getMZ(neutral_mass);
    double neutral_mass_recon = ai.getNeutralMass(mz);
    TEST_REAL_SIMILAR(neutral_mass, neutral_mass_recon);
  }
  { // testing M+Na+H;+2
    EmpiricalFormula simpleAdduct("HNa");
    AdductInfo ai("TEST_WITHADDUCT", simpleAdduct, 2, 1);
    double neutral_mass=1000; // some mass...
    double mz = ai.getMZ(neutral_mass);
    double neutral_mass_recon = ai.getNeutralMass(mz);
    TEST_REAL_SIMILAR(neutral_mass, neutral_mass_recon);
  }

}
END_SECTION

Param ams_param;
ams_param.setValue("db:mapping", std::vector<std::string>{OPENMS_GET_TEST_DATA_PATH("reducedHMDBMapping.tsv")});
ams_param.setValue("db:struct", std::vector<std::string>{OPENMS_GET_TEST_DATA_PATH("reducedHMDB2StructMapping.tsv")});
ams_param.setValue("keep_unidentified_masses", "true");
ams_param.setValue("mzTab:exportIsotopeIntensities", "true");
AccurateMassSearchEngine ams;
ams.setParameters(ams_param);

START_SECTION(void init())
  NOT_TESTABLE // tested below
END_SECTION

START_SECTION((void queryByMZ(const double& observed_mz, const Int& observed_charge, const String& ion_mode, std::vector<AccurateMassSearchResult>& results) const))
{
  std::vector<AccurateMassSearchResult> hmdb_results_pos;

  // test 'ams' not initialized
  TEST_EXCEPTION(Exception::IllegalArgument, ams.queryByMZ(1234, 1, "positive", hmdb_results_pos));
  ams.init();

  // test invalid scan polarity
  TEST_EXCEPTION(Exception::InvalidParameter, ams.queryByMZ(1234, 1, "this_is_an_invalid_ionmode", hmdb_results_pos));

  // test the actual query
  {
    Param ams_param_tmp = ams_param;
    ams_param_tmp.setValue("mass_error_value", 17.0);
    ams.setParameters(ams_param_tmp);
    ams.init();
    // -- positive mode
    // expected hit: C17H11N5 with neutral mass ~285.101445377
    double m = EmpiricalFormula("C17H11N5").getMonoWeight(); 
    double mz = m / 1 + EmpiricalFormula("Na").getMonoWeight() - Constants::ELECTRON_MASS_U; // assume M+Na;+1 as charge
    std::cout << "mz query mass:" << mz << "\n\n";
    // we'll get some other hits as well...
    String id_list_pos[] = {"C10H17N3O6S", "C15H16O7", "C14H14N2OS2", "C16H15NO4",
                            "C17H11N5" /* this one we want! */,
                            "C10H14NO6P", "C14H12O4", "C7H6O2"};
                         //{"C10H17N3O6S", "C15H16O7", "C14H14N2OS2", "C16H15NO4", "C17H11N5", "C10H14NO6P", "C14H12O4", "C7H6O2"};

                         // 290.05475446	C14H14N2OS2	HMDB:HMDB38641 missing

    Size id_list_pos_length(sizeof(id_list_pos)/sizeof(id_list_pos[0]));
    ams.queryByMZ(mz, 1, "positive", hmdb_results_pos);
    ams.setParameters(ams_param); // reset to default 5ppm
    ams.init();
    TEST_EQUAL(hmdb_results_pos.size(), id_list_pos_length)
    ABORT_IF(hmdb_results_pos.size() != id_list_pos_length)
    for (Size i = 0; i < id_list_pos_length; ++i)
    {
      TEST_STRING_EQUAL(hmdb_results_pos[i].getFormulaString(), id_list_pos[i])
      std::cout << hmdb_results_pos[i] << std::endl;
    }
    TEST_EQUAL(hmdb_results_pos[4].getFormulaString(), "C17H11N5"); // correct hit?
    TEST_REAL_SIMILAR(hmdb_results_pos[4].getQueryMass(), m); // was the mass correctly reconstructed internally?
    TEST_REAL_SIMILAR(abs(hmdb_results_pos[4].getMZErrorPPM()), 0.0); // ppm error within float precision? 

  }
  
  // -- negative mode 
  // expected hit: C17H20N2S with neutral mass ~284.13472	
  {
    std::vector<AccurateMassSearchResult> hmdb_results_neg;
    double m = EmpiricalFormula("C17H20N2S").getMonoWeight(); 
    double mz = m / 3 - Constants::PROTON_MASS_U; // assume M-3H;-3 as charge
    // manual check:
    // double mass_recovered = mz * 3 - EmpiricalFormula("H-3").getMonoWeight() - Constants::ELECTRON_MASS_U*3;
    ams.queryByMZ(mz, 3, "negative", hmdb_results_neg);
    ABORT_IF(hmdb_results_neg.size() != 1)
    std::cout << hmdb_results_neg[0] << std::endl;
    TEST_EQUAL(hmdb_results_neg[0].getFormulaString(), "C17H20N2S"); // correct hit?
    TEST_REAL_SIMILAR(hmdb_results_neg[0].getQueryMass(), m); // was the mass correctly reconstructed internally?
    TEST_EQUAL(abs(hmdb_results_neg[0].getMZErrorPPM()) < 0.0002, true); // ppm error within float precision? .. should be ~0.0001576..
  }
}
END_SECTION

AccurateMassSearchEngine ams_feat_test;
ams_feat_test.setParameters(ams_param);
ams_feat_test.init();
String feat_query_pos[] = {"C23H45NO4", "C20H37NO3", "C22H41NO"};

START_SECTION((void queryByFeature(const Feature& feature, const Size& feature_index, const String& ion_mode, std::vector<AccurateMassSearchResult>& results) const))
{
  Feature test_feat;
  test_feat.setRT(300.0);
  test_feat.setMZ(399.33486);
  test_feat.setIntensity(100.0);
  test_feat.setMetaValue("num_of_masstraces", 3);
  test_feat.setCharge(1.0);

  vector<double> masstrace_intenstiy = {100.0, 26.1, 4.0};
  test_feat.setMetaValue("masstrace_intensity", masstrace_intenstiy);

  //test_feat.setMetaValue("masstrace_intensity_0", 100.0);
  //test_feat.setMetaValue("masstrace_intensity_1", 26.1);
  //test_feat.setMetaValue("masstrace_intensity_2", 4.0);

  std::vector<AccurateMassSearchResult> results;
  
  // invalid scan_polarity
  TEST_EXCEPTION(Exception::InvalidParameter, ams_feat_test.queryByFeature(test_feat, 0, "invalid_scan_polatority", results));
  
  // actual test
  ams_feat_test.queryByFeature(test_feat, 0, "positive", results);

  TEST_EQUAL(results.size(), 3)

  for (Size i = 0; i < results.size(); ++i)
  {
    TEST_REAL_SIMILAR(results[i].getObservedRT(), 300.0)
    TEST_REAL_SIMILAR(results[i].getObservedIntensity(), 100.0)
  }

  Size feat_query_size(sizeof(feat_query_pos)/sizeof(feat_query_pos[0]));

  ABORT_IF(results.size() != feat_query_size)
  for (Size i = 0; i < feat_query_size; ++i)
  {
    TEST_STRING_EQUAL(results[i].getFormulaString(), feat_query_pos[i])
  }
}
END_SECTION


START_SECTION((void queryByConsensusFeature(const ConsensusFeature& cfeat, const Size& cf_index, const Size& number_of_maps, const String& ion_mode, std::vector<AccurateMassSearchResult>& results) const))
{
  ConsensusFeature cons_feat;
  cons_feat.setRT(300.0);
  cons_feat.setMZ(399.33486);
  cons_feat.setIntensity(100.0);
  cons_feat.setCharge(1.0);

  FeatureHandle fh1, fh2, fh3;
  fh1.setRT(300.0);
  fh1.setMZ(399.33485);
  fh1.setIntensity(100.0);
  fh1.setCharge(1.0);
  fh1.setMapIndex(0);

  fh2.setRT(310.0);
  fh2.setMZ(399.33486);
  fh2.setIntensity(300.0);
  fh2.setCharge(1.0);
  fh2.setMapIndex(1);

  fh3.setRT(290.0);
  fh3.setMZ(399.33487);
  fh3.setIntensity(500.0);
  fh3.setCharge(1.0);
  fh3.setMapIndex(2);

  cons_feat.insert(fh1);
  cons_feat.insert(fh2);
  cons_feat.insert(fh3);
  cons_feat.computeConsensus();
  
  std::vector<AccurateMassSearchResult> results;

  TEST_EXCEPTION(Exception::InvalidParameter, ams_feat_test.queryByConsensusFeature(cons_feat, 0, 3, "blabla", results)); // invalid scan_polarity
  ams_feat_test.queryByConsensusFeature(cons_feat, 0, 3, "positive", results);

  TEST_EQUAL(results.size(), 3)

  for (Size i = 0; i < results.size(); ++i)
  {
      TEST_REAL_SIMILAR(results[i].getObservedRT(), 300.0)
      TEST_REAL_SIMILAR(results[i].getObservedIntensity(), 0.0)
  }

  // std::cout << cons_feat.getMZ() << " " << results.size() << std::endl;

  for (Size i = 0; i < results.size(); ++i)
  {
    std::vector<double> indiv_ints = results[i].getIndividualIntensities();
    TEST_EQUAL(indiv_ints.size(), 3)

    ABORT_IF(indiv_ints.size() != 3)
    TEST_REAL_SIMILAR(indiv_ints[0], fh1.getIntensity());
    TEST_REAL_SIMILAR(indiv_ints[1], fh2.getIntensity());
    TEST_REAL_SIMILAR(indiv_ints[2], fh3.getIntensity());
  }

  Size feat_query_size(sizeof(feat_query_pos)/sizeof(feat_query_pos[0]));

  ABORT_IF(results.size() != feat_query_size)
  for (Size i = 0; i < feat_query_size; ++i)
  {
    TEST_STRING_EQUAL(results[i].getFormulaString(), feat_query_pos[i])
  }
}
END_SECTION

FuzzyStringComparator fsc;
// fsc.setAcceptableAbsolute((3.04011223650013 - 3.04011223637974)*1.1); // 1.3242891228060217e-10
// also Linux may give slightly different results depending on optimization level (O0 vs O1) 
// note that the default value for TEST_REAL_SIMILAR is 1e-5, see ./source/CONCEPT/ClassTest.cpp
fsc.setAcceptableAbsolute(1e-8);
StringList sl;
sl.push_back("xml-stylesheet");
sl.push_back("IdentificationRun");
fsc.setWhitelist(sl);

START_SECTION((void run(FeatureMap&, MzTab&) const))
{
  FeatureMap exp_fm;
  FeatureXMLFile().load(OPENMS_GET_TEST_DATA_PATH("AccurateMassSearchEngine_input1.featureXML"), exp_fm);
  {
    MzTab test_mztab;
    ams_feat_test.run(exp_fm, test_mztab);

    // test annotation of input
    String tmp_file;
    NEW_TMP_FILE(tmp_file);
    FeatureXMLFile ff;
    ff.store(tmp_file, exp_fm);
    TEST_EQUAL(fsc.compareFiles(tmp_file, OPENMS_GET_TEST_DATA_PATH("AccurateMassSearchEngine_output1.featureXML")), true);

    String tmp_mztab_file;
    NEW_TMP_FILE(tmp_mztab_file);
    MzTabFile().store(tmp_mztab_file, test_mztab);
    TEST_EQUAL(fsc.compareFiles(tmp_mztab_file, OPENMS_GET_TEST_DATA_PATH("AccurateMassSearchEngine_output1_featureXML.mzTab")), true);
    
    // test use of adduct information
    Param ams_param_tmp = ams_param;
    ams_param_tmp.setValue("use_feature_adducts", "true");
      
    AccurateMassSearchEngine ams_feat_test2;
    ams_feat_test2.setParameters(ams_param_tmp);
    ams_feat_test2.init();

    FeatureMap exp_fm2;
    FeatureXMLFile().load(OPENMS_GET_TEST_DATA_PATH("AccurateMassSearchEngine_input1.featureXML"), exp_fm2);
    MzTab test_mztab2;
    ams_feat_test2.run(exp_fm2, test_mztab2);

    String tmp_mztab_file2;
    NEW_TMP_FILE(tmp_mztab_file2);
    MzTabFile().store(tmp_mztab_file2, test_mztab2);
    TEST_EQUAL(fsc.compareFiles(tmp_mztab_file2, OPENMS_GET_TEST_DATA_PATH("AccurateMassSearchEngine_output2_featureXML.mzTab")), true);
  }
}
END_SECTION


START_SECTION((void run(ConsensusMap&, MzTab&) const))
  ConsensusMap exp_cm;
  ConsensusXMLFile().load(OPENMS_GET_TEST_DATA_PATH("AccurateMassSearchEngine_input1.consensusXML"), exp_cm);
  MzTab test_mztab2;
  ams_feat_test.run(exp_cm, test_mztab2);

  // test annotation of input
  String tmp_file;
  NEW_TMP_FILE(tmp_file);
  ConsensusXMLFile ff;
  ff.store(tmp_file, exp_cm);
  TEST_EQUAL(fsc.compareFiles(tmp_file, OPENMS_GET_TEST_DATA_PATH("AccurateMassSearchEngine_output1.consensusXML")), true);

  String tmp_mztab_file;
  NEW_TMP_FILE(tmp_mztab_file);
  MzTabFile().store(tmp_mztab_file, test_mztab2);
  TEST_EQUAL(fsc.compareFiles(tmp_mztab_file, OPENMS_GET_TEST_DATA_PATH("AccurateMassSearchEngine_output1_consensusXML.mzTab")), true);
END_SECTION

START_SECTION([EXTRA] template <typename MAPTYPE> void resolveAutoMode_(const MAPTYPE& map))
  FeatureMap exp_fm;
  FeatureXMLFile().load(OPENMS_GET_TEST_DATA_PATH("AccurateMassSearchEngine_input1.featureXML"), exp_fm);
  FeatureMap fm_p = exp_fm;
  AccurateMassSearchEngine ams;
  MzTab mzt;
  Param p;
  p.setValue("ionization_mode","auto");
  p.setValue("db:mapping", std::vector<std::string>{OPENMS_GET_TEST_DATA_PATH("reducedHMDBMapping.tsv")});
  p.setValue("db:struct", std::vector<std::string>{OPENMS_GET_TEST_DATA_PATH("reducedHMDB2StructMapping.tsv")});
  ams.setParameters(p);
  ams.init();

  TEST_EXCEPTION(Exception::InvalidParameter, ams.run(fm_p, mzt)); // 'fm_p' has no scan_polarity meta value
  fm_p[0].setMetaValue("scan_polarity", "something;somethingelse");
  TEST_EXCEPTION(Exception::InvalidParameter, ams.run(fm_p, mzt)); // 'fm_p' scan_polarity meta value wrong

  fm_p[0].setMetaValue("scan_polarity", "positive"); // should run ok
  ams.run(fm_p, mzt);

  fm_p[0].setMetaValue("scan_polarity", "negative"); // should run ok
  ams.run(fm_p, mzt);
END_SECTION

/////////////////////////////////////////////////////////////
/////////////////////////////////////////////////////////////
END_TEST
>>>>>>> a8150b3e
<|MERGE_RESOLUTION|>--- conflicted
+++ resolved
@@ -1,409 +1,3 @@
-<<<<<<< HEAD
-// --------------------------------------------------------------------------
-//                   OpenMS -- Open-Source Mass Spectrometry
-// --------------------------------------------------------------------------
-// Copyright The OpenMS Team -- Eberhard Karls University Tuebingen,
-// ETH Zurich, and Freie Universitaet Berlin 2002-2020.
-//
-// This software is released under a three-clause BSD license:
-//  * Redistributions of source code must retain the above copyright
-//    notice, this list of conditions and the following disclaimer.
-//  * Redistributions in binary form must reproduce the above copyright
-//    notice, this list of conditions and the following disclaimer in the
-//    documentation and/or other materials provided with the distribution.
-//  * Neither the name of any author or any participating institution
-//    may be used to endorse or promote products derived from this software
-//    without specific prior written permission.
-// For a full list of authors, refer to the file AUTHORS.
-// --------------------------------------------------------------------------
-// THIS SOFTWARE IS PROVIDED BY THE COPYRIGHT HOLDERS AND CONTRIBUTORS "AS IS"
-// AND ANY EXPRESS OR IMPLIED WARRANTIES, INCLUDING, BUT NOT LIMITED TO, THE
-// IMPLIED WARRANTIES OF MERCHANTABILITY AND FITNESS FOR A PARTICULAR PURPOSE
-// ARE DISCLAIMED. IN NO EVENT SHALL ANY OF THE AUTHORS OR THE CONTRIBUTING
-// INSTITUTIONS BE LIABLE FOR ANY DIRECT, INDIRECT, INCIDENTAL, SPECIAL,
-// EXEMPLARY, OR CONSEQUENTIAL DAMAGES (INCLUDING, BUT NOT LIMITED TO,
-// PROCUREMENT OF SUBSTITUTE GOODS OR SERVICES; LOSS OF USE, DATA, OR PROFITS;
-// OR BUSINESS INTERRUPTION) HOWEVER CAUSED AND ON ANY THEORY OF LIABILITY,
-// WHETHER IN CONTRACT, STRICT LIABILITY, OR TORT (INCLUDING NEGLIGENCE OR
-// OTHERWISE) ARISING IN ANY WAY OUT OF THE USE OF THIS SOFTWARE, EVEN IF
-// ADVISED OF THE POSSIBILITY OF SUCH DAMAGE.
-//
-// --------------------------------------------------------------------------
-// $Maintainer: Timo Sachsenberg$
-// $Authors: Erhan Kenar, Chris Bielow $
-// --------------------------------------------------------------------------
-
-#include <OpenMS/CONCEPT/ClassTest.h>
-#include <OpenMS/test_config.h>
-
-///////////////////////////
-#include <OpenMS/ANALYSIS/ID/AccurateMassSearchEngine.h>
-#include <OpenMS/CONCEPT/FuzzyStringComparator.h>
-#include <OpenMS/CONCEPT/Constants.h>
-#include <OpenMS/FORMAT/ConsensusXMLFile.h>
-#include <OpenMS/FORMAT/FeatureXMLFile.h>
-#include <OpenMS/FORMAT/MzTab.h>
-#include <OpenMS/FORMAT/MzTabFile.h>
-#include <OpenMS/KERNEL/Feature.h>
-#include <OpenMS/KERNEL/ConsensusFeature.h>
-#include <OpenMS/KERNEL/FeatureMap.h>
-#include <OpenMS/KERNEL/ConsensusMap.h>
-
-#include <OpenMS/KERNEL/MSSpectrum.h>
-#include <OpenMS/KERNEL/MSExperiment.h>
-
-///////////////////////////
-
-using namespace OpenMS;
-using namespace std;
-
-START_TEST(AccurateMassSearchEngine, "$Id$")
-
-/////////////////////////////////////////////////////////////
-/////////////////////////////////////////////////////////////
-
-AccurateMassSearchEngine* ptr = nullptr;
-AccurateMassSearchEngine* null_ptr = nullptr;
-START_SECTION(AccurateMassSearchEngine())
-{
-    ptr = new AccurateMassSearchEngine();
-    TEST_NOT_EQUAL(ptr, null_ptr)
-}
-END_SECTION
-
-START_SECTION(virtual ~AccurateMassSearchEngine())
-{
-    delete ptr;
-}
-END_SECTION
-
-START_SECTION([EXTRA]AdductInfo)
-{
-  EmpiricalFormula ef_empty;
-  // make sure an empty formula has no weight (we rely on that in AdductInfo's getMZ() and getNeutralMass()
-  TEST_EQUAL(ef_empty.getMonoWeight(), 0)
-
-  // now we test if converting from neutral mass to m/z and back recovers the input value using different adducts
-  {
-  // testing M;-2  // intrinsic doubly negative charge
-    AdductInfo ai("TEST_INTRINSIC", ef_empty, -2, 1);
-    double neutral_mass=1000; // some mass...
-    double mz = ai.getMZ(neutral_mass);
-    double neutral_mass_recon = ai.getNeutralMass(mz);
-    TEST_REAL_SIMILAR(neutral_mass, neutral_mass_recon);
-  }
-  { // testing M+Na+H;+2
-    EmpiricalFormula simpleAdduct("HNa");
-    AdductInfo ai("TEST_WITHADDUCT", simpleAdduct, 2, 1);
-    double neutral_mass=1000; // some mass...
-    double mz = ai.getMZ(neutral_mass);
-    double neutral_mass_recon = ai.getNeutralMass(mz);
-    TEST_REAL_SIMILAR(neutral_mass, neutral_mass_recon);
-  }
-
-}
-END_SECTION
-
-Param ams_param;
-ams_param.setValue("db:mapping", std::vector<std::string>{OPENMS_GET_TEST_DATA_PATH("reducedHMDBMapping.tsv")});
-ams_param.setValue("db:struct", std::vector<std::string>{OPENMS_GET_TEST_DATA_PATH("reducedHMDB2StructMapping.tsv")});
-ams_param.setValue("keep_unidentified_masses", "true");
-ams_param.setValue("mzTab:exportIsotopeIntensities", "true");
-AccurateMassSearchEngine ams;
-ams.setParameters(ams_param);
-
-START_SECTION(void init())
-  NOT_TESTABLE // tested below
-END_SECTION
-
-START_SECTION((void queryByMZ(const double& observed_mz, const Int& observed_charge, const String& ion_mode, std::vector<AccurateMassSearchResult>& results) const))
-{
-  std::vector<AccurateMassSearchResult> hmdb_results_pos;
-
-  // test 'ams' not initialized
-  TEST_EXCEPTION(Exception::IllegalArgument, ams.queryByMZ(1234, 1, "positive", hmdb_results_pos));
-  ams.init();
-
-  // test invalid scan polarity
-  TEST_EXCEPTION(Exception::InvalidParameter, ams.queryByMZ(1234, 1, "this_is_an_invalid_ionmode", hmdb_results_pos));
-
-  // test the actual query
-  {
-    Param ams_param_tmp = ams_param;
-    ams_param_tmp.setValue("mass_error_value", 17.0);
-    ams.setParameters(ams_param_tmp);
-    ams.init();
-    // -- positive mode
-    // expected hit: C17H11N5 with neutral mass ~285.101445377
-    double m = EmpiricalFormula("C17H11N5").getMonoWeight(); 
-    double mz = m / 1 + EmpiricalFormula("Na").getMonoWeight() - Constants::ELECTRON_MASS_U; // assume M+Na;+1 as charge
-    std::cout << "mz query mass:" << mz << "\n\n";
-    // we'll get some other hits as well...
-    String id_list_pos[] = {"C10H17N3O6S", "C15H16O7", "C14H14N2OS2", "C16H15NO4",
-                            "C17H11N5" /* this one we want! */,
-                            "C10H14NO6P", "C14H12O4", "C7H6O2"};
-                         //{"C10H17N3O6S", "C15H16O7", "C14H14N2OS2", "C16H15NO4", "C17H11N5", "C10H14NO6P", "C14H12O4", "C7H6O2"};
-
-                         // 290.05475446	C14H14N2OS2	HMDB:HMDB38641 missing
-
-    Size id_list_pos_length(sizeof(id_list_pos)/sizeof(id_list_pos[0]));
-    ams.queryByMZ(mz, 1, "positive", hmdb_results_pos);
-    ams.setParameters(ams_param); // reset to default 5ppm
-    ams.init();
-    TEST_EQUAL(hmdb_results_pos.size(), id_list_pos_length)
-    ABORT_IF(hmdb_results_pos.size() != id_list_pos_length)
-    for (Size i = 0; i < id_list_pos_length; ++i)
-    {
-      TEST_STRING_EQUAL(hmdb_results_pos[i].getFormulaString(), id_list_pos[i])
-      std::cout << hmdb_results_pos[i] << std::endl;
-    }
-    TEST_EQUAL(hmdb_results_pos[4].getFormulaString(), "C17H11N5"); // correct hit?
-    TEST_REAL_SIMILAR(hmdb_results_pos[4].getQueryMass(), m); // was the mass correctly reconstructed internally?
-    TEST_REAL_SIMILAR(abs(hmdb_results_pos[4].getMZErrorPPM()), 0.0); // ppm error within float precision? 
-
-  }
-  
-  // -- negative mode 
-  // expected hit: C17H20N2S with neutral mass ~284.13472	
-  {
-    std::vector<AccurateMassSearchResult> hmdb_results_neg;
-    double m = EmpiricalFormula("C17H20N2S").getMonoWeight(); 
-    double mz = m / 3 - Constants::PROTON_MASS_U; // assume M-3H;-3 as charge
-    // manual check:
-    // double mass_recovered = mz * 3 - EmpiricalFormula("H-3").getMonoWeight() - Constants::ELECTRON_MASS_U*3;
-    ams.queryByMZ(mz, 3, "negative", hmdb_results_neg);
-    ABORT_IF(hmdb_results_neg.size() != 1)
-    std::cout << hmdb_results_neg[0] << std::endl;
-    TEST_EQUAL(hmdb_results_neg[0].getFormulaString(), "C17H20N2S"); // correct hit?
-    TEST_REAL_SIMILAR(hmdb_results_neg[0].getQueryMass(), m); // was the mass correctly reconstructed internally?
-    TEST_EQUAL(abs(hmdb_results_neg[0].getMZErrorPPM()) < 0.0002, true); // ppm error within float precision? .. should be ~0.0001576..
-  }
-}
-END_SECTION
-
-AccurateMassSearchEngine ams_feat_test;
-ams_feat_test.setParameters(ams_param);
-ams_feat_test.init();
-String feat_query_pos[] = {"C23H45NO4", "C20H37NO3", "C22H41NO"};
-
-START_SECTION((void queryByFeature(const Feature& feature, const Size& feature_index, const String& ion_mode, std::vector<AccurateMassSearchResult>& results) const))
-{
-  Feature test_feat;
-  test_feat.setRT(300.0);
-  test_feat.setMZ(399.33486);
-  test_feat.setIntensity(100.0);
-  test_feat.setMetaValue("num_of_masstraces", 3);
-  test_feat.setCharge(1.0);
-
-  vector<double> masstrace_intenstiy = {100.0, 26.1, 4.0};
-  test_feat.setMetaValue("masstrace_intensity", masstrace_intenstiy);
-
-  //test_feat.setMetaValue("masstrace_intensity_0", 100.0);
-  //test_feat.setMetaValue("masstrace_intensity_1", 26.1);
-  //test_feat.setMetaValue("masstrace_intensity_2", 4.0);
-
-  std::vector<AccurateMassSearchResult> results;
-  
-  // invalid scan_polarity
-  TEST_EXCEPTION(Exception::InvalidParameter, ams_feat_test.queryByFeature(test_feat, 0, "invalid_scan_polatority", results));
-  
-  // actual test
-  ams_feat_test.queryByFeature(test_feat, 0, "positive", results);
-
-  TEST_EQUAL(results.size(), 3)
-
-  for (Size i = 0; i < results.size(); ++i)
-  {
-    TEST_REAL_SIMILAR(results[i].getObservedRT(), 300.0)
-    TEST_REAL_SIMILAR(results[i].getObservedIntensity(), 100.0)
-  }
-
-  Size feat_query_size(sizeof(feat_query_pos)/sizeof(feat_query_pos[0]));
-
-  ABORT_IF(results.size() != feat_query_size)
-  for (Size i = 0; i < feat_query_size; ++i)
-  {
-    TEST_STRING_EQUAL(results[i].getFormulaString(), feat_query_pos[i])
-  }
-}
-END_SECTION
-
-
-START_SECTION((void queryByConsensusFeature(const ConsensusFeature& cfeat, const Size& cf_index, const Size& number_of_maps, const String& ion_mode, std::vector<AccurateMassSearchResult>& results) const))
-{
-  ConsensusFeature cons_feat;
-  cons_feat.setRT(300.0);
-  cons_feat.setMZ(399.33486);
-  cons_feat.setIntensity(100.0);
-  cons_feat.setCharge(1.0);
-
-  FeatureHandle fh1, fh2, fh3;
-  fh1.setRT(300.0);
-  fh1.setMZ(399.33485);
-  fh1.setIntensity(100.0);
-  fh1.setCharge(1.0);
-  fh1.setMapIndex(0);
-
-  fh2.setRT(310.0);
-  fh2.setMZ(399.33486);
-  fh2.setIntensity(300.0);
-  fh2.setCharge(1.0);
-  fh2.setMapIndex(1);
-
-  fh3.setRT(290.0);
-  fh3.setMZ(399.33487);
-  fh3.setIntensity(500.0);
-  fh3.setCharge(1.0);
-  fh3.setMapIndex(2);
-
-  cons_feat.insert(fh1);
-  cons_feat.insert(fh2);
-  cons_feat.insert(fh3);
-  cons_feat.computeConsensus();
-  
-  std::vector<AccurateMassSearchResult> results;
-
-  TEST_EXCEPTION(Exception::InvalidParameter, ams_feat_test.queryByConsensusFeature(cons_feat, 0, 3, "blabla", results)); // invalid scan_polarity
-  ams_feat_test.queryByConsensusFeature(cons_feat, 0, 3, "positive", results);
-
-  TEST_EQUAL(results.size(), 3)
-
-  for (Size i = 0; i < results.size(); ++i)
-  {
-      TEST_REAL_SIMILAR(results[i].getObservedRT(), 300.0)
-      TEST_REAL_SIMILAR(results[i].getObservedIntensity(), 0.0)
-  }
-
-  // std::cout << cons_feat.getMZ() << " " << results.size() << std::endl;
-
-  for (Size i = 0; i < results.size(); ++i)
-  {
-    std::vector<double> indiv_ints = results[i].getIndividualIntensities();
-    TEST_EQUAL(indiv_ints.size(), 3)
-
-    ABORT_IF(indiv_ints.size() != 3)
-    TEST_REAL_SIMILAR(indiv_ints[0], fh1.getIntensity());
-    TEST_REAL_SIMILAR(indiv_ints[1], fh2.getIntensity());
-    TEST_REAL_SIMILAR(indiv_ints[2], fh3.getIntensity());
-  }
-
-  Size feat_query_size(sizeof(feat_query_pos)/sizeof(feat_query_pos[0]));
-
-  ABORT_IF(results.size() != feat_query_size)
-  for (Size i = 0; i < feat_query_size; ++i)
-  {
-    TEST_STRING_EQUAL(results[i].getFormulaString(), feat_query_pos[i])
-  }
-}
-END_SECTION
-
-FuzzyStringComparator fsc;
-// fsc.setAcceptableAbsolute((3.04011223650013 - 3.04011223637974)*1.1); // 1.3242891228060217e-10
-// also Linux may give slightly different results depending on optimization level (O0 vs O1) 
-// note that the default value for TEST_REAL_SIMILAR is 1e-5, see ./source/CONCEPT/ClassTest.cpp
-fsc.setAcceptableAbsolute(1e-8);
-StringList sl;
-sl.push_back("xml-stylesheet");
-sl.push_back("IdentificationRun");
-fsc.setWhitelist(sl);
-
-// TODO: reactivate
-
-/*
-START_SECTION((void run(FeatureMap&, MzTab&) const))
-{
-  FeatureMap exp_fm;
-  FeatureXMLFile().load(OPENMS_GET_TEST_DATA_PATH("AccurateMassSearchEngine_input1.featureXML"), exp_fm);
-  {
-    MzTab test_mztab;
-    ams_feat_test.run(exp_fm, test_mztab);
-
-    // test annotation of input
-    String tmp_file;
-    NEW_TMP_FILE(tmp_file);
-    FeatureXMLFile ff;
-    ff.store(tmp_file, exp_fm);
-    TEST_EQUAL(fsc.compareFiles(tmp_file, OPENMS_GET_TEST_DATA_PATH("AccurateMassSearchEngine_output1.featureXML")), true);
-
-    String tmp_mztab_file;
-    NEW_TMP_FILE(tmp_mztab_file);
-    MzTabFile().store(tmp_mztab_file, test_mztab);
-    TEST_EQUAL(fsc.compareFiles(tmp_mztab_file, OPENMS_GET_TEST_DATA_PATH("AccurateMassSearchEngine_output1_featureXML.mzTab")), true);
-    
-    // test use of adduct information
-    Param ams_param_tmp = ams_param;
-    ams_param_tmp.setValue("use_feature_adducts", "true");
-      
-    AccurateMassSearchEngine ams_feat_test2;
-    ams_feat_test2.setParameters(ams_param_tmp);
-    ams_feat_test2.init();
-
-    FeatureMap exp_fm2;
-    FeatureXMLFile().load(OPENMS_GET_TEST_DATA_PATH("AccurateMassSearchEngine_input1.featureXML"), exp_fm2);
-    MzTab test_mztab2;
-    ams_feat_test2.run(exp_fm2, test_mztab2);
-
-    String tmp_mztab_file2;
-    NEW_TMP_FILE(tmp_mztab_file2);
-    MzTabFile().store(tmp_mztab_file2, test_mztab2);
-    TEST_EQUAL(fsc.compareFiles(tmp_mztab_file2, OPENMS_GET_TEST_DATA_PATH("AccurateMassSearchEngine_output2_featureXML.mzTab")), true);
-  }
-}
-END_SECTION
-*/
-
-
-
-START_SECTION((void run(ConsensusMap&, MzTab&) const))
-  ConsensusMap exp_cm;
-  ConsensusXMLFile().load(OPENMS_GET_TEST_DATA_PATH("AccurateMassSearchEngine_input1.consensusXML"), exp_cm);
-  MzTab test_mztab2;
-  ams_feat_test.run(exp_cm, test_mztab2);
-
-  // test annotation of input
-  String tmp_file;
-  NEW_TMP_FILE(tmp_file);
-  ConsensusXMLFile ff;
-  ff.store(tmp_file, exp_cm);
-  TEST_EQUAL(fsc.compareFiles(tmp_file, OPENMS_GET_TEST_DATA_PATH("AccurateMassSearchEngine_output1.consensusXML")), true);
-
-  String tmp_mztab_file;
-  NEW_TMP_FILE(tmp_mztab_file);
-  MzTabFile().store(tmp_mztab_file, test_mztab2);
-  TEST_EQUAL(fsc.compareFiles(tmp_mztab_file, OPENMS_GET_TEST_DATA_PATH("AccurateMassSearchEngine_output1_consensusXML.mzTab")), true);
-END_SECTION
-
-// TODO: reactivate
-/*START_SECTION([EXTRA] template <typename MAPTYPE> void resolveAutoMode_(const MAPTYPE& map))
-  FeatureMap exp_fm;
-  FeatureXMLFile().load(OPENMS_GET_TEST_DATA_PATH("AccurateMassSearchEngine_input1.featureXML"), exp_fm);
-  FeatureMap fm_p = exp_fm;
-  AccurateMassSearchEngine ams;
-  MzTab mzt;
-  Param p;
-  p.setValue("ionization_mode","auto");
-  p.setValue("db:mapping", std::vector<std::string>{OPENMS_GET_TEST_DATA_PATH("reducedHMDBMapping.tsv")});
-  p.setValue("db:struct", std::vector<std::string>{OPENMS_GET_TEST_DATA_PATH("reducedHMDB2StructMapping.tsv")});
-  ams.setParameters(p);
-  ams.init();
-
-  TEST_EXCEPTION(Exception::InvalidParameter, ams.run(fm_p, mzt)); // 'fm_p' has no scan_polarity meta value
-  fm_p[0].setMetaValue("scan_polarity", "something;somethingelse");
-  TEST_EXCEPTION(Exception::InvalidParameter, ams.run(fm_p, mzt)); // 'fm_p' scan_polarity meta value wrong
-
-  fm_p[0].setMetaValue("scan_polarity", "positive"); // should run ok
-  ams.run(fm_p, mzt);
-
-  fm_p[0].setMetaValue("scan_polarity", "negative"); // should run ok
-  ams.run(fm_p, mzt);
-END_SECTION*/
-
-/////////////////////////////////////////////////////////////
-/////////////////////////////////////////////////////////////
-END_TEST
-=======
-// --------------------------------------------------------------------------
-//                   OpenMS -- Open-Source Mass Spectrometry
 // --------------------------------------------------------------------------
 // Copyright The OpenMS Team -- Eberhard Karls University Tuebingen,
 // ETH Zurich, and Freie Universitaet Berlin 2002-2021.
@@ -710,13 +304,14 @@
 sl.push_back("IdentificationRun");
 fsc.setWhitelist(sl);
 
-START_SECTION((void run(FeatureMap&, MzTab&) const))
+START_SECTION((void run(FeatureMap&, MzTab&, MzTabM&) const))
 {
   FeatureMap exp_fm;
   FeatureXMLFile().load(OPENMS_GET_TEST_DATA_PATH("AccurateMassSearchEngine_input1.featureXML"), exp_fm);
   {
     MzTab test_mztab;
-    ams_feat_test.run(exp_fm, test_mztab);
+    MzTabM test_mztabm;
+    ams_feat_test.run(exp_fm, test_mztab, test_mztabm);
 
     // test annotation of input
     String tmp_file;
@@ -741,7 +336,8 @@
     FeatureMap exp_fm2;
     FeatureXMLFile().load(OPENMS_GET_TEST_DATA_PATH("AccurateMassSearchEngine_input1.featureXML"), exp_fm2);
     MzTab test_mztab2;
-    ams_feat_test2.run(exp_fm2, test_mztab2);
+    MzTabM test_mztabm2;
+    ams_feat_test2.run(exp_fm2, test_mztab2, test_mztabm2);
 
     String tmp_mztab_file2;
     NEW_TMP_FILE(tmp_mztab_file2);
@@ -777,6 +373,7 @@
   FeatureMap fm_p = exp_fm;
   AccurateMassSearchEngine ams;
   MzTab mzt;
+  MzTabM mztm;
   Param p;
   p.setValue("ionization_mode","auto");
   p.setValue("db:mapping", std::vector<std::string>{OPENMS_GET_TEST_DATA_PATH("reducedHMDBMapping.tsv")});
@@ -784,18 +381,17 @@
   ams.setParameters(p);
   ams.init();
 
-  TEST_EXCEPTION(Exception::InvalidParameter, ams.run(fm_p, mzt)); // 'fm_p' has no scan_polarity meta value
+  TEST_EXCEPTION(Exception::InvalidParameter, ams.run(fm_p, mzt, mztm)); // 'fm_p' has no scan_polarity meta value
   fm_p[0].setMetaValue("scan_polarity", "something;somethingelse");
-  TEST_EXCEPTION(Exception::InvalidParameter, ams.run(fm_p, mzt)); // 'fm_p' scan_polarity meta value wrong
+  TEST_EXCEPTION(Exception::InvalidParameter, ams.run(fm_p, mzt, mztm)); // 'fm_p' scan_polarity meta value wrong
 
   fm_p[0].setMetaValue("scan_polarity", "positive"); // should run ok
-  ams.run(fm_p, mzt);
+  ams.run(fm_p, mzt, mztm);
 
   fm_p[0].setMetaValue("scan_polarity", "negative"); // should run ok
-  ams.run(fm_p, mzt);
+  ams.run(fm_p, mzt, mztm);
 END_SECTION
 
 /////////////////////////////////////////////////////////////
 /////////////////////////////////////////////////////////////
-END_TEST
->>>>>>> a8150b3e
+END_TEST