--- conflicted
+++ resolved
@@ -548,12 +548,11 @@
 END_SECTION
 
 START_SECTION((void libSVMVectorToString(svm_node* vector, String& output)))
-<<<<<<< HEAD
+
   vector<String> sequences;
   String allowed_characters = "ACNGT";
   vector< pair<Int, double> > encoded_sequence;
   svm_node* nodes;
-  vector<svm_node*>::iterator it;
   String output;  
   String correct_output = "(1, 0.1) (2, 0.2) (4, 0.3) (5, 0.4) ";
   
@@ -568,24 +567,6 @@
 
   delete[] nodes;
   
-=======
-	vector<String> sequences;
-	String allowed_characters = "ACNGT";
-	vector< pair<Int, double> > encoded_sequence;
-	svm_node* nodes;
-	String output;	
-	String correct_output = "(1, 0.1) (2, 0.2) (4, 0.3) (5, 0.4) ";
-	
-	sequences.push_back(String("ACCGGGTTTT"));			
-			
-	encoder.encodeCompositionVector(sequences[0], encoded_sequence, allowed_characters);
-	nodes = encoder.encodeLibSVMVector(encoded_sequence);
-	
-	encoder.libSVMVectorToString(nodes, output);
-	
-	TEST_EQUAL(output, correct_output)
-	
->>>>>>> 7d6c2d79
 END_SECTION
 
 START_SECTION((void libSVMVectorsToString(svm_problem* vector, String& output)))
