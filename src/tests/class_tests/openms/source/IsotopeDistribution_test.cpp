--- conflicted
+++ resolved
@@ -65,15 +65,9 @@
 
 IsotopeDistribution* nullPointer = nullptr;
 
-<<<<<<< HEAD
 START_SECTION(CoarseIsotopeDistribution())
-	CoarseIsotopeDistribution* ptr = 0;
+	CoarseIsotopeDistribution* ptr = nullptr;
 	ptr = new CoarseIsotopeDistribution();
-=======
-START_SECTION(IsotopeDistribution())
-	IsotopeDistribution* ptr = nullptr;
-	ptr = new IsotopeDistribution();
->>>>>>> 6edaa649
 	Size max_isotope = ptr->getMaxIsotope();
   TEST_EQUAL(max_isotope, 0)
 	TEST_NOT_EQUAL(ptr, nullPointer)
