--- conflicted
+++ resolved
@@ -173,12 +173,8 @@
       auto tmp2 = exp.getChromatogram(i);
       tmp1.getDataProcessing().clear();
       tmp2.getDataProcessing().clear();
-<<<<<<< HEAD
-
-      TEST_EQUAL(tmp1 == tmp2, true)
-=======
+
       TEST_TRUE(tmp1 == tmp2)
->>>>>>> 69468f94
     }
 
   }
