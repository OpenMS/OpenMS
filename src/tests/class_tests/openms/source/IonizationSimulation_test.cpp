// --------------------------------------------------------------------------
//                   OpenMS -- Open-Source Mass Spectrometry
// --------------------------------------------------------------------------
// Copyright The OpenMS Team -- Eberhard Karls University Tuebingen,
// ETH Zurich, and Freie Universitaet Berlin 2002-2013.
//
// This software is released under a three-clause BSD license:
//  * Redistributions of source code must retain the above copyright
//    notice, this list of conditions and the following disclaimer.
//  * Redistributions in binary form must reproduce the above copyright
//    notice, this list of conditions and the following disclaimer in the
//    documentation and/or other materials provided with the distribution.
//  * Neither the name of any author or any participating institution
//    may be used to endorse or promote products derived from this software
//    without specific prior written permission.
// For a full list of authors, refer to the file AUTHORS.
// --------------------------------------------------------------------------
// THIS SOFTWARE IS PROVIDED BY THE COPYRIGHT HOLDERS AND CONTRIBUTORS "AS IS"
// AND ANY EXPRESS OR IMPLIED WARRANTIES, INCLUDING, BUT NOT LIMITED TO, THE
// IMPLIED WARRANTIES OF MERCHANTABILITY AND FITNESS FOR A PARTICULAR PURPOSE
// ARE DISCLAIMED. IN NO EVENT SHALL ANY OF THE AUTHORS OR THE CONTRIBUTING
// INSTITUTIONS BE LIABLE FOR ANY DIRECT, INDIRECT, INCIDENTAL, SPECIAL,
// EXEMPLARY, OR CONSEQUENTIAL DAMAGES (INCLUDING, BUT NOT LIMITED TO,
// PROCUREMENT OF SUBSTITUTE GOODS OR SERVICES; LOSS OF USE, DATA, OR PROFITS;
// OR BUSINESS INTERRUPTION) HOWEVER CAUSED AND ON ANY THEORY OF LIABILITY,
// WHETHER IN CONTRACT, STRICT LIABILITY, OR TORT (INCLUDING NEGLIGENCE OR
// OTHERWISE) ARISING IN ANY WAY OUT OF THE USE OF THIS SOFTWARE, EVEN IF
// ADVISED OF THE POSSIBILITY OF SUCH DAMAGE.
//
// --------------------------------------------------------------------------
// $Maintainer: Chris Bielow$
// $Authors: Stephan Aiche$
// --------------------------------------------------------------------------

#include <OpenMS/CONCEPT/ClassTest.h>
#include <OpenMS/test_config.h>

///////////////////////////
#include <OpenMS/SIMULATION/IonizationSimulation.h>
#include <OpenMS/DATASTRUCTURES/ListUtils.h>
#include <OpenMS/APPLICATIONS/TOPPBase.h>
///////////////////////////

using namespace OpenMS;
using namespace std;

START_TEST(IonizationSimulation, "$Id$")

// to avoid parallel random number issues
TOPPBase::setMaxNumberOfThreads(1);

/////////////////////////////////////////////////////////////
/////////////////////////////////////////////////////////////

IonizationSimulation* ptr = 0;
IonizationSimulation* nullPointer = 0;
const unsigned long rnd_gen_seed = 1;
MutableSimRandomNumberGeneratorPtr rnd_gen (new SimRandomNumberGenerator);

// init reproducible rnd_gen
rnd_gen->initialize(false, false);

START_SECTION(IonizationSimulation())
{
  NOT_TESTABLE
}
END_SECTION

START_SECTION((IonizationSimulation(const SimRandomNumberGenerator& )))
{
  ptr = new IonizationSimulation(rnd_gen);
  TEST_NOT_EQUAL(ptr, nullPointer)
}
END_SECTION

START_SECTION(~IonizationSimulation())
{
  delete ptr;
}
END_SECTION

START_SECTION((IonizationSimulation(const IonizationSimulation &source)))
{
  IonizationSimulation source(rnd_gen);
  Param p = source.getParameters();
  p.setValue("ionization_type","MALDI");
  source.setParameters(p);

  IonizationSimulation target(source);
  TEST_EQUAL(source.getParameters(), target.getParameters())

}
END_SECTION

START_SECTION((IonizationSimulation& operator=(const IonizationSimulation &source)))
{
  IonizationSimulation ion_sim1(rnd_gen);
  IonizationSimulation ion_sim2(ion_sim1);

  Param p = ion_sim1.getParameters();
  p.setValue("ionization_type", "MALDI");
  ion_sim1.setParameters(p);
  TEST_NOT_EQUAL(ion_sim1.getParameters(),ion_sim2.getParameters());
  ion_sim2 = ion_sim1;
  TEST_EQUAL(ion_sim2.getParameters(),ion_sim2.getParameters());
}
END_SECTION

START_SECTION((void ionize(FeatureMapSim &features, ConsensusMap &charge_consensus, MSSimExperiment &experiment)))
{
  // init rng
  MutableSimRandomNumberGeneratorPtr rnd_gen (new SimRandomNumberGenerator);
  rnd_gen->setBiologicalRngSeed(rnd_gen_seed);
  rnd_gen->setTechnicalRngSeed(rnd_gen_seed);

  // testing ESI
  IonizationSimulation esi_sim(rnd_gen);
  Param esi_param = esi_sim.getParameters();
  esi_param.setValue("ionization_type","ESI");
  esi_param.setValue("esi:ionized_residues",ListUtils::create<String>("Arg,Lys,His"));
  esi_param.setValue("esi:ionization_probability", 0.8);
  esi_param.setValue("esi:charge_impurity", ListUtils::create<String>("H+:1,NH4+:0.2,Ca++:0.1"));
  esi_param.setValue("esi:max_impurity_set_size", 3);

  esi_sim.setParameters(esi_param);

  FeatureMapSim esi_features;
  ConsensusMap cm;
  StringList peps = ListUtils::create<String>("TVQMENQFVAFVDK,ACHKKKKHHACAC,AAAAHTKLRTTIPPEFG,RYCNHKTUIKL");
  for (StringList::const_iterator it=peps.begin(); it!=peps.end(); ++it)
  {
    Feature f;
    PeptideIdentification pep_id;
    pep_id.insertHit(PeptideHit(1.0, 1, 1, AASequence::fromString(*it)));
    f.getPeptideIdentifications().push_back(pep_id);
    f.setIntensity(10);
    esi_features.push_back(f);
  }

  MSSimExperiment exp;
  MSSimExperiment::SpectrumType spec;
  exp.addSpectrum(spec);

  esi_sim.ionize(esi_features, cm, exp);

  TEST_EQUAL(esi_features.size(), 18)
  ABORT_IF(esi_features.size()!=18)

  TEST_EQUAL(esi_features[0].getCharge(), 2)
  TEST_EQUAL(esi_features[0].getIntensity(), 6)

  TEST_EQUAL(esi_features[1].getCharge(), 2)
  TEST_EQUAL(esi_features[1].getIntensity(), 2)

  TEST_EQUAL(esi_features[2].getCharge(), 3)
  TEST_EQUAL(esi_features[2].getIntensity(), 1)

  TEST_EQUAL(esi_features[3].getCharge(), 1)
  TEST_EQUAL(esi_features[3].getIntensity(), 1)

  TEST_EQUAL(esi_features[4].getCharge(), 7)
  TEST_EQUAL(esi_features[4].getIntensity(), 2)

  TEST_EQUAL(esi_features[5].getCharge(), 7)
  TEST_EQUAL(esi_features[5].getIntensity(), 2)

  TEST_EQUAL(esi_features[6].getCharge(), 6)
  TEST_EQUAL(esi_features[6].getIntensity(), 1)

  TEST_EQUAL(esi_features[7].getCharge(), 4)
  TEST_EQUAL(esi_features[7].getIntensity(), 3)

  TEST_EQUAL(esi_features[8].getCharge(), 3)
  TEST_EQUAL(esi_features[8].getIntensity(), 2)

  TEST_EQUAL(esi_features[9].getCharge(), 4)
  TEST_EQUAL(esi_features[9].getIntensity(), 1)

  TEST_EQUAL(esi_features[10].getCharge(), 4)
  TEST_EQUAL(esi_features[10].getIntensity(), 1)

  TEST_EQUAL(esi_features[11].getCharge(), 3)
  TEST_EQUAL(esi_features[11].getIntensity(), 1)

  TEST_EQUAL(esi_features[12].getCharge(), 3)
  TEST_EQUAL(esi_features[12].getIntensity(), 1)

  TEST_EQUAL(esi_features[13].getCharge(), 1)
  TEST_EQUAL(esi_features[13].getIntensity(), 1)

  TEST_EQUAL(esi_features[14].getCharge(), 4)
  TEST_EQUAL(esi_features[14].getIntensity(), 5)

  TEST_EQUAL(esi_features[15].getCharge(), 4)
  TEST_EQUAL(esi_features[15].getIntensity(), 3)

  TEST_EQUAL(esi_features[16].getCharge(), 3)
  TEST_EQUAL(esi_features[16].getIntensity(), 1)

  TEST_EQUAL(esi_features[17].getCharge(), 2)
  TEST_EQUAL(esi_features[17].getIntensity(), 1)

  for(FeatureMapSim::const_iterator fmIt = esi_features.begin(); fmIt != esi_features.end();
      ++fmIt)
  {
    std::cout << (*fmIt).getCharge() << " "
              << (*fmIt).getIntensity() << " "
              << (*fmIt).getPeptideIdentifications()[0].getHits()[0].getSequence().toString()
              << " Adducts: " << (*fmIt).getMetaValue("charge_adducts")
              << " Parent: " << (*fmIt).getMetaValue("parent_feature_number")
              << std::endl;
  }


  MutableSimRandomNumberGeneratorPtr rnd_gen_maldi (new SimRandomNumberGenerator);
  rnd_gen_maldi->setBiologicalRngSeed(rnd_gen_seed);
  rnd_gen_maldi->setTechnicalRngSeed(rnd_gen_seed);

  // testing MALDI
  IonizationSimulation maldi_sim(rnd_gen_maldi);
  Param maldi_param = maldi_sim.getParameters();
  maldi_param.setValue("ionization_type","MALDI");
  maldi_param.setValue("maldi:ionization_probabilities", ListUtils::create<double>("0.9,0.1"));

  maldi_sim.setParameters(maldi_param);

  FeatureMapSim maldi_features;
  for (StringList::const_iterator it=peps.begin(); it!=peps.end(); ++it)
  {
    Feature f;
    PeptideIdentification pep_id;
<<<<<<< HEAD
    pep_id.insertHit(PeptideHit(1.0, 1, 1, AASequence::fromString(*it)));
=======
    pep_id.insertHit(PeptideHit(1.0, 1, 1, AASequence(*it)));
>>>>>>> cf6a7a91
    f.getPeptideIdentifications().push_back(pep_id);
    f.setIntensity(10);
    maldi_features.push_back(f);
  }

  MSSimExperiment expt;
  MSSimExperiment::SpectrumType spect;
  expt.addSpectrum(spect);
  maldi_sim.ionize(maldi_features, cm, expt);

  TEST_EQUAL(maldi_features.size(), 6)

  TEST_EQUAL(maldi_features[0].getCharge(), 1)
  TEST_EQUAL(maldi_features[0].getIntensity(), 9)

  TEST_EQUAL(maldi_features[1].getCharge(), 2)
  TEST_EQUAL(maldi_features[1].getIntensity(), 1)

  TEST_EQUAL(maldi_features[2].getCharge(), 1)
  TEST_EQUAL(maldi_features[2].getIntensity(), 9)

  TEST_EQUAL(maldi_features[3].getCharge(), 2)
  TEST_EQUAL(maldi_features[3].getIntensity(), 1)

  TEST_EQUAL(maldi_features[4].getCharge(), 1)
  TEST_EQUAL(maldi_features[4].getIntensity(), 10)

  TEST_EQUAL(maldi_features[5].getCharge(), 1)
  TEST_EQUAL(maldi_features[5].getIntensity(), 10)

  for(FeatureMapSim::const_iterator fmIt = maldi_features.begin(); fmIt != maldi_features.end();
      ++fmIt)
  {
    std::cout << (*fmIt).getCharge() << " " << (*fmIt).getIntensity() << " " << (*fmIt).getPeptideIdentifications()[0].getHits()[0].getSequence().toString() << std::endl;
  }
}
END_SECTION


/////////////////////////////////////////////////////////////
/////////////////////////////////////////////////////////////
END_TEST


<|MERGE_RESOLUTION|>--- conflicted
+++ resolved
@@ -229,11 +229,7 @@
   {
     Feature f;
     PeptideIdentification pep_id;
-<<<<<<< HEAD
     pep_id.insertHit(PeptideHit(1.0, 1, 1, AASequence::fromString(*it)));
-=======
-    pep_id.insertHit(PeptideHit(1.0, 1, 1, AASequence(*it)));
->>>>>>> cf6a7a91
     f.getPeptideIdentifications().push_back(pep_id);
     f.setIntensity(10);
     maldi_features.push_back(f);
