// --------------------------------------------------------------------------
//                   OpenMS -- Open-Source Mass Spectrometry
// --------------------------------------------------------------------------
// Copyright The OpenMS Team -- Eberhard Karls University Tuebingen,
// ETH Zurich, and Freie Universitaet Berlin 2002-2017.
//
// This software is released under a three-clause BSD license:
//  * Redistributions of source code must retain the above copyright
//    notice, this list of conditions and the following disclaimer.
//  * Redistributions in binary form must reproduce the above copyright
//    notice, this list of conditions and the following disclaimer in the
//    documentation and/or other materials provided with the distribution.
//  * Neither the name of any author or any participating institution
//    may be used to endorse or promote products derived from this software
//    without specific prior written permission.
// For a full list of authors, refer to the file AUTHORS.
// --------------------------------------------------------------------------
// THIS SOFTWARE IS PROVIDED BY THE COPYRIGHT HOLDERS AND CONTRIBUTORS "AS IS"
// AND ANY EXPRESS OR IMPLIED WARRANTIES, INCLUDING, BUT NOT LIMITED TO, THE
// IMPLIED WARRANTIES OF MERCHANTABILITY AND FITNESS FOR A PARTICULAR PURPOSE
// ARE DISCLAIMED. IN NO EVENT SHALL ANY OF THE AUTHORS OR THE CONTRIBUTING
// INSTITUTIONS BE LIABLE FOR ANY DIRECT, INDIRECT, INCIDENTAL, SPECIAL,
// EXEMPLARY, OR CONSEQUENTIAL DAMAGES (INCLUDING, BUT NOT LIMITED TO,
// PROCUREMENT OF SUBSTITUTE GOODS OR SERVICES; LOSS OF USE, DATA, OR PROFITS;
// OR BUSINESS INTERRUPTION) HOWEVER CAUSED AND ON ANY THEORY OF LIABILITY,
// WHETHER IN CONTRACT, STRICT LIABILITY, OR TORT (INCLUDING NEGLIGENCE OR
// OTHERWISE) ARISING IN ANY WAY OUT OF THE USE OF THIS SOFTWARE, EVEN IF
// ADVISED OF THE POSSIBILITY OF SUCH DAMAGE.
//
// --------------------------------------------------------------------------
// $Maintainer: Mathias Walzer $
// $Authors: Timo Sachsenberg $
// --------------------------------------------------------------------------
//
#ifndef OPENMS_COMPARISON_SPECTRA_BINNEDSPECTRUM_H
#define OPENMS_COMPARISON_SPECTRA_BINNEDSPECTRUM_H

#include <OpenMS/KERNEL/StandardTypes.h>
#include <OpenMS/KERNEL/MSSpectrum.h>
#include <OpenMS/CONCEPT/Exception.h>

#include <Eigen/Sparse>

#include <cmath>

namespace OpenMS
{

  /**
    @brief This is a binned representation of a PeakSpectrum

    @param sz the size of the bins and
    @param sp number of neighboring bins to both sides affected by a peak contribution
    @param ps the PeakSpectrum, used to calculate the binned spectrum

    sz denotes the size of a bin in @p Th, thereby deciding the number of bins (all of size sz) the spectrum is discretized to.
    Each bin will represent a certain @p Th range and the peaks will be put in the respective bins and sum up inside.
    sp denotes the number of neighboring bins to the left and the number of neighboring bins to the right a peak is also added to.
    E.g. a BinnedSpectrum with binsize of 0.5 @p Th will have a peak at 100 @p Th in bin no. 200, a peak at 100.1 @p Th will be in bin no. 201.
    If the binspread is 1, the peak at 100 Th will be added to bin no. 199, 200 and 201.
    If the binspread is 2, the peak at 100 @p Th will also be added to bin no. 198 and 202, and so on.

    Many operations are provided by the underlying SparseVector implementation:
    - bin-wise addition (e.g.: c = a.getBins() + b.getBins())
    - bin-wise scaling  (e.g.: c = a.getBins() * 5f)
    - to get the number of filled bins, call: getBins().nonZeros()
    - many more...
    See the Eigen SparseVector implementation for details.

    Implementation detail: Eigen SparseVectors need to have the same dimensionality. EmptySparseVector provides an empty SparseVector
                           with compatible dimension to perform all supported operations.

    @ingroup SpectraComparison
  */

  class OPENMS_DLLAPI BinnedSpectrum
  {
    // smallest possible m/z value (needs to be >= 1)
    static constexpr const float MIN_MZ_ = 1.0;

public:
    /// typedef for the underlying sparse vector
    using SparseVectorType = Eigen::SparseVector<float>;

<<<<<<< HEAD
    /// typedef for the index into the sparse vector
    using SparseVectorIndexType = Eigen::SparseVector<float>::Index;
 
    /// typedef for the index into the sparse vector
    using SparseVectorIteratorType = Eigen::SparseVector<float>::InnerIterator;
=======
    /**
        @brief  Exception which is thrown if BinnedSpectrum bins are accessed and no PeakSpektrum has been
                integrated yet i.e. bins_ is empty
    */
    class OPENMS_DLLAPI NoSpectrumIntegrated :
      public Exception::BaseException
    {
public:
      NoSpectrumIntegrated(const char* file, int line, const char* function, const char* message = "BinnedSpectrum hasn't got a PeakSpectrum to base on yet") throw();

      ~NoSpectrumIntegrated() throw() override;
    };
>>>>>>> e2cba136

    /// the empty SparseVector
    static const SparseVectorType EmptySparseVector;

    /// default constructor
    BinnedSpectrum() = delete;

    /// detailed constructor
    BinnedSpectrum(const PeakSpectrum& ps, float size, bool unit_ppm, UInt spread);

    /// copy constructor
    BinnedSpectrum(const BinnedSpectrum&) = default;

    /// destructor
    virtual ~BinnedSpectrum();

    /// assignment operator
    BinnedSpectrum& operator=(const BinnedSpectrum&) = default;

    /// equality operator
    bool operator==(const BinnedSpectrum& rhs) const;

    /// inequality operator
    bool operator!=(const BinnedSpectrum& rhs) const;

    /// returns the bin intensity at a given m/z position 
    inline float getBinIntensity(double mz) { return bins_.coeffRef(getBinIndex(mz)); }

    /// return the bin index of a given m/z position
    inline SparseVectorIndexType getBinIndex(float mz) const 
    {
      if (unit_ppm_)
      {
        /*
         * By solving:    mz = MIN_MZ_ * (1.0 + bin_size_)^index for index
         *     we get: index = floor(log(mz/MIN_MZ_)/log(1.0 + bin_size_))
         */  
        return static_cast<SparseVectorIndexType>(floor(log(mz/MIN_MZ_)/log(1.0 + bin_size_ * 1e-6)));
      }
      else 
      { 
        return static_cast<SparseVectorIndexType>(floor(mz / bin_size_)); 
      }
    }

    /// return the lower m/z of a bin given its index
    inline float getBinLowerMZ(size_t i) const
    {
      if (unit_ppm_)
      {
        // mz = MIN_MZ_ * (1.0 + bin_size_)^index for index
        return (MIN_MZ_ * pow(1.0 + bin_size_ * 1e-6, i));
      }
      else 
      { 
        return (i * bin_size_);
      }
    }

    /// get the bin size
    inline float getBinSize() const { return bin_size_; }

    /// get the bin spread
    inline size_t getBinSpread() const { return bin_spread_; }

    /// immutable access to the bin container
    const SparseVectorType& getBins() const;

    /// mutable access to the bin container
    SparseVectorType& getBins();

    // inmutable access to precursors
    const std::vector<Precursor>& getPrecursors() const;

    /// mutable access to precursors
    std::vector<Precursor>& getPrecursors();

    /// Check if two BinnedSpectrum objects have equally sized bins.
    //  returns true if bin size and unit are equal, otherwise false
    static bool isCompatible(const BinnedSpectrum& a, const BinnedSpectrum& b);

private:
    /// the spread to left or right
    UInt bin_spread_;

    /// the size of each bin
    float bin_size_;

    /// absolute bin size or relative bin size
    bool unit_ppm_;

    /// bins
    SparseVectorType bins_;

    /// calculate binnning of peak spectrum
    void binSpectrum_(const PeakSpectrum& ps);

    /// precursor information
    std::vector<Precursor> precursors_;
  };

}
#endif //OPENMS_COMPARISON_SPECTRA_BINNEDSPECTRUM_H
<|MERGE_RESOLUTION|>--- conflicted
+++ resolved
@@ -79,29 +79,34 @@
     static constexpr const float MIN_MZ_ = 1.0;
 
 public:
+    /** Sensible default values and notes from doi:10.1007/s13361-015-1179-x
+      * Low-resolution MS/MS data:
+      *   bin width = 1.0005     
+      *   offset = 0.4
+      *   spread should be 0
+      *   	@TODO: Offset is currently not implemented
+      *
+      * High-resolution MS/MS data:
+      *   bin width = 0.02   
+      *   offset = 0.0
+      *   spread should be 0 
+      *   Note: in sum scores, intensities from neighboring bins should be considered with half intensity of each flanking bin.
+      *         @TODO: Weighted intensity spread is currently not implemented(but could replace the spread parameter).
+      */ 
+ 
+    // default bin width for low-resolution data (adapted from doi:10.1007/s13361-015-1179-x)
+    static constexpr const float DEFAULT_BIN_WIDTH_LOWRES = 1.0005;
+
+    // default bin width for high-resolution data (adapted from doi:10.1007/s13361-015-1179-x)
+    static constexpr const float DEFAULT_BIN_WIDTH_HIRES = 0.02;
     /// typedef for the underlying sparse vector
     using SparseVectorType = Eigen::SparseVector<float>;
 
-<<<<<<< HEAD
     /// typedef for the index into the sparse vector
     using SparseVectorIndexType = Eigen::SparseVector<float>::Index;
  
     /// typedef for the index into the sparse vector
     using SparseVectorIteratorType = Eigen::SparseVector<float>::InnerIterator;
-=======
-    /**
-        @brief  Exception which is thrown if BinnedSpectrum bins are accessed and no PeakSpektrum has been
-                integrated yet i.e. bins_ is empty
-    */
-    class OPENMS_DLLAPI NoSpectrumIntegrated :
-      public Exception::BaseException
-    {
-public:
-      NoSpectrumIntegrated(const char* file, int line, const char* function, const char* message = "BinnedSpectrum hasn't got a PeakSpectrum to base on yet") throw();
-
-      ~NoSpectrumIntegrated() throw() override;
-    };
->>>>>>> e2cba136
 
     /// the empty SparseVector
     static const SparseVectorType EmptySparseVector;
