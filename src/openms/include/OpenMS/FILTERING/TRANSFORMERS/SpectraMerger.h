--- conflicted
+++ resolved
@@ -434,7 +434,6 @@
 
               if (add)
               {
-<<<<<<< HEAD
                 double weight = 1;
                 if (average_type == "gaussian")
                 {
@@ -442,11 +441,6 @@
                 }
                 std::pair<Size, double> p(m, weight);
                 spectra_to_average_over[n].push_back(p);
-=======
-                //factor * (rt_2 -rt)^2
-                double base = it_rt_2->getRT() - it_rt->getRT();
-                weight = std::exp(factor * base * base);
->>>>>>> 63531b1f
               }
               ++steps;
             }
@@ -479,7 +473,7 @@
           {
             if (Int(it_rt_2->getMSLevel()) == ms_level)
             {
-<<<<<<< HEAD
+
               bool add = true;
               // if precursor_mass_ppm >=0, two spectra should have the same mass. otherwise it_rt_2 is skipped.
               if (precursor_mass_ppm >= 0 && ms_level >= 2 && it_rt->getPrecursors().size() > 0 &&
@@ -499,16 +493,6 @@
                 std::pair<Size, double> p(m, weight);
                 spectra_to_average_over[n].push_back(p);
               }
-=======
-              double weight = 1;
-              if (average_type == "gaussian")
-              {  
-                double base = it_rt_2->getRT() - it_rt->getRT();
-                weight = std::exp(factor * base * base); 
-              }
-              std::pair<Size, double> p (m, weight);
-              spectra_to_average_over[n].push_back(p);
->>>>>>> 63531b1f
               ++steps;
             }
             if (average_type == "gaussian")
@@ -547,13 +531,8 @@
       for (AverageBlocks::iterator it = spectra_to_average_over.begin(); it != spectra_to_average_over.end(); ++it)
       {
         double sum(0.0);
-<<<<<<< HEAD
-        for (std::vector<std::pair<Size, double> >::const_iterator it2 = it->second.begin();
-             it2 != it->second.end();
-             ++it2)
-=======
+
         for (const auto& weight: it->second)
->>>>>>> 63531b1f
         {
           sum += weight.second;
         }
