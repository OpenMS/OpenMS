// --------------------------------------------------------------------------
//                   OpenMS -- Open-Source Mass Spectrometry
// --------------------------------------------------------------------------
// Copyright The OpenMS Team -- Eberhard Karls University Tuebingen,
// ETH Zurich, and Freie Universitaet Berlin 2002-2018.
//
// This software is released under a three-clause BSD license:
//  * Redistributions of source code must retain the above copyright
//    notice, this list of conditions and the following disclaimer.
//  * Redistributions in binary form must reproduce the above copyright
//    notice, this list of conditions and the following disclaimer in the
//    documentation and/or other materials provided with the distribution.
//  * Neither the name of any author or any participating institution
//    may be used to endorse or promote products derived from this software
//    without specific prior written permission.
// For a full list of authors, refer to the file AUTHORS.
// --------------------------------------------------------------------------
// THIS SOFTWARE IS PROVIDED BY THE COPYRIGHT HOLDERS AND CONTRIBUTORS "AS IS"
// AND ANY EXPRESS OR IMPLIED WARRANTIES, INCLUDING, BUT NOT LIMITED TO, THE
// IMPLIED WARRANTIES OF MERCHANTABILITY AND FITNESS FOR A PARTICULAR PURPOSE
// ARE DISCLAIMED. IN NO EVENT SHALL ANY OF THE AUTHORS OR THE CONTRIBUTING
// INSTITUTIONS BE LIABLE FOR ANY DIRECT, INDIRECT, INCIDENTAL, SPECIAL,
// EXEMPLARY, OR CONSEQUENTIAL DAMAGES (INCLUDING, BUT NOT LIMITED TO,
// PROCUREMENT OF SUBSTITUTE GOODS OR SERVICES; LOSS OF USE, DATA, OR PROFITS;
// OR BUSINESS INTERRUPTION) HOWEVER CAUSED AND ON ANY THEORY OF LIABILITY,
// WHETHER IN CONTRACT, STRICT LIABILITY, OR TORT (INCLUDING NEGLIGENCE OR
// OTHERWISE) ARISING IN ANY WAY OUT OF THE USE OF THIS SOFTWARE, EVEN IF
// ADVISED OF THE POSSIBILITY OF SUCH DAMAGE.
//
// --------------------------------------------------------------------------
// $Maintainer: Chris Bielow $
// $Authors: Chris Bielow, Stephan Aiche, Andreas Bertsch$
// --------------------------------------------------------------------------

#pragma once

#include <OpenMS/CONCEPT/Macros.h>
#include <OpenMS/DATASTRUCTURES/String.h>

#include <sstream>
#include <iostream>
#include <list>
#include <vector>
#include <ctime>
#include <map>

namespace OpenMS
{
  /**
    @brief Log streams

    Logging, filtering, and storing messages.
    Many programs emit warning messages, error messages, or simply
    information and remarks to their users. The  LogStream
    class provides a convenient and straight-forward interface
    to classify these messages according to their importance
    (via the loglevel), filter and store them in files or
    write them to streams. \par
    As the LogStream class is derived from ostream, it behaves
    as any ostream object. Additionally you may associate
    streams with each LogStream object that catch only
    messages of certain loglevels. So the user might decide to
    redirect all error messages to cerr, all warning messages
    to cout and all information to a file. \par
    Along with each message its time of creation and its loglevel
    is stored. So the user might also decide to store all
    errors he got in the last two hours or alike. \par
    The LogStream class heavily relies on the LogStreamBuf
    class, which does the actual buffering and storing, but is only
    of interest if you want to implement a derived class, as the
    actual user interface is implemented in the LogStream class.

    @ingroup Concept
  */
  namespace Logger
  {
    // forward declarations
    class LogStream;
    class LogStreamNotifier;

    /**
      @brief Stream buffer used by LogStream.

      This class implements the low level behavior of
      LogStream . It takes care of the buffers and stores
      the lines written into the LogStream object.
      It also contains a list of streams that are associated with
      the LogStream object. This list contains pointers to the
      streams and their minimum and maximum log level.
      Each line entered in the LogStream is marked with its
      time (in fact, the time LogStreamBuf::sync was called) and its
      loglevel. The loglevel is determined by either the current
      loglevel (as set by  LogStream::setLevel or a temporary
      level (as set by LogStream::level for a single line only).
      For each line stored, the list of associated streams is checked
      whether the loglevel falls into the range declared by the
      stream's minimum and maximum level. If this condition is met,
      the logline (with its prefix, see  LogStream::setPrefix )
      is also copied to the associated stream and this stream is
      flushed, too.
    */
    class OPENMS_DLLAPI LogStreamBuf :
      public std::streambuf
    {

      friend class LogStream;

public:

      /// @name Constants
      //@{
      static const time_t MAX_TIME;
      static const std::string UNKNOWN_LOG_LEVEL;
      //@}

      /// @name Constructors and Destructors
      //@{

      /**
        Create a new LogStreamBuf object and set the level to log_level
        @param log_level The log level of the LogStreamBuf (default is unknown)
      */
      explicit LogStreamBuf(std::string log_level = UNKNOWN_LOG_LEVEL);

      /**
        Destruct the buffer and free all stored messages strings.
      */
      ~LogStreamBuf() override;

      //@}

      /// @name Stream methods
      //@{

      /**
        This method is called as soon as the ostream is flushed
        (especially this method is called by flush or endl).
        It transfers the contents of the streambufs putbuffer
        into a logline if a newline or linefeed character
        is found in the buffer ("\n" or "\r" resp.).
        The line is then removed from the putbuffer.
        Incomplete lines (not terminated by "\n" / "\r" are
        stored in incomplete_line_.
      */
      int sync() override;

      /**
        This method calls sync and <tt>streambuf::overflow(c)</tt> to
        prevent a buffer overflow.
      */
      int overflow(int c = -1) override;
      //@}


      /// @name Level methods
      //@{
      /**
        Set the level of the LogStream

        @param level The new LogLevel
      */
      void setLevel(std::string level);


      /**
        Returns the LogLevel of this LogStream
      */
      std::string getLevel();
      //@}

      /**
        @brief Holds a stream that is connected to the LogStream.
        It also includes the minimum and maximum level at which the
        LogStream redirects messages to this stream.
      */
      struct OPENMS_DLLAPI StreamStruct
      {
        std::ostream * stream;
        std::string         prefix;
        LogStreamNotifier * target;

        StreamStruct() :
          stream(nullptr),
          target(nullptr)
        {}

        /// Delete the notification target.
        ~StreamStruct()
        {}

      };

      /**
        Checks if some of the cached entries where sent more then once
        to the LogStream and (if necessary) prints a corresponding messages
        into all affected Logs
      */
      void clearCache();

protected:

      /// Distribute a new message to connected streams.
      void distribute_(std::string outstring);

      /// Interpret the prefix format string and return the expanded prefix.
      std::string expandPrefix_(const std::string & prefix, time_t time) const;

      char * pbuf_;
      std::string             level_;
      std::list<StreamStruct> stream_list_;
      std::string             incomplete_line_;

      /// @name Caching
      //@{

      /**
        @brief Holds a counter of occurrences and an index for the occurrence sequence of the corresponding log message
      */
      struct LogCacheStruct
      {
        Size timestamp;
        int counter;
      };

      /**
        Sequential counter to remember the sequence of occurrence
        of the cached log messages
      */
      Size log_cache_counter_;

      /// Cache of the last two log messages
      std::map<std::string, LogCacheStruct> log_cache_;
      /// Cache of the occurrence sequence of the last two log messages
      std::map<Size, std::string> log_time_cache_;

      /// Checks if the line is already in the cache
      bool isInCache_(std::string const & line);

      /**
        Adds the new line to the cache and removes an old one
        if necessary

        @param line The Log message that should be added to the cache
        @return An additional massage if a re-occurring message was removed
        from the cache
      */
      std::string addToCache_(std::string const & line);

      /// Returns the next free index for a log message
      Size getNextLogCounter_();

      /// Non-lock acquiring sync function called in the d'tor
      int syncLF_();
      //@}
    };

    ///
    class OPENMS_DLLAPI LogStreamNotifier
    {
public:

      /// Empty constructor.
      LogStreamNotifier();

      /// Destructor
      virtual ~LogStreamNotifier();

      ///
      virtual void logNotify();

      ///
      void registerAt(LogStream & log_stream);

      ///
      void unregister();

protected:
      std::stringstream stream_;

      LogStream * registered_at_;
    };


    /**
      @brief Log Stream Class.

      Defines a log stream which features a cache and some formatting.
      For the developer, however, only some macros are of interest which
      will push the message that follows them into the
      appropriate stream:

      Macros:
        - OPENMS_LOG_FATAL_ERROR
        - OPENMS_LOG_ERROR (non-fatal error are reported (processing continues))
        - OPENMS_LOG_WARN  (warning, a piece of information which should be read by the user, should be logged)
        - OPENMS_LOG_INFO (information, e.g. a status should be reported)
        - OPENMS_LOG_DEBUG (general debugging information -  output be written to cout if debug_level > 0)

      To use a specific logger of a log level simply use it as cerr or cout: <br>
      <code> OPENMS_LOG_ERROR << " A bad error occurred ..."  </code>
      <br>
      Which produces an error message in the log.

      @note The log stream macros are thread safe and can be used in a
      multithreaded environment, the global variables are not! The macros are
      protected by a OPENMS_THREAD_CRITICAL directive (which translates to an
      OpenMP critical pragma), however there may be a small performance penalty
      to this.

    */
    class OPENMS_DLLAPI LogStream :
      public std::ostream
    {
public:

      /// @name Constructors and Destructors
      //@{

      /**
        Creates a new LogStream object that is not associated with any stream.
        If the argument <tt>stream</tt> is set to an output stream (e.g. <tt>cout</tt>)
        all output is send to that stream.

        @param	buf
        @param  delete_buf
        @param	stream
      */
      LogStream(LogStreamBuf * buf = nullptr, bool delete_buf = true, std::ostream * stream = nullptr);

      /// Clears all message buffers.
      ~LogStream() override;
      //@}

      /// @name Stream Methods
      //@{

      /**
        rdbuf method of ostream.
        This method is needed to access the LogStreamBuf object.

        @see std::ostream::rdbuf for more details.
      */
      LogStreamBuf * rdbuf();

      /// Arrow operator.
      LogStreamBuf * operator->();
      //@}


      /// @name Level methods
      //@{

      /**
        Set the level of the LogStream

       @param level The new LogLevel
      */
      void setLevel(std::string level);


      /**
        Returns the LogLevel of this LogStream
      */
      std::string getLevel();
      //@}

      /// @name Associating Streams
      //@{

      /**
        Associate a new stream with this logstream.
        This method inserts a new stream into the list of
        associated streams and sets the corresponding minimum
        and maximum log levels.
        Any message that is subsequently logged, will be copied
        to this stream if its log level is between <tt>min_level</tt>
        and <tt>max_level</tt>. If <tt>min_level</tt> and <tt>max_level</tt>
        are omitted, all messages are copied to this stream.
        If <tt>min_level</tt> and <tt>max_level</tt> are equal, this function can be used
        to listen to a specified channel.

        @param s a reference to the stream to be associated
      */
      void insert(std::ostream & s);

      /**
        Remove an association with a stream.

        Remove a stream from the stream list and avoid the copying of new messages to
        this stream. \par
        If the stream was not in the list of associated streams nothing will
        happen.

        @param s the stream to be removed
      */
      void remove(std::ostream & s);

      /// Add a notification target
      void insertNotification(std::ostream & s,
                              LogStreamNotifier & target);

      /**
        Set prefix for output to this stream.
        Each line written to the stream will be prefixed by
        this string. The string may also contain trivial
        format specifiers to include loglevel and time/date
        of the logged message. \par
        The following format tags are recognized:

        - <b>%y</b> message type ("Error", "Warning", "Information", "-")
        - <b>%T</b> time (HH:MM:SS)
        - <b>%t</b> time in short format (HH:MM)
        - <b>%D</b>	date (YYYY/MM/DD)
        - <b>%d</b> date in short format (MM/DD)
        - <b>%S</b> time and date (YYYY/MM/DD, HH:MM:SS)
        - <b>%s</b> time and date in short format (MM/DD, HH:MM)
        - <b>%%</b>	percent sign (escape sequence)

        @param s The stream that will be prefixed.
        @param prefix The prefix used for the stream.
      */
      void setPrefix(const std::ostream & s, const std::string & prefix);


      /// Set prefix of all output streams, details see setPrefix method with ostream
      void setPrefix(const std::string & prefix);

      ///
      void flush();
      //@}
private:

      typedef std::list<LogStreamBuf::StreamStruct>::iterator StreamIterator;

      StreamIterator findStream_(const std::ostream & stream);
      bool hasStream_(std::ostream & stream);
      bool bound_() const;

      /// flag needed by the destructor to decide whether the streambuf
      /// has to be deleted. If the default ctor is used to create
      /// the LogStreamBuf, delete_buffer_ is set to true and the ctor
      /// also deletes the buffer.
      bool delete_buffer_;

    }; //LogStream

  } // namespace Logger

  /// Macro to be used if fatal error are reported (processing stops)
<<<<<<< HEAD
#define LOG_FATAL_ERROR \
  OPENMS_THREAD_CRITICAL(oms_log) \
  Log_fatal << __FILE__ << "(" << __LINE__ << "): "

  /// Macro to be used if non-fatal error are reported (processing continues)
#define LOG_ERROR \
  OPENMS_THREAD_CRITICAL(oms_log) \
  Log_error

  /// Macro if a warning, a piece of information which should be read by the user, should be logged
#define LOG_WARN \
  OPENMS_THREAD_CRITICAL(oms_log) \
  Log_warn

  /// Macro if a information, e.g. a status should be reported
#define LOG_INFO \
  OPENMS_THREAD_CRITICAL(oms_log) \
  Log_info

  /// Macro for general debugging information
#define LOG_DEBUG \
  OPENMS_THREAD_CRITICAL(oms_log) \
  Log_debug << __FILE__ << "(" << __LINE__ << "): "

  OPENMS_DLLAPI extern Logger::LogStream Log_fatal; ///< Global static instance of a LogStream to capture messages classified as fatal errors. By default it is bound to @b cerr.
  OPENMS_DLLAPI extern Logger::LogStream Log_error; ///< Global static instance of a LogStream to capture messages classified as errors. By default it is bound to @b cerr.
  OPENMS_DLLAPI extern Logger::LogStream Log_warn;  ///< Global static instance of a LogStream to capture messages classified as warnings. By default it is bound to @b cout.
  OPENMS_DLLAPI extern Logger::LogStream Log_info;  ///< Global static instance of a LogStream to capture messages classified as information. By default it is bound to @b cout.
  OPENMS_DLLAPI extern Logger::LogStream Log_debug; ///< Global static instance of a LogStream to capture messages classified as debug output. By default it is not bound to any output stream. TOPP(AS)Base will connect cout, iff 0 < debug-level
=======
#define OPENMS_LOG_FATAL_ERROR \
  OpenMS_Log_fatal << __FILE__ << "(" << __LINE__ << "): "

  /// Macro to be used if non-fatal error are reported (processing continues)
#define OPENMS_LOG_ERROR \
  OpenMS_Log_error

  /// Macro if a warning, a piece of information which should be read by the user, should be logged
#define OPENMS_LOG_WARN \
  OpenMS_Log_warn

  /// Macro if a information, e.g. a status should be reported
#define OPENMS_LOG_INFO \
  OpenMS_Log_info

  /// Macro for general debugging information
#define OPENMS_LOG_DEBUG \
  OpenMS_Log_debug << __FILE__ << "(" << __LINE__ << "): "

  OPENMS_DLLAPI extern Logger::LogStream OpenMS_Log_fatal; ///< Global static instance of a LogStream to capture messages classified as fatal errors. By default it is bound to @b cerr.
  OPENMS_DLLAPI extern Logger::LogStream OpenMS_Log_error; ///< Global static instance of a LogStream to capture messages classified as errors. By default it is bound to @b cerr.
  OPENMS_DLLAPI extern Logger::LogStream OpenMS_Log_warn;  ///< Global static instance of a LogStream to capture messages classified as warnings. By default it is bound to @b cout.
  OPENMS_DLLAPI extern Logger::LogStream OpenMS_Log_info;  ///< Global static instance of a LogStream to capture messages classified as information. By default it is bound to @b cout.
  OPENMS_DLLAPI extern Logger::LogStream OpenMS_Log_debug; ///< Global static instance of a LogStream to capture messages classified as debug output. By default it is not bound to any output stream. TOPP(AS)Base will connect cout, iff 0 < debug-level
>>>>>>> a4898c5f

} // namespace OpenMS
<|MERGE_RESOLUTION|>--- conflicted
+++ resolved
@@ -447,54 +447,28 @@
   } // namespace Logger
 
   /// Macro to be used if fatal error are reported (processing stops)
-<<<<<<< HEAD
-#define LOG_FATAL_ERROR \
+#define OPENMS_LOG_FATAL_ERROR \
   OPENMS_THREAD_CRITICAL(oms_log) \
   Log_fatal << __FILE__ << "(" << __LINE__ << "): "
 
   /// Macro to be used if non-fatal error are reported (processing continues)
-#define LOG_ERROR \
+#define OPENMS_LOG_ERROR \
   OPENMS_THREAD_CRITICAL(oms_log) \
   Log_error
 
   /// Macro if a warning, a piece of information which should be read by the user, should be logged
-#define LOG_WARN \
+#define OPENMS_LOG_WARN \
   OPENMS_THREAD_CRITICAL(oms_log) \
-  Log_warn
-
-  /// Macro if a information, e.g. a status should be reported
-#define LOG_INFO \
-  OPENMS_THREAD_CRITICAL(oms_log) \
-  Log_info
-
-  /// Macro for general debugging information
-#define LOG_DEBUG \
-  OPENMS_THREAD_CRITICAL(oms_log) \
-  Log_debug << __FILE__ << "(" << __LINE__ << "): "
-
-  OPENMS_DLLAPI extern Logger::LogStream Log_fatal; ///< Global static instance of a LogStream to capture messages classified as fatal errors. By default it is bound to @b cerr.
-  OPENMS_DLLAPI extern Logger::LogStream Log_error; ///< Global static instance of a LogStream to capture messages classified as errors. By default it is bound to @b cerr.
-  OPENMS_DLLAPI extern Logger::LogStream Log_warn;  ///< Global static instance of a LogStream to capture messages classified as warnings. By default it is bound to @b cout.
-  OPENMS_DLLAPI extern Logger::LogStream Log_info;  ///< Global static instance of a LogStream to capture messages classified as information. By default it is bound to @b cout.
-  OPENMS_DLLAPI extern Logger::LogStream Log_debug; ///< Global static instance of a LogStream to capture messages classified as debug output. By default it is not bound to any output stream. TOPP(AS)Base will connect cout, iff 0 < debug-level
-=======
-#define OPENMS_LOG_FATAL_ERROR \
-  OpenMS_Log_fatal << __FILE__ << "(" << __LINE__ << "): "
-
-  /// Macro to be used if non-fatal error are reported (processing continues)
-#define OPENMS_LOG_ERROR \
-  OpenMS_Log_error
-
-  /// Macro if a warning, a piece of information which should be read by the user, should be logged
-#define OPENMS_LOG_WARN \
   OpenMS_Log_warn
 
   /// Macro if a information, e.g. a status should be reported
 #define OPENMS_LOG_INFO \
+  OPENMS_THREAD_CRITICAL(oms_log) \
   OpenMS_Log_info
 
   /// Macro for general debugging information
 #define OPENMS_LOG_DEBUG \
+  OPENMS_THREAD_CRITICAL(oms_log) \
   OpenMS_Log_debug << __FILE__ << "(" << __LINE__ << "): "
 
   OPENMS_DLLAPI extern Logger::LogStream OpenMS_Log_fatal; ///< Global static instance of a LogStream to capture messages classified as fatal errors. By default it is bound to @b cerr.
@@ -502,6 +476,5 @@
   OPENMS_DLLAPI extern Logger::LogStream OpenMS_Log_warn;  ///< Global static instance of a LogStream to capture messages classified as warnings. By default it is bound to @b cout.
   OPENMS_DLLAPI extern Logger::LogStream OpenMS_Log_info;  ///< Global static instance of a LogStream to capture messages classified as information. By default it is bound to @b cout.
   OPENMS_DLLAPI extern Logger::LogStream OpenMS_Log_debug; ///< Global static instance of a LogStream to capture messages classified as debug output. By default it is not bound to any output stream. TOPP(AS)Base will connect cout, iff 0 < debug-level
->>>>>>> a4898c5f
 
 } // namespace OpenMS
