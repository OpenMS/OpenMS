--- conflicted
+++ resolved
@@ -51,11 +51,8 @@
 namespace OpenMS
 {
 
-<<<<<<< HEAD
   class AASequence;
 
-=======
->>>>>>> be7b5c01
   /**
     @brief This class stores helper structures that are used in multiple
     classes of the TargetedExperiment (e.g. ReactionMonitoringTransition and
