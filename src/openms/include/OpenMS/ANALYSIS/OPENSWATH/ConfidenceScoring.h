// --------------------------------------------------------------------------
//                   OpenMS -- Open-Source Mass Spectrometry
// --------------------------------------------------------------------------
// Copyright The OpenMS Team -- Eberhard Karls University Tuebingen,
// ETH Zurich, and Freie Universitaet Berlin 2002-2021.
//
// This software is released under a three-clause BSD license:
//  * Redistributions of source code must retain the above copyright
//    notice, this list of conditions and the following disclaimer.
//  * Redistributions in binary form must reproduce the above copyright
//    notice, this list of conditions and the following disclaimer in the
//    documentation and/or other materials provided with the distribution.
//  * Neither the name of any author or any participating institution
//    may be used to endorse or promote products derived from this software
//    without specific prior written permission.
// For a full list of authors, refer to the file AUTHORS.
// --------------------------------------------------------------------------
// THIS SOFTWARE IS PROVIDED BY THE COPYRIGHT HOLDERS AND CONTRIBUTORS "AS IS"
// AND ANY EXPRESS OR IMPLIED WARRANTIES, INCLUDING, BUT NOT LIMITED TO, THE
// IMPLIED WARRANTIES OF MERCHANTABILITY AND FITNESS FOR A PARTICULAR PURPOSE
// ARE DISCLAIMED. IN NO EVENT SHALL ANY OF THE AUTHORS OR THE CONTRIBUTING
// INSTITUTIONS BE LIABLE FOR ANY DIRECT, INDIRECT, INCIDENTAL, SPECIAL,
// EXEMPLARY, OR CONSEQUENTIAL DAMAGES (INCLUDING, BUT NOT LIMITED TO,
// PROCUREMENT OF SUBSTITUTE GOODS OR SERVICES; LOSS OF USE, DATA, OR PROFITS;
// OR BUSINESS INTERRUPTION) HOWEVER CAUSED AND ON ANY THEORY OF LIABILITY,
// WHETHER IN CONTRACT, STRICT LIABILITY, OR TORT (INCLUDING NEGLIGENCE OR
// OTHERWISE) ARISING IN ANY WAY OUT OF THE USE OF THIS SOFTWARE, EVEN IF
// ADVISED OF THE POSSIBILITY OF SUCH DAMAGE.
//
// --------------------------------------------------------------------------
// $Maintainer: Hendrik Weisser $
// $Authors: Hannes Roest, Hendrik Weisser $
// --------------------------------------------------------------------------

#pragma once

#include <cmath> // for "exp"
#include <limits> // for "infinity"
<<<<<<< HEAD
=======
#include <map>
>>>>>>> bd254914

#include <OpenMS/CONCEPT/ProgressLogger.h>
#include <OpenMS/CONCEPT/LogStream.h>
#include <OpenMS/KERNEL/FeatureMap.h>
#include <OpenMS/ANALYSIS/MAPMATCHING/TransformationDescription.h>
#include <OpenMS/ANALYSIS/TARGETED/TargetedExperiment.h>

#include <OpenMS/MATH/MISC/MathFunctions.h>

namespace OpenMS
{

  class OPENMS_DLLAPI ConfidenceScoring :
      public ProgressLogger
  {
  public:

      /// Constructor
      explicit ConfidenceScoring(bool test_mode_ = false);

      ~ConfidenceScoring() override {}

  protected:

      /// Binomial GLM
      struct GLM_
      {
        double intercept;
        double rt_coef;
        double int_coef;

        double operator()(double diff_rt, double dist_int) const
        {
          double lm = intercept + rt_coef * diff_rt * diff_rt + 
            int_coef * dist_int;
          return 1.0 / (1.0 + exp(-lm));
        }
      } glm_;

      /// Helper for RT normalization (range 0-100)
      struct RTNorm_
      {
        double min_rt;
        double max_rt;
        
        double operator()(double rt) const
        {
          return (rt - min_rt) / (max_rt - min_rt) * 100;
        }
      } rt_norm_;

      TargetedExperiment library_; ///< assay library

      IntList decoy_index_; ///< indexes of assays to use as decoys

      Size n_decoys_; ///< number of decoys to use (per feature/true assay)

      std::map<String, IntList> transition_map_; ///< assay (ID) -> transitions (indexes)

      Size n_transitions_; ///< number of transitions to consider

      /// RT transformation to map measured RTs to assay RTs
      TransformationDescription rt_trafo_;

      Math::RandomShuffler shuffler_; ///< random shuffler for container

      /// Randomize the list of decoy indexes
      void chooseDecoys_();

      /// Manhattan distance
      double manhattanDist_(DoubleList x, DoubleList y);

      /// Get the retention time of an assay
      double getAssayRT_(const TargetedExperiment::Peptide& assay);

      /// Score the assay @p assay against feature data (@p feature_rt,
      /// @p feature_intensities), optionally using only the specified transitions
      /// (@p transition_ids)
      double scoreAssay_(const TargetedExperiment::Peptide& assay, 
                         double feature_rt, DoubleList& feature_intensities,
                         const std::set<String>& transition_ids = std::set<String>());

      /// Score a feature
      void scoreFeature_(Feature& feature);

  public:

      void initialize(const TargetedExperiment& library, const Size n_decoys, const Size n_transitions, const TransformationDescription& rt_trafo)
      {
        library_ = library; 
        n_decoys_ = n_decoys;
        n_transitions_ = n_transitions;
        rt_trafo_ = rt_trafo;
      }

      void initializeGlm(double intercept, double rt_coef, double int_coef)
      {
        glm_.intercept = intercept;
        glm_.rt_coef = rt_coef;
        glm_.int_coef = int_coef;
      }

      /**
        @brief Score a feature map -> make sure the class is properly initialized

        both functions initializeGlm and initialize need to be called first.

        The input to the program is 
        - a transition library which contains peptides with corresponding assays.
        - a feature map where each feature corresponds to an assay (mapped with
          MetaValue "PeptideRef") and each feature has as many subordinates as the
          assay has transitions (mapped with MetaValue "native_id").

      */
      void scoreMap(FeatureMap & features)
      {
        // are there enough assays in the library?
        Size n_assays = library_.getPeptides().size();
        if (n_assays < 2)
        {
          throw Exception::IllegalArgument(__FILE__, __LINE__, OPENMS_PRETTY_FUNCTION,
                                           "There need to be at least 2 assays in the library for ConfidenceScoring.");

        }
        if (n_assays - 1 < n_decoys_)
        {
          OPENMS_LOG_WARN << "Warning: Parameter 'decoys' (" << n_decoys_ 
                   << ") is higher than the number of unrelated assays in the "
                   << "library (" << n_assays - 1 << "). "
                   << "Using all unrelated assays as decoys." << std::endl;
        }
        if (n_assays - 1 <= n_decoys_) n_decoys_ = 0; // use all available assays

        decoy_index_.resize(n_assays);
        for (Size i = 0; i < n_assays; ++i) decoy_index_[i] = boost::numeric_cast<Int>(i);

        // build mapping between assays and transitions:
        OPENMS_LOG_DEBUG << "Building transition map..." << std::endl;
        for (Size i = 0; i < library_.getTransitions().size(); ++i)
        {
          const String& ref = library_.getTransitions()[i].getPeptideRef();
          transition_map_[ref].push_back(boost::numeric_cast<Int>(i));
        }
        // find min./max. RT in the library:
        OPENMS_LOG_DEBUG << "Determining retention time range..." << std::endl;
        rt_norm_.min_rt = std::numeric_limits<double>::infinity();
        rt_norm_.max_rt = -std::numeric_limits<double>::infinity();
        for (std::vector<TargetedExperiment::Peptide>::const_iterator it = 
               library_.getPeptides().begin(); it != library_.getPeptides().end();
             ++it)
        {
          double current_rt = getAssayRT_(*it);
          if (current_rt == -1.0) continue; // indicates a missing value
          rt_norm_.min_rt = std::min(rt_norm_.min_rt, current_rt);
          rt_norm_.max_rt = std::max(rt_norm_.max_rt, current_rt);
        }

        // log scoring progress:
        OPENMS_LOG_DEBUG << "Scoring features..." << std::endl;
        startProgress(0, features.size(), "scoring features");

        for (FeatureMap::Iterator feat_it = features.begin(); 
             feat_it != features.end(); ++feat_it)
        {
          OPENMS_LOG_DEBUG << "Feature " << feat_it - features.begin() + 1 
                    << " (ID '" << feat_it->getUniqueId() << "')"<< std::endl;
          scoreFeature_(*feat_it);
          setProgress(feat_it - features.begin());
        }
        endProgress();

      }

  };

}
<|MERGE_RESOLUTION|>--- conflicted
+++ resolved
@@ -36,10 +36,7 @@
 
 #include <cmath> // for "exp"
 #include <limits> // for "infinity"
-<<<<<<< HEAD
-=======
 #include <map>
->>>>>>> bd254914
 
 #include <OpenMS/CONCEPT/ProgressLogger.h>
 #include <OpenMS/CONCEPT/LogStream.h>
