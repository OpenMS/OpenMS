--- conflicted
+++ resolved
@@ -92,11 +92,7 @@
       @return Populates additional scores in the @p scores object
 
     */
-<<<<<<< HEAD
-    static void driftScoring(std::vector<OpenSwath::SpectrumPtr> spectra,
-=======
-    static void driftScoring(const OpenSwath::SpectrumPtr& spectrum,
->>>>>>> 6e4eea27
+    static void driftScoring(const std::vector<OpenSwath::SpectrumPtr>& spectra,
                              const std::vector<TransitionType> & transitions,
                              OpenSwath_Scores & scores,
                              const double drift_lower,
@@ -124,11 +120,7 @@
       @return Populates additional scores in the @p scores object
 
     */
-<<<<<<< HEAD
-    static void driftScoringMS1(std::vector<OpenSwath::SpectrumPtr> spectra,
-=======
-    static void driftScoringMS1(const OpenSwath::SpectrumPtr& spectrum,
->>>>>>> 6e4eea27
+    static void driftScoringMS1(const std::vector<OpenSwath::SpectrumPtr>& spectra,
                                 const std::vector<TransitionType> & transitions,
                                 OpenSwath_Scores & scores,
                                 const double drift_lower,
@@ -157,11 +149,7 @@
       @return Populates additional scores in the @p scores object
 
     */
-<<<<<<< HEAD
-    static void driftScoringMS1Contrast(std::vector<OpenSwath::SpectrumPtr> spectra, std::vector<OpenSwath::SpectrumPtr> ms1spectrum,
-=======
-    static void driftScoringMS1Contrast(const OpenSwath::SpectrumPtr& spectrum, const OpenSwath::SpectrumPtr& ms1spectrum,
->>>>>>> 6e4eea27
+    static void driftScoringMS1Contrast(const std::vector<OpenSwath::SpectrumPtr>& spectra, const std::vector<OpenSwath::SpectrumPtr>& ms1spectrum,
                                         const std::vector<TransitionType> & transitions,
                                         OpenSwath_Scores & scores,
                                         const double drift_lower,
