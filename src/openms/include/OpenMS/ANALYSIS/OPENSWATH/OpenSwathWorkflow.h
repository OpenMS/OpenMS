--- conflicted
+++ resolved
@@ -232,23 +232,13 @@
   {
   public:
 
-<<<<<<< HEAD
-    OpenSwathCalibrationWorkflow () :
-      OpenSwathWorkflowBase(false)
-    {
-    }
-
-    explicit OpenSwathCalibrationWorkflow (bool use_ms1_traces) :
-      OpenSwathWorkflowBase(use_ms1_traces)
-=======
-    OpenSwathRetentionTimeNormalization() :
+    OpenSwathCalibrationWorkflow() :
       OpenSwathWorkflowBase()
     {
     }
 
-    explicit OpenSwathRetentionTimeNormalization(bool use_ms1_traces) :
+    explicit OpenSwathCalibrationWorkflow(bool use_ms1_traces) :
       OpenSwathWorkflowBase(use_ms1_traces, false, -1)
->>>>>>> 725f0841
     {
     }
 
@@ -366,10 +356,10 @@
   /**
    * @brief Execute all steps in an OpenSwath analysis
    *
-<<<<<<< HEAD
-   * The workflow will perform a complete OpenSWATH analysis. Optionally, an RT
-   * transformation (mapping peptides to normalized space) can be obtained
-   * beforehand using the OpenSwathCalibrationWorkflow class.
+   * The workflow will perform a complete OpenSWATH analysis. Optionally, 
+   * a calibration of m/z and retention time (mapping peptides to normalized 
+   * space and correcting m/z error) can be performed beforehand using the 
+   * OpenSwathCalibrationWorkflow class.
    *
    * The overall execution flow in this class is as follows (see performExtraction() function)
    *
@@ -385,12 +375,6 @@
    *          - Convert data to OpenMS format using ChromatogramExtractor::return_chromatogram()
    *        - Score extracted transitions (see scoreAllChromatograms_())
    *        - Write scored chromatograms and peak groups to disk (see writeOutFeaturesAndChroms_())
-=======
-   * The workflow will perform a complete OpenSWATH analysis, see
-   * performExtraction(). Optionally, a calibration of m/z and retention time
-   * (mapping peptides to normalized space and correcting m/z error) can be
-   * performed beforehand using the OpenSwathRetentionTimeNormalization class.
->>>>>>> 725f0841
    *
    */
   class OPENMS_DLLAPI OpenSwathWorkflow :
@@ -420,37 +404,19 @@
 
     /** @brief Execute OpenSWATH analysis on a set of SwathMaps and transitions.
      *
-<<<<<<< HEAD
      * See OpenSwathWorkflow class for a detailed description of this function.
-=======
-     * Executes the following operations on the given input:
-     *
-     * -# Selecting the appropriate transitions for each SWATH window (using OpenSwathHelper::selectSwathTransitions)
-     * -# Extract the chromatograms from the SWATH maps (MS1 and MS2) using (ChromatogramExtractor)
-     * -# Pick peaks in the chromatograms and perform peak scoring (inside scoreAllChromatograms function)
-     * -# Write out chromatograms and found features
->>>>>>> 725f0841
      *
      * @param swath_maps The raw data (swath maps)
      * @param rt_trafo Retention time transformation description (translating this runs' RT to normalized RT space)
      * @param chromatogram_extraction_params Parameter set for the chromatogram extraction
      * @param ms1_chromatogram_extraction_params Parameter set for the chromatogram extraction of the MS1 data
      * @param feature_finder_param Parameter set for the feature finding in chromatographic dimension
-<<<<<<< HEAD
-     * @param transition_exp The set of assays to be extracted and scored
-     * @param out_featureFile Output feature map to store identified features
-     * @param store_features Whether features should be appended to the output feature map (if this is false, then out_featureFile will be empty)
-     * @param tsv_writer TSV Writer object to store identified features in csv format (set store_features to false if using this option)
-     * @param osw_writer OSW Writer object to store identified features in SQLite format (set store_features to false if using this option)
-     * @param chromConsumer Chromatogram consumer object to store the extracted chromatograms
-=======
      * @param assay_library The set of assays to be extracted and scored
      * @param result_featureFile Output feature map to store identified features
-     * @param store_features_in_featureFile Whether features should be appended to the output feature map
-     * @param result_tsv TSV Writer object to store identified features in csv format
-     * @param result_osw OSW Writer object to store identified features in SQLite format
+     * @param store_features_in_featureFile Whether features should be appended to the output feature map (if this is false, then out_featureFile will be empty)
+     * @param result_tsv TSV Writer object to store identified features in csv format (set store_features to false if using this option)
+     * @param result_osw OSW Writer object to store identified features in SQLite format (set store_features to false if using this option)
      * @param result_chromatograms Chromatogram consumer object to store the extracted chromatograms
->>>>>>> 725f0841
      * @param batchSize Size of the batches which should be extracted and scored
      * @param int ms1_isotopes Number of MS1 isotopes to extract (zero means only monoisotopic peak)
      * @param load_into_memory Whether to cache the current SWATH map in memory
