// --------------------------------------------------------------------------
//                   OpenMS -- Open-Source Mass Spectrometry
// --------------------------------------------------------------------------
// Copyright The OpenMS Team -- Eberhard Karls University Tuebingen,
// ETH Zurich, and Freie Universitaet Berlin 2002-2018.
//
// This software is released under a three-clause BSD license:
//  * Redistributions of source code must retain the above copyright
//    notice, this list of conditions and the following disclaimer.
//  * Redistributions in binary form must reproduce the above copyright
//    notice, this list of conditions and the following disclaimer in the
//    documentation and/or other materials provided with the distribution.
//  * Neither the name of any author or any participating institution
//    may be used to endorse or promote products derived from this software
//    without specific prior written permission.
// For a full list of authors, refer to the file AUTHORS.
// --------------------------------------------------------------------------
// THIS SOFTWARE IS PROVIDED BY THE COPYRIGHT HOLDERS AND CONTRIBUTORS "AS IS"
// AND ANY EXPRESS OR IMPLIED WARRANTIES, INCLUDING, BUT NOT LIMITED TO, THE
// IMPLIED WARRANTIES OF MERCHANTABILITY AND FITNESS FOR A PARTICULAR PURPOSE
// ARE DISCLAIMED. IN NO EVENT SHALL ANY OF THE AUTHORS OR THE CONTRIBUTING
// INSTITUTIONS BE LIABLE FOR ANY DIRECT, INDIRECT, INCIDENTAL, SPECIAL,
// EXEMPLARY, OR CONSEQUENTIAL DAMAGES (INCLUDING, BUT NOT LIMITED TO,
// PROCUREMENT OF SUBSTITUTE GOODS OR SERVICES; LOSS OF USE, DATA, OR PROFITS;
// OR BUSINESS INTERRUPTION) HOWEVER CAUSED AND ON ANY THEORY OF LIABILITY,
// WHETHER IN CONTRACT, STRICT LIABILITY, OR TORT (INCLUDING NEGLIGENCE OR
// OTHERWISE) ARISING IN ANY WAY OUT OF THE USE OF THIS SOFTWARE, EVEN IF
// ADVISED OF THE POSSIBILITY OF SUCH DAMAGE.
//
// --------------------------------------------------------------------------
// $Maintainer: Hannes Roest $
// $Authors: Hannes Roest $
// --------------------------------------------------------------------------

#pragma once

// Interfaces
#include <OpenMS/OPENSWATHALGO/DATAACCESS/ISpectrumAccess.h>
#include <OpenMS/OPENSWATHALGO/DATAACCESS/DataStructures.h>
#include <OpenMS/OPENSWATHALGO/DATAACCESS/TransitionExperiment.h>
#include <OpenMS/INTERFACES/IMSDataConsumer.h>

#include <OpenMS/FORMAT/MzMLFile.h> // debug file store only

// Kernel and implementations
#include <OpenMS/KERNEL/MSExperiment.h>
#include <OpenMS/ANALYSIS/OPENSWATH/DATAACCESS/SpectrumAccessOpenMS.h>
#include <OpenMS/ANALYSIS/OPENSWATH/DATAACCESS/SpectrumAccessTransforming.h>
#include <OpenMS/ANALYSIS/OPENSWATH/DATAACCESS/SpectrumAccessOpenMSInMemory.h>
#include <OpenMS/OPENSWATHALGO/DATAACCESS/SwathMap.h>

// Helpers
#include <OpenMS/ANALYSIS/OPENSWATH/OpenSwathHelper.h>
// #include <OpenMS/ANALYSIS/OPENSWATH/DATAACCESS/DataAccessHelper.h>
#include <OpenMS/ANALYSIS/OPENSWATH/DATAACCESS/SimpleOpenMSSpectraAccessFactory.h>
#include <OpenMS/ANALYSIS/OPENSWATH/OpenSwathTSVWriter.h>
#include <OpenMS/ANALYSIS/OPENSWATH/OpenSwathOSWWriter.h>

// Algorithms
#include <OpenMS/ANALYSIS/OPENSWATH/MRMRTNormalizer.h>
#include <OpenMS/ANALYSIS/OPENSWATH/ChromatogramExtractor.h>
#include <OpenMS/ANALYSIS/OPENSWATH/MRMFeatureFinderScoring.h>
#include <OpenMS/ANALYSIS/OPENSWATH/MRMTransitionGroupPicker.h>
#include <OpenMS/ANALYSIS/OPENSWATH/SwathMapMassCorrection.h>
#include <OpenMS/FILTERING/TRANSFORMERS/LinearResamplerAlign.h>

#include <cassert>
#include <limits>

// #define OPENSWATH_WORKFLOW_DEBUG

// The workflow class
namespace OpenMS
{

  /** @brief ChromatogramExtractor parameters
   *
   * A small helper struct to pass the parameters for the chromatogram
   * extraction through to the actual algorithm.
   *
  */
  struct ChromExtractParams
  {
    /// Whether to not extract anything closer than this (in Da) from the upper edge
    double min_upper_edge_dist;
    /// Extraction window in Da or ppm (e.g. 50ppm means extraction +/- 25ppm)
    double mz_extraction_window;
    /// Extraction window in ion mobility
    double im_extraction_window;
    /// Whether the extraction window is given in ppm or Da
    bool ppm;
    /// The extraction function in mass space
    String extraction_function;
    /// The retention time extraction window
    double rt_extraction_window;
    /// Whether to extract some extra in the retention time (can be useful if one wants to look at the chromatogram outside the window)
    double extra_rt_extract;
  };

  class OPENMS_DLLAPI OpenSwathWorkflowBase :
    public ProgressLogger
  {

protected:

    /** @brief Default constructor
     *
     *  Will not use any ms1 traces and use all threads in the outer loop.
     *
     **/
    OpenSwathWorkflowBase() :
      use_ms1_traces_(false),
      threads_outer_loop_(-1)
    {
    }

    /** @brief Constructor
     *
     *  @param use_ms1_traces Whether to use MS1 data
     *  @param threads_outer_loop How many threads should be used for the outer
     *  loop (-1 will use all threads in the outer loop)
     *
     *  @note The total number of threads should be divisible by this number
     *  (e.g. use 8 in outer loop if you have 24 threads in total and 3 will be
     *  used for the inner loop).
     *
     *
     **/
    OpenSwathWorkflowBase(bool use_ms1_traces, int threads_outer_loop) :
      use_ms1_traces_(use_ms1_traces),
      threads_outer_loop_(threads_outer_loop)
    {
    }

    /** @brief Perform MS1 extraction and store result in ms1_chromatograms
     *
    */
    void MS1Extraction_(const std::vector< OpenSwath::SwathMap > & swath_maps,
                        std::map< std::string, OpenSwath::ChromatogramPtr >& ms1_chromatograms,
                        Interfaces::IMSDataConsumer * chromConsumer,
                        const ChromExtractParams & cp,
                        const OpenSwath::LightTargetedExperiment& transition_exp,
                        const TransformationDescription& trafo_inverse,
                        bool load_into_memory,
                        bool ms1only = false);

    /** @brief Function to prepare extraction coordinates that also correctly handles RT transformations
     *
     * Creates a set of (empty) chromatograms and extraction coordinates with
     * the correct ids, m/z and retention time start/end points to be extracted
     * by the ChromatogramExtractor.
     *
     * Handles rt extraction windows by calculating the correct transformation
     * for each coordinate.
     *
     * @param chrom_list Output of chromatograms (will be filled with empty chromatogram ptrs)
     * @param coordinates Output of extraction coordinates (will be filled with matching extraction coordinates)
     * @param transition_exp_used The transition experiment used to create the coordinates
     * @param ms1 Whether to perform MS1 (precursor ion) or MS2 (fragment ion) extraction
     * @param trafo_inverse Inverse transformation function
     * @param cp Parameter set for the chromatogram extraction
     *
    */
    void prepareExtractionCoordinates_(std::vector< OpenSwath::ChromatogramPtr > & chrom_list,
      std::vector< ChromatogramExtractorAlgorithm::ExtractionCoordinates > & coordinates,
      const OpenSwath::LightTargetedExperiment & transition_exp_used,
      const bool ms1, const TransformationDescription trafo_inverse,
      const ChromExtractParams & cp) const;


    /**
     * @brief Spectrum Access to the MS1 map (note that this is *not* threadsafe!)
     *
     * @note This pointer is not threadsafe, please use the lightClone() function to create a copy for each thread
     * @note This pointer may be NULL if use_ms1_traces_ is set to false
     *
     */
    OpenSwath::SpectrumAccessPtr ms1_map_;

    /// Whether to use the MS1 traces
    bool use_ms1_traces_;


    /** @brief How many threads should be used for the outer loop
     *
     *  @note A value of -1 will use all threads in the outer loop
     *
     *  @note The total number of threads should be divisible by this number
     *  (e.g. use 8 in outer loop if you have 24 threads in total and 3 will be
     *  used for the inner loop).
     *
     **/
    int threads_outer_loop_;

  };

  /** @brief Simple OpenSwathWorkflow to perform RT and m/z correction based on a set of known peptides
   *
  */
  class OPENMS_DLLAPI OpenSwathRetentionTimeNormalization :
    public OpenSwathWorkflowBase
  {
  public:

    OpenSwathRetentionTimeNormalization() :
      OpenSwathWorkflowBase()
    {
    }

    explicit OpenSwathRetentionTimeNormalization(bool use_ms1_traces) :
      OpenSwathWorkflowBase(use_ms1_traces, -1)
    {
    }

    /** @brief Perform RT and m/z correction of the input data using RT-normalization peptides.
     *
     * This function extracts the RT normalization chromatograms and then uses
     * the chromatograms to find features (in RTNormalization).  If desired,
     * also m/z correction is performed using the lock masses of the given
     * peptides. Therefore, swath_maps may be changed in this function.
     *
     * @param irt_transitions A set of transitions used for the RT normalization peptides
     * @param swath_maps The raw data (swath maps)
     * @param min_rsq Minimal R^2 value that is expected for the RT regression
     * @param min_coverage Minimal coverage of the chromatographic space that needs to be achieved
     * @param feature_finder_param Parameter set for the feature finding in chromatographic dimension
     * @param cp_irt Parameter set for the chromatogram extraction
     * @param irt_detection_param Parameter set for the detection of the iRTs (outlier detection, peptides per bin etc)
     * @param mz_correction_function If correction in m/z is desired, which function should be used
     * @param debug_level Debug level (writes out the RT normalization chromatograms if larger than 1)
     * @param irt_mzml_out Output Chromatogram mzML containing the iRT peptides (if not empty,
     *        iRT chromatograms will be stored in this file)
     *
    */
    TransformationDescription performRTNormalization(const OpenSwath::LightTargetedExperiment & irt_transitions,
      std::vector< OpenSwath::SwathMap > & swath_maps,
      double min_rsq,
      double min_coverage,
      const Param & feature_finder_param,
      const ChromExtractParams & cp_irt,
      const Param & irt_detection_param,
      const String & mz_correction_function,
      const String& irt_mzml_out,
      Size debug_level,
      bool sonar = false,
      bool load_into_memory = false);

  public:

    /** @brief Perform RT and m/z correction using the MRMFeatureFinderScoring
     *
     * @param transition_exp_ The transitions for the normalization peptides
     * @param chromatograms The extracted chromatograms
     * @param min_rsq Minimal R^2 value that is expected for the RT regression
     * @param min_coverage Minimal coverage of the chromatographic space that needs to be achieved
     * @param feature_finder_param Parameter set for the feature finding in chromatographic dimension
     * @param irt_detection_param Parameter set for the detection of the iRTs (outlier detection, peptides per bin etc)
     * @param swath_maps The raw data for the m/z correction
     * @param mz_correction_function If correction in m/z is desired, which function should be used
     *
     * @note: feature_finder_param are copied because they are changed here.
     * @note: This function is based on the algorithm inside the OpenSwathRTNormalizer tool
     *
    */
    TransformationDescription RTNormalization(const OpenSwath::LightTargetedExperiment& transition_exp_,
      const std::vector< OpenMS::MSChromatogram >& chromatograms,
      double min_rsq,
      double min_coverage,
      const Param& default_ffparam,
      const Param& irt_detection_param,
      std::vector< OpenSwath::SwathMap > & swath_maps,
      const String & mz_correction_function,
      double mz_extraction_window,
      bool ppm);

    /// Simple method to extract chromatograms (for the RT-normalization peptides)
    void simpleExtractChromatograms(const std::vector< OpenSwath::SwathMap > & swath_maps,
                                    const OpenSwath::LightTargetedExperiment & irt_transitions,
                                    std::vector< OpenMS::MSChromatogram > & chromatograms,
                                    const TransformationDescription& trafo,
                                    const ChromExtractParams & cp,
                                    bool sonar,
                                    bool load_into_memory);

    static void addChromatograms(MSChromatogram& base_chrom, const MSChromatogram& newchrom);

  };

  /**
   * @brief Class to execute an OpenSwath Workflow
   *
   * The workflow will perform a complete OpenSWATH analysis, see
   * performExtraction(). Optionally, a calibration of m/s and retention time
   * (mapping peptides to normalized space and correcting m/z error) can be
   * performed beforehand using the OpenSwathRetentionTimeNormalization class.
   *
   */
  class OPENMS_DLLAPI OpenSwathWorkflow :
    public OpenSwathWorkflowBase
  {
    typedef OpenSwath::LightTransition TransitionType;
    typedef MRMTransitionGroup< MSChromatogram, TransitionType> MRMTransitionGroupType;

  public:

    /** @brief Constructor
     *
     *  @param use_ms1_traces Whether to use MS1 data
     *  @param threads_outer_loop How many threads should be used for the outer
     *  loop (-1 will use all threads in the outer loop)
     *
     *  @note The total number of threads should be divisible by this number
     *  (e.g. use 8 in outer loop if you have 24 threads in total and 3 will be
     *  used for the inner loop).
     *
     *
     **/
    OpenSwathWorkflow(bool use_ms1_traces, int threads_outer_loop) :
      OpenSwathWorkflowBase(use_ms1_traces, threads_outer_loop)
    {
    }

    /** @brief Execute the OpenSWATH workflow on a set of SwathMaps and transitions.
     *
     * Executes the following operations on the given input:
     *
     * -# Selecting the appropriate transitions for each SWATH window (using OpenSwathHelper::selectSwathTransitions)
     * -# Extract the chromatograms from the SWATH maps (MS1 and MS2) using (ChromatogramExtractor)
     * -# Pick peaks in the chromatograms and perform peak scoring (inside scoreAllChromatograms function)
     * -# Write out chromatograms and found features
     *
     * @param swath_maps The raw data (swath maps)
     * @param rt_trafo Retention time transformation description (translating this runs' RT to normalized RT space)
     * @param chromatogram_extraction_params Parameter set for the chromatogram extraction
     * @param feature_finder_param Parameter set for the feature finding in chromatographic dimension
     * @param assay_library The set of assays to be extracted and scored
     * @param result_featureFile Output feature map to store identified features
     * @param store_features_in_featureFile Whether features should be appended to the output feature map
     * @param result_tsv TSV Writer object to store identified features in csv format
     * @param result_osw OSW Writer object to store identified features in SQLite format
     * @param result_chromatograms Chromatogram consumer object to store the extracted chromatograms
     * @param batchSize Size of the batches which should be extracted and scored
     * @param load_into_memory Whether to cache the current SWATH map in memory
     *
     * @note Speed and memory performance can be influenced by \p batchSize and
     * \p load_into_memory where larger batch sizes increase memory and
     * potentially decrease the utility of parallelization while loading data
     * into memory will increase memory usage but decrease execution time.
     *
    */
    void performExtraction(const std::vector< OpenSwath::SwathMap > & swath_maps,
<<<<<<< HEAD
                           const TransformationDescription rt_trafo,
                           const ChromExtractParams & chromatogram_extraction_params,
=======
                           const TransformationDescription trafo,
                           const ChromExtractParams & cp,
                           const ChromExtractParams & cp_ms1,
>>>>>>> ece599b5
                           const Param & feature_finder_param,
                           const OpenSwath::LightTargetedExperiment& assay_library,
                           FeatureMap& result_featureFile,
                           bool store_features_in_featureFile,
                           OpenSwathTSVWriter & result_tsv,
                           OpenSwathOSWWriter & result_osw,
                           Interfaces::IMSDataConsumer * result_chromatograms,
                           int batchSize,
                           bool load_into_memory);

  protected:


    /** @brief Write output features and chromatograms to disk
     *
    */
    void writeOutFeaturesAndChroms_(std::vector< OpenMS::MSChromatogram > & chromatograms,
                                    const FeatureMap & featureFile,
                                    FeatureMap& out_featureFile,
                                    bool store_features,
                                    Interfaces::IMSDataConsumer * chromConsumer);

    /** @brief Perform scoring on a set of chromatograms
     *
     *  Will iterate over all assays contained in transition_exp and for each
     *  assay fetch the corresponding chromatograms and find peak groups.
     *
     * @param input Input chromatograms (MS2 level)
     * @param ms1_chromatograms Input chromatograms for MS1-level
     * @param swath_maps Set of swath map(s) for the current swath window (for SONAR multiple maps are provided)
     * @param transition_exp The transition experiment (assay library)
     * @param feature_finder_param Parameters for the MRMFeatureFinderScoring
     * @param trafo RT Transformation function
     * @param rt_extraction_window RT extraction window
     * @param output Output map
     * @param tsv_writer TSV writer for storing output (on the fly)
     * @param osw_writer OSW Writer object to store identified features in SQLite format
     *
    */
    void scoreAllChromatograms(
        const OpenSwath::SpectrumAccessPtr input,
        const std::map< std::string, OpenSwath::ChromatogramPtr > & ms1_chromatograms,
        const std::vector< OpenSwath::SwathMap >& swath_maps,
        OpenSwath::LightTargetedExperiment& transition_exp,
        const Param& feature_finder_param,
        TransformationDescription trafo,
        const double rt_extraction_window,
        FeatureMap& output,
        OpenSwathTSVWriter & tsv_writer,
        OpenSwathOSWWriter & osw_writer,
        bool ms1only = false);

    /** @brief Select which compounds to analyze in the next batch (and copy to output)
     *
     * This function will select which compounds to analyze in the next batch j
     * and will copy the corresponding compounds and transitions into the
     * output structure. The output will contain batch_size compounds.
     *
     * @param transition_exp_used_all input (all transitions for this swath)
     * @param transition_exp_used output (will contain only transitions for the next batch)
     * @param batch_size how many compounds per batch
     * @param j batch number (peptides from j*batch_size to j*batch_size+batch_size will be copied)
     *
     * @note The proteins will be copied completely without checking for a match
     *
    */
    void selectCompoundsForBatch_(const OpenSwath::LightTargetedExperiment& transition_exp_used_all,
      OpenSwath::LightTargetedExperiment& transition_exp_used, int batch_size, size_t j);

    /** @brief Copy the required transitions to output
     *
     * Copy all transitions matching to one of the compounds in the selected
     * peptide vector from all_transitions to the output.
     *
     * @param used_compounds Which peptides or metabolites to be used
     * @param all_transitions Transitions vector from which to select transitions
     * @param output Output vector containing matching transitions (taken from all_transitions)
     *
    */
    void copyBatchTransitions_(const std::vector<OpenSwath::LightCompound>& used_compounds,
      const std::vector<OpenSwath::LightTransition>& all_transitions,
      std::vector<OpenSwath::LightTransition>& output);

  };

  /**
   * @brief Class to execute an OpenSwath Workflow for SONAR data
   *
   * The workflow will perform a complete OpenSWATH analysis, using scanning
   * SWATH data (SONAR data) instead of regular data. In this case, each
   * fragment ion may appear in multiple SWATH windows and thus needs to be
   * extracted from multiple maps.
   *
   */
  class OPENMS_DLLAPI OpenSwathWorkflowSonar :
    public OpenSwathWorkflow
  {

  public:

    explicit OpenSwathWorkflowSonar(bool use_ms1_traces) :
      OpenSwathWorkflow(use_ms1_traces, -1)
    {
    }

    /** @brief Execute the OpenSWATH workflow on a set of SONAR SwathMaps and transitions.
     *
     * Executes the following operations on the given input:
     *
     * 1. Selecting the appropriate transitions for each SWATH window (using OpenSwathHelper::selectSwathTransitions)
     * 2. Extract the chromatograms from the SWATH maps (MS1 and MS2) using (ChromatogramExtractor)
     * 3. Pick peaks in the chromatograms and perform peak scoring (inside scoreAllChromatograms function)
     * 4. Write out chromatograms and found features
     *
     * Given that these are scanning SWATH maps, for each transition multiple
     * maps will be used for chromatogram extraction and scoring.
     *
     * @param swath_maps The raw data, expected to be scanning SWATH maps (SONAR)
     * @param trafo Transformation description (translating this runs' RT to normalized RT space)
     * @param cp Parameter set for the chromatogram extraction
     * @param feature_finder_param Parameter set for the feature finding in chromatographic dimension
     * @param transition_exp The set of assays to be extracted and scored
     * @param out_featureFile Output feature map to store identified features
     * @param store_features Whether features should be appended to the output feature map
     * @param tsv_writer TSV Writer object to store identified features in csv format
     * @param osw_writer OSW Writer object to store identified features in SQLite format
     * @param chromConsumer Chromatogram consumer object to store the extracted chromatograms
     * @param batchSize Size of the batches which should be extracted and scored
     * @param load_into_memory Whether to cache the current SONAR map(s) in memory
     *
    */
    void performExtractionSonar(const std::vector< OpenSwath::SwathMap > & swath_maps,
                                const TransformationDescription trafo,
                                const ChromExtractParams & cp,
                                const ChromExtractParams & cp_ms1,
                                const Param & feature_finder_param,
                                const OpenSwath::LightTargetedExperiment& transition_exp,
                                FeatureMap& out_featureFile,
                                bool store_features,
                                OpenSwathTSVWriter & tsv_writer,
                                OpenSwathOSWWriter & osw_writer,
                                Interfaces::IMSDataConsumer * chromConsumer,
                                int batchSize,
                                bool load_into_memory);

    /** @brief Compute start, end and total number of (virtual) SONAR windows
     *
    */
    void computeSonarWindows_(const std::vector< OpenSwath::SwathMap > & swath_maps,
                              double & sonar_winsize,
                              double & sonar_start,
                              double & sonar_end,
                              int & sonar_total_win);

    /** @brief Perform extraction from multiple SONAR windows
     *
    */
    void performSonarExtraction_(const std::vector< OpenSwath::SwathMap > & used_maps,
                                 const std::vector< ChromatogramExtractor::ExtractionCoordinates > & coordinates,
                                 std::vector< OpenSwath::ChromatogramPtr > & chrom_list,
                                 const ChromExtractParams & cp);

    /** @brief Add two chromatograms
     *
     * @param base_chrom The base chromatogram to which we will add intensity
     * @param newchrom The chromatogram to be added
     *
    */
    OpenSwath::ChromatogramPtr addChromatograms(OpenSwath::ChromatogramPtr base_chrom, OpenSwath::ChromatogramPtr newchrom);
  };

}

<|MERGE_RESOLUTION|>--- conflicted
+++ resolved
@@ -290,7 +290,7 @@
    * @brief Class to execute an OpenSwath Workflow
    *
    * The workflow will perform a complete OpenSWATH analysis, see
-   * performExtraction(). Optionally, a calibration of m/s and retention time
+   * performExtraction(). Optionally, a calibration of m/z and retention time
    * (mapping peptides to normalized space and correcting m/z error) can be
    * performed beforehand using the OpenSwathRetentionTimeNormalization class.
    *
@@ -332,6 +332,7 @@
      * @param swath_maps The raw data (swath maps)
      * @param rt_trafo Retention time transformation description (translating this runs' RT to normalized RT space)
      * @param chromatogram_extraction_params Parameter set for the chromatogram extraction
+     * @param ms1_chromatogram_extraction_params Parameter set for the chromatogram extraction of the MS1 data
      * @param feature_finder_param Parameter set for the feature finding in chromatographic dimension
      * @param assay_library The set of assays to be extracted and scored
      * @param result_featureFile Output feature map to store identified features
@@ -349,14 +350,9 @@
      *
     */
     void performExtraction(const std::vector< OpenSwath::SwathMap > & swath_maps,
-<<<<<<< HEAD
-                           const TransformationDescription rt_trafo,
+                           const TransformationDescription trafo,
                            const ChromExtractParams & chromatogram_extraction_params,
-=======
-                           const TransformationDescription trafo,
-                           const ChromExtractParams & cp,
-                           const ChromExtractParams & cp_ms1,
->>>>>>> ece599b5
+                           const ChromExtractParams & ms1_chromatogram_extraction_params,
                            const Param & feature_finder_param,
                            const OpenSwath::LightTargetedExperiment& assay_library,
                            FeatureMap& result_featureFile,
