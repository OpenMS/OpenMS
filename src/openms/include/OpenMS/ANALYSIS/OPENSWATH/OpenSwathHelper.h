// --------------------------------------------------------------------------
//                   OpenMS -- Open-Source Mass Spectrometry
// --------------------------------------------------------------------------
// Copyright The OpenMS Team -- Eberhard Karls University Tuebingen,
// ETH Zurich, and Freie Universitaet Berlin 2002-2018.
//
// This software is released under a three-clause BSD license:
//  * Redistributions of source code must retain the above copyright
//    notice, this list of conditions and the following disclaimer.
//  * Redistributions in binary form must reproduce the above copyright
//    notice, this list of conditions and the following disclaimer in the
//    documentation and/or other materials provided with the distribution.
//  * Neither the name of any author or any participating institution
//    may be used to endorse or promote products derived from this software
//    without specific prior written permission.
// For a full list of authors, refer to the file AUTHORS.
// --------------------------------------------------------------------------
// THIS SOFTWARE IS PROVIDED BY THE COPYRIGHT HOLDERS AND CONTRIBUTORS "AS IS"
// AND ANY EXPRESS OR IMPLIED WARRANTIES, INCLUDING, BUT NOT LIMITED TO, THE
// IMPLIED WARRANTIES OF MERCHANTABILITY AND FITNESS FOR A PARTICULAR PURPOSE
// ARE DISCLAIMED. IN NO EVENT SHALL ANY OF THE AUTHORS OR THE CONTRIBUTING
// INSTITUTIONS BE LIABLE FOR ANY DIRECT, INDIRECT, INCIDENTAL, SPECIAL,
// EXEMPLARY, OR CONSEQUENTIAL DAMAGES (INCLUDING, BUT NOT LIMITED TO,
// PROCUREMENT OF SUBSTITUTE GOODS OR SERVICES; LOSS OF USE, DATA, OR PROFITS;
// OR BUSINESS INTERRUPTION) HOWEVER CAUSED AND ON ANY THEORY OF LIABILITY,
// WHETHER IN CONTRACT, STRICT LIABILITY, OR TORT (INCLUDING NEGLIGENCE OR
// OTHERWISE) ARISING IN ANY WAY OUT OF THE USE OF THIS SOFTWARE, EVEN IF
// ADVISED OF THE POSSIBILITY OF SUCH DAMAGE.
//
// --------------------------------------------------------------------------
// $Maintainer: Hannes Roest $
// $Authors: Hannes Roest $
// --------------------------------------------------------------------------

#pragma once

#include <OpenMS/KERNEL/StandardTypes.h>
#include <OpenMS/KERNEL/MSExperiment.h>
#include <OpenMS/ANALYSIS/TARGETED/TargetedExperiment.h>
#include <OpenMS/OPENSWATHALGO/DATAACCESS/TransitionExperiment.h>
#include <OpenMS/ANALYSIS/OPENSWATH/MRMFeatureFinderScoring.h>

namespace OpenMS
{
  /**
    @brief A helper class that is used by several OpenSWATH tools
  */
  class OPENMS_DLLAPI OpenSwathHelper
  {

public:

    /**
      @brief Compute unique precursor identifier

      Uses transition_group_id and isotope number to compute a unique precursor
      id of the form "groupID_Precursor_ix" where x is the isotope number, e.g.
      the monoisotopic precursor would become "groupID_Precursor_i0".

      @param[in] transition_group_id Unique id of the transition group (peptide/compound)
      @param[in] isotope Precursor isotope number

      @return Unique precursor identifier
    */
    static String computePrecursorId(const String& transition_group_id, int isotope)
    {
      return transition_group_id + "_Precursor_i" + String(isotope);
    }

    /**
      @brief Compute transition group id

      Uses the unique precursor identifier to compute the transition group id
      (peptide/compound identifier), reversing the operation performed by
      computePrecursorId().

      @param[in] precursor_id Precursor identifier as computed by computePrecursorId()

      @return Original transition group id
    */
    static String computeTransitionGroupId(const String& precursor_id)
    {
      std::vector<String> substrings;
      precursor_id.split("_", substrings);

      if (substrings.size() == 3) return substrings[0];
      else if (substrings.size() > 3)
      {
        String r;
        for (Size k = 0; k < substrings.size() - 2; k++) r += substrings[k] + "_";
        return r.prefix(r.size() - 1);
      }
      return "";
    }

    /**
      @brief Select transitions between lower and upper and write them into the new TargetedExperiment

      Version for the OpenMS TargetedExperiment

      @param[in] targeted_exp Transition list for selection
      @param[out] selected_transitions Selected transitions for SWATH window
      @param[in] min_upper_edge_dist Distance in Th to the upper edge
      @param[in] lower Lower edge of SWATH window (in Th)
      @param[in] upper Upper edge of SWATH window (in Th)
    */
    static void selectSwathTransitions(const OpenMS::TargetedExperiment& targeted_exp,
                                       OpenMS::TargetedExperiment& selected_transitions,
                                       double min_upper_edge_dist,
                                       double lower, double upper);

    /**
      @brief Select transitions between lower and upper and write them into the new TargetedExperiment

      Version for the LightTargetedExperiment

      @param[in] targeted_exp Transition list for selection
      @param[out] selected_transitions Selected transitions for SWATH window
      @param[in] min_upper_edge_dist Distance in Th to the upper edge
      @param[in] lower Lower edge of SWATH window (in Th)
      @param[in] upper Upper edge of SWATH window (in Th)
    */
    static void selectSwathTransitions(const OpenSwath::LightTargetedExperiment& targeted_exp,
                                       OpenSwath::LightTargetedExperiment& selected_transitions,
                                       double min_upper_edge_dist,
                                       double lower, double upper);

    /**
      @brief Get the lower / upper offset for this SWATH map and do some sanity checks

     
      Sanity check for the whole map:
       - all scans need to have exactly one precursor
       - all scans need to have the same MS levels (otherwise extracting an XIC
         from them makes no sense)
       - all scans need to have the same precursor isolation window (otherwise
         extracting an XIC from them makes no sense)

      @param[in] swath_map Input SWATH map to check
      @param[in] lower Lower edge of SWATH window (in Th)
      @param[in] upper Upper edge of SWATH window (in Th)

      @throw throws IllegalArgument exception if the sanity checks fail.
    */
    static void checkSwathMap(const OpenMS::PeakMap& swath_map,
                              double& lower, double& upper);

    /**
      @brief Check the map and select transition in one function

      Computes lower and upper offset for the SWATH map and performs some
      sanity checks (see checkSwathMap()). Then selects transitions.

      @param[in] exp Input SWATH map to check
      @param[in] targeted_exp Transition list for selection
      @param[out] selected_transitions Selected transitions for SWATH window
      @param[in] min_upper_edge_dist Distance in Th to the upper edge
    */
    template <class TargetedExperimentT>
    static bool checkSwathMapAndSelectTransitions(const OpenMS::PeakMap& exp,
                                                  const TargetedExperimentT& targeted_exp,
                                                  TargetedExperimentT& selected_transitions,
                                                  double min_upper_edge_dist)
    {
      if (exp.size() == 0 || exp[0].getPrecursors().size() == 0)
      {
        std::cerr << "WARNING: File " << exp.getLoadedFilePath()
                  << " does not have any experiments or any precursors. Is it a SWATH map? "
                  << "I will move to the next map."
                  << std::endl;
        return false;
      }
      double upper, lower;
      OpenSwathHelper::checkSwathMap(exp, lower, upper);
      OpenSwathHelper::selectSwathTransitions(targeted_exp, selected_transitions, min_upper_edge_dist, lower, upper);
      if (selected_transitions.getTransitions().size() == 0)
      {
        std::cerr << "WARNING: For File " << exp.getLoadedFilePath()
                  << " no transition were within the precursor window of " << lower << " to " << upper
                  << std::endl;
        return false;
      }
      return true;

    }

    /**
<<<<<<< HEAD
      @brief Computes the min and max retention time value
      
      Estimate the retention time span of a targeted experiment by returning
      the min/max values in retention time as a pair.

      @return A std::pair that contains (min,max)

=======
      @brief Estimate the retention time span of a targeted experiment (returns min/max values as a pair)

      @param[in] exp Targeted experiment to check

      @return Minimum and Maximum retention time
>>>>>>> 09465142
    */
    static std::pair<double,double> estimateRTRange(const OpenSwath::LightTargetedExperiment & exp);

    /**
      @brief Returns the feature with the highest score for each transition group.
      
      Simple method to extract the best feature for each transition group (e.g.
      for RT alignment). A quality cutoff can be used to skip some low-quality
      features altogether.

      @param[in] transition_group_map Input data containing the picked and scored map
      @param useQualCutoff Whether to apply a quality cutoff to the data
      @param qualCutoff What quality cutoff should be applied (all data above the cutoff will be kept)

      @return Result of the best scoring peaks (stored as map of peptide id and RT)

    */
    static std::map<std::string, double> simpleFindBestFeature(const OpenMS::MRMFeatureFinderScoring::TransitionGroupMapType & transition_group_map, 
                                                               bool useQualCutoff = false,
                                                               double qualCutoff = 0.0);
  };

} // namespace OpenMS
<|MERGE_RESOLUTION|>--- conflicted
+++ resolved
@@ -185,7 +185,6 @@
     }
 
     /**
-<<<<<<< HEAD
       @brief Computes the min and max retention time value
       
       Estimate the retention time span of a targeted experiment by returning
@@ -193,13 +192,6 @@
 
       @return A std::pair that contains (min,max)
 
-=======
-      @brief Estimate the retention time span of a targeted experiment (returns min/max values as a pair)
-
-      @param[in] exp Targeted experiment to check
-
-      @return Minimum and Maximum retention time
->>>>>>> 09465142
     */
     static std::pair<double,double> estimateRTRange(const OpenSwath::LightTargetedExperiment & exp);
 
