// --------------------------------------------------------------------------
//                   OpenMS -- Open-Source Mass Spectrometry
// --------------------------------------------------------------------------
// Copyright The OpenMS Team -- Eberhard Karls University Tuebingen,
// ETH Zurich, and Freie Universitaet Berlin 2002-2017.
//
// This software is released under a three-clause BSD license:
//  * Redistributions of source code must retain the above copyright
//    notice, this list of conditions and the following disclaimer.
//  * Redistributions in binary form must reproduce the above copyright
//    notice, this list of conditions and the following disclaimer in the
//    documentation and/or other materials provided with the distribution.
//  * Neither the name of any author or any participating institution
//    may be used to endorse or promote products derived from this software
//    without specific prior written permission.
// For a full list of authors, refer to the file AUTHORS.
// --------------------------------------------------------------------------
// THIS SOFTWARE IS PROVIDED BY THE COPYRIGHT HOLDERS AND CONTRIBUTORS "AS IS"
// AND ANY EXPRESS OR IMPLIED WARRANTIES, INCLUDING, BUT NOT LIMITED TO, THE
// IMPLIED WARRANTIES OF MERCHANTABILITY AND FITNESS FOR A PARTICULAR PURPOSE
// ARE DISCLAIMED. IN NO EVENT SHALL ANY OF THE AUTHORS OR THE CONTRIBUTING
// INSTITUTIONS BE LIABLE FOR ANY DIRECT, INDIRECT, INCIDENTAL, SPECIAL,
// EXEMPLARY, OR CONSEQUENTIAL DAMAGES (INCLUDING, BUT NOT LIMITED TO,
// PROCUREMENT OF SUBSTITUTE GOODS OR SERVICES; LOSS OF USE, DATA, OR PROFITS;
// OR BUSINESS INTERRUPTION) HOWEVER CAUSED AND ON ANY THEORY OF LIABILITY,
// WHETHER IN CONTRACT, STRICT LIABILITY, OR TORT (INCLUDING NEGLIGENCE OR
// OTHERWISE) ARISING IN ANY WAY OUT OF THE USE OF THIS SOFTWARE, EVEN IF
// ADVISED OF THE POSSIBILITY OF SUCH DAMAGE.
//
// --------------------------------------------------------------------------
// $Maintainer: Hannes Roest $
// $Authors: Hannes Roest $
// --------------------------------------------------------------------------

#ifndef OPENMS_ANALYSIS_OPENSWATH_MRMTRANSITIONGROUPPICKER_H
#define OPENMS_ANALYSIS_OPENSWATH_MRMTRANSITIONGROUPPICKER_H

#include <OpenMS/KERNEL/MRMTransitionGroup.h>
#include <OpenMS/KERNEL/MRMFeature.h>
#include <OpenMS/KERNEL/MSSpectrum.h>
#include <OpenMS/KERNEL/MSChromatogram.h>
#include <OpenMS/KERNEL/ChromatogramPeak.h>

#include <OpenMS/ANALYSIS/OPENSWATH/PeakPickerMRM.h>
#include <OpenMS/FILTERING/TRANSFORMERS/LinearResamplerAlign.h>

#include <OpenMS/DATASTRUCTURES/DefaultParamHandler.h>
#include <OpenMS/CONCEPT/LogStream.h>

// Cross-correlation
#include <OpenMS/ANALYSIS/OPENSWATH/OPENSWATHALGO/ALGO/Scoring.h>
#include <OpenMS/ANALYSIS/OPENSWATH/OPENSWATHALGO/ALGO/StatsHelpers.h>

#include <numeric>

//#define DEBUG_TRANSITIONGROUPPICKER

namespace OpenMS
{

  /**

    @brief The MRMTransitionGroupPicker finds peaks in chromatograms that belong to the same precursors.

    @htmlinclude OpenMS_MRMTransitionGroupPicker.parameters

    It is called through pickTransitionGroup which will accept an
    MRMTransitionGroup filled with n chromatograms and perform the following steps:
     - Step 1: find features (peaks) in individual chromatograms
     - Step 2: merge these features to consensus features that span multiple chromatograms

    Step 1 is performed by smoothing the individual chromatogram and applying the
    PeakPickerHiRes.

    Step 2 is performed by finding the largest peak overall and use this to
    create a feature, propagating this through all chromatograms.

  */
  class OPENMS_DLLAPI MRMTransitionGroupPicker :
    public DefaultParamHandler
  {

public:

    //@{
    /// Constructor
    MRMTransitionGroupPicker();

    /// Destructor
    ~MRMTransitionGroupPicker();
    //@}

    /**
      @brief Pick a group of chromatograms belonging to the same peptide

      Will identify peaks in a set of chromatograms that belong to the same
      peptide. The chromatograms are given in the MRMTransitionGroup container
      which also contains the mapping of the chromatograms to their metadata.
      Only chromatograms from detecting transitions are used for peak picking.
      Identifying transitions will be processed alongside but do not contribute
      to the meta-data, e.g. total_xic or peak_apices_sum.

      The resulting features are added to the MRMTransitionGroup. Each feature contains the following meta-data:

      - PeptideRef
      - leftWidth
      - rightWidth
      - total_xic (fragment trace XIC sum)
      - peak_apices_sum

    */
    template <typename SpectrumT, typename TransitionT>
    void pickTransitionGroup(MRMTransitionGroup<SpectrumT, TransitionT>& transition_group)
    {
      OPENMS_PRECONDITION(transition_group.isInternallyConsistent(), "Consistent state required")
      OPENMS_PRECONDITION(transition_group.chromatogramIdsMatch(), "Chromatogram native IDs need to match keys in transition group")

      std::vector<MSChromatogram > picked_chroms_;
<<<<<<< HEAD
      std::vector<MSChromatogram > smoothed_chroms_;
      PeakPickerMRM picker;
      picker.setParameters(param_.copy("PeakPickerMRM:", true));
=======
>>>>>>> 4abacd0b

      // Pick fragment ion chromatograms
      for (Size k = 0; k < transition_group.getChromatograms().size(); k++)
      {
        MSChromatogram& chromatogram = transition_group.getChromatograms()[k];
        String native_id = chromatogram.getNativeID();

        // only pick detecting transitions (skip all others)
        if (transition_group.getTransitions().size() > 0 && 
            transition_group.hasTransition(native_id)  && 
            !transition_group.getTransition(native_id).isDetectingTransition() )
        {
          continue;
        }

<<<<<<< HEAD
        if (!chromatogram.isSorted())
        {
          chromatogram.sortByPosition();
        }

        MSChromatogram picked_chrom, smoothed_chrom;
        picker.pickChromatogram(chromatogram, picked_chrom, smoothed_chrom);
=======
        MSChromatogram picked_chrom;
        picker_.pickChromatogram(chromatogram, picked_chrom);
>>>>>>> 4abacd0b
        picked_chrom.sortByIntensity(); // we could do without that
        picked_chroms_.push_back(picked_chrom);
        smoothed_chroms_.push_back(smoothed_chrom);
      }

      // Pick precursor chromatograms
      if (use_precursors_)
      {
        for (Size k = 0; k < transition_group.getPrecursorChromatograms().size(); k++)
        {
          SpectrumT picked_chrom, smoothed_chrom;
          SpectrumT& chromatogram = transition_group.getPrecursorChromatograms()[k];
          String native_id = chromatogram.getNativeID();

<<<<<<< HEAD
          picker.pickChromatogram(chromatogram, picked_chrom, smoothed_chrom);
=======
          picker_.pickChromatogram(chromatogram, picked_chrom);
>>>>>>> 4abacd0b
          picked_chrom.sortByIntensity(); // we could do without that
          picked_chroms_.push_back(picked_chrom);
          smoothed_chroms_.push_back(smoothed_chrom);
        }
      }

      // Find features (peak groups) in this group of transitions.
      // While there are still peaks left, one will be picked and used to create
      // a feature. Whenever we run out of peaks, we will get -1 back as index
      // and terminate.
      int chr_idx, peak_idx, cnt = 0;
      std::vector<MRMFeature> features;
      while (true)
      {
        chr_idx = -1; peak_idx = -1;
        findLargestPeak(picked_chroms_, chr_idx, peak_idx);
        if (chr_idx == -1 && peak_idx == -1) break;

        // Compute a feature from the individual chromatograms and add non-zero features
        MRMFeature mrm_feature = createMRMFeature(transition_group, picked_chroms_, smoothed_chroms_, chr_idx, peak_idx);
        if (mrm_feature.getIntensity() > 0)
        {
          features.push_back(mrm_feature);
        }

        cnt++;
        if (stop_after_feature_ > 0 && cnt > stop_after_feature_) {break;}
        if (mrm_feature.getIntensity() > 0 && 
            mrm_feature.getIntensity() / (double)mrm_feature.getMetaValue("total_xic") < stop_after_intensity_ratio_)
        {
          break;
        }
      }

      // Check for completely overlapping features
      for (Size i = 0; i < features.size(); i++)
      {
        MRMFeature& mrm_feature = features[i];
        bool skip = false;
        for (Size j = 0; j < i; j++)
        {
          if ((double)mrm_feature.getMetaValue("leftWidth") >=  (double)features[j].getMetaValue("leftWidth") && 
              (double)mrm_feature.getMetaValue("rightWidth") <= (double)features[j].getMetaValue("rightWidth") )
          { skip = true; }
        }
        if (mrm_feature.getIntensity() > 0 && !skip)
        {
          transition_group.addFeature(mrm_feature);
        }
      }

    }

    /// Create feature from a vector of chromatograms and a specified peak
    template <typename SpectrumT, typename TransitionT>
    MRMFeature createMRMFeature(MRMTransitionGroup<SpectrumT, TransitionT>& transition_group,
                                std::vector<SpectrumT>& picked_chroms, std::vector<SpectrumT>& smoothed_chroms, const int chr_idx, const int peak_idx)
    {
      OPENMS_PRECONDITION(transition_group.isInternallyConsistent(), "Consistent state required")
      OPENMS_PRECONDITION(transition_group.chromatogramIdsMatch(), "Chromatogram native IDs need to match keys in transition group")

      MRMFeature mrmFeature;
      mrmFeature.setIntensity(0.0);
      double best_left = picked_chroms[chr_idx].getFloatDataArrays()[1][peak_idx];
      double best_right = picked_chroms[chr_idx].getFloatDataArrays()[2][peak_idx];
      double peak_apex = picked_chroms[chr_idx][peak_idx].getRT();
      LOG_DEBUG << "**** Creating MRMFeature for peak " << chr_idx << " " << peak_idx << " " <<
        picked_chroms[chr_idx][peak_idx] << " with borders " << best_left << " " <<
        best_right << " (" << best_right - best_left << ")" << std::endl;

      if (recalculate_peaks_)
      {
        // This may change best_left / best_right
        recalculatePeakBorders_(picked_chroms, best_left, best_right, recalculate_peaks_max_z_);
        if (peak_apex < best_left || peak_apex > best_right)
        {
          // apex fell out of range, lets correct it
          peak_apex = (best_left + best_right) / 2.0;
        }
      }
      picked_chroms[chr_idx][peak_idx].setIntensity(0.0);

      // Remove other, overlapping, picked peaks (in this and other
      // chromatograms) and then ensure that at least one peak is set to zero
      // (the currently best peak).
      remove_overlapping_features(picked_chroms, best_left, best_right);

      // Check for minimal peak width -> return empty feature (Intensity zero)
      if (min_peak_width_ > 0.0 && std::fabs(best_right - best_left) < min_peak_width_) 
      {
        return mrmFeature;
      }

      if (compute_peak_quality_)
      {
        String outlier = "none";
        double qual = computeQuality_(transition_group, picked_chroms, chr_idx, best_left, best_right, outlier);
        if (qual < min_qual_) 
        {
          return mrmFeature;
        }
        mrmFeature.setMetaValue("potentialOutlier", outlier);
        mrmFeature.setMetaValue("initialPeakQuality", qual);
        mrmFeature.setOverallQuality(qual);
      }

      // Prepare linear resampling of all the chromatograms, here creating the
      // empty master_peak_container with the same RT (m/z) values as the reference
      // chromatogram.
      SpectrumT master_peak_container;
      const SpectrumT& ref_chromatogram = selectChromHelper_(transition_group, picked_chroms[chr_idx].getNativeID());
      prepareMasterContainer_(ref_chromatogram, master_peak_container, best_left, best_right);

      // Iterate over initial transitions / chromatograms (note that we may
      // have a different number of picked chromatograms than total transitions
      // as not all are detecting transitions).
      double total_intensity = 0; double total_peak_apices = 0; double total_xic = 0;
      for (Size k = 0; k < transition_group.getTransitions().size(); k++)
      {
        const SpectrumT& chromatogram = selectChromHelper_(transition_group, transition_group.getTransitions()[k].getNativeID()); 
        if (transition_group.getTransitions()[k].isDetectingTransition())
        {
          for (typename SpectrumT::const_iterator it = chromatogram.begin(); it != chromatogram.end(); it++)
          {
            total_xic += it->getIntensity();
          }
        }

        // resample the current chromatogram
        const SpectrumT used_chromatogram = resampleChromatogram_(chromatogram, master_peak_container, best_left, best_right);
        // const SpectrumT& used_chromatogram = chromatogram; // instead of resampling

        Feature f;
        double quality = 0;
        f.setQuality(0, quality);
        f.setOverallQuality(quality);

        ConvexHull2D::PointArrayType hull_points;
        double intensity_sum(0.0), intensity_integral(0), rt_sum(0.0);
        double peak_apex_int = -1;
        calculatePeakApexInt_(used_chromatogram, best_left, best_right, hull_points, intensity_sum, intensity_integral, rt_sum, peak_apex_int, peak_apex);

        double background(0), avg_noise_level(0);
        if (background_subtraction_ != "none")
        {
          if ((background_subtraction_ == "smoothed_average" || background_subtraction_ == "smoothed_exact") && smoothed_chroms.size() <= k)
          {
            std::cerr << "Tried to calculate background estimation without any smoothed chromatograms" << std::endl;
            background =  0;
          }
          else if (background_subtraction_ == "smoothed_average")
          {
            calculateBgEstimationAverage_(smoothed_chroms[k], best_left, best_right, background, avg_noise_level);
          }
          else if (background_subtraction_ == "smoothed_exact")
          {
            calculateBgEstimationExact_(smoothed_chroms[k], best_left, best_right, peak_apex_int, background, avg_noise_level);
          }
          else if (background_subtraction_ == "original_average")
          {
            calculateBgEstimationAverage_(used_chromatogram, best_left, best_right, background, avg_noise_level);
          }
          else if (background_subtraction_ == "original_exact")
          {
            calculateBgEstimationExact_(used_chromatogram, best_left, best_right, peak_apex_int, background, avg_noise_level);
          }
          intensity_sum -= background;
          peak_apex_int -= avg_noise_level;
          if (intensity_sum < 0) {intensity_sum = 0;}
          if (peak_apex_int < 0) {peak_apex_int = 0;}
        }

        f.setRT(picked_chroms[chr_idx][peak_idx].getMZ());
        f.setIntensity(intensity_sum);
        ConvexHull2D hull;
        hull.setHullPoints(hull_points);
        f.getConvexHulls().push_back(hull);
        if (chromatogram.metaValueExists("product_mz"))
        {
          f.setMetaValue("MZ", chromatogram.getMetaValue("product_mz"));
          f.setMZ(chromatogram.getMetaValue("product_mz"));
        }
        else
        {
          LOG_WARN << "Please set meta value 'product_mz' on chromatogram to populate feature m/z value" << std::endl;
        }
        f.setMetaValue("native_id", chromatogram.getNativeID());
        f.setMetaValue("peak_apex_int", peak_apex_int);
        if (background_subtraction_ != "none")
        {
          f.setMetaValue("area_background_level", background);
          f.setMetaValue("noise_background_level", avg_noise_level);
        }

        if (transition_group.getTransitions()[k].isDetectingTransition())
        {
          total_intensity += intensity_sum;
          total_peak_apices += peak_apex_int;
        }
    
        if (compute_peak_shape_metrics_)
        { //for backwards compatibility with TOPP tests
          // Calculate peak shape metrics that will be used for later QC  
          PeakShapeMetrics_ peakShapeMetrics;        
          calculatePeakShapeMetrics_(used_chromatogram, 
            best_left, best_right, 
            peak_apex_int, peak_apex, avg_noise_level,
            peakShapeMetrics);    

          f.setMetaValue("width_at_5", peakShapeMetrics.width_at_5);    
          f.setMetaValue("width_at_10", peakShapeMetrics.width_at_10);
          f.setMetaValue("width_at_50", peakShapeMetrics.width_at_50);
          f.setMetaValue("start_time_at_10", peakShapeMetrics.start_time_at_10);
          f.setMetaValue("start_time_at_5", peakShapeMetrics.start_time_at_5);
          f.setMetaValue("end_time_at_10", peakShapeMetrics.end_time_at_10);
          f.setMetaValue("end_time_at_5", peakShapeMetrics.end_time_at_5);
          f.setMetaValue("total_width", peakShapeMetrics.total_width);
          f.setMetaValue("tailing_factor", peakShapeMetrics.tailing_factor);
          f.setMetaValue("asymmetry_factor", peakShapeMetrics.asymmetry_factor);
          f.setMetaValue("baseline_delta_2_height", peakShapeMetrics.baseline_delta_2_height);
          f.setMetaValue("slope_of_baseline", peakShapeMetrics.slope_of_baseline);
          f.setMetaValue("points_across_baseline", peakShapeMetrics.points_across_baseline);
          f.setMetaValue("points_across_half_height", peakShapeMetrics.points_across_half_height);   
        }       

        mrmFeature.addFeature(f, chromatogram.getNativeID()); //map index and feature
      }

      // Also pick the precursor chromatogram(s); note total_xic is not
      // extracted here, only for fragment traces
      for (Size k = 0; k < transition_group.getPrecursorChromatograms().size(); k++)
      {
        const SpectrumT& chromatogram = transition_group.getPrecursorChromatograms()[k];
        // resample the current chromatogram
        const SpectrumT used_chromatogram = resampleChromatogram_(chromatogram, master_peak_container, best_left, best_right);

        Feature f;
        double quality = 0;
        f.setQuality(0, quality);
        f.setOverallQuality(quality);

        ConvexHull2D::PointArrayType hull_points;
        double intensity_sum(0.0), rt_sum(0.0);
        double peak_apex_int = -1;
        double peak_apex_dist = std::fabs(used_chromatogram.begin()->getMZ() - peak_apex);
        // FEATURE : use RTBegin / MZBegin -> for this we need to know whether the template param is a real chromatogram or a spectrum!
        for (typename SpectrumT::const_iterator it = used_chromatogram.begin(); it != used_chromatogram.end(); it++)
        {
          if (it->getMZ() > best_left && it->getMZ() < best_right)
          {
            DPosition<2> p;
            p[0] = it->getMZ();
            p[1] = it->getIntensity();
            hull_points.push_back(p);
            if (std::fabs(it->getMZ() - peak_apex) <= peak_apex_dist)
            {
              peak_apex_int = p[1];
              peak_apex_dist = std::fabs(it->getMZ() - peak_apex);
            }
            rt_sum += it->getMZ();
            intensity_sum += it->getIntensity();
          }
        }

        if (chromatogram.metaValueExists("precursor_mz")) 
        {
          f.setMZ(chromatogram.getMetaValue("precursor_mz"));
          mrmFeature.setMZ(chromatogram.getMetaValue("precursor_mz"));
        }

        f.setRT(picked_chroms[chr_idx][peak_idx].getMZ());
        f.setIntensity(intensity_sum);
        ConvexHull2D hull;
        hull.setHullPoints(hull_points);
        f.getConvexHulls().push_back(hull);
        f.setMetaValue("native_id", chromatogram.getNativeID());
        f.setMetaValue("peak_apex_int", peak_apex_int);

        if (use_precursors_ && transition_group.getTransitions().empty())
        {
          total_intensity += intensity_sum;
        }

        mrmFeature.addPrecursorFeature(f, chromatogram.getNativeID());
      }

      mrmFeature.setRT(peak_apex);
      mrmFeature.setIntensity(total_intensity);
      mrmFeature.setMetaValue("PeptideRef", transition_group.getTransitionGroupID());
      mrmFeature.setMetaValue("leftWidth", best_left);
      mrmFeature.setMetaValue("rightWidth", best_right);
      mrmFeature.setMetaValue("total_xic", total_xic);
      mrmFeature.setMetaValue("peak_apices_sum", total_peak_apices);

      mrmFeature.ensureUniqueId();
      return mrmFeature;
    }

    // maybe private, but we have tests

    /**
      @brief Remove overlapping features.

      Remove features that are within the current seed (between best_left and
      best_right) or overlap with it. An overlapping feature is defined as a
      feature that has either of its borders within the border of the current
      peak

      Directly adjacent features are allowed, e.g. they can share one
      border.
    */
    template <typename SpectrumT>
    void remove_overlapping_features(std::vector<SpectrumT>& picked_chroms, double best_left, double best_right)
    {
      // delete all seeds that lie within the current seed
      //std::cout << "Removing features for peak  between " << best_left << " " << best_right << std::endl;
      for (Size k = 0; k < picked_chroms.size(); k++)
      {
        for (Size i = 0; i < picked_chroms[k].size(); i++)
        {
          if (picked_chroms[k][i].getMZ() >= best_left && picked_chroms[k][i].getMZ() <= best_right)
          {
            //std::cout << "For Chrom " << k << " removing peak " << picked_chroms[k][i].getMZ() << " l/r : " << picked_chroms[k].getFloatDataArrays()[1][i] << " " <<
            //  picked_chroms[k].getFloatDataArrays()[2][i] << " with int " <<  picked_chroms[k][i].getIntensity() <<std::endl;
            picked_chroms[k][i].setIntensity(0.0);
          }
        }
      }

      // delete all seeds that overlap within the current seed
      for (Size k = 0; k < picked_chroms.size(); k++)
      {
        for (Size i = 0; i < picked_chroms[k].size(); i++)
        {
          if (picked_chroms[k][i].getIntensity() <= 0.0) {continue; }

          double left = picked_chroms[k].getFloatDataArrays()[1][i];
          double right = picked_chroms[k].getFloatDataArrays()[2][i];
          if ((left > best_left && left < best_right)
             || (right > best_left && right < best_right))
          {
            //std::cout << "= For Chrom " << k << " removing contained peak " << picked_chroms[k][i].getMZ() << " l/r : " << picked_chroms[k].getFloatDataArrays()[1][i] << " " <<
            //  picked_chroms[k].getFloatDataArrays()[2][i] << " with int " <<  picked_chroms[k][i].getIntensity() <<std::endl;
            picked_chroms[k][i].setIntensity(0.0);
          }
        }
      }
    }

    /// Find largest peak in a vector of chromatograms
    void findLargestPeak(std::vector<MSChromatogram >& picked_chroms, int& chr_idx, int& peak_idx);
    
    /**
<<<<<<< HEAD
      @brief Will use the chromatogram to estimate the background noise 
        using the average intensity to the left and right of the peak borders,
        and then subtract it

      The background is estimated by averaging the noise on either side of the
      peak and then subtracting that from the total intensity.
    */
    void calculateBgEstimationAverage_(const MSChromatogram& chromatogram,
                                  double best_left, double best_right, double & background, double & avg_noise_level);
    
    /**
      @brief Will use the chromatogram to estimate the background noise 
        using the exact intensity of the left and right peak borders,
        and then subtract it

      The background is estimated by averaging the noise on either side of the
      peak and then subtracting that from the total intensity.
    */
    void calculateBgEstimationExact_(const MSChromatogram& chromatogram,
                                  double best_left, double best_right, double peak_height, double & background, double & avg_noise_level);
=======
    @brief Will use the chromatogram to get the maximum peak intensity

    The maximum peak intensity/height is calculated.  The convex hull points,
    intensity_sum, and rt_sum are also calculated.
    */
    void calculatePeakApexInt_(const MSChromatogram& chromatogram,
    double best_left, double best_right, 
    ConvexHull2D::PointArrayType & hull_points,
    double & intensity_sum, 
    double & intensity_integral,
    double & rt_sum,
    double & peak_apex_int,
    double & peak_apex_rt);

    // internal structure to represent various peak shape metrics
    struct PeakShapeMetrics_ {
      double width_at_5 = 0.0;
      double width_at_10 = 0.0;
      double width_at_50 = 0.0;
      double start_time_at_10 = 0.0;
      double start_time_at_5 = 0.0;
      double start_time_at_50 = 0.0;
      double end_time_at_10 = 0.0;
      double end_time_at_5 = 0.0;
      double end_time_at_50 = 0.0;
      double total_width = 0.0;
      double tailing_factor = 0.0; /**The tailing factor is a measure of peak tailing. 
        It is defined as the distance from the front slope of the peak to the back slope 
        divided by twice the distance from the center line of the peak to the front slope, 
        with all measurements made at 5% of the maximum peak height.  
        tailing_factor = Tf = W0.05/2a
          where W0.05 is peak width at 5% max peak height
          a = min width to peak maximum at 5% max peak height
          b = max width to peak maximum at 5% max peak height
          0.9 < Tf < 1.2
          front Tf < 0.9
          tailing Tf > 1.2*/       
      double asymmetry_factor = 0.0; /**The asymmetry factor is a measure of peak tailing. 
        It is defined as the distance from the center line of the peak to the back slope 
        divided by the distance from the center line of the peak to the front slope, 
        with all measurements made at 10% of the maximum peak height. 
        asymmetry_factor = As = b/a
		      where a is min width to peak maximum at 10% max peak height
		      b is max width to peak maximum at 10% max peak height */
      double baseline_delta_2_height = 0.0; /**The change in baseline divided by the height is
        a way of comparing the influence of the change of baseline on the peak height.*/
      double slope_of_baseline = 0.0; /**The slope of the baseline is a measure of slope change.
        It is approximated as the difference in baselines between the peak start and peak end.  */
      int points_across_baseline = 0;
      int points_across_half_height = 0;
    };

    /**
    @brief Calculates standard peak shape quality metrics

    Standard peak shape quality metrics are calculated for down stream QC/QA.
    */
    void calculatePeakShapeMetrics_(const MSChromatogram& chromatogram, 
    double best_left, double best_right, 
    double peak_height, double peak_apex_rt, double avg_noise_level,
    PeakShapeMetrics_ & peakShapeMetrics);
    
>>>>>>> 4abacd0b

protected:

    /// Synchronize members with param class
    void updateMembers_();

    /// Assignment operator is protected for algorithm
    MRMTransitionGroupPicker& operator=(const MRMTransitionGroupPicker& rhs);

    /**
      @brief Select matching precursor or fragment ion chromatogram
    */
    template <typename SpectrumT, typename TransitionT>
    const SpectrumT& selectChromHelper_(MRMTransitionGroup<SpectrumT, TransitionT>& transition_group, String native_id)
    {
      if (transition_group.hasChromatogram(native_id))
      {
        return transition_group.getChromatogram(native_id);
      }
      else if (transition_group.hasPrecursorChromatogram(native_id))
      {
        return transition_group.getPrecursorChromatogram(native_id);
      }
      else
      {
        throw Exception::IllegalArgument(__FILE__, __LINE__, OPENMS_PRETTY_FUNCTION, "Did not find chromatogram for id '" + native_id + "'.");
      }
    }

    /**
      @brief Compute transition group quality (higher score is better)

      This is only based on the co-elution of the chromatograms and internal
      consistency without any library information.

      For the final score (larger is better), consider these scores:
      - missing_peaks (the more peaks are missing, the worse)
      - multiple_peaks
      - mean of the shapes (1 is very good, 0 is bad)
      - mean of the coelutions (0 is good, 1 is ok, above 1 is pretty bad)

      These scores are similar to the ones computed by MRMFeatureFinderScoring
      and a simple sum of these scores is returned.

    */
    template <typename SpectrumT, typename TransitionT>
    double computeQuality_(MRMTransitionGroup<SpectrumT, TransitionT>& transition_group,
                           std::vector<SpectrumT>& picked_chroms, const int chr_idx,
                           const double best_left, const double best_right, String& outlier)
    {

      // Resample all chromatograms around the current estimated peak and
      // collect the raw intensities. For resampling, use a bit more on either
      // side to correctly identify shoulders etc.
      double resample_boundary = resample_boundary_; // sample 15 seconds more on each side
      SpectrumT master_peak_container;
      const SpectrumT& ref_chromatogram = selectChromHelper_(transition_group, picked_chroms[chr_idx].getNativeID());
      prepareMasterContainer_(ref_chromatogram, master_peak_container, best_left - resample_boundary, best_right + resample_boundary);
      std::vector<std::vector<double> > all_ints;
      for (Size k = 0; k < picked_chroms.size(); k++)
      {
        const SpectrumT chromatogram = selectChromHelper_(transition_group, picked_chroms[k].getNativeID());
        const SpectrumT used_chromatogram = resampleChromatogram_(chromatogram, 
            master_peak_container, best_left - resample_boundary, best_right + resample_boundary);

        std::vector<double> int_here;
        for (Size i = 0; i < used_chromatogram.size(); i++)
        {
          int_here.push_back(used_chromatogram[i].getIntensity());
        }
        all_ints.push_back(int_here);
      }

      // Compute the cross-correlation for the collected intensities
      std::vector<double> mean_shapes;
      std::vector<double> mean_coel;
      for (Size k = 0; k < all_ints.size(); k++)
      {
        std::vector<double> shapes;
        std::vector<double> coel;
        for (Size i = 0; i < all_ints.size(); i++)
        {
          if (i == k) {continue;}
          OpenSwath::Scoring::XCorrArrayType res = OpenSwath::Scoring::normalizedCrossCorrelation(
              all_ints[k], all_ints[i], boost::numeric_cast<int>(all_ints[i].size()), 1);

          // the first value is the x-axis (retention time) and should be an int -> it show the lag between the two
          double res_coelution = std::abs(OpenSwath::Scoring::xcorrArrayGetMaxPeak(res)->first);
          double res_shape = std::abs(OpenSwath::Scoring::xcorrArrayGetMaxPeak(res)->second);

          shapes.push_back(res_shape);
          coel.push_back(res_coelution);
        }

        // We have computed the cross-correlation of chromatogram k against
        // all others. Use the mean of these computations as the value for k.
        OpenSwath::mean_and_stddev msc;
        msc = std::for_each(shapes.begin(), shapes.end(), msc);
        double shapes_mean = msc.mean();
        msc = std::for_each(coel.begin(), coel.end(), msc);
        double coel_mean = msc.mean();

        // mean shape scores below 0.5-0.6 should be a real sign of trouble ... !
        // mean coel scores above 3.5 should be a real sign of trouble ... !
        mean_shapes.push_back(shapes_mean);
        mean_coel.push_back(coel_mean);
      }

      // find the chromatogram with the minimal shape score and the maximal
      // coelution score -> if it is the same chromatogram, the chance is
      // pretty good that it is different from the others...
      int min_index_shape = std::distance(mean_shapes.begin(), std::min_element(mean_shapes.begin(), mean_shapes.end()));
      int max_index_coel = std::distance(mean_coel.begin(), std::max_element(mean_coel.begin(), mean_coel.end()));

      // Look at the picked peaks that are within the current left/right borders
      int missing_peaks = 0;
      int multiple_peaks = 0;

      // collect all seeds that lie within the current seed
      std::vector<double> left_borders;
      std::vector<double> right_borders;
      for (Size k = 0; k < picked_chroms.size(); k++)
      {
        double l_tmp;
        double r_tmp;
        double max_int = -1;

        int pfound = 0;
        l_tmp = -1;
        r_tmp = -1;
        for (Size i = 0; i < picked_chroms[k].size(); i++)
        {
          if (picked_chroms[k][i].getMZ() >= best_left && picked_chroms[k][i].getMZ() <= best_right)
          {
            pfound++;
            if (picked_chroms[k][i].getIntensity() > max_int)
            {
              max_int = picked_chroms[k][i].getIntensity() > max_int;
              l_tmp = picked_chroms[k].getFloatDataArrays()[1][i];
              r_tmp = picked_chroms[k].getFloatDataArrays()[2][i];
            }
          }
        }

        if (l_tmp > 0.0) left_borders.push_back(l_tmp);
        if (r_tmp > 0.0) right_borders.push_back(r_tmp);

        if (pfound == 0) missing_peaks++;
        if (pfound > 1) multiple_peaks++;
      }

      // Check how many chromatograms had exactly one peak picked between our
      // current left/right borders -> this would be a sign of consistency.
      LOG_DEBUG << " Overall found missing : " << missing_peaks << " and multiple : " << multiple_peaks << std::endl;

      /// left_borders / right_borders might not have the same length since we might have peaks missing!!

      // Is there one transitions that is very different from the rest (e.g.
      // the same element has a bad shape and a bad coelution score) -> potential outlier
      if (min_index_shape == max_index_coel)
      {
        LOG_DEBUG << " element " << min_index_shape << " is a candidate for removal ... " << std::endl;
        outlier = String(picked_chroms[min_index_shape].getNativeID());
      }
      else
      {
        outlier = "none";
      }

      // For the final score (larger is better), consider these scores:
      // - missing_peaks (the more peaks are missing, the worse)
      // - multiple_peaks
      // - mean of the shapes (1 is very good, 0 is bad)
      // - mean of the co-elution scores (0 is good, 1 is ok, above 1 is pretty bad)
      double shape_score = std::accumulate(mean_shapes.begin(), mean_shapes.end(), 0.0) / mean_shapes.size();
      double coel_score = std::accumulate(mean_coel.begin(), mean_coel.end(), 0.0) / mean_coel.size();
      coel_score = (coel_score - 1.0) / 2.0;

      double score = shape_score - coel_score - 1.0 * missing_peaks / picked_chroms.size();

      LOG_DEBUG << " computed score  " << score << " (from " <<  shape_score << 
        " - " << coel_score << " - " << 1.0 * missing_peaks / picked_chroms.size() << ")" << std::endl;

      return score;
    }

    /**
      @brief Recalculate the borders of the peak

      By collecting all left and right borders of contained peaks, a consensus
      peak is computed.  By looking at the means and standard deviations of all
      the peak borders it is estimated whether the proposed peak border
      deviates too much from the consensus one. If the deviation is too high
      (in this case), then we fall back to the "consensus" (a median here).
    */
    template <typename SpectrumT>
    void recalculatePeakBorders_(std::vector<SpectrumT>& picked_chroms, double& best_left, double& best_right, double max_z)
    {
      // 1. Collect all seeds that lie within the current seed 
      // - Per chromatogram only the most intense one counts, otherwise very
      // - low intense peaks can contribute disproportionally to the voting
      // - procedure.
      std::vector<double> left_borders;
      std::vector<double> right_borders;
      for (Size k = 0; k < picked_chroms.size(); k++)
      {
        double max_int = -1;
        double left = -1;
        double right = -1;
        for (Size i = 0; i < picked_chroms[k].size(); i++)
        {
          if (picked_chroms[k][i].getMZ() >= best_left && picked_chroms[k][i].getMZ() <= best_right)
          {
            if (picked_chroms[k].getFloatDataArrays()[0][i] > max_int)
            {
              max_int = picked_chroms[k].getFloatDataArrays()[0][i];
              left = picked_chroms[k].getFloatDataArrays()[1][i];
              right = picked_chroms[k].getFloatDataArrays()[2][i];
            }
          }
        }
        if (max_int > -1 )
        {
          left_borders.push_back(left);
          right_borders.push_back(right);
          LOG_DEBUG << " * " << k << " left boundary " << left_borders.back()   <<  " with int " << max_int << std::endl;
          LOG_DEBUG << " * " << k << " right boundary " << right_borders.back() <<  " with int " << max_int << std::endl;
        }
      }

      // Return for empty peak list
      if (right_borders.empty())
      {
        return;
      }

      // FEATURE IDEA: instead of Z-score use modified Z-score for small data sets 
      // http://d-scholarship.pitt.edu/7948/1/Seo.pdf
      // http://www.itl.nist.gov/div898/handbook/eda/section3/eda35h.htm
      // 1. calculate median
      // 2. MAD = calculate difference to median for each value -> take median of that
      // 3. Mi = 0.6745*(xi - median) / MAD

      // 2. Calculate mean and standard deviation
      // If the coefficient of variation is too large for one border, we use a
      // "pseudo-median" instead of the border of the most intense peak.
      double mean, stdev;

      // Right borders
      mean = std::accumulate(right_borders.begin(), right_borders.end(), 0.0) / (double) right_borders.size();
      stdev = std::sqrt(std::inner_product(right_borders.begin(), right_borders.end(), right_borders.begin(), 0.0)
                               / right_borders.size() - mean * mean);
      std::sort(right_borders.begin(), right_borders.end());

      LOG_DEBUG << " - Recalculating right peak boundaries " << mean << " mean / best " 
                << best_right << " std " << stdev << " : "  << std::fabs(best_right - mean) / stdev 
                << " coefficient of variation" << std::endl;

      // Compare right borders of best transition with the mean
      if (std::fabs(best_right - mean) / stdev > max_z)
      {
        best_right = right_borders[right_borders.size() / 2]; // pseudo median
        LOG_DEBUG << " - Setting right boundary to  " << best_right << std::endl;
      }

      // Left borders
      mean = std::accumulate(left_borders.begin(), left_borders.end(), 0.0) / (double) left_borders.size();
      stdev = std::sqrt(std::inner_product(left_borders.begin(), left_borders.end(), left_borders.begin(), 0.0)
                        / left_borders.size() - mean * mean);
      std::sort(left_borders.begin(), left_borders.end());

      LOG_DEBUG << " - Recalculating left peak boundaries " << mean << " mean / best " 
                << best_left << " std " << stdev << " : "  << std::fabs(best_left - mean) / stdev 
                << " coefficient of variation" << std::endl;

      // Compare left borders of best transition with the mean
      if (std::fabs(best_left - mean)  / stdev > max_z)
      {
        best_left = left_borders[left_borders.size() / 2]; // pseudo median
        LOG_DEBUG << " - Setting left boundary to  " << best_left << std::endl;
      }

    }

    /// @name Resampling methods
    //@{

    /**
      @brief Create an empty master peak container that has the correct mz / RT values set

      The empty master peak container fill be filled with mz / RT values at the
      positions where the reference chromatogram has values. The container will
      only be populated between the boundaries given. The output container
      will contain peaks with mz / RT values but all intensity values will be zero.

      @param ref_chromatogram Reference chromatogram containing mz / RT values (possibly beyond the desired range)
      @param master_peak_container Output container to be populated
      @param left_boundary Left boundary of values the container should be populated with
      @param right_boundary Right boundary of values the container should be populated with

    */
    template <typename SpectrumT>
    void prepareMasterContainer_(const SpectrumT& ref_chromatogram,
                                 SpectrumT& master_peak_container, double left_boundary, double right_boundary)
    {
      OPENMS_PRECONDITION(master_peak_container.empty(), "Master peak container must be empty")

      // get the start / end point of this chromatogram => then add one more
      // point beyond the two boundaries to make the resampling accurate also
      // at the edge.
      typename SpectrumT::const_iterator begin = ref_chromatogram.begin();
      while (begin != ref_chromatogram.end() && begin->getMZ() < left_boundary) {begin++; }
      if (begin != ref_chromatogram.begin()) {begin--; }

      typename SpectrumT::const_iterator end = begin;
      while (end != ref_chromatogram.end() && end->getMZ() < right_boundary) {end++; }
      if (end != ref_chromatogram.end()) {end++; }

      // resize the master container and set the m/z values to the ones of the master container
      master_peak_container.resize(distance(begin, end)); // initialize to zero
      typename SpectrumT::iterator it = master_peak_container.begin();
      for (typename SpectrumT::const_iterator chrom_it = begin; chrom_it != end; chrom_it++, it++)
      {
        it->setMZ(chrom_it->getMZ());
      }
    }

    /**
      @brief Resample a container at the positions indicated by the master peak container

      @param chromatogram Container with the input data
      @param master_peak_container Container with the mz / RT values at which to resample
      @param left_boundary Left boundary of values the container should be resampled
      @param right_boundary Right boundary of values the container should be resampled

      @return A container which contains the data from the input chromatogram resampled at the positions of the master container
    */
    template <typename SpectrumT>
    SpectrumT resampleChromatogram_(const SpectrumT& chromatogram,
                                    const SpectrumT& master_peak_container, double left_boundary, double right_boundary)
    {
      // get the start / end point of this chromatogram => then add one more
      // point beyond the two boundaries to make the resampling accurate also
      // at the edge.
      typename SpectrumT::const_iterator begin = chromatogram.begin();
      while (begin != chromatogram.end() && begin->getMZ() < left_boundary) {begin++;}
      if (begin != chromatogram.begin()) {begin--;}

      typename SpectrumT::const_iterator end = begin;
      while (end != chromatogram.end() && end->getMZ() < right_boundary) {end++;}
      if (end != chromatogram.end()) {end++;}

      SpectrumT resampled_peak_container = master_peak_container; // copy the master container, which contains the RT values
      LinearResamplerAlign lresampler;
      lresampler.raster(begin, end, resampled_peak_container.begin(), resampled_peak_container.end());

      return resampled_peak_container;
    }

    //@}

<<<<<<< HEAD
=======
    /**
      @brief Will use the chromatogram to estimate the background noise and then subtract it

      The background is estimated by averaging the noise on either side of the
      peak and then subtracting that from the total intensity.
    */
    void calculateBgEstimation_(const MSChromatogram& chromatogram,
                                  double best_left, double best_right, double & background, double & avg_noise_level);	

>>>>>>> 4abacd0b
    // Members
    String background_subtraction_;
    bool recalculate_peaks_;
    bool use_precursors_;
    bool compute_peak_quality_;
    bool compute_peak_shape_metrics_;
    double min_qual_;

    int stop_after_feature_;
    double stop_after_intensity_ratio_;
    double min_peak_width_;
    double recalculate_peaks_max_z_;
    double resample_boundary_;

    PeakPickerMRM picker_;
  };
}

#endif //  OPENMS_ANALYSIS_OPENSWATH_MRMTRANSITIONGROUPPICKER_H
<|MERGE_RESOLUTION|>--- conflicted
+++ resolved
@@ -116,12 +116,7 @@
       OPENMS_PRECONDITION(transition_group.chromatogramIdsMatch(), "Chromatogram native IDs need to match keys in transition group")
 
       std::vector<MSChromatogram > picked_chroms_;
-<<<<<<< HEAD
       std::vector<MSChromatogram > smoothed_chroms_;
-      PeakPickerMRM picker;
-      picker.setParameters(param_.copy("PeakPickerMRM:", true));
-=======
->>>>>>> 4abacd0b
 
       // Pick fragment ion chromatograms
       for (Size k = 0; k < transition_group.getChromatograms().size(); k++)
@@ -137,19 +132,9 @@
           continue;
         }
 
-<<<<<<< HEAD
-        if (!chromatogram.isSorted())
-        {
-          chromatogram.sortByPosition();
-        }
-
         MSChromatogram picked_chrom, smoothed_chrom;
-        picker.pickChromatogram(chromatogram, picked_chrom, smoothed_chrom);
-=======
-        MSChromatogram picked_chrom;
-        picker_.pickChromatogram(chromatogram, picked_chrom);
->>>>>>> 4abacd0b
-        picked_chrom.sortByIntensity(); // we could do without that
+        picker_.pickChromatogram(chromatogram, picked_chrom, smoothed_chrom);
+        picked_chrom.sortByIntensity();
         picked_chroms_.push_back(picked_chrom);
         smoothed_chroms_.push_back(smoothed_chrom);
       }
@@ -163,12 +148,8 @@
           SpectrumT& chromatogram = transition_group.getPrecursorChromatograms()[k];
           String native_id = chromatogram.getNativeID();
 
-<<<<<<< HEAD
-          picker.pickChromatogram(chromatogram, picked_chrom, smoothed_chrom);
-=======
-          picker_.pickChromatogram(chromatogram, picked_chrom);
->>>>>>> 4abacd0b
-          picked_chrom.sortByIntensity(); // we could do without that
+          picker_.pickChromatogram(chromatogram, picked_chrom, smoothed_chrom);
+          picked_chrom.sortByIntensity();
           picked_chroms_.push_back(picked_chrom);
           smoothed_chroms_.push_back(smoothed_chrom);
         }
@@ -521,13 +502,12 @@
     void findLargestPeak(std::vector<MSChromatogram >& picked_chroms, int& chr_idx, int& peak_idx);
     
     /**
-<<<<<<< HEAD
       @brief Will use the chromatogram to estimate the background noise 
         using the average intensity to the left and right of the peak borders,
         and then subtract it
 
-      The background is estimated by averaging the noise on either side of the
-      peak and then subtracting that from the total intensity.
+        The background is estimated by averaging the noise on either side of the
+        peak and then subtracting that from the total intensity.
     */
     void calculateBgEstimationAverage_(const MSChromatogram& chromatogram,
                                   double best_left, double best_right, double & background, double & avg_noise_level);
@@ -542,7 +522,8 @@
     */
     void calculateBgEstimationExact_(const MSChromatogram& chromatogram,
                                   double best_left, double best_right, double peak_height, double & background, double & avg_noise_level);
-=======
+
+    /**
     @brief Will use the chromatogram to get the maximum peak intensity
 
     The maximum peak intensity/height is calculated.  The convex hull points,
@@ -605,8 +586,6 @@
     double peak_height, double peak_apex_rt, double avg_noise_level,
     PeakShapeMetrics_ & peakShapeMetrics);
     
->>>>>>> 4abacd0b
-
 protected:
 
     /// Synchronize members with param class
@@ -967,18 +946,6 @@
 
     //@}
 
-<<<<<<< HEAD
-=======
-    /**
-      @brief Will use the chromatogram to estimate the background noise and then subtract it
-
-      The background is estimated by averaging the noise on either side of the
-      peak and then subtracting that from the total intensity.
-    */
-    void calculateBgEstimation_(const MSChromatogram& chromatogram,
-                                  double best_left, double best_right, double & background, double & avg_noise_level);	
-
->>>>>>> 4abacd0b
     // Members
     String background_subtraction_;
     bool recalculate_peaks_;
