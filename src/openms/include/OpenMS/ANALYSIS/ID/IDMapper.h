--- conflicted
+++ resolved
@@ -91,13 +91,8 @@
       @param clear_ids Reset peptide and protein identifications of each scan before annotating
       @param mapMS1 Attach Ids to MS1 spectra using RT mapping only (without precursor, without m/z)
 
-<<<<<<< HEAD
       @exception Exception::MissingInformation is thrown if entries of @p peptide_ids do not contain 'MZ' and 'RT' information.
-*/
-=======
-      @exception Exception::MissingInformation is thrown if entries of @p ids do not contain 'MZ' and 'RT' information.
     */
->>>>>>> 06246d79
     template <typename PeakType>
     void annotate(MSExperiment<PeakType>& map, const std::vector<PeptideIdentification>& peptide_ids, const std::vector<ProteinIdentification>& protein_ids, const bool clear_ids = false, const bool mapMS1 = false)
     {
