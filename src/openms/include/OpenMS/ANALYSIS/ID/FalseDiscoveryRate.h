--- conflicted
+++ resolved
@@ -70,22 +70,14 @@
        @param fwd_ids forward peptide identifications
        @param rev_ids reverse peptide identifications
     */
-<<<<<<< HEAD
-    void apply(std::vector<PeptideIdentification>& fwd_ids, std::vector<PeptideIdentification>& rev_ids);
-=======
-    void apply(std::vector<PeptideIdentification> & fwd_ids, std::vector<PeptideIdentification> & rev_ids) const;
->>>>>>> ab7df5ad
+    void apply(std::vector<PeptideIdentification>& fwd_ids, std::vector<PeptideIdentification>& rev_ids) const;
 
     /**
         @brief Calculates the FDR of one run from a concatenated sequence DB search
 
         @param id peptide identifications, containing target and decoy hits
     */
-<<<<<<< HEAD
-    void apply(std::vector<PeptideIdentification>& id);
-=======
-    void apply(std::vector<PeptideIdentification> & id) const;
->>>>>>> ab7df5ad
+    void apply(std::vector<PeptideIdentification>& id) const;
 
     /**
        @brief Calculates the FDR of two runs, a forward run and decoy run on protein level
@@ -93,37 +85,24 @@
        @param fwd_ids forward protein identifications
        @param rev_ids reverse protein identifications
     */
-<<<<<<< HEAD
-    void apply(std::vector<ProteinIdentification>& fwd_ids, std::vector<ProteinIdentification>& rev_ids);
-=======
-    void apply(std::vector<ProteinIdentification> & fwd_ids, std::vector<ProteinIdentification> & rev_ids) const;
->>>>>>> ab7df5ad
+    void apply(std::vector<ProteinIdentification>& fwd_ids, std::vector<ProteinIdentification>& rev_ids) const;
 
     /**
        @brief Calculate the FDR of one run from a concatenated sequence db search
 
        @param ids protein identifications, containing target and decoy hits
     */
-<<<<<<< HEAD
-    void apply(std::vector<ProteinIdentification>& ids);
-=======
-    void apply(std::vector<ProteinIdentification> & ids) const;
->>>>>>> ab7df5ad
+    void apply(std::vector<ProteinIdentification>& ids) const;
 
     /**
        @brief Calculate FDR on the level of molecule-query matches (e.g. peptide-spectrum matches) for "general" identification data
 
-<<<<<<< HEAD
        @param id_data Identification data
        @param score_key Key of the score to use for FDR calculation
-=======
-    /// calculates the fdr stored into fdrs, given two vectors of scores
-    void calculateFDRs_(Map<double, double> & score_to_fdr, std::vector<double> & target_scores, std::vector<double> & decoy_scores, bool q_value, bool higher_score_better) const;
->>>>>>> ab7df5ad
 
        @return Key of the FDR score
     */
-    IdentificationData::ScoreTypeRef applyToQueryMatches(IdentificationData& id_data, IdentificationData::ScoreTypeRef score_ref);
+    IdentificationData::ScoreTypeRef applyToQueryMatches(IdentificationData& id_data, IdentificationData::ScoreTypeRef score_ref) const;
 
   private:
     /// Not implemented
@@ -133,16 +112,16 @@
     FalseDiscoveryRate& operator=(const FalseDiscoveryRate&);
 
     /// calculates the FDR, given two vectors of scores
-    void calculateFDRs_(std::map<double, double>& score_to_fdr, std::vector<double>& target_scores, std::vector<double>& decoy_scores, bool q_value, bool higher_score_better);
+    void calculateFDRs_(std::map<double, double>& score_to_fdr, std::vector<double>& target_scores, std::vector<double>& decoy_scores, bool q_value, bool higher_score_better) const;
 
     /// Helper function for applyToQueryMatches()
     void handleQueryMatch_(
         IdentificationData::QueryMatchRef match_ref,
         IdentificationData::ScoreTypeRef score_ref,
-        std::vector<double>& target_scores, std::vector<double>& decoy_scores,
-        std::map<IdentificationData::IdentifiedMoleculeRef, bool>&
-        molecule_to_decoy,
-        std::map<IdentificationData::QueryMatchRef, double>& match_to_score);
+        std::vector<double>& target_scores,
+        std::vector<double>& decoy_scores,
+        std::map<IdentificationData::IdentifiedMoleculeRef, bool>& molecule_to_decoy,
+        std::map<IdentificationData::QueryMatchRef, double>& match_to_score) const;
   };
 
 } // namespace OpenMS
