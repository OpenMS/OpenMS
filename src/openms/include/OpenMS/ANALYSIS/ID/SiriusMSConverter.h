// Copyright (c) 2002-present, The OpenMS Team -- EKU Tuebingen, ETH Zurich, and FU Berlin
// SPDX-License-Identifier: BSD-3-Clause
//
// --------------------------------------------------------------------------
// $Maintainer: Oliver Alka, Axel Walter $
// $Authors: Oliver Alka $
// --------------------------------------------------------------------------

#pragma once

#include <OpenMS/ANALYSIS/MAPMATCHING/FeatureMapping.h>
#include <OpenMS/KERNEL/StandardTypes.h>
#include <OpenMS/METADATA/SpectrumLookup.h>
#include <fstream>

namespace OpenMS
{

  class OPENMS_DLLAPI SiriusMSFile
  {
public:

  ///< class to store information about accessions
  class AccessionInfo
  {
  public:
    String sf_path; ///< sourcefile path for mztab-m
    String sf_type; ///< sourcefile type for mztab-m
    String sf_filename; ///< sourcefile name for mztab-m
    String sf_accession; ///< sourcefile accessions for mztab-m
    String native_id_accession; ///< nativeID accession for mztab-m
    String native_id_type; ///< nativeID type for mztab-m
  };

  ///< class to store the compound information
  ///< needed for the mapping of compound and fragment annotated spectrum
  class CompoundInfo
  {
  public:
    String cmp; ///< query_id used compound in .ms file
    double pmass; ///< parent/precursor mass of the compound
    double pint_mono; ///< parent/precursor intensity of the compound
    double rt; ///< retention time of the compound
    double fmz; ///< annotated mass of a feature (if available)
    String fid; ///< annotated feature_id (if available)
    String formula; ///< sumformula of the compound
    int charge; ///< precursor/feature charge
    String ionization; ///< adduct information
    String des; ///< description/name of the compound
    String specref_format; ///< spectra ref format for mztab-m
    String source_file; ///< sourcefile for mztab-m
    String source_format; ///< format of the sourcefile for mztab-m
    std::vector<String> native_ids; ///< native ids of the associated spectra
    String native_ids_id; ///< concatenated list of the associated spectra
    std::vector<String> m_ids; ///< native ids and identifier for multiple possible identification via AMS ("|" separator)
    String m_ids_id; ///< concatenated list of native ids and identifier for multiple possible identification via AMS ("|" separator) used for mapping of compounds and the annotated spectrum.
    std::vector<String> scan_indices; ///< index of the associated spectra
    std::vector<String> specrefs; ///< spectra reference for mztab-m
    int file_index; ///< source file index >
  };

  /**
    @brief Internal structure used in @ref TOPP_SiriusExport that is used
    for the conversion of a MzMlFile to an internal format.

    @ingroup ID

    Write content of one mzML/featureXML(optional) file pair to SIRIUS .ms file ofstream.
    Comments (see CompoundInfo) are written to SIRIUS .ms file and additionally stored in CompoundInfo struct.
    If adduct information for a spectrum is missing, no adduct information is added. 
    In this case, SIRIUS assumes default adducts for the respective spectrum.
<<<<<<< HEAD
    
    @return writes .ms file
    @return stores CompoundInfo

=======
        
>>>>>>> a093a955
    @param spectra: Peakmap from input mzml.
    @param os: Write output for .ms file to ofstream.
    @param feature_mapping: Adducts and features (index).
    @param feature_only: Only use features.
    @param isotope_pattern_iterations: At which depth to stop isotope_pattern extraction (if possible).
<<<<<<< HEAD
    @param v_cmpinfo: Vector of CompoundInfo.
    @param file_index: file index (to differentiate entries derived from different mzML files and resolve ambiguities)
=======
    @param no_mt_info Should isotope pattern be extracted (if not in feature)?
    @param[out] v_cmpinfo: Vector of CompoundInfo.
>>>>>>> a093a955
    */

    static void store(const MSExperiment& spectra,
                      std::ofstream& os,
                      const FeatureMapping::FeatureToMs2Indices& feature_mapping,
                      const bool& feature_only,
                      const int& isotope_pattern_iterations,
                      const bool no_mt_info,
                      std::vector<SiriusMSFile::CompoundInfo>& v_cmpinfo,
                      const size_t& file_index);
    /**
    @brief Store CompoundInfo objects in tsv file format

    @param v_cmpinfo: Vector with CompoundInfo objects
    @param filename: Filename for tsv file
    */
    static void saveFeatureCompoundInfoAsTSV(const std::vector<SiriusMSFile::CompoundInfo>& v_cmpinfo,
                                      const std::string& filename);

  protected:
    /**
    @brief Internal structure to write the .ms file (called in store function)

    @param os: stream
    @param spectra: spectra
    @param ms2_spectra_index: vector of index ms2 spectra (in feature)
    @param ainfo: accession information
    @param adducts: vector of adducts
    @param v_description: vector of descriptions
    @param v_sumformula: vector of sumformulas
    @param f_isotopes: isotope pattern of the feature
    @param feature_charge: feature charge
    @param feature_id: feature id
    @param feature_rt: features retention time
    @param feature_mz: feature mass to charge
    @param writecompound: bool if new compound should be written in .ms file
    @param no_masstrace_info_isotope_pattern: bool if isotope pattern should be extracted (if not in feature)
    @param isotope_pattern_iterations: number of iterations (trying to find a C13 pattern)
    @param count_skipped_spectra: count number of skipped spectra
    @param count_assume_mono: count number of features where mono charge was assumed
    @param count_no_ms1: count number of compounds without a valid ms1 spectrum
    @param v_cmpinfo: vector of CompoundInfo
    @param file_index: file index (to differentiate entries derived from different mzML files and resolve ambiguities)
    */

    static void writeMsFile_(std::ofstream& os,
                             const MSExperiment& spectra,
                             const std::vector<size_t>& ms2_spectra_index,
                             const SiriusMSFile::AccessionInfo& ainfo,
                             const StringList& adducts,
                             const std::vector<String>& v_description,
                             const std::vector<String>& v_sumformula,
                             const std::vector<std::pair<double,double>>& f_isotopes,
                             int& feature_charge,
                             uint64_t& feature_id,
                             const double& feature_rt,
                             const double& feature_mz,
                             bool& writecompound,
                             const bool& no_masstrace_info_isotope_pattern,
                             const int& isotope_pattern_iterations,
                             int& count_skipped_spectra,
                             int& count_assume_mono,
                             int& count_no_ms1,
                             std::vector<SiriusMSFile::CompoundInfo>& v_cmpinfo,
                             const size_t& file_index);
    /**
    @brief Find highest intensity peak near target mz to test if within a margin of error

    @param test_mz: Mass-to-charge to test
    @param spectrum: Spectrum to test
    @param tolerance: Tolerance window (e.g. 10)
    @param ppm: Unit of tolerance window either ppm or Da
    */
    static Int getHighestIntensityPeakInMZRange_(double test_mz,
                                                 const MSSpectrum& spectrum,
                                                 double tolerance,
                                                 bool ppm);

    /**
    @brief Extract precursor isotope pattern if no feature information is available
    based on C12C13 distance.

    @param precursor_mz: Precursor mass-to-charge
    @param precursor_spectrum: Precursor spectrum
    @param iterations: Number of isotopes, which are tried to be extracted
    @param charge: Charge of the precursor
    */
    static std::vector<Peak1D> extractPrecursorIsotopePattern_(const double& precursor_mz,
                                                               const MSSpectrum& precursor_spectrum,
                                                               int& iterations,
                                                               const int& charge);



  };

} // namespace OpenMS<|MERGE_RESOLUTION|>--- conflicted
+++ resolved
@@ -69,26 +69,18 @@
     Comments (see CompoundInfo) are written to SIRIUS .ms file and additionally stored in CompoundInfo struct.
     If adduct information for a spectrum is missing, no adduct information is added. 
     In this case, SIRIUS assumes default adducts for the respective spectrum.
-<<<<<<< HEAD
     
     @return writes .ms file
     @return stores CompoundInfo
 
-=======
-        
->>>>>>> a093a955
     @param spectra: Peakmap from input mzml.
     @param os: Write output for .ms file to ofstream.
     @param feature_mapping: Adducts and features (index).
     @param feature_only: Only use features.
     @param isotope_pattern_iterations: At which depth to stop isotope_pattern extraction (if possible).
-<<<<<<< HEAD
+    @param no_masstrace_info_isotope_pattern: bool if isotope pattern should be extracted (if not in feature)
     @param v_cmpinfo: Vector of CompoundInfo.
     @param file_index: file index (to differentiate entries derived from different mzML files and resolve ambiguities)
-=======
-    @param no_mt_info Should isotope pattern be extracted (if not in feature)?
-    @param[out] v_cmpinfo: Vector of CompoundInfo.
->>>>>>> a093a955
     */
 
     static void store(const MSExperiment& spectra,
@@ -96,7 +88,7 @@
                       const FeatureMapping::FeatureToMs2Indices& feature_mapping,
                       const bool& feature_only,
                       const int& isotope_pattern_iterations,
-                      const bool no_mt_info,
+                      const bool no_masstrace_info_isotope_pattern,
                       std::vector<SiriusMSFile::CompoundInfo>& v_cmpinfo,
                       const size_t& file_index);
     /**
