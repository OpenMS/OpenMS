// --------------------------------------------------------------------------
//                   OpenMS -- Open-Source Mass Spectrometry
// --------------------------------------------------------------------------
// Copyright The OpenMS Team -- Eberhard Karls University Tuebingen,
// ETH Zurich, and Freie Universitaet Berlin 2002-2021.
//
// This software is released under a three-clause BSD license:
//  * Redistributions of source code must retain the above copyright
//    notice, this list of conditions and the following disclaimer.
//  * Redistributions in binary form must reproduce the above copyright
//    notice, this list of conditions and the following disclaimer in the
//    documentation and/or other materials provided with the distribution.
//  * Neither the name of any author or any participating institution
//    may be used to endorse or promote products derived from this software
//    without specific prior written permission.
// For a full list of authors, refer to the file AUTHORS.
// --------------------------------------------------------------------------
// THIS SOFTWARE IS PROVIDED BY THE COPYRIGHT HOLDERS AND CONTRIBUTORS "AS IS"
// AND ANY EXPRESS OR IMPLIED WARRANTIES, INCLUDING, BUT NOT LIMITED TO, THE
// IMPLIED WARRANTIES OF MERCHANTABILITY AND FITNESS FOR A PARTICULAR PURPOSE
// ARE DISCLAIMED. IN NO EVENT SHALL ANY OF THE AUTHORS OR THE CONTRIBUTING
// INSTITUTIONS BE LIABLE FOR ANY DIRECT, INDIRECT, INCIDENTAL, SPECIAL,
// EXEMPLARY, OR CONSEQUENTIAL DAMAGES (INCLUDING, BUT NOT LIMITED TO,
// PROCUREMENT OF SUBSTITUTE GOODS OR SERVICES; LOSS OF USE, DATA, OR PROFITS;
// OR BUSINESS INTERRUPTION) HOWEVER CAUSED AND ON ANY THEORY OF LIABILITY,
// WHETHER IN CONTRACT, STRICT LIABILITY, OR TORT (INCLUDING NEGLIGENCE OR
// OTHERWISE) ARISING IN ANY WAY OUT OF THE USE OF THIS SOFTWARE, EVEN IF
// ADVISED OF THE POSSIBILITY OF SUCH DAMAGE.
//
// --------------------------------------------------------------------------
// $Maintainer: Timo Sachsenberg $
// $Authors: Erhan Kenar, Chris Bielow $
// --------------------------------------------------------------------------

#pragma once

#include <OpenMS/KERNEL/MassTrace.h>
#include <OpenMS/KERNEL/Feature.h>
#include <OpenMS/KERNEL/ConsensusFeature.h>
#include <OpenMS/KERNEL/FeatureMap.h>
#include <OpenMS/KERNEL/ConsensusMap.h>
#include <OpenMS/FORMAT/MzTab.h>
#include <OpenMS/FORMAT/MzTabM.h>
#include <OpenMS/DATASTRUCTURES/DefaultParamHandler.h>
#include <OpenMS/DATASTRUCTURES/String.h>
#include <OpenMS/DATASTRUCTURES/ListUtils.h>
#include <OpenMS/CONCEPT/ProgressLogger.h>
#include <OpenMS/SYSTEM/File.h>
#include <OpenMS/CHEMISTRY/AdductInfo.h>


#include <iosfwd>
#include <vector>

namespace OpenMS
{
  class OPENMS_DLLAPI AccurateMassSearchResult
  {
  public:
    /// Default constructor
    AccurateMassSearchResult();

    /// Default destructor
    ~AccurateMassSearchResult();

    /// copy constructor
    AccurateMassSearchResult(const AccurateMassSearchResult&);

    /// assignment operator
    AccurateMassSearchResult& operator=(const AccurateMassSearchResult&);

    /// get the m/z of the small molecule + adduct
    double getObservedMZ() const;

    /// set the m/z of the small molecule + adduct
    void setObservedMZ(const double&);

    /// get the theoretical m/z of the small molecule + adduct
    double getCalculatedMZ() const;

    /// set the theoretical m/z of the small molecule + adduct
    void setCalculatedMZ(const double&);

    /// get the mass used to query the database (uncharged small molecule)
    double getQueryMass() const;

    /// set the mass used to query the database (uncharged small molecule)
    void setQueryMass(const double&);

    /// get the mass returned by the query (uncharged small molecule)
    double getFoundMass() const;

    /// set the mass returned by the query (uncharged small molecule)
    void setFoundMass(const double&);

    /// get the charge
    Int getCharge() const;

    /// set the charge
    void setCharge(const Int&);

    /// get the error between observed and theoretical m/z in ppm
    double getMZErrorPPM() const;

    /// set the error between observed and theoretical m/z in ppm
    void setMZErrorPPM(const double);

    /// get the observed rt
    double getObservedRT() const;

    /// set the observed rt
    void setObservedRT(const double& rt);

    /// get the observed intensity
    double getObservedIntensity() const;

    /// set the observed intensity
    void setObservedIntensity(const double&);

    /// get the observed intensities
    std::vector<double> getIndividualIntensities() const;

    /// set the observed intensities
    void setIndividualIntensities(const std::vector<double>&);

    Size getMatchingIndex() const;
    void setMatchingIndex(const Size&);

    Size getSourceFeatureIndex() const;
    void setSourceFeatureIndex(const Size&);

    const String& getFoundAdduct() const;
    void setFoundAdduct(const String&);

    const String& getFormulaString() const;
    void setEmpiricalFormula(const String&);

    const std::vector<String>& getMatchingHMDBids() const;
    void setMatchingHMDBids(const std::vector<String>&);

    /// return trace intensities of the underlying feature;
    const std::vector<double>& getMasstraceIntensities() const;
    void setMasstraceIntensities(const std::vector<double>&);

    double getIsotopesSimScore() const;
    void setIsotopesSimScore(const double&);

    // debug/output functions
    friend OPENMS_DLLAPI std::ostream& operator<<(std::ostream& os, const AccurateMassSearchResult& amsr);

private:
    /// Stored information/results of DB query
    double observed_mz_;
    double theoretical_mz_;
    double searched_mass_;
    double db_mass_;
    Int charge_;
    double mz_error_ppm_;
    double observed_rt_;
    double observed_intensity_;
    std::vector<double> individual_intensities_;
    Size matching_index_;
    Size source_feature_index_;

    String found_adduct_;
    String empirical_formula_;
    std::vector<String> matching_hmdb_ids_;

    std::vector<double> mass_trace_intensities_;
    double isotopes_sim_score_;
  };

  OPENMS_DLLAPI std::ostream& operator<<(std::ostream& os, const AccurateMassSearchResult& amsr);

  /**
    @brief An algorithm to search for exact mass matches from a spectrum against a database (e.g. HMDB).

    For each peak, neutral masses are reconstructed from observed (spectrum) m/z values by enumerating all possible adducts with matching charge.
    The resulting neutral masses (can be more than one, depending on list of possible adducts) are matched against masses from
    a database within a certain mass error (Da or ppm).

    Supports any database which contains an identifier, chemical sum formula and (optional) mass.
    If masses in the database are not given (= set to 0), they are computed from sum formulas.

    Both positive and negative ion mode is supported. Charge for (Consensus-)Features can be either positive or negative, but
    only the absolute value is used since many FeatureFinders will only report positive charges even in negative ion mode.
    Entities with charge=0 are treated as "unknown charge" and are tested with all potential adducts and subsequently matched against the database.

    A file with a list of potential adducts can be given for each mode separately.
    Each line contains a chemical formula (plus quantor) and a charge (separated by semicolon), e.g.
    M+H;1+
    The M can be preceded by a quantor (e.g.2M, 3M), implicitly assumed as 1.
    The chemical formula can contain multiple segments, separated by + or - operators, e.g. M+H-H2O;+1 (water loss in positive mode).
    Brackets are implicit per segment, i.e. M+H-H2O is parsed as M + (H) - (H2O).
    Each segment can also be preceded by a quantor, e.g. M+H-H2O would parse as
    M + (H) - 2x(H2O).
    If debug mode is enabled, the masses of each segment are printed for verification.
    In particular, typing H20 (twenty H) is different from H2O (water).

    Ionization mode of the observed m/z values can be determined automatically if the input map (either FeatureMap or ConsensusMap) is annotated
    with a meta value, as done by @ref TOPP_FeatureFinderMetabo.


    @ingroup Analysis_ID
  */
  class OPENMS_DLLAPI AccurateMassSearchEngine :
    public DefaultParamHandler,
    public ProgressLogger
  {
public:

    /// uses 'AccurateMassSearchEngine' as search engine id for protein and peptide ids which are generated by AMS
    static constexpr char search_engine_identifier[] = "AccurateMassSearchEngine";

    /// Default constructor
    AccurateMassSearchEngine();

    /// Default destructor
    ~AccurateMassSearchEngine() override;

    /**
      @brief search for a specific observed mass by enumerating all possible adducts and search M+X against database.
      If use_feature_adducts is activated, queryByMZ uses annotated, observed adducts as EmpiricalFormulas, restricting M+X candidates.

       */
    void queryByMZ(const double& observed_mz, const Int& observed_charge, const String& ion_mode, std::vector<AccurateMassSearchResult>& results, const EmpiricalFormula& observed_adduct = EmpiricalFormula()) const;
    void queryByFeature(const Feature& feature, const Size& feature_index, const String& ion_mode, std::vector<AccurateMassSearchResult>& results) const;
    void queryByConsensusFeature(const ConsensusFeature& cfeat, const Size& cf_index, const Size& number_of_maps, const String& ion_mode, std::vector<AccurateMassSearchResult>& results) const;

    /// main method of AccurateMassSearchEngine
    /// input map is not const, since it will get annotated with results
    void run(FeatureMap&, MzTab&, MzTabM&) const;

    /// main method of AccurateMassSearchEngine
    /// input map is not const, since it will get annotated with results
    /// @note Call init() before calling run!
    void run(ConsensusMap&, MzTab&) const;

    /// parse database and adduct files
    void init();

protected:
    void updateMembers_() override;

private:
    /// private member functions

    /// if ion-mode is auto, this will set the internal mode according to input data
    /// @throw InvalidParameter if ion mode cannot be resolved
    template <typename MAPTYPE> String resolveAutoMode_(const MAPTYPE& map) const
    {
      String ion_mode_internal;
      String ion_mode_detect_msg = "";
      if (map.size() > 0)
      {
        if (map[0].metaValueExists("scan_polarity"))
        {
          StringList pols = ListUtils::create<String>(String(map[0].getMetaValue("scan_polarity")), ';');
          if (pols.size() == 1 && !pols[0].empty())
          {
            pols[0].toLower();
            if (pols[0] == "positive" || pols[0] == "negative")
            {
              ion_mode_internal = pols[0];
              OPENMS_LOG_INFO << "Setting auto ion-mode to '" << ion_mode_internal << "' for file " << File::basename(map.getLoadedFilePath()) << std::endl;
            }
            else ion_mode_detect_msg = String("Meta value 'scan_polarity' does not contain unknown ion mode") + String(map[0].getMetaValue("scan_polarity"));
          }
          else
          {
            ion_mode_detect_msg = String("ambiguous ion mode: ") + String(map[0].getMetaValue("scan_polarity"));
          }
        }
        else
        {
          ion_mode_detect_msg = String("Meta value 'scan_polarity' not found in (Consensus-)Feature map");
        }
      }
      else
      { // do nothing, since map is
        OPENMS_LOG_INFO << "Meta value 'scan_polarity' cannot be determined since (Consensus-)Feature map is empty!" << std::endl;
      }

      if (!ion_mode_detect_msg.empty())
      {
        throw Exception::InvalidParameter(__FILE__, __LINE__, OPENMS_PRETTY_FUNCTION, String("Auto ionization mode could not resolve ion mode of data (") + ion_mode_detect_msg + "!");
      }

      return ion_mode_internal;
    }

    void parseMappingFile_(const StringList&);
    void parseStructMappingFile_(const StringList&);
    void parseAdductsFile_(const String& filename, std::vector<AdductInfo>& result);
    void searchMass_(double neutral_query_mass, double diff_mass, std::pair<Size, Size>& hit_indices) const;

    /// add search results to a Consensus/Feature
    void annotate_(const std::vector<AccurateMassSearchResult>&, BaseFeature&) const;

    ///
    void addMatchesToID_(
      IdentificationData& id,
      const std::vector<AccurateMassSearchResult>& amr, 
      const IdentificationData::InputFileRef& file_ref,
      const IdentificationData::ScoreTypeRef& mass_error_ppm_score_ref,
      const IdentificationData::ScoreTypeRef& mass_error_Da_score_ref,
      const IdentificationData::ProcessingStepRef& step_ref,
      BaseFeature& f) const;

    /// For two vectors of identical length, compute the cosine of the angle between them.
    /// Since we look at the angle, scaling of the vectors does not change the result (when ignoring numerical instability).
    double computeCosineSim_(const std::vector<double>& x, const std::vector<double>& y) const;

    double computeIsotopePatternSimilarity_(const Feature& feat, const EmpiricalFormula& form) const;

    typedef std::vector<std::vector<AccurateMassSearchResult> > QueryResultsTable;

<<<<<<< HEAD
    // void AccurateMassSearchEngine::exportMzTabM_(const QueryResultsTable& overall_results, const Size number_of_maps, MzTabM& mztabm_out) const;


    void exportMzTab_(const QueryResultsTable& overall_results, const Size number_of_maps, MzTab& mztab_out) const;
=======
    void exportMzTab_(const QueryResultsTable& overall_results, const Size number_of_maps, MzTab& mztab_out, const std::vector<String>& file_locations) const;
>>>>>>> a8150b3e

    void exportMzTabM_(const FeatureMap& fmap, const Size number_of_maps, MzTabM& mztabm_out) const;

    /// private member variables
    typedef std::vector<std::vector<String> > MassIDMapping;
    typedef std::map<String, std::vector<String> > HMDBPropsMapping;

    struct MappingEntry_
    {
      double mass;
      std::vector<String> massIDs;
      String formula;
    };
    std::vector<MappingEntry_> mass_mappings_;

    struct CompareEntryAndMass_ // defined here to allow for inlining by compiler
    {
      double asMass(const MappingEntry_& v) const
      {
        return v.mass;
      }

      double asMass(double t) const
      {
        return t;
      }

      template <typename T1, typename T2>
      bool operator()(T1 const& t1, T2 const& t2) const
      {
        return asMass(t1) < asMass(t2);
      }

    };

    HMDBPropsMapping hmdb_properties_mapping_;

    bool is_initialized_; ///< true if init_() was called without any subsequent param changes

    bool legacyID_ = true;

    /// parameter stuff
    double mass_error_value_;
    String mass_error_unit_;
    String ion_mode_;
    bool iso_similarity_;

    String pos_adducts_fname_;
    String neg_adducts_fname_;

    StringList db_mapping_file_;
    StringList db_struct_file_;

    std::vector<AdductInfo> pos_adducts_;
    std::vector<AdductInfo> neg_adducts_;

    String database_name_;
    String database_version_;
    String database_location_;

    bool keep_unidentified_masses_;
  };

}<|MERGE_RESOLUTION|>--- conflicted
+++ resolved
@@ -315,14 +315,7 @@
 
     typedef std::vector<std::vector<AccurateMassSearchResult> > QueryResultsTable;
 
-<<<<<<< HEAD
-    // void AccurateMassSearchEngine::exportMzTabM_(const QueryResultsTable& overall_results, const Size number_of_maps, MzTabM& mztabm_out) const;
-
-
-    void exportMzTab_(const QueryResultsTable& overall_results, const Size number_of_maps, MzTab& mztab_out) const;
-=======
     void exportMzTab_(const QueryResultsTable& overall_results, const Size number_of_maps, MzTab& mztab_out, const std::vector<String>& file_locations) const;
->>>>>>> a8150b3e
 
     void exportMzTabM_(const FeatureMap& fmap, const Size number_of_maps, MzTabM& mztabm_out) const;
 
