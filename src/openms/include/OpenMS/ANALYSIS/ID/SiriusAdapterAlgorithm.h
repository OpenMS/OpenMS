--- conflicted
+++ resolved
@@ -157,10 +157,9 @@
 
       @return Vector with paths to a compound
       */
-<<<<<<< HEAD
       const vector<String> callSiriusQProcess(const String& tmp_ms_file,
                                               const String& tmp_out_dir,
-                                              String& executable,
+                                              String& executable, // TODO: Why not const?
                                               const String& out_csifingerid);
 
     private:
@@ -196,20 +195,6 @@
         result.substitute('-', '_');
         return sectionName() + ":" + result;
       }
-=======
-      const static std::vector<String> callSiriusQProcess(const String& tmp_ms_file,
-                                                          const String& tmp_out_dir,
-                                                          String& executable,
-                                                          const String& out_csifingerid,
-                                                          const SiriusAdapterAlgorithm& sirius_algo);
-
-      // getter (used to call functions from SiriusMSConverter, SiriusMzTabWriter, CsiFingerIDMzTabWriter)
-      String getFeatureOnly();  
-      String getNoMasstraceInfoIsotopePattern();
-      int getIsotopePatternIterations();
-      int getCandidates();
-      int getTopNHits();
->>>>>>> 9d92d186
 
     protected:
       ParameterModifier parameter(
@@ -293,36 +278,5 @@
     FingerID nightsky_fingerid;
     Passatutto nightsky_passatutto;
 
-<<<<<<< HEAD
-=======
-      // adapter parameters (preprocessing)
-      unsigned int filter_by_num_masstraces_;
-      double precursor_mz_tolerance_;
-      String precursor_mz_tolerance_unit_;
-      double precursor_rt_tolerance_;
-      int isotope_pattern_iterations_;
-      // flags
-      String feature_only_;
-      String no_masstrace_info_isotope_pattern_;
-      // parameters for SIRIUS (sirius)
-      String profile_;
-      int candidates_;
-      String database_;
-      int noise_;
-      int ppm_max_;
-      String isotope_;
-      String elements_;
-      int compound_timeout_;
-      int tree_timeout_;
-      int top_n_hits_;
-      int cores_;
-      // flags
-      String auto_charge_;
-      String ion_tree_;
-      String no_recalibration_;
-      String most_intense_ms2_;
-
-      void updateMembers_() override;
->>>>>>> 9d92d186
     };
 } // namespace OpenMS