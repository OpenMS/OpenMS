// Copyright (c) 2002-present, The OpenMS Team -- EKU Tuebingen, ETH Zurich, and FU Berlin
// SPDX-License-Identifier: BSD-3-Clause
//
// --------------------------------------------------------------------------
// $Maintainer: Kyowon Jeong $
// $Authors: Kyowon Jeong $
// --------------------------------------------------------------------------

#pragma once

#include <OpenMS/ANALYSIS/TOPDOWN/DeconvolvedSpectrum.h>
#include <OpenMS/ANALYSIS/TOPDOWN/FLASHDeconvHelperStructs.h>
#include <OpenMS/KERNEL/Peak1D.h>
#include <OpenMS/METADATA/Precursor.h>


namespace OpenMS
{
  class PeakGroup;

  /**
@brief   setQscore : quality score for PeakGroup. This class is being updated.
   For now, simply it calculate the setQscore using a fixed weight vector.
   The weight vector has been determined by logistic regression.
   But afterwards, the training part for the setQscore should be added in here.
   Or other technique such as deep learning would be used.
   This class also contains tsv output function. The tsv file contains features of PeakGroups which are used for training.
@ingroup Topdown
*/

  class OPENMS_DLLAPI Qscore
  {
  public:
    typedef FLASHDeconvHelperStructs::LogMzPeak LogMzPeak;

    /// get QScore for a peak group of specific abs_charge
<<<<<<< HEAD
    static double getQscore(const PeakGroup* pg, bool is_profile = false, double cv = -1);

    static void writeAttCsvFromDummy(const DeconvolvedSpectrum& deconvolved_spectrum, std::fstream& f);

    static void writeAttCsvFromDummyHeader(std::fstream& f);

  private:
    /// convert a peak group to a feature vector for setQscore calculation


=======
    static double getQscore(const PeakGroup* pg, const MSSpectrum& spectrum);

    static void writeAttCsvForQscoreTraining(const DeconvolvedSpectrum& deconvolved_spectrum, std::fstream& f);

    static void writeAttCsvForQscoreTrainingHeader(std::fstream& f);

  private:
    /// convert a peak group to a feature vector for setQscore calculation
>>>>>>> 9cab646d
    static std::vector<double> toFeatureVector_(const PeakGroup* pg);

    static std::vector<double> weight_centroid_;
    static std::vector<double> weight_profile_;
<<<<<<< HEAD
    static std::vector<double> weight_CV_;
    // the weights for per cosine, SNR, PPM error, charge score, and intercept.
    // ======================================
    // IsotopeCosine                  40.7425
    // ChargeCosine                      0.205
    // MassSNR1                        -0.1984
    // ChargeSNR1                        0.213
    // Intercept                      -40.3701
    //
    // IsotopeCosine    -55.8387
    // ChargeCosine        0.0253
    // MassSNR1            0.2473
    // ChargeSNR2         -0.6765
    // Intercept          55.8594

=======
    static std::vector<double> weight_CV_0_;
    static std::vector<double> weight_CV_40_;
    static std::vector<double> weight_CV_50_;
    static std::vector<double> weight_CV_60_;
>>>>>>> 9cab646d
  };
} // namespace OpenMS<|MERGE_RESOLUTION|>--- conflicted
+++ resolved
@@ -34,18 +34,6 @@
     typedef FLASHDeconvHelperStructs::LogMzPeak LogMzPeak;
 
     /// get QScore for a peak group of specific abs_charge
-<<<<<<< HEAD
-    static double getQscore(const PeakGroup* pg, bool is_profile = false, double cv = -1);
-
-    static void writeAttCsvFromDummy(const DeconvolvedSpectrum& deconvolved_spectrum, std::fstream& f);
-
-    static void writeAttCsvFromDummyHeader(std::fstream& f);
-
-  private:
-    /// convert a peak group to a feature vector for setQscore calculation
-
-
-=======
     static double getQscore(const PeakGroup* pg, const MSSpectrum& spectrum);
 
     static void writeAttCsvForQscoreTraining(const DeconvolvedSpectrum& deconvolved_spectrum, std::fstream& f);
@@ -54,32 +42,13 @@
 
   private:
     /// convert a peak group to a feature vector for setQscore calculation
->>>>>>> 9cab646d
     static std::vector<double> toFeatureVector_(const PeakGroup* pg);
 
     static std::vector<double> weight_centroid_;
     static std::vector<double> weight_profile_;
-<<<<<<< HEAD
-    static std::vector<double> weight_CV_;
-    // the weights for per cosine, SNR, PPM error, charge score, and intercept.
-    // ======================================
-    // IsotopeCosine                  40.7425
-    // ChargeCosine                      0.205
-    // MassSNR1                        -0.1984
-    // ChargeSNR1                        0.213
-    // Intercept                      -40.3701
-    //
-    // IsotopeCosine    -55.8387
-    // ChargeCosine        0.0253
-    // MassSNR1            0.2473
-    // ChargeSNR2         -0.6765
-    // Intercept          55.8594
-
-=======
     static std::vector<double> weight_CV_0_;
     static std::vector<double> weight_CV_40_;
     static std::vector<double> weight_CV_50_;
     static std::vector<double> weight_CV_60_;
->>>>>>> 9cab646d
   };
 } // namespace OpenMS