--- conflicted
+++ resolved
@@ -3,8 +3,8 @@
 
 ### list all header files of the directory here
 set(sources_list_h
-<<<<<<< HEAD
 DeconvolvedSpectrum.h
+SpectralDeconvolution.h
 FLASHDeconvAlgorithm.h
 FLASHDeconvHelperStructs.h
 FLASHIda.h
@@ -16,22 +16,8 @@
 Qscore.h
 Qvalue.h
 TopDownIsobaricQuantifier.h
+TopDownTagger.h
 )
-=======
-    DeconvolvedSpectrum.h
-    SpectralDeconvolution.h
-	FLASHDeconvAlgorithm.h
-    FLASHDeconvHelperStructs.h
-    FLASHIda.h
-    FLASHIdaBridgeFunctions.h
-    MassFeatureTrace.h
-    PeakGroup.h
-    Qscore.h
-	Qvalue.h
-	TopDownIsobaricQuantifier.h
-	TopDownTagger.h
-    )
->>>>>>> 7a5910d3
 
 ### add path to the filenames
 set(sources_h)
