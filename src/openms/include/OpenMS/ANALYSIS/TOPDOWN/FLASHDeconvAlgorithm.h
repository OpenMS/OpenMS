--- conflicted
+++ resolved
@@ -94,43 +94,6 @@
      * @param offset element index offset between a and b
      * @param min_iso_size minimum isotope size. If isotope size is less than this, return 0
      */
-<<<<<<< HEAD
-    static float getCosine(const std::vector<float>& a,
-                             int a_start,
-                             int a_end,
-                             const IsotopeDistribution& b,
-                             int b_size,
-                             int offset,
-                             int min_iso_size);
-
-
-     /** @brief Examine intensity distribution over isotope indices. Also determines the most plausible isotope index or, monoisotopic mono_mass
-         @param mono_mass monoisotopic mass
-         @param per_isotope_intensities vector of intensities associated with each isotope - aggregated through charges
-         @param offset output offset between input monoisotopic mono_mass and determined monoisotopic mono_mass
-         @param avg precalculated averagine
-         @param window_width isotope offset value range. If -1, set automatically.
-         @param allowed_iso_error_for_second_best_cos allowed isotope error to calculate the second best cos. If decoyFlag is not PeakGroup::DummyIndex::target, the second best cosine and its corresponding offset will be output
-         @param decoyFlag if this is not PeakGroup::DummyIndex::target, the second best cosine and its corresponding offset will be output.
-         @return calculated cosine similar score
-      */
-     static float getIsotopeCosineAndDetermineIsotopeIndex(double mono_mass,
-                                                           const std::vector<float>& per_isotope_intensities,
-                                                           int& offset,
-                                                           const PrecalculatedAveragine& avg,
-                                                           int window_width = -1, int allowed_iso_error_for_second_best_cos = 0, PeakGroup::DummyIndex decoyFlag = PeakGroup::DummyIndex::target);
-
-     static void getMZsToExclude(const DeconvolvedSpectrum& dspec, std::unordered_set<double>& excluded_mzs);
-
-
-
-    static float getAccurateIsotopeCosine(PeakGroup& pg, const PrecalculatedAveragine& avg, double tol, int bin_factor,
-                                          double iso_distance = Constants::ISOTOPE_MASSDIFF_55K_U);
-
-
-    /// set decoy_flag_
-    void setDummyIndex(PeakGroup::DummyIndex flag, FLASHDeconvAlgorithm& targetFD);
-=======
     static float getCosine(const std::vector<float>& a, int a_start, int a_end, const IsotopeDistribution& b, int b_size, int offset, int min_iso_size);
 
 
@@ -163,7 +126,6 @@
      * @param target_dspec_for_dummy_calcualtion target masses from normal deconvolution
      */
     void setTargetDummyType(PeakGroup::TargetDummyType target_dummy_type, DeconvolvedSpectrum& target_dspec_for_dummy_calcualtion);
->>>>>>> 9c72db27
 
   protected:
     void updateMembers_() override;
@@ -206,15 +168,8 @@
     /// the deconvolved spectrum from normal run. This is used when dummy masses are generated.
     DeconvolvedSpectrum* target_dspec_for_dummy_calcualtion_;
 
-<<<<<<< HEAD
-    FLASHDeconvAlgorithm* targetFD_;
-
-    /// PeakGroup::DummyIndex values
-    PeakGroup::DummyIndex decoy_flag_ = PeakGroup::DummyIndex::target;
-=======
     /// PeakGroup::TargetDummyType values
     PeakGroup::TargetDummyType target_dummy_type_ = PeakGroup::TargetDummyType::target;
->>>>>>> 9c72db27
 
     /// precalculated averagine distributions for fast averagine generation
     FLASHDeconvHelperStructs::PrecalculatedAveragine avg_;
@@ -226,15 +181,9 @@
     /// mass bins that are excluded for FLASHIda global targeting mode
     std::vector<double> excluded_masses_;
 
-<<<<<<< HEAD
-    /// mass bins that are previsouly deconvolved and excluded for decoy mass generation
-    boost::dynamic_bitset<> previously_deconved_mass_bins_for_decoy;
-    std::vector<double> previously_deconved_mono_masses_for_decoy;
-=======
     /// mass bins that are previsouly deconvolved and excluded for dummy mass generation
     boost::dynamic_bitset<> previously_deconved_mass_bins_for_dummy_;
     std::vector<double> previously_deconved_mono_masses_for_dummy_;
->>>>>>> 9c72db27
     std::unordered_set<double> excluded_peak_mzs_;
 
     /// Stores log mz peaks
