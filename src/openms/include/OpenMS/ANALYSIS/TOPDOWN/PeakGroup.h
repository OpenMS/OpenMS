// Copyright (c) 2002-present, The OpenMS Team -- EKU Tuebingen, ETH Zurich, and FU Berlin
// SPDX-License-Identifier: BSD-3-Clause
//
// --------------------------------------------------------------------------
// $Maintainer: Kyowon Jeong, Jihyung Kim $
// $Authors: Kyowon Jeong, Jihyung Kim $
// --------------------------------------------------------------------------

#pragma once

#include <OpenMS/ANALYSIS/TOPDOWN/FLASHDeconvHelperStructs.h>
#include <OpenMS/DATASTRUCTURES/Matrix.h>

namespace OpenMS
{
  /**
@brief  Class describing a deconvolved mass.
   A mass contains multiple (LogMz) peaks of different charges and isotope indices.
   PeakGroup is the set of such peaks representing a single monoisotopic mass.
   PeakGroup also contains features that define the quality of it. It is used by setQscore calculation.
   DeconvolvedSpectrum consists of PeakGroups.
@ingroup Topdown
*/

  class OPENMS_DLLAPI PeakGroup
  {
    typedef FLASHDeconvHelperStructs::LogMzPeak LogMzPeak;
    typedef FLASHDeconvHelperStructs::PrecalculatedAveragine PrecalculatedAveragine;

  public:
    /// target decoy type of PeakGroup. This specifies if a PeakGroup is a target (0), charge decoy (1), noise decoy (2), or isotope decoy (3). Added non_specific (4) to allow all types in some functions
    enum TargetDecoyType
    {
      target = 0,
      charge_decoy,
      noise_decoy,
      isotope_decoy,
      non_specific
    };


    /// default constructor
    PeakGroup() = default;

    /**
           @brief Constructor specifying charge range
           @param min_abs_charge min Charge
           @param max_abs_charge max Charge
           @param is_positive whether MS is positive mode
      */
    explicit PeakGroup(int min_abs_charge, int max_abs_charge, bool is_positive);

    /// default destructor
    ~PeakGroup() = default;

    /// copy constructor
    PeakGroup(const PeakGroup&) = default;

    /// move constructor
    PeakGroup(PeakGroup&& other) = default;

    /// comparison operators
    bool operator<(const PeakGroup& a) const;

    bool operator>(const PeakGroup& a) const;

    bool operator==(const PeakGroup& a) const;

    /// assignment operator
    PeakGroup& operator=(const PeakGroup& t) = default;

    /**
           @brief add monoisotopic indices of peaks by offset and discard negative isotope peaks. Total intensity is also updated
      */
    void updateMonoMassAndIsotopeIntensities();

    /**
           @brief Update setQscore. Cosine and SNRs are also updated.
           @param noisy_peaks noisy peaks to calculate setQscore
<<<<<<< HEAD
           @param avg precalculated averagine
           @param min_cos the peak groups with cosine score less than this will have setQscore 0.
           @param is_low_charge if set, charge fit score calculation becomes less harshy
           @param is_profile if input spectrum is a profile spectrum or now
           @param allowed_iso_error this set the allowed isotope error in decoy mass generation.
           @return returns isotope offset after isotope cosine calculation
      */
    int updateQscore(std::vector<LogMzPeak>& noisy_peaks, const FLASHDeconvHelperStructs::PrecalculatedAveragine& avg, double min_cos, bool is_low_charge, bool is_profile = false, int allowed_iso_error = 1);
=======
           @param spec the original spectrum that generated this peak group.
           @param avg precalculated averagine
           @param min_cos the peak groups with cosine score less than this will have setQscore 0.
           @param tol ppm tolerance
           @param is_low_charge if set, charge fit score calculation becomes less harshy
           @param allowed_iso_error this set the allowed isotope error in decoy mass generation.
           @param is_last if this is set, it means that Qscore calculation is at its last iteration. More detailed noise power calculation is activated and mono mass is not recalibrated.
           @return returns isotope offset after isotope cosine calculation
      */
    int updateQscore(const std::vector<LogMzPeak>& noisy_peaks, const MSSpectrum& spec, const FLASHDeconvHelperStructs::PrecalculatedAveragine& avg, double min_cos, double tol, bool is_low_charge, int allowed_iso_error = 1, const bool is_last = false);
>>>>>>> 9cab646d

    /**
     * @brief given a monoisotopic mass, recruit raw peaks from the raw input spectrum and add to this peakGroup. This is a bit time-consuming and is done for only a small number of selected
     * high-quality peakgroups.
     * @param spec raw spectrum
     * @param tol ppm tolerance
     * @param avg precalculated averagine
     * @param mono_mass monoisotopic mass
     * @return returns the noisy peaks for this peakgroup - i.e., the raw peaks within the range of this peakGroup that are not matched to any istope of this peakGroup mass.
     */
    std::vector<LogMzPeak> recruitAllPeaksInSpectrum(const MSSpectrum& spec, double tol, const FLASHDeconvHelperStructs::PrecalculatedAveragine& avg, double mono_mass);

    /// determine is an mz is a signal of this peakgroup. Input tol is ppm tolerance (e.g., 10.0 for 10ppm tolerance). Assume logMzPeaks are sorted.
    bool isSignalMZ(double mz, double tol) const;

    /// set scan number
    void setScanNumber(int scan_number);

    /// set per abs_charge isotope cosine
    void setChargeIsotopeCosine(int abs_charge, float cos);

    /// set min_abs_charge and max_abs_charge charge range
    void setAbsChargeRange(int min_abs_charge, int max_abs_charge);

    /// set isotope cosine score
    void setIsotopeCosine(float cos);

    /// set representative max_snr_abs_charge
    void setRepAbsCharge(int max_snr_abs_charge);

    /// set monoisotopic mass
    void setMonoisotopicMass(double mono_mass);

    /// set Q score - for FLASHIda log file parsing
    void setQscore(double qscore);

    /// set charge score - for FLASHIda log file parsing
    void setChargeScore(float charge_score);

    /// set average mass ppm error
    void setAvgPPMError(float error);

    /// set SNR manually - for FLASHIda log file parsing
    void setSNR(float snr);

    /// set charge SNR manually - for FLASHIda log file parsing
    void setChargeSNR(int abs_charge, float c_snr);

    /// set if it is targeted
    void setTargeted();

    /// get scan number
    int getScanNumber() const;

    /// get monoisotopic mass
    double getMonoMass() const;

    /// get intensity
    float getIntensity() const;

    /// get per abs_charge SNR
    float getChargeSNR(int abs_charge) const;

    /// get per abs_charge isotope cosine
    float getChargeIsotopeCosine(int abs_charge) const;

    /// get per abs_charge intenstiy
    float getChargeIntensity(int abs_charge) const;

    /// get mz range that results in max setQscore
    std::tuple<double, double> getRepMzRange() const;

    /// get mz range of the charge
    std::tuple<double, double> getMzRange(int abs_charge) const;

    /// get charge range - the actual charge values
    std::tuple<int, int> getAbsChargeRange() const;

    /// get per isotope intensities
    const std::vector<float>& getIsotopeIntensities() const;

    /// get isotopic cosine score
    float getIsotopeCosine() const;

    /// get the density of the peaks within charge and isotope range
    float getPeakOccupancy() const;

    /// get representative charge
    int getRepAbsCharge() const;

    /// get Q score
    double getQscore() const;

    /// get feature Q score
    double getQscore2D() const;

    /// get total SNR
    float getSNR() const;

    /// get charge score
    float getChargeScore() const;

    /// get average mass ppm error;
    float getAvgPPMError() const;

    /// get average mass ppm error;
    float getAvgDaError() const;

    /// get if it is positive mode
    bool isPositive() const;

    /// get if it is targeted
    bool isTargeted() const;

    /// get the target decoy type of this
    PeakGroup::TargetDecoyType getTargetDecoyType() const;

    /// for this PeakGroup, specify the target decoy type.
    void setTargetDecoyType(PeakGroup::TargetDecoyType index);

    /**
<<<<<<< HEAD
     * Get q values for different target_decoy_type. For charge, noise, isotope decoy types, q values corresponding to the type will be returned. For target (default), the final q value is calculated
     * by summing the q values of all decoy types and returned.
     * @param  target_decoy_type  This target_decoy_type specifies if a PeakGroup is a target (0), charge decoy (1), noise decoy (2), or isotope decoy (3)
     * @return Q value of the peakGroup
     */
    float getQvalue(PeakGroup::TargetDecoyType target_decoy_type = PeakGroup::TargetDecoyType::target) const;

    /**
     * set peakGroup q value for different TargetDecoyType. Q values are stored per TargetDecoyType and later used for final q value calculation.
     * @param  target_decoy_type  This target_decoy_type specifies if a PeakGroup is a target (0), charge decoy (1), noise decoy (2), or isotope decoy (3)
     */
    void setQvalue(double q, PeakGroup::TargetDecoyType target_decoy_type);
=======
     * Get q value
     */
    float getQvalue() const;

    /**
     * set peakGroup q value
     */
    void setQvalue(double q);
>>>>>>> 9cab646d

    /// set distance between consecutive isotopes
    void setIsotopeDaDistance(double d);

    /// get distance between consecutive isotopes
    double getIsotopeDaDistance() const;

    /// get minimum neagative isotope index
    int getMinNegativeIsotopeIndex() const;

    /// set index of this peak group
    void setIndex(uint i);

    /// set Q score 2D
    void setQscore2D(double fqscore);

    /// set feature index
    void setFeatureIndex(uint findex);

    /// get index of this peak group
    uint getIndex() const;
    /// get feature index of this peak group
    uint getFeatureIndex() const;

    int getChargeRangeForDL()
    {
      return charge_range_for_DL_;
    };
    int getIsotopeRangeForDL()
    {
      return iso_range_for_DL_;
    };
    float getBinWidthDL()
    {
      return bin_width_DL_;
    }

    /**
     * @brief calculate the matrices for DL training and scoring
     * @param spec original raw spectrum
     * @param tol mass tolerance
     * @param avg averagine to normalize the observed isotope pattern
     */
    void calculateDLMatrices(const MSSpectrum& spec, double tol, const PrecalculatedAveragine& avg);

    /// get the calcualted DL matrix
    Matrix<float> getDLMatrix(int index) const;

    /// iterators for the signal LogMz peaks in this PeakGroup
    std::vector<FLASHDeconvHelperStructs::LogMzPeak>::const_iterator begin() const noexcept;
    std::vector<FLASHDeconvHelperStructs::LogMzPeak>::const_iterator end() const noexcept;

    std::vector<FLASHDeconvHelperStructs::LogMzPeak>::iterator begin() noexcept;
    std::vector<FLASHDeconvHelperStructs::LogMzPeak>::iterator end() noexcept;

    const FLASHDeconvHelperStructs::LogMzPeak& operator[](Size i) const;

    /// iterators for the noisy LogMz peaks in this PeakGroup
    std::vector<FLASHDeconvHelperStructs::LogMzPeak>::const_iterator getNoisePeakBegin() const noexcept;
    std::vector<FLASHDeconvHelperStructs::LogMzPeak>::const_iterator getNoisePeakEnd() const noexcept;

    std::vector<FLASHDeconvHelperStructs::LogMzPeak>::iterator getNoisePeakBegin() noexcept;
    std::vector<FLASHDeconvHelperStructs::LogMzPeak>::iterator getNoisePeakEnd() noexcept;

    /// vector operators for the LogMzPeaks in this PeakGroup
    void push_back(const FLASHDeconvHelperStructs::LogMzPeak& pg);
    FLASHDeconvHelperStructs::LogMzPeak& back();
    Size size() const noexcept;

    void reserve(Size n);
    bool empty() const;
    void swap(std::vector<FLASHDeconvHelperStructs::LogMzPeak>& x);
    void sort();

  private:
    /// update chargefit score and also update per charge intensities here.
    void updateChargeFitScoreAndChargeIntensities_(bool is_low_charge);
    /// update avg ppm error
    void updateAvgPPMError_();
    /// update avg Da error
    void updateAvgDaError_();
    /// get ppm error of a logMzPeak
    float getAbsPPMError_(const LogMzPeak& p) const;
    /// get Da error of a logMzPeak from the closest isotope
    float getAbsDaError_(const LogMzPeak& p) const;
    /// using signal and total (signal + noise) power, update SNR value
    void updateSNR_(float mul_factor);
    /// clear peaks
    void clear_();
    /// update per charge intensities, noise power, and squared intensities. used for SNR estimation
    void updatePerChargeInformation_(const std::vector<LogMzPeak>& noisy_peaks, const double tol, const bool is_last);
    /// update the charge range using the calculated per charge information
    void updateChargeRange_();
    /// update per charge cosine values
    void updatePerChargeCos_(const FLASHDeconvHelperStructs::PrecalculatedAveragine& avg);

    /**
     * calculate noisy peak power. The goal of this function is to group noisy peaks that are possibly from the same molecule and sum their intensities before calculate power
     * @param noisy_peaks noisy peaks to calculate power
<<<<<<< HEAD
     * @param signal_peaks signal peaks - they may make a part of noisy isotopes
     * @param z charge
     * @return calculated noise power
     */
    float getNoisePeakPower_(const std::vector<LogMzPeak>& noisy_peaks, const std::vector<LogMzPeak>& signal_peaks, const int z) const;
=======
     * @param z charge
     * @param tol ppm tolerance
     * @return calculated noise power
     */
    float getNoisePeakPower_(const std::vector<LogMzPeak>& noisy_peaks, const int z, const double tol) const;
>>>>>>> 9cab646d
    std::vector<Matrix<float>> dl_matrices_;

    /// log Mz peaks
    std::vector<FLASHDeconvHelperStructs::LogMzPeak> logMzpeaks_;
    /// negative isotope index peaks
    std::vector<FLASHDeconvHelperStructs::LogMzPeak> negative_iso_peaks_;
    /// per charge SNR, isotope cosine, and intensity vectors
    std::vector<float> per_charge_sum_signal_squared_;
    std::vector<float> per_charge_noise_pwr_;
    std::vector<float> per_charge_cos_;
    std::vector<float> per_charge_int_;
    std::vector<float> per_charge_snr_;
    /// per isotope intensity.
    std::vector<float> per_isotope_int_;
    /// charge range
    int min_abs_charge_ = 0, max_abs_charge_ = -1;
    /// peak group index
    uint index_ = 0;
    /// feature index
    uint findex_ = 0;
    /// scan number
    int scan_number_ = 0;
    /// is positive or not
    bool is_positive_ = false;
    /// if this peak group has been targeted
    bool is_targeted_ = false;
    /// information on the deconvolved mass
    double monoisotopic_mass_ = -1.0;
    float intensity_ = 0; // total intensity
    /// index to specify if this peak_group is a target (0), an isotope decoy (1), a noise (2), or a charge decoy (3)
    PeakGroup::TargetDecoyType target_decoy_type_ = target;
    /// up to which negative isotope index should be considered. By considereing negative istoopes, one can reduce isotope index error.
    int min_negative_isotope_index_ = -1;

    int charge_range_for_DL_ = 7;
    float bin_width_DL_ = 0.25;
    int iso_range_for_DL_ = 21;

    /// distance between consecutive isotopes. Can be different for decoys
    double iso_da_distance_ = Constants::ISOTOPE_MASSDIFF_55K_U;
    /// scoring variables
    int max_snr_abs_charge_ = -1;
    float isotope_cosine_score_ = 0;
    float charge_score_ = 0;
    double qscore_ = .0f;
    double qscore2D_ = -1.0f;
    float avg_ppm_error_ = 0;
    float avg_da_error_ = 0;
    float snr_ = 0;
<<<<<<< HEAD
    /// q values with different decoy types
    std::map<PeakGroup::TargetDecoyType, float> qvalue_;
=======
    /// q value
    float qvalue_ = 1;
>>>>>>> 9cab646d
  };
} // namespace OpenMS<|MERGE_RESOLUTION|>--- conflicted
+++ resolved
@@ -77,16 +77,6 @@
     /**
            @brief Update setQscore. Cosine and SNRs are also updated.
            @param noisy_peaks noisy peaks to calculate setQscore
-<<<<<<< HEAD
-           @param avg precalculated averagine
-           @param min_cos the peak groups with cosine score less than this will have setQscore 0.
-           @param is_low_charge if set, charge fit score calculation becomes less harshy
-           @param is_profile if input spectrum is a profile spectrum or now
-           @param allowed_iso_error this set the allowed isotope error in decoy mass generation.
-           @return returns isotope offset after isotope cosine calculation
-      */
-    int updateQscore(std::vector<LogMzPeak>& noisy_peaks, const FLASHDeconvHelperStructs::PrecalculatedAveragine& avg, double min_cos, bool is_low_charge, bool is_profile = false, int allowed_iso_error = 1);
-=======
            @param spec the original spectrum that generated this peak group.
            @param avg precalculated averagine
            @param min_cos the peak groups with cosine score less than this will have setQscore 0.
@@ -97,7 +87,6 @@
            @return returns isotope offset after isotope cosine calculation
       */
     int updateQscore(const std::vector<LogMzPeak>& noisy_peaks, const MSSpectrum& spec, const FLASHDeconvHelperStructs::PrecalculatedAveragine& avg, double min_cos, double tol, bool is_low_charge, int allowed_iso_error = 1, const bool is_last = false);
->>>>>>> 9cab646d
 
     /**
      * @brief given a monoisotopic mass, recruit raw peaks from the raw input spectrum and add to this peakGroup. This is a bit time-consuming and is done for only a small number of selected
@@ -219,20 +208,6 @@
     void setTargetDecoyType(PeakGroup::TargetDecoyType index);
 
     /**
-<<<<<<< HEAD
-     * Get q values for different target_decoy_type. For charge, noise, isotope decoy types, q values corresponding to the type will be returned. For target (default), the final q value is calculated
-     * by summing the q values of all decoy types and returned.
-     * @param  target_decoy_type  This target_decoy_type specifies if a PeakGroup is a target (0), charge decoy (1), noise decoy (2), or isotope decoy (3)
-     * @return Q value of the peakGroup
-     */
-    float getQvalue(PeakGroup::TargetDecoyType target_decoy_type = PeakGroup::TargetDecoyType::target) const;
-
-    /**
-     * set peakGroup q value for different TargetDecoyType. Q values are stored per TargetDecoyType and later used for final q value calculation.
-     * @param  target_decoy_type  This target_decoy_type specifies if a PeakGroup is a target (0), charge decoy (1), noise decoy (2), or isotope decoy (3)
-     */
-    void setQvalue(double q, PeakGroup::TargetDecoyType target_decoy_type);
-=======
      * Get q value
      */
     float getQvalue() const;
@@ -241,7 +216,6 @@
      * set peakGroup q value
      */
     void setQvalue(double q);
->>>>>>> 9cab646d
 
     /// set distance between consecutive isotopes
     void setIsotopeDaDistance(double d);
@@ -341,19 +315,11 @@
     /**
      * calculate noisy peak power. The goal of this function is to group noisy peaks that are possibly from the same molecule and sum their intensities before calculate power
      * @param noisy_peaks noisy peaks to calculate power
-<<<<<<< HEAD
-     * @param signal_peaks signal peaks - they may make a part of noisy isotopes
-     * @param z charge
-     * @return calculated noise power
-     */
-    float getNoisePeakPower_(const std::vector<LogMzPeak>& noisy_peaks, const std::vector<LogMzPeak>& signal_peaks, const int z) const;
-=======
      * @param z charge
      * @param tol ppm tolerance
      * @return calculated noise power
      */
     float getNoisePeakPower_(const std::vector<LogMzPeak>& noisy_peaks, const int z, const double tol) const;
->>>>>>> 9cab646d
     std::vector<Matrix<float>> dl_matrices_;
 
     /// log Mz peaks
@@ -403,12 +369,7 @@
     float avg_ppm_error_ = 0;
     float avg_da_error_ = 0;
     float snr_ = 0;
-<<<<<<< HEAD
-    /// q values with different decoy types
-    std::map<PeakGroup::TargetDecoyType, float> qvalue_;
-=======
     /// q value
     float qvalue_ = 1;
->>>>>>> 9cab646d
   };
 } // namespace OpenMS