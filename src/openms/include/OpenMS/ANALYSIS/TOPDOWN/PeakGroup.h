--- conflicted
+++ resolved
@@ -103,16 +103,10 @@
            @brief Update isotope cosine sore and qscore. Mono mass is also updated one last time. SNR, per charge SNR, and avg errors are updated here.
            @param avg precalculated averagine
            @param min_cos the peak groups with cosine score less than this will have Qscore 0.
-<<<<<<< HEAD
            @param allowed_isotope_error this set the allowed isotope error in dummy mass generation.
            @return returns isotope offset after isotope cosine calculation
       */
     int updateIsotopeCosineSNRAvgErrorAndQscore(const FLASHDeconvHelperStructs::PrecalculatedAveragine& avg, double min_cos, int allowed_isotope_error = 1);
-=======
-           @return returns isotope offset after isotope cosine calculation
-      */
-    int updateIsotopeCosineSNRAvgErrorAndQscore(const FLASHDeconvHelperStructs::PrecalculatedAveragine& avg, double min_cos);
->>>>>>> bc874057
 
     /**
      * @brief given a monoisotopic mass, recruit raw peaks from the raw input spectrum and add to this peakGroup. This is a bit time-consuming and is done for only a small number of selected
@@ -305,12 +299,8 @@
     /// clear peaks
     void clear_();
 
-<<<<<<< HEAD
     /// calculate noisy peak power. The goal of this function is to group noisy peaks that are possibly from the same molecule and sum their intensities before calculate power
     float getNoisePeakPower_(std::vector<LogMzPeak>& noisy_peaks) const;
-=======
-    void clear_();
->>>>>>> bc874057
 
     /// log Mz peaks
     std::vector<FLASHDeconvHelperStructs::LogMzPeak> logMzpeaks_;
