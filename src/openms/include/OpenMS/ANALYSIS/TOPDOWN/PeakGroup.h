//--------------------------------------------------------------------------
//                   OpenMS -- Open-Source Mass Spectrometry
// --------------------------------------------------------------------------
// Copyright The OpenMS Team -- Eberhard Karls University Tuebingen,
// ETH Zurich, and Freie Universitaet Berlin 2002-2022.
//
// This software is released under a three-clause BSD license:
//  * Redistributions of source code must retain the above copyright
//    notice, this list of conditions and the following disclaimer.
//  * Redistributions in binary form must reproduce the above copyright
//    notice, this list of conditions and the following disclaimer in the
//    documentation and/or other materials provided with the distribution.
//  * Neither the name of any author or any participating institution
//    may be used to endorse or promote products derived from this software
//    without specific prior written permission.
// For a full list of authors, refer to the file AUTHORS.
// --------------------------------------------------------------------------
// THIS SOFTWARE IS PROVIDED BY THE COPYRIGHT HOLDERS AND CONTRIBUTORS "AS IS"
// AND ANY EXPRESS OR IMPLIED WARRANTIES, INCLUDING, BUT NOT LIMITED TO, THE
// IMPLIED WARRANTIES OF MERCHANTABILITY AND FITNESS FOR A PARTICULAR PURPOSE
// ARE DISCLAIMED. IN NO EVENT SHALL ANY OF THE AUTHORS OR THE CONTRIBUTING
// INSTITUTIONS BE LIABLE FOR ANY DIRECT, INDIRECT, INCIDENTAL, SPECIAL,
// EXEMPLARY, OR CONSEQUENTIAL DAMAGES (INCLUDING, BUT NOT LIMITED TO,
// PROCUREMENT OF SUBSTITUTE GOODS OR SERVICES; LOSS OF USE, DATA, OR PROFITS;
// OR BUSINESS INTERRUPTION) HOWEVER CAUSED AND ON ANY THEORY OF LIABILITY,
// WHETHER IN CONTRACT, STRICT LIABILITY, OR TORT (INCLUDING NEGLIGENCE OR
// OTHERWISE) ARISING IN ANY WAY OUT OF THE USE OF THIS SOFTWARE, EVEN IF
// ADVISED OF THE POSSIBILITY OF SUCH DAMAGE.
//
// --------------------------------------------------------------------------
// $Maintainer: Kyowon Jeong, Jihyung Kim $
// $Authors: Kyowon Jeong, Jihyung Kim $
// --------------------------------------------------------------------------

#pragma once

#include <OpenMS/ANALYSIS/TOPDOWN/FLASHDeconvHelperStructs.h>
#include <OpenMS/DATASTRUCTURES//Matrix.h>

namespace OpenMS
{
  /**
@brief  Class describing a deconvolved mass.
   A mass contains multiple (LogMz) peaks of different charges and isotope indices.
   PeakGroup is the set of such peaks representing a single monoisotopic mass.
   PeakGroup also contains features that define the quality of it. It is used by QScore calculation.
   DeconvolvedSpectrum consists of PeakGroups.
@ingroup Topdown
*/

  class OPENMS_DLLAPI PeakGroup
  {
    typedef FLASHDeconvHelperStructs::LogMzPeak LogMzPeak;
    typedef FLASHDeconvHelperStructs::PrecalculatedAveragine PrecalculatedAveragine;
  public:

    /// decoy flag. This flag specifies if a PeakGroup is a target, charge decoy, noise decoy, or isotope decoy.
    enum DecoyFlag
    {
      target = 0,
      charge_decoy,
      noise_decoy,
      isotope_decoy
    };

    /// default constructor
    PeakGroup() = default;

    /**
           @brief Constructor specifying charge range
           @param min_abs_charge min Charge
           @param max_abs_charge max Charge
           @param is_positive whether MS is positive mode
      */
    explicit PeakGroup(const int min_abs_charge, const int max_abs_charge, const bool is_positive);

    /// default destructor
    ~PeakGroup();

    /// copy constructor
    PeakGroup(const PeakGroup& ) = default;

    /// move constructor
    PeakGroup(PeakGroup&& other) = default;

    /// comparison operators
    bool operator<(const PeakGroup& a) const;

    bool operator>(const PeakGroup& a) const;

    bool operator==(const PeakGroup& a) const;

    /// assignment operator
    PeakGroup& operator=(const PeakGroup& t) = default;

    /**
           @brief add monoisotopic indices of peaks by offset and discard negative isotope peaks. Total intensity is also updated
      */
    void updateMonomassAndIsotopeIntensities();

    /**
           @brief Update isotope cosine sore and qscore. Mono mass is also updated one last time. SNR, per charge SNR, and avg errors are updated here.
           @param avg precalculated averagine
           @param min_cos the peak groups with cosine score less than this will have QScore 0.
      */
    void updateIsotopeCosineSNRAvgErrorAndQScore(const FLASHDeconvHelperStructs::PrecalculatedAveragine& avg, double min_cos);

    /**
     * @brief given a monoisotopic mass, recruit raw peaks from the raw input spectrum and add to this peakGroup. This is a bit time-consuming and is done for only a small number of selected high-quality peakgroups.
     * @param spec input raw spectrum
     * @param tol ppm tolerance
     * @param avg averagine to recurite isotope peaks
     * @param mono_mass target monoisotopic mass
     * @param exclude_mz_charge excluded mz - charge pairs in spec. Only used for decoy mass generation.
     */
    void recruitAllPeaksInSpectrum(const MSSpectrum& spec, const double tol, const FLASHDeconvHelperStructs::PrecalculatedAveragine& avg,  double mono_mass, const std::unordered_set<int>& excluded_integer_mzs_, int charge_offset = 0, double charge_multiple = 1.0, int isotope_off = 0);

    /// determine is an mz is a signal of this peakgroup. Input tol is ppm tolerance (e.g., 10.0 for 10ppm tolerance). Assume logMzPeaks are sorted.
    bool isSignalMZ(const double mz, const double tol) const;

    /// set scan number
    void setScanNumber(const int scan_number);

    /// set per abs_charge isotope cosine
    void setChargeIsotopeCosine(const int abs_charge, const float cos);

    /// set min_abs_charge and max_abs_charge charge range
    void setAbsChargeRange(const int min_abs_charge, const int max_abs_charge);

    /// set isotope cosine score
    void setIsotopeCosine(const float cos);

    /// set representative max_qscore_charge
    void setRepAbsCharge(const int max_qscore_charge);

    /// set Q score - for FLASHIda log file parsing
    void setQScore(const float qscore);

    /// set charge score - for FLASHIda log file parsing
    void setChargeScore(const float charge_score);

    /// set average mass ppm error
    void setAvgPPMError(const float error);

    /// set SNR manually - for FLASHIda log file parsing
    void setSNR(const float snr);

    /// set charge SNR manually - for FLASHIda log file parsing
    void setChargeSNR(const int abs_charge, const float c_snr);

    /// set if it is targeted
    void setTargeted();

    /// get scan number
    int getScanNumber() const;

    /// get monoisotopic mass
    double getMonoMass() const;

    /// get intensity
    double getIntensity() const;

    /// get per abs_charge SNR
    float getChargeSNR(const int abs_charge) const;

    /// get per abs_charge isotope cosine
    float getChargeIsotopeCosine(const int abs_charge) const;

    /// get per abs_charge intenstiy
    float getChargeIntensity(const int abs_charge) const;

    /// get mz range that results in max QScore
    std::tuple<double, double> getRepMzRange() const;

    /// get mz range of the charge
    std::tuple<double, double> getMzRange(int abs_charge) const;

    /// get charge range - the actual charge values
    std::tuple<int, int> getAbsChargeRange() const;

    /// get per isotope intensities
    std::vector<float> getIsotopeIntensities() const;

    /// get isotopic cosine score
    float getIsotopeCosine() const;

    /// get representative charge
    int getRepAbsCharge() const;

    /// get Q score
    float getQScore() const;

    /// get total SNR
    float getSNR() const;

    /// get charge score
    float getChargeScore() const;

    /// get average mass ppm error;
    float getAvgPPMError() const;

    /// get if it is positive mode
    bool isPositive() const;

    /// get if it is targeted
    bool isTargeted() const;

    /// get the decoy flag of this
<<<<<<< HEAD
    PeakGroup::decoyFlag getDecoyFlag() const;

    /// for this PeakGroup, specify the decoy flag.
    void setDecoyFlag(PeakGroup::decoyFlag index);
=======
    PeakGroup::DecoyFlag getDecoyFlag() const;

    /// for this PeakGroup, specify the decoy flag.
    void setDecoyFlag(const PeakGroup::DecoyFlag index);
>>>>>>> f09d9642

    /// get calculated qvalue
    float getQvalue(PeakGroup::DecoyFlag flag = PeakGroup::DecoyFlag::target) const;

    /// set qvalue.
    void setQvalue(const float q, PeakGroup::DecoyFlag flag);

    /// set distance between consecutive isotopes
    void setIsotopeDaDistance(const double d);

    /// get distance between consecutive isotopes
    double getIsotopeDaDistance() const;

    /// set index of this peak group
    void setIndex(const uint i);

    /// get index of this peak group
    uint getIndex() const;

    /**
     * @brief calculate the matrices for DL training and scoring
     * @param charge_range charge range to be considered, corresponding to the row number of the matrix
     * @param iso_range isotope range to be considered, corresponding to the column number of the matrix
     * @param avg averagine to normalize the observed isotope pattern
     */
    void calculateDLMatrices(int charge_range, int iso_range, const PrecalculatedAveragine& avg);

    /// get the calcualted DL matrix
    Matrix<float> getDLMatrix(int index) const;

    /// iterators for the signal LogMz peaks in this PeakGroup
    std::vector<FLASHDeconvHelperStructs::LogMzPeak>::const_iterator begin() const noexcept;
    std::vector<FLASHDeconvHelperStructs::LogMzPeak>::const_iterator end() const noexcept;

    std::vector<FLASHDeconvHelperStructs::LogMzPeak>::iterator begin() noexcept;
    std::vector<FLASHDeconvHelperStructs::LogMzPeak>::iterator end() noexcept;

    const FLASHDeconvHelperStructs::LogMzPeak& operator[](const Size i) const;

    /// iterators for the noisy LogMz peaks in this PeakGroup
    std::vector<FLASHDeconvHelperStructs::LogMzPeak>::const_iterator getNoisePeakBegin() const noexcept;
    std::vector<FLASHDeconvHelperStructs::LogMzPeak>::const_iterator getNoisePeakEnd() const noexcept;

    std::vector<FLASHDeconvHelperStructs::LogMzPeak>::iterator getNoisePeakBegin() noexcept;
    std::vector<FLASHDeconvHelperStructs::LogMzPeak>::iterator getNoisePeakEnd() noexcept;

    /// vector operators for the LogMzPeaks in this PeakGroup
    void push_back (const FLASHDeconvHelperStructs::LogMzPeak& pg);
    Size size() const noexcept;
    void clear();
    void reserve (Size n);
    bool empty() const;
    void swap (std::vector<FLASHDeconvHelperStructs::LogMzPeak>& x);
    void shrink_to_fit();
    void sort();

    /// clear LogMzPeaks vectors to save memory.
    void clearVectors();

  private:
    /// set per abs_charge signal power
    void setChargePowers_(const int abs_charge, const float signal_pwr, const float noise_pwr, const float intensity);
    /// update chargefit score and also update per charge intensities here.
    void updateChargeFitScoreAndChargeIntensities_();
    ///update avg ppm error
    void updateAvgPPMError_();
    /// get ppm error of a logMzPeak
    double getAbsPPMError_(const LogMzPeak& p) const;
    /// get Da error of a logMzPeak from the closest isotope
    double getAbsDaError_(LogMzPeak& p);
    /// using signal and total (signal + noise) power, update SNR value
    void updateSNR_();

    /// Encoded matrix for DL scoring
    std::vector<Matrix<float>> dl_matrices_;

    /// log Mz peaks
    std::vector<FLASHDeconvHelperStructs::LogMzPeak> logMzpeaks_;
    std::vector<FLASHDeconvHelperStructs::LogMzPeak> noisy_peaks_;

    /// per charge SNR, isotope cosine, and intensity vectors
    std::vector<float> per_charge_signal_pwr_;
    std::vector<float> per_charge_noise_pwr_;
    std::vector<float> per_charge_cos_;
    std::vector<float> per_charge_int_;
    std::vector<float> per_charge_snr_;
    /// per isotope intensity.
    std::vector<float> per_isotope_int_;
    /// charge range
    int min_abs_charge_ = 0, max_abs_charge_ = -1;
    /// peak group index
    uint index_ = 0;
    /// scan number
    int scan_number_;
    /// is positive or not
    bool is_positive_;
    /// if this peak group has been targeted
    bool is_targeted_ = false;
    /// information on the deconvolved mass
    double monoisotopic_mass_ = -1.0;
    double intensity_;// total intensity
    /// index to specify if this peak_group is a target (0), an isotope decoy (1), a noise (2), or a charge decoy (3)
<<<<<<< HEAD
    PeakGroup::decoyFlag decoy_flag_ = target;
=======
    PeakGroup::DecoyFlag decoy_flag_ = target;
>>>>>>> f09d9642

    /// distance between consecutive isotopes. Can be different for decoys
    double iso_da_distance_ = Constants::ISOTOPE_MASSDIFF_55K_U;
    /// scoring variables
    int max_qscore_abs_charge_ = -1;
    float isotope_cosine_score_ = 0;
    float charge_score_;
    float qscore_ = .0f;
    float avg_ppm_error_ = 0;
    float snr_ = 0;
    /// qvalues with different decoy flags
    std::map<PeakGroup::DecoyFlag, float> qvalue_;
  };
}<|MERGE_RESOLUTION|>--- conflicted
+++ resolved
@@ -206,17 +206,10 @@
     bool isTargeted() const;
 
     /// get the decoy flag of this
-<<<<<<< HEAD
-    PeakGroup::decoyFlag getDecoyFlag() const;
-
-    /// for this PeakGroup, specify the decoy flag.
-    void setDecoyFlag(PeakGroup::decoyFlag index);
-=======
     PeakGroup::DecoyFlag getDecoyFlag() const;
 
     /// for this PeakGroup, specify the decoy flag.
     void setDecoyFlag(const PeakGroup::DecoyFlag index);
->>>>>>> f09d9642
 
     /// get calculated qvalue
     float getQvalue(PeakGroup::DecoyFlag flag = PeakGroup::DecoyFlag::target) const;
@@ -319,11 +312,7 @@
     double monoisotopic_mass_ = -1.0;
     double intensity_;// total intensity
     /// index to specify if this peak_group is a target (0), an isotope decoy (1), a noise (2), or a charge decoy (3)
-<<<<<<< HEAD
-    PeakGroup::decoyFlag decoy_flag_ = target;
-=======
     PeakGroup::DecoyFlag decoy_flag_ = target;
->>>>>>> f09d9642
 
     /// distance between consecutive isotopes. Can be different for decoys
     double iso_da_distance_ = Constants::ISOTOPE_MASSDIFF_55K_U;
