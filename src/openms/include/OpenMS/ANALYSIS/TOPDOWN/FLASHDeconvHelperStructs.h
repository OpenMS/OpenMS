--- conflicted
+++ resolved
@@ -100,9 +100,6 @@
                              CoarseIsotopePatternGenerator *generator,
                              const bool use_RNA_averagine);
 
-<<<<<<< HEAD
-      std::vector<float> getConvolutedPattern(double mass, double tol, double iso_da, int bin_factor) const;
-=======
 
       /// copy constructor
       PrecalculatedAveragine(const PrecalculatedAveragine& ) = default;
@@ -118,7 +115,7 @@
 
       /// destructor
       ~PrecalculatedAveragine() = default ;
->>>>>>> f09d9642
+      std::vector<float> getConvolutedPattern(double mass, double tol, double iso_da, int bin_factor) const;
 
 
       /// get distribution for input mass. If input mass exceeds the maximum mass (specified in constructor), output for the maximum mass
