--- conflicted
+++ resolved
@@ -137,11 +137,7 @@
       Filter for adding an edge only when the two features connected by it, fulfill the
       intensity criterion.
     **/
-<<<<<<< HEAD
-    inline bool intensityFilterPassed_(const Int q1, const Int q2, const Compomer& cmp, const Feature& f1, const Feature& f2);
-=======
     inline bool intensityFilterPassed_(const Int q1, const Int q2, const Compomer& cmp, const FeatureType& f1, const FeatureType& f2) const;
->>>>>>> ce6a7b71
 
     /**
       @brief determines if we should test a putative feature charge
