--- conflicted
+++ resolved
@@ -49,34 +49,15 @@
 
   /** @ingroup Chemistry
 
-<<<<<<< HEAD
       @brief OpenMS stores a central database of all residues in the ResidueDB.
       All (unmodified) residues are added to the database on construction.
       Modified residues get created and added if getModifiedResidue is called.
       
-=======
-      @brief residue data base
-
-      By default no modified residues are stored in an instance. However, if one
-      queries the instance with getModifiedResidue, a new modified residue is
-      added.
->>>>>>> 49383fcf
   */
   class OPENMS_DLLAPI ResidueDB
   {
 public:
-<<<<<<< HEAD
     /// singleton
-=======
-
-    /** @name Typedefs
-    */
-    //@{
-    typedef std::set<const Residue*>::const_iterator ResidueConstIterator;
-    //@}
-
-    /// this member function serves as a replacement of the constructor
->>>>>>> 49383fcf
     static ResidueDB* getInstance();
 
     /** @name Constructors and Destructors
@@ -151,17 +132,6 @@
     bool hasResidue(const Residue* residue) const;
     //@}
 
-<<<<<<< HEAD
-=======
-    /** @name Iterators
-    */
-    //@{
-    inline ResidueConstIterator beginResidue() const { return const_residues_.begin(); }
-
-    inline ResidueConstIterator endResidue() const { return const_residues_.end(); }
-    //@}
-
->>>>>>> 49383fcf
 protected:
     /// initializes all residues by building
     void initResidues_();
@@ -180,7 +150,6 @@
     */
     //@{
     /// assignment operator
-<<<<<<< HEAD
     ResidueDB& operator=(const ResidueDB& aa) = delete;
     //@}
 
@@ -188,73 +157,37 @@
     void buildResidues_();
     
     /// creates and adds residues to a lookup tables including the residue set
-=======
-    ResidueDB& operator=(const ResidueDB& aa);
-   
-   // construct all residues 
-    void buildResidues_();
-    
-    // add residues to the lookup table and add the residue sets to the residues
->>>>>>> 49383fcf
     void insertResidueAndAssociateWithResidueSet_(Residue* residue, const std::vector<String>& residue_sets);
 
     /// deletes stored data like modifications and residues
     void clear_();
 
-<<<<<<< HEAD
     /// add residue and add names to lookup
     void addResidue_(Residue* residue);
 
     /// adds names of single residue to the index
     void addResidueNames_(const Residue*);
-=======
-    /// clears the residues and all lookup structures
-    void clearResidues_();
-
-    /// clears the residue modifications and all lookup structures
-    void clearResidueModifications_();
-
-    /// builds an index of residue names for fast access, synonyms are also considered
-    void buildResidueNames_();
-
-    /// adds a single residue to the index
-    void buildResidueName_(const Residue*);
-
-    void addResidue_(Residue* residue);
-
-    boost::unordered_map<String, const Residue*> residue_names_;
->>>>>>> 49383fcf
 
     /// adds names of single modified residue to the index
     void addModifiedResidueNames_(const Residue*);
 
-<<<<<<< HEAD
     /// all (unmodified) residues
     std::set<const Residue*> const_residues_;
 
     /// all modified residues
     std::set<const Residue*> const_modified_residues_;
-=======
-    Map<String, Map<String, const Residue*> > residue_mod_names_;
->>>>>>> 49383fcf
 
     /// residue sets
     std::set<String> residue_sets_;
 
-<<<<<<< HEAD
     /// lookup from name to residue
     boost::unordered_map<String, const Residue*> residue_names_;
 
     /// fast lookup table for residues  
     std::array<const Residue*, 256> residue_by_one_letter_code_ = {};
-=======
-    std::set<const Residue*> const_modified_residues_;
->>>>>>> 49383fcf
 
     std::map<String, std::map<String, const Residue*> > residue_mod_names_;
 
-    std::map<String, std::set<const Residue*> > residues_by_set_;
-
-    
+    std::map<String, std::set<const Residue*> > residues_by_set_;    
   };
 }