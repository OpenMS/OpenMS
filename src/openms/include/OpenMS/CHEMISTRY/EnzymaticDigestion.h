// --------------------------------------------------------------------------
//                   OpenMS -- Open-Source Mass Spectrometry
// --------------------------------------------------------------------------
// Copyright The OpenMS Team -- Eberhard Karls University Tuebingen,
// ETH Zurich, and Freie Universitaet Berlin 2002-2022.
//
// This software is released under a three-clause BSD license:
//  * Redistributions of source code must retain the above copyright
//    notice, this list of conditions and the following disclaimer.
//  * Redistributions in binary form must reproduce the above copyright
//    notice, this list of conditions and the following disclaimer in the
//    documentation and/or other materials provided with the distribution.
//  * Neither the name of any author or any participating institution
//    may be used to endorse or promote products derived from this software
//    without specific prior written permission.
// For a full list of authors, refer to the file AUTHORS.
// --------------------------------------------------------------------------
// THIS SOFTWARE IS PROVIDED BY THE COPYRIGHT HOLDERS AND CONTRIBUTORS "AS IS"
// AND ANY EXPRESS OR IMPLIED WARRANTIES, INCLUDING, BUT NOT LIMITED TO, THE
// IMPLIED WARRANTIES OF MERCHANTABILITY AND FITNESS FOR A PARTICULAR PURPOSE
// ARE DISCLAIMED. IN NO EVENT SHALL ANY OF THE AUTHORS OR THE CONTRIBUTING
// INSTITUTIONS BE LIABLE FOR ANY DIRECT, INDIRECT, INCIDENTAL, SPECIAL,
// EXEMPLARY, OR CONSEQUENTIAL DAMAGES (INCLUDING, BUT NOT LIMITED TO,
// PROCUREMENT OF SUBSTITUTE GOODS OR SERVICES; LOSS OF USE, DATA, OR PROFITS;
// OR BUSINESS INTERRUPTION) HOWEVER CAUSED AND ON ANY THEORY OF LIABILITY,
// WHETHER IN CONTRACT, STRICT LIABILITY, OR TORT (INCLUDING NEGLIGENCE OR
// OTHERWISE) ARISING IN ANY WAY OUT OF THE USE OF THIS SOFTWARE, EVEN IF
// ADVISED OF THE POSSIBILITY OF SUCH DAMAGE.
//
// --------------------------------------------------------------------------
// $Maintainer: Chris Bielow, Xiao Liang $
// $Authors: Marc Sturm, Chris Bielow $
// --------------------------------------------------------------------------

#pragma once

#include <OpenMS/CHEMISTRY/DigestionEnzyme.h>
#include <OpenMS/CONCEPT/Types.h>
#include <boost/regex_fwd.hpp> // forward declaration of boost::regex
#include <functional>          // for std::function
#include <memory>              // unique_ptr
#include <string>
#include <vector>

namespace OpenMS
{
  class StringView;

  /**
     @brief Class for the enzymatic digestion of sequences

     Digestion can be performed using simple regular expressions,
     e.g. [KR] | [^P]
     for trypsin. Also missed cleavages can be modeled, i.e. adjacent peptides are not cleaved
     due to enzyme malfunction/access restrictions. If @em n missed cleavages are given, all possible resulting
     peptides (cleaved and uncleaved) with up to @em n missed cleavages are returned.
     Thus @b no random selection of just @em n specific missed cleavage sites is performed.

     @see ProteaseDigestion for functionality specific to protein digestion.

     @ingroup Chemistry
  */
  class OPENMS_DLLAPI EnzymaticDigestion
  {
  public:
    /// when querying for valid digestion products, this determines if the specificity of the two peptide ends is considered important
    enum Specificity
    { // note: the value of the first three items is important, since some engines just report the number of required termini (0, 1, 2)
      SPEC_NONE = 0, ///< no requirements on start / end
      SPEC_SEMI = 1, ///< semi specific, i.e., one of the two cleavage sites must fulfill requirements
      SPEC_FULL = 2, ///< fully enzyme specific, e.g., tryptic (ends with KR, AA-before is KR), or peptide is at protein terminal ends
      SPEC_UNKNOWN = 3,
      SPEC_NOCTERM = 8, ///< no requirements on CTerm (currently not supported in the class)
      SPEC_NONTERM = 9, ///< no requirements on NTerm (currently not supported in the class)
      SIZE_OF_SPECIFICITY = 10
    };
    /// Names of the Specificity
    static const std::string NamesOfSpecificity[SIZE_OF_SPECIFICITY];

    /// Name for no cleavage
    static const std::string NoCleavage;

    /// Name for unspecific cleavage
    static const std::string UnspecificCleavage;

    /// Default constructor
    EnzymaticDigestion();

    /// Copy constructor
    EnzymaticDigestion(const EnzymaticDigestion& rhs);

    /// Assignment operator
    EnzymaticDigestion& operator=(const EnzymaticDigestion& rhs);

    /// Destructor
    virtual ~EnzymaticDigestion();

    /// Returns the number of missed cleavages for the digestion
    Size getMissedCleavages() const;

    /// Sets the number of missed cleavages for the digestion (default is 0). This setting is ignored when log model is used.
    void setMissedCleavages(Size missed_cleavages);

    /// Returns the enzyme for the digestion
    String getEnzymeName() const;

    /// Sets the enzyme for the digestion
    virtual void setEnzyme(const DigestionEnzyme* enzyme);

    /// Returns the specificity for the digestion
    Specificity getSpecificity() const;

    /// Sets the specificity for the digestion (default is SPEC_FULL).
    void setSpecificity(Specificity spec);

    /// convert spec string name to enum
    /// returns SPEC_UNKNOWN if @p name is not valid
    static Specificity getSpecificityByName(const String& name);

    /**
       @brief Performs the enzymatic digestion of an unmodified sequence.

       By returning only references into the original string this is very fast.

       @param sequence Sequence to digest
       @param output Digestion products
       @param min_length Minimal length of reported products
       @param max_length Maximal length of reported products (0 = no restriction)
       @return Number of discarded digestion products (which are not matching length restrictions)
       */
    Size digestUnmodified(const StringView& sequence, std::vector<StringView>& output, Size min_length = 1, Size max_length = 0) const;

    /**
     @brief Performs the enzymatic digestion of an unmodified sequence.

     By returning only positions into the original string this is very fast and compared to the StringView output
     version of this function it is independent of the original sequence. Can be used for matching products to
     determine e.g. missing ones. @todo could be set of pairs.

     @param sequence Sequence to digest
     @param output Digestion products as vector of pairs of start and end positions
     @param min_length Minimal length of reported products
     @param max_length Maximal length of reported products (0 = no restriction)
     @return Number of discarded digestion products (which are not matching length restrictions)
     */
    Size digestUnmodified(const StringView& sequence, std::vector<std::pair<Size, Size>>& output, Size min_length = 1, Size max_length = 0) const;

    /**
    @brief Is the peptide fragment starting at position @p pep_pos with length @p pep_length within the sequence @p protein generated by the current enzyme?

    Checks if peptide is a valid digestion product of the enzyme, taking into account specificity and the MC flag provided here.

    @param protein Protein sequence
    @param pep_pos Starting index of potential peptide
    @param pep_length Length of potential peptide
    @param ignore_missed_cleavages Do not compare MC's of potential peptide to the maximum allowed MC's
    @return True if peptide has correct n/c terminals (according to enzyme, specificity and missed cleavages)
    */
    bool isValidProduct(const String& protein, int pep_pos, int pep_length, bool ignore_missed_cleavages = true) const;

    /**
       @brief Filter based on the number of missed cleavages.

       @param sequence Unmodified (!) amino acid sequence to check.
       @param filter A predicate that takes as parameter the number of missed cleavages in the sequence and returns true if the sequence should be filtered out.
       @return Whether the sequence should be filtered out.
     */
    bool filterByMissedCleavages(const String& sequence, const std::function<bool(const Int)>& filter) const;

<<<<<<< HEAD
    
    /**
       @brief Count the number of internal cleavage sites (missed cleavages) in a sequence.

       @param sequence Sequence
       @return number of internal cleavage sites (= missed cleavages in the sequence)
    */
    Size countInternalCleavageSites(const String& sequence) const;

protected:

=======
  protected:
>>>>>>> 85b538a6
    /**
      @brief supports functionality for ProteaseDigestion as well (which is deeply weaved into the function)
             To avoid code duplication, this is stored here and called by wrappers.
             Do not duplicate the code, just for the sake of semantics (unless we can come up with a clean separation)
             Note: the overhead of allow_nterm_protein_cleavage and allow_random_asp_pro_cleavage is marginal; the main runtime is spend during tokenize_()
    */
    bool isValidProduct_(const String& sequence,
                         int pos,
                         int length,
                         bool ignore_missed_cleavages,
                         bool allow_nterm_protein_cleavage,
                         bool allow_random_asp_pro_cleavage) const;
    /**
      @brief Digests the sequence using the enzyme's regular expression

      The resulting split positions include @p start as first position, but not end.
      If start is negative, it is reset to zero.
      If end is negative or beyond @p sequence's size(), it is set to size().
      All returned positions are relative to the full @p sequence.

      Returned positions include @p start and any positions between start and end matching the regex.

      @param sequence ...
      @param start Start digestion after this point
      @param end Past-the-end index into @p sequence
      @return Cleavage positions (this includes @p start, but not @p end)
     */
    std::vector<int> tokenize_(const String& sequence, int start = 0, int end = -1) const;

    /**
       @brief Helper function for digestUnmodified()

       This function implements digestUnmodified() starting from the result of tokenize_().
       The separation enables derived classes to modify the result of tokenize_() during the in-silico digestion.

       @return number of digestion products NOT matching the length restrictions
    */
    Size digestAfterTokenize_(const std::vector<int>& fragment_positions, const StringView& sequence, std::vector<StringView>& output, Size min_length = 0, Size max_length = -1) const;
    Size digestAfterTokenize_(const std::vector<int>& fragment_positions, const StringView& sequence, std::vector<std::pair<Size, Size>>& output, Size min_length = 0, Size max_length = -1) const;

    /**
       @brief Counts the number of missed cleavages in a sequence fragment

       @param cleavage_positions Positions of cleavage in protein as obtained from tokenize_()
       @param seq_start Index into sequence
       @param seq_end Past-the-end index into sequence
       @return number of missed cleavages of peptide
    */
    Size countMissedCleavages_(const std::vector<int>& cleavage_positions, Size seq_start, Size seq_end) const;

    /// Number of missed cleavages
    Size missed_cleavages_;

    /// Used enzyme
    const DigestionEnzyme* enzyme_;
    /// Regex for tokenizing (huge speedup by making this a member instead of stack object in tokenize_())
    std::unique_ptr<boost::regex> re_; // use PImpl, since #include cost is huge

    /// specificity of enzyme
    Specificity specificity_;
  };

} // namespace OpenMS<|MERGE_RESOLUTION|>--- conflicted
+++ resolved
@@ -167,8 +167,6 @@
      */
     bool filterByMissedCleavages(const String& sequence, const std::function<bool(const Int)>& filter) const;
 
-<<<<<<< HEAD
-    
     /**
        @brief Count the number of internal cleavage sites (missed cleavages) in a sequence.
 
@@ -177,11 +175,7 @@
     */
     Size countInternalCleavageSites(const String& sequence) const;
 
-protected:
-
-=======
   protected:
->>>>>>> 85b538a6
     /**
       @brief supports functionality for ProteaseDigestion as well (which is deeply weaved into the function)
              To avoid code duplication, this is stored here and called by wrappers.
