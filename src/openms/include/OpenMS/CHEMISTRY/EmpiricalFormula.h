--- conflicted
+++ resolved
@@ -41,10 +41,6 @@
 
 #include <OpenMS/CONCEPT/Types.h>
 
-<<<<<<< HEAD
-=======
-
->>>>>>> be7b5c01
 namespace OpenMS
 {
   class String;
