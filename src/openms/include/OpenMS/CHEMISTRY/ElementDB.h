--- conflicted
+++ resolved
@@ -173,11 +173,7 @@
                         const std::map<unsigned int, Isotope::DecayMode>& decay);
 
     /// add element objects to documentation maps
-<<<<<<< HEAD
-    Element* addElementToMaps_(const std::string& name, const std::string& symbol, const unsigned int an, Element* e);
-=======
     void addElementToMaps_(const std::string& name, const std::string& symbol, const unsigned int an, std::unique_ptr<const Element> e);
->>>>>>> f7f43aa2
 
     /// add element objects to documentation maps
     const Isotope* addIsotopeToMaps_(const std::string& name, const std::string& symbol, const Isotope* e);
