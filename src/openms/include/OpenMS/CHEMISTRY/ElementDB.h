--- conflicted
+++ resolved
@@ -144,15 +144,9 @@
      **/
     double calculateAvgWeight_(const std::map<unsigned int, double>& abundance, const std::map<unsigned int, double>& mass);
 
-<<<<<<< HEAD
-    /**_ calculates the mono weight based on the smallest isotope mass
-     **/
-    double calculateMonoWeight_(const std::map<unsigned int, double>& Z_to_mass);
-=======
     /**_ calculates the mono weight based on the most abundant isotope 
      **/
     double calculateMonoWeight_(const std::map<unsigned int, double>& abundance, const std::map<unsigned int, double>& mass);
->>>>>>> 637747ce
 
 	  /// constructs element objects
     void storeElements_();
