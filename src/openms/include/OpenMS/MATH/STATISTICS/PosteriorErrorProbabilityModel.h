// --------------------------------------------------------------------------
//                   OpenMS -- Open-Source Mass Spectrometry
// --------------------------------------------------------------------------
// Copyright The OpenMS Team -- Eberhard Karls University Tuebingen,
// ETH Zurich, and Freie Universitaet Berlin 2002-2021.
//
// This software is released under a three-clause BSD license:
//  * Redistributions of source code must retain the above copyright
//    notice, this list of conditions and the following disclaimer.
//  * Redistributions in binary form must reproduce the above copyright
//    notice, this list of conditions and the following disclaimer in the
//    documentation and/or other materials provided with the distribution.
//  * Neither the name of any author or any participating institution
//    may be used to endorse or promote products derived from this software
//    without specific prior written permission.
// For a full list of authors, refer to the file AUTHORS.
// --------------------------------------------------------------------------
// THIS SOFTWARE IS PROVIDED BY THE COPYRIGHT HOLDERS AND CONTRIBUTORS "AS IS"
// AND ANY EXPRESS OR IMPLIED WARRANTIES, INCLUDING, BUT NOT LIMITED TO, THE
// IMPLIED WARRANTIES OF MERCHANTABILITY AND FITNESS FOR A PARTICULAR PURPOSE
// ARE DISCLAIMED. IN NO EVENT SHALL ANY OF THE AUTHORS OR THE CONTRIBUTING
// INSTITUTIONS BE LIABLE FOR ANY DIRECT, INDIRECT, INCIDENTAL, SPECIAL,
// EXEMPLARY, OR CONSEQUENTIAL DAMAGES (INCLUDING, BUT NOT LIMITED TO,
// PROCUREMENT OF SUBSTITUTE GOODS OR SERVICES; LOSS OF USE, DATA, OR PROFITS;
// OR BUSINESS INTERRUPTION) HOWEVER CAUSED AND ON ANY THEORY OF LIABILITY,
// WHETHER IN CONTRACT, STRICT LIABILITY, OR TORT (INCLUDING NEGLIGENCE OR
// OTHERWISE) ARISING IN ANY WAY OUT OF THE USE OF THIS SOFTWARE, EVEN IF
// ADVISED OF THE POSSIBILITY OF SUCH DAMAGE.
//
// --------------------------------------------------------------------------
// $Maintainer: Timo Sachsenberg $
// $Authors: David Wojnar $
// --------------------------------------------------------------------------

#pragma once

#include <OpenMS/DATASTRUCTURES/DPosition.h>
#include <OpenMS/DATASTRUCTURES/DefaultParamHandler.h>
#include <OpenMS/DATASTRUCTURES/ListUtils.h>
#include <OpenMS/MATH/STATISTICS/GumbelDistributionFitter.h>
#include <OpenMS/MATH/STATISTICS/GumbelMaxLikelihoodFitter.h>
#include <OpenMS/MATH/STATISTICS/GaussFitter.h>

#include <vector>
#include <map>

namespace OpenMS
{
  class String;
  class TextFile;
  class PeptideIdentification;
  class ProteinIdentification;
  class PeptideHit;
  namespace Math
  {


    /**
      @brief Implements a mixture model of the inverse gumbel and the gauss distribution or a gaussian mixture.

      This class fits either a Gumbel distribution and a Gauss distribution to a set of data points or two Gaussian distributions using the EM algorithm.
      One can output the fit as a gnuplot formula using getGumbelGnuplotFormula() and getGaussGnuplotFormula() after fitting.
      @note All parameters are stored in GaussFitResult. In the case of the Gumbel distribution x0 and sigma represent the local parameter alpha and the scale parameter beta, respectively.

      @todo test performance and make fitGumbelGauss available via parameters.
      @todo allow charge state based fitting
      @todo allow semi-supervised by using decoy annotations
      @todo allow non-parametric via kernel density estimation

      @htmlinclude OpenMS_Math::PosteriorErrorProbabilityModel.parameters

      @ingroup Math
    */
    class OPENMS_DLLAPI PosteriorErrorProbabilityModel :
      public DefaultParamHandler
    {
public:

      ///default constructor
      PosteriorErrorProbabilityModel();

      ///Destructor
      ~PosteriorErrorProbabilityModel() override;

      /**
       * @brief extract and transform score types to a range and score orientation that the PEP model can handle
       * @param protein_ids the protein identifications
       * @param peptide_ids the peptide identifications
       * @param split_charge whether different charge states should be treated separately
       * @param top_hits_only only consider rank 1
       * @param target_decoy_available whether target decoy information is stored as meta value
       * @param fdr_for_targets_smaller fdr threshold for targets
       * @return engine (and optional charge state) id -> vector of triplets (score, target, decoy)
       * @note supported engines are: XTandem,OMSSA,MASCOT,SpectraST,MyriMatch,SimTandem,MSGFPlus,MS-GF+,Comet
       */
      static std::map<String, std::vector<std::vector<double>>> extractAndTransformScores(
        const std::vector<ProteinIdentification> & protein_ids,
        const std::vector<PeptideIdentification> & peptide_ids,
        const bool split_charge,
        const bool top_hits_only,
        const bool target_decoy_available,
        const double fdr_for_targets_smaller);

      /**
       * @brief update score entries with PEP (or 1-PEP) estimates
       * @param PEP_model the PEP model used to update the scores
       * @param search_engine the score of search_engine will be updated
       * @param charge identifications with the given charge will be updated
       * @param prob_correct report 1-PEP
       * @param split_charge if charge states have been treated separately
       * @param protein_ids the protein identifications
       * @param peptide_ids the peptide identifications
       * @param unable_to_fit_data there was a problem fitting the data (probabilities are all smaller 0 or larger 1)
       * @param data_might_not_be_well_fit fit was successful but of bad quality (probabilities are all smaller 0.8 and larger 0.2)
       * @note supported engines are: XTandem,OMSSA,MASCOT,SpectraST,MyriMatch,SimTandem,MSGFPlus,MS-GF+,Comet
       */
      static void updateScores(
        const PosteriorErrorProbabilityModel & PEP_model,
        const String & search_engine,
        const Int charge,
        const bool prob_correct,
        const bool split_charge,
        std::vector<ProteinIdentification> & protein_ids,
        std::vector<PeptideIdentification> & peptide_ids,
        bool & unable_to_fit_data,
        bool & data_might_not_be_well_fit);

      /**
          @brief fits the distributions to the data points(search_engine_scores). Estimated parameters for the distributions are saved in member variables.
          computeProbability can be used afterwards.
          Uses two Gaussians to fit. And Gauss+Gauss or Gumbel+Gauss to plot and calculate final probabilities.
          @param search_engine_scores a vector which holds the data points
          @return true if algorithm has run through. Else false will be returned. In that case no plot and no probabilities are calculated.
          @note the vector is sorted from smallest to biggest value!
      */
      bool fit(std::vector<double> & search_engine_scores, const String& outlier_handling);

      /**
          @brief fits the distributions to the data points(search_engine_scores). Estimated parameters for the distributions are saved in member variables.
          computeProbability can be used afterwards.
          Uses Gumbel+Gauss for everything. Fits Gumbel by maximizing log likelihood.
          @param search_engine_scores a vector which holds the data points
          @return true if algorithm has run through. Else false will be returned. In that case no plot and no probabilities are calculated.
          @note the vector is sorted from smallest to biggest value!
      */
      bool fitGumbelGauss(std::vector<double>& search_engine_scores, const String& outlier_handling);

      /**
          @brief fits the distributions to the data points(search_engine_scores) and writes the computed probabilities into the given vector (the second one).
          @param search_engine_scores a vector which holds the data points
          @param probabilities a vector which holds the probability for each data point after running this function. If it has some content it will be overwritten.
          @return true if algorithm has run through. Else false will be returned. In that case no plot and no probabilities are calculated.
          @note the vectors are sorted from smallest to biggest value!
      */
      bool fit(std::vector<double> & search_engine_scores, std::vector<double> & probabilities, const String& outlier_handling);

      ///Writes the distributions densities into the two vectors for a set of scores. Incorrect_densities represent the incorrectly assigned sequences.
      void fillDensities(const std::vector<double> & x_scores, std::vector<double> & incorrect_density, std::vector<double> & correct_density);
      ///Writes the log distributions densities into the two vectors for a set of scores. Incorrect_densities represent the incorrectly assigned sequences.
      void fillLogDensities(const std::vector<double> & x_scores, std::vector<double> & incorrect_density, std::vector<double> & correct_density);
      ///Writes the log distributions of gumbel and gauss densities into the two vectors for a set of scores. Incorrect_densities represent the incorrectly assigned sequences.
      void fillLogDensitiesGumbel(const std::vector<double> & x_scores, std::vector<double> & incorrect_density, std::vector<double> & correct_density);
      ///computes the Likelihood with a log-likelihood function.
      double computeLogLikelihood(const std::vector<double> & incorrect_density, const std::vector<double> & correct_density);
      
      /**computes the posteriors for the datapoints to belong to the incorrect distribution
       * @param incorrect_posterior resulting posteriors
<<<<<<< HEAD
       * @return the log-likelihood of the model
=======
       * @return the log likelihood of the model
>>>>>>> cea1c584
       */
      double computeLLAndIncorrectPosteriorsFromLogDensities(
          const std::vector<double>& incorrect_log_density,
          const std::vector<double>& correct_log_density,
          std::vector<double>& incorrect_posterior);

      /**
       * @param x_scores Scores observed "on the x-axis"
       * @param incorrect_posteriors Posteriors/responsibilities of belonging to the incorrect component
       * @return New estimate for the mean of the correct (pair.first) and incorrect (pair.second) component
       * @note only for Gaussian estimates
       */
      std::pair<double, double> pos_neg_mean_weighted_posteriors(const std::vector<double> &x_scores,
                                                                 const std::vector<double> &incorrect_posteriors);

      /**
       * @param x_scores Scores observed "on the x-axis"
       * @param incorrect_posteriors Posteriors/responsibilities of belonging to the incorrect component
       * @return New estimate for the std. deviation of the correct (pair.first) and incorrect (pair.second) component
       * @note only for Gaussian estimates
       */
      std::pair<double, double> pos_neg_sigma_weighted_posteriors(const std::vector<double> &x_scores,
                                                                 const std::vector<double> &incorrect_posteriors,
                                                                 const std::pair<double, double>& means);

      ///returns estimated parameters for correctly assigned sequences. Fit should be used before.
      GaussFitter::GaussFitResult getCorrectlyAssignedFitResult() const
      {
        return correctly_assigned_fit_param_;
      }

      ///returns estimated parameters for correctly assigned sequences. Fit should be used before.
      GaussFitter::GaussFitResult getIncorrectlyAssignedFitResult() const
      {
        return incorrectly_assigned_fit_param_;
      }

      ///returns estimated parameters for correctly assigned sequences. Fit should be used before.
      GumbelMaxLikelihoodFitter::GumbelDistributionFitResult getIncorrectlyAssignedGumbelFitResult() const
      {
        return incorrectly_assigned_fit_gumbel_param_;
      }

      ///returns the estimated negative prior probability.
      double getNegativePrior() const
      {
        return negative_prior_;
      }

      ///computes the gumbel density at position x with parameters params.
      static double getGumbel_(double x, const GaussFitter::GaussFitResult & params)
      {
        double z = exp((params.x0 - x) / params.sigma);
        return (z * exp(-1 * z)) / params.sigma;
      }

      /**
          Returns the computed posterior error probability for a given score.
          @note: fit has to be used before using this function. Otherwise this function will compute nonsense.
      */
      double computeProbability(double score) const;

      /// initializes the plots
      TextFile initPlots(std::vector<double> & x_scores);

      /// returns the gnuplot formula of the fitted gumbel distribution. Only x0 and sigma are used as local parameter alpha and scale parameter beta, respectively.
      const String getGumbelGnuplotFormula(const GaussFitter::GaussFitResult & params) const;

      /// returns the gnuplot formula of the fitted gauss distribution.
      const String getGaussGnuplotFormula(const GaussFitter::GaussFitResult & params) const;

      /// returns the gnuplot formula of the fitted mixture distribution.
      const String getBothGnuplotFormula(const GaussFitter::GaussFitResult & incorrect, const GaussFitter::GaussFitResult & correct) const;

      ///plots the estimated distribution against target and decoy hits
      void plotTargetDecoyEstimation(std::vector<double> & target, std::vector<double> & decoy);

      /// returns the smallest score used in the last fit
      inline double getSmallestScore()
      {
        return smallest_score_;
      }

      /// try to invoke 'gnuplot' on the file to create PDF automatically
      void tryGnuplot(const String& gp_file);

private:
      /// transform different score types to a range and score orientation that the model can handle (engine string is assumed in upper-case)
      void processOutliers_(std::vector<double>& x_scores, const String& outlier_handling) const;

      /// transform different score types to a range and score orientation that the model can handle (engine string is assumed in upper-case)
      /// @param engine the search engine name as in the SE param object
      /// @hit the PeptideHit to extract transformed scores from
      /// @current_score_type the current score type of the PeptideIdentification to take precedence
      static double transformScore_(const String& engine, const PeptideHit& hit, const String& current_score_type);

      /// gets a specific score (either main score [preferred] or metavalue)
      /// @requested_score_types the requested score_types in order of preference (will be tested with a "_score" suffix as well)
      /// @hit the PeptideHit to extract from
      /// @actual_score_type the current score type to take preference if matching
      static double getScore_(const std::vector<String>& requested_score_types, const PeptideHit & hit, const String& actual_score_type);

      /// assignment operator (not implemented)
      PosteriorErrorProbabilityModel & operator=(const PosteriorErrorProbabilityModel & rhs);
      ///Copy constructor (not implemented)
      PosteriorErrorProbabilityModel(const PosteriorErrorProbabilityModel & rhs);
      ///stores parameters for incorrectly assigned sequences. If gumbel fit was used, A can be ignored. Furthermore, in this case, x0 and sigma are the local parameter alpha and scale parameter beta, respectively.
      GaussFitter::GaussFitResult incorrectly_assigned_fit_param_;
      GumbelMaxLikelihoodFitter::GumbelDistributionFitResult incorrectly_assigned_fit_gumbel_param_;
      ///stores gauss parameters
      GaussFitter::GaussFitResult correctly_assigned_fit_param_;
      ///stores final prior probability for negative peptides
      double negative_prior_;
      ///peak of the incorrectly assigned sequences distribution
      double max_incorrectly_;
      ///peak of the gauss distribution (correctly assigned sequences)
      double max_correctly_;
      ///smallest score which was used for fitting the model
      double smallest_score_;
      ///points either to getGumbelGnuplotFormula or getGaussGnuplotFormula depending on whether one uses the gumbel or the gaussian distribution for incorrectly assigned sequences.
      const String (PosteriorErrorProbabilityModel::* getNegativeGnuplotFormula_)(const GaussFitter::GaussFitResult & params) const;
      ///points to getGumbelGnuplotFormula
      const String (PosteriorErrorProbabilityModel::* getPositiveGnuplotFormula_)(const GaussFitter::GaussFitResult & params) const;
    };
  }
}
<|MERGE_RESOLUTION|>--- conflicted
+++ resolved
@@ -165,11 +165,7 @@
       
       /**computes the posteriors for the datapoints to belong to the incorrect distribution
        * @param incorrect_posterior resulting posteriors
-<<<<<<< HEAD
        * @return the log-likelihood of the model
-=======
-       * @return the log likelihood of the model
->>>>>>> cea1c584
        */
       double computeLLAndIncorrectPosteriorsFromLogDensities(
           const std::vector<double>& incorrect_log_density,
