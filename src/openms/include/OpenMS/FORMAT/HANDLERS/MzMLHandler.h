--- conflicted
+++ resolved
@@ -514,4472 +514,5 @@
 
     //--------------------------------------------------------------------------------
 
-<<<<<<< HEAD
-    template <typename MapType>
-    void MzMLHandler<MapType>::characters(const XMLCh* const chars, const XMLSize_t length)
-    {
-
-      if (skip_spectrum_ || skip_chromatogram_)
-        return;
-
-      String& current_tag = open_tags_.back();
-
-      if (current_tag == "binary")
-      {
-        // Since we convert a Base64 string here, it can only contain plain ASCII
-        sm_.appendASCII(chars, length, data_.back().base64);
-      }
-      else if (current_tag == "offset" || current_tag == "indexListOffset" || current_tag == "fileChecksum")
-      {
-        //do nothing for
-        // - index
-        // - checksum
-        // - binary chromatogram data
-      }
-      else
-      {
-        char* transcoded_chars = sm_.convert(chars);
-        String transcoded_chars2 = transcoded_chars;
-        transcoded_chars2.trim();
-        if (transcoded_chars2 != "")
-          warning(LOAD, String("Unhandled character content in tag '") + current_tag + "': " + transcoded_chars2);
-      }
-    }
-
-    template <typename MapType>
-    void MzMLHandler<MapType>::startElement(const XMLCh* const /*uri*/, const XMLCh* const /*local_name*/, const XMLCh* const qname, const xercesc::Attributes& attributes)
-    {
-      static const XMLCh* s_count = xercesc::XMLString::transcode("count");
-      static const XMLCh* s_default_array_length = xercesc::XMLString::transcode("defaultArrayLength");
-      static const XMLCh* s_array_length = xercesc::XMLString::transcode("arrayLength");
-      static const XMLCh* s_accession = xercesc::XMLString::transcode("accession");
-      static const XMLCh* s_name = xercesc::XMLString::transcode("name");
-      static const XMLCh* s_type = xercesc::XMLString::transcode("type");
-      static const XMLCh* s_value = xercesc::XMLString::transcode("value");
-      static const XMLCh* s_unit_accession = xercesc::XMLString::transcode("unitAccession");
-      static const XMLCh* s_id = xercesc::XMLString::transcode("id");
-      static const XMLCh* s_spot_id = xercesc::XMLString::transcode("spotID");
-      //~ static const XMLCh * s_cvref = xercesc::XMLString::transcode("cvRef"); TODO
-      static const XMLCh* s_ref = xercesc::XMLString::transcode("ref");
-      static const XMLCh* s_version = xercesc::XMLString::transcode("version");
-      static const XMLCh* s_order = xercesc::XMLString::transcode("order");
-      static const XMLCh* s_location = xercesc::XMLString::transcode("location");
-      static const XMLCh* s_sample_ref = xercesc::XMLString::transcode("sampleRef");
-      static const XMLCh* s_software_ref = xercesc::XMLString::transcode("softwareRef");
-      static const XMLCh* s_source_file_ref = xercesc::XMLString::transcode("sourceFileRef");
-      static const XMLCh* s_default_instrument_configuration_ref = xercesc::XMLString::transcode("defaultInstrumentConfigurationRef");
-      static const XMLCh* s_instrument_configuration_ref = xercesc::XMLString::transcode("instrumentConfigurationRef");
-      static const XMLCh* s_default_data_processing_ref = xercesc::XMLString::transcode("defaultDataProcessingRef");
-      static const XMLCh* s_data_processing_ref = xercesc::XMLString::transcode("dataProcessingRef");
-      static const XMLCh* s_start_time_stamp = xercesc::XMLString::transcode("startTimeStamp");
-      static const XMLCh* s_external_spectrum_id = xercesc::XMLString::transcode("externalSpectrumID");
-      static const XMLCh* s_default_source_file_ref = xercesc::XMLString::transcode("defaultSourceFileRef");
-      static const XMLCh* s_scan_settings_ref = xercesc::XMLString::transcode("scanSettingsRef");
-
-      String tag = sm_.convert(qname);
-      open_tags_.push_back(tag);
-
-      //determine parent tag
-      String parent_tag;
-      if (open_tags_.size() > 1)
-        parent_tag = *(open_tags_.end() - 2);
-      String parent_parent_tag;
-      if (open_tags_.size() > 2)
-        parent_parent_tag = *(open_tags_.end() - 3);
-
-      //do nothing until a new spectrum is reached
-      if (tag != "spectrum" && skip_spectrum_)
-        return;
-
-      if (tag != "chromatogram" && skip_chromatogram_)
-        return;
-
-      if (tag == "spectrum")
-      {
-        //number of peaks
-        spec_ = SpectrumType();
-        default_array_length_ = attributeAsInt_(attributes, s_default_array_length);
-        //spectrum source file
-        String source_file_ref;
-        if (optionalAttributeAsString_(source_file_ref, attributes, s_source_file_ref))
-        {
-          spec_.setSourceFile(source_files_[source_file_ref]);
-        }
-        //native id
-        spec_.setNativeID(attributeAsString_(attributes, s_id));
-        //maldi spot id
-        String maldi_spot_id;
-        if (optionalAttributeAsString_(maldi_spot_id, attributes, s_spot_id))
-        {
-          spec_.setMetaValue("maldi_spot_id", maldi_spot_id);
-        }
-        //data processing
-        String data_processing_ref;
-        if (optionalAttributeAsString_(data_processing_ref, attributes, s_data_processing_ref))
-        {
-          spec_.setDataProcessing(processing_[data_processing_ref]);
-        }
-        else
-        {
-          spec_.setDataProcessing(processing_[default_processing_]);
-        }
-      }
-      else if (tag == "chromatogram")
-      {
-        chromatogram_ = ChromatogramType();
-        default_array_length_ = attributeAsInt_(attributes, s_default_array_length);
-        String source_file_ref;
-        if (optionalAttributeAsString_(source_file_ref, attributes, s_source_file_ref))
-        {
-          chromatogram_.setSourceFile(source_files_[source_file_ref]);
-        }
-        // native id
-        chromatogram_.setNativeID(attributeAsString_(attributes, s_id));
-        // data processing
-        String data_processing_ref;
-        if (optionalAttributeAsString_(data_processing_ref, attributes, s_data_processing_ref))
-        {
-          chromatogram_.setDataProcessing(processing_[data_processing_ref]);
-        }
-        else
-        {
-          chromatogram_.setDataProcessing(processing_[default_processing_]);
-        }
-      }
-      else if (tag == "spectrumList")
-      {
-        //default data processing
-        default_processing_ = attributeAsString_(attributes, s_default_data_processing_ref);
-
-        //Abort if we need meta data only
-        if (options_.getMetadataOnly())
-          throw EndParsingSoftly(__FILE__, __LINE__, __PRETTY_FUNCTION__);
-
-        UInt count = attributeAsInt_(attributes, s_count);
-        exp_->reserveSpaceSpectra(count);
-        logger_.startProgress(0, count, "loading spectra list");
-        in_spectrum_list_ = true;
-      }
-      else if (tag == "chromatogramList")
-      {
-        // default data processing
-        default_processing_ = attributeAsString_(attributes, s_default_data_processing_ref);
-
-        //Abort if we need meta data only
-        if (options_.getMetadataOnly())
-          throw EndParsingSoftly(__FILE__, __LINE__, __PRETTY_FUNCTION__);
-
-        UInt count = attributeAsInt_(attributes, s_count);
-        exp_->reserveSpaceChromatograms(count);
-        logger_.startProgress(0, count, "loading chromatogram list");
-        in_spectrum_list_ = false;
-      }
-      else if (tag == "binaryDataArrayList" /* && in_spectrum_list_*/)
-      {
-        data_.reserve(attributeAsInt_(attributes, s_count));
-      }
-      else if (tag == "binaryDataArray" /* && in_spectrum_list_*/)
-      {
-        data_.push_back(BinaryData());
-        data_.back().np_compression = MSNumpressCoder::NONE; // ensure that numpress compression is initially set to none ...
-        data_.back().compression = false; // ensure that zlib compression is initially set to none ...
-
-        //array length
-        Int array_length = (Int) default_array_length_;
-        optionalAttributeAsInt_(array_length, attributes, s_array_length);
-        data_.back().size = array_length;
-
-        //data processing
-        String data_processing_ref;
-        if (optionalAttributeAsString_(data_processing_ref, attributes, s_data_processing_ref))
-        {
-          data_.back().meta.setDataProcessing(processing_[data_processing_ref]);
-        }
-      }
-      else if (tag == "cvParam")
-      {
-        String value = "";
-        optionalAttributeAsString_(value, attributes, s_value);
-        String unit_accession = "";
-        optionalAttributeAsString_(unit_accession, attributes, s_unit_accession);
-        handleCVParam_(parent_parent_tag, parent_tag, /* attributeAsString_(attributes, s_cvref), */ attributeAsString_(attributes, s_accession), attributeAsString_(attributes, s_name), value, unit_accession);
-      }
-      else if (tag == "userParam")
-      {
-        String type = "";
-        optionalAttributeAsString_(type, attributes, s_type);
-        String value = "";
-        optionalAttributeAsString_(value, attributes, s_value);
-        handleUserParam_(parent_parent_tag, parent_tag, attributeAsString_(attributes, s_name), type, value);
-      }
-      else if (tag == "referenceableParamGroup")
-      {
-        current_id_ = attributeAsString_(attributes, s_id);
-      }
-      else if (tag == "sourceFile")
-      {
-        current_id_ = attributeAsString_(attributes, s_id);
-        // Name of the source file, without reference to location (either URI or local path). e.g. "control.mzML"
-        String name_of_file = attributeAsString_(attributes, s_name); 
-
-        //URI-formatted location where the file was retrieved.
-        String path_to_file = attributeAsString_(attributes, s_location);
-
-        // mzML files often deviate from the specification by storing e.g. the full path in the name attribute etc.
-        // error: whole path is stored in file name. fix: split into path and file name
-        if (path_to_file.empty() && !name_of_file.empty())
-        {
-          path_to_file = File::path(name_of_file);
-          name_of_file = File::basename(name_of_file);
-          if (path_to_file == ".") path_to_file = "file://./";
-        }
-
-        // format URI prefix as in mzML spec.
-        if (path_to_file.hasPrefix("File://")) path_to_file.substitute("File://", "file://");
-        if (path_to_file.hasPrefix("FILE://")) path_to_file.substitute("FILE://", "file://");
-        if (path_to_file.hasPrefix("file:///.")) path_to_file.substitute("file:///.", "file://./");
-
-        bool is_relative_path = path_to_file.hasPrefix("file://./") || path_to_file.hasPrefix("file://../");
-
-        // ill formed absolute or relative path
-        if (!is_relative_path && path_to_file.hasPrefix("file://") && !path_to_file.hasPrefix("file:///"))
-        {
-          warning(LOAD, "Ill formed absolute or relative sourceFile path: " + path_to_file);
-        }
-
-        // if possible convert relative path to absolute path
-        if (is_relative_path && File::isDirectory(path_to_file))
-        {
-          String normal_path = String(path_to_file).substitute("file://", ""); // remove URI prefix
-          path_to_file = String("file://") + File::absolutePath(normal_path); // on linux this e.g. file:///home... on win: file://C:/...
-        }
-
-        // absolute path to the root: remove additional / otherwise we will get file://// on concatenation
-        if (!is_relative_path && path_to_file == "file:///")
-        {
-          path_to_file = "file://";
-        }
-
-        source_files_[current_id_].setNameOfFile(name_of_file);
-        source_files_[current_id_].setPathToFile(path_to_file);
-      }
-      else if (tag == "referenceableParamGroupRef")
-      {
-        //call handleCVParam_ with the parent tag for each parameter in the group
-        String ref = attributeAsString_(attributes, s_ref);
-        for (Size i = 0; i < ref_param_[ref].size(); ++i)
-        {
-          handleCVParam_(parent_parent_tag, parent_tag, /* attributeAsString_(attributes, s_cvref), */ ref_param_[ref][i].accession, ref_param_[ref][i].name, ref_param_[ref][i].value, ref_param_[ref][i].unit_accession);
-        }
-      }
-      else if (tag == "scan")
-      {
-        Acquisition tmp;
-        //source file => meta data
-        String source_file_ref;
-        if (optionalAttributeAsString_(source_file_ref, attributes, s_source_file_ref))
-        {
-          tmp.setMetaValue("source_file_name", source_files_[source_file_ref].getNameOfFile());
-          tmp.setMetaValue("source_file_path", source_files_[source_file_ref].getPathToFile());
-        }
-        //external spectrum id => meta data
-        String external_spectrum_id;
-        if (optionalAttributeAsString_(external_spectrum_id, attributes, s_external_spectrum_id))
-        {
-          tmp.setIdentifier(external_spectrum_id);
-        }
-
-        //spectrumRef - not really needed
-
-        //instrumentConfigurationRef - not really needed: why should a scan have a different instrument?
-        String instrument_configuration_ref;
-        if (optionalAttributeAsString_(instrument_configuration_ref, attributes, s_instrument_configuration_ref))
-        {
-          warning(LOAD, "Unhandled attribute 'instrumentConfigurationRef' in 'scan' tag.");
-        }
-
-        spec_.getAcquisitionInfo().push_back(tmp);
-      }
-      else if (tag == "mzML")
-      {
-        scan_count = 0;
-        chromatogram_count = 0;
-
-        //check file version against schema version
-        String file_version = attributeAsString_(attributes, s_version);
-
-        VersionInfo::VersionDetails current_version = VersionInfo::VersionDetails::create(file_version);
-        static VersionInfo::VersionDetails mzML_min_version = VersionInfo::VersionDetails::create("1.1.0");
-
-        if (current_version == VersionInfo::VersionDetails::EMPTY)
-        {
-          warning(LOAD, String("Invalid mzML version string '") + file_version + "'. Assuming mzML version " + version_ + "!");
-        }
-        else
-        {
-          if (current_version < mzML_min_version)
-          {
-            fatalError(LOAD, String("Only mzML 1.1.0 or higher is supported! This file has version '") + file_version + "'.");
-          }
-          else if (current_version > VersionInfo::VersionDetails::create(version_))
-          {
-            warning(LOAD, "The mzML file version (" + file_version + ") is newer than the parser version (" + version_ + "). This might lead to undefined behavior.");
-          }
-        }
-
-        //handle file accession
-        String accession;
-        if (optionalAttributeAsString_(accession, attributes, s_accession))
-        {
-          exp_->setIdentifier(accession);
-        }
-        //handle file id
-        String id;
-        if (optionalAttributeAsString_(id, attributes, s_id))
-        {
-          exp_->setMetaValue("mzml_id", id);
-        }
-      }
-      else if (tag == "contact")
-      {
-        exp_->getContacts().push_back(ContactPerson());
-      }
-      else if (tag == "sample")
-      {
-        current_id_ = attributeAsString_(attributes, s_id);
-        String name;
-        if (optionalAttributeAsString_(name, attributes, s_name))
-        {
-          samples_[current_id_].setName(name);
-        }
-      }
-      else if (tag == "run")
-      {
-        //sample
-        String sample_ref;
-        if (optionalAttributeAsString_(sample_ref, attributes, s_sample_ref))
-        {
-          exp_->setSample(samples_[sample_ref]);
-        }
-        //instrument
-        String instrument_ref = attributeAsString_(attributes, s_default_instrument_configuration_ref);
-        exp_->setInstrument(instruments_[instrument_ref]);
-        //start time
-        String start_time;
-        if (optionalAttributeAsString_(start_time, attributes, s_start_time_stamp))
-        {
-          exp_->setDateTime(asDateTime_(start_time));
-        }
-        //defaultSourceFileRef
-        String default_source_file_ref;
-        if (optionalAttributeAsString_(default_source_file_ref, attributes, s_default_source_file_ref))
-        {
-          exp_->getSourceFiles().push_back(source_files_[default_source_file_ref]);
-        }
-      }
-      else if (tag == "software")
-      {
-        current_id_ = attributeAsString_(attributes, s_id);
-        software_[current_id_].setVersion(attributeAsString_(attributes, s_version));
-      }
-      else if (tag == "dataProcessing")
-      {
-        current_id_ = attributeAsString_(attributes, s_id);
-      }
-      else if (tag == "processingMethod")
-      {
-        DataProcessingPtr dp(new DataProcessing);
-        // See ticket 452: Do NOT remove  this try/catch block until foreign
-        // software (e.g. ProteoWizard msconvert.exe) produces valid mzML.
-        try
-        {
-          dp->setSoftware(software_[attributeAsString_(attributes, s_software_ref)]);
-        }
-        catch (Exception::ParseError& /*e*/)
-        {
-          LOG_ERROR << "Warning: Parsing error, \"processingMethod\" is missing the required attribute \"softwareRef\".\n" <<
-          "The software tool which generated this mzML should be fixed. Please notify the maintainers." << std::endl;
-        }
-        processing_[current_id_].push_back(dp);
-        //The order of processing methods is currently ignored
-      }
-      else if (tag == "instrumentConfiguration")
-      {
-        current_id_ = attributeAsString_(attributes, s_id);
-
-        //scan settings
-        String scan_settings_ref;
-        if (optionalAttributeAsString_(scan_settings_ref, attributes, s_scan_settings_ref))
-        {
-          warning(LOAD, "Unhandled attribute 'scanSettingsRef' in 'instrumentConfiguration' tag.");
-        }
-      }
-      else if (tag == "softwareRef")
-      {
-        //Set the software of the instrument
-        instruments_[current_id_].setSoftware(software_[attributeAsString_(attributes, s_ref)]);
-      }
-      else if (tag == "source")
-      {
-        instruments_[current_id_].getIonSources().push_back(IonSource());
-        instruments_[current_id_].getIonSources().back().setOrder(attributeAsInt_(attributes, s_order));
-      }
-      else if (tag == "analyzer")
-      {
-        instruments_[current_id_].getMassAnalyzers().push_back(MassAnalyzer());
-        instruments_[current_id_].getMassAnalyzers().back().setOrder(attributeAsInt_(attributes, s_order));
-      }
-      else if (tag == "detector")
-      {
-        instruments_[current_id_].getIonDetectors().push_back(IonDetector());
-        instruments_[current_id_].getIonDetectors().back().setOrder(attributeAsInt_(attributes, s_order));
-      }
-      else if (tag == "precursor")
-      {
-        if (in_spectrum_list_)
-        {
-          //initialize
-          spec_.getPrecursors().push_back(Precursor());
-
-          //source file => meta data
-          String source_file_ref;
-          if (optionalAttributeAsString_(source_file_ref, attributes, s_source_file_ref))
-          {
-            spec_.getPrecursors().back().setMetaValue("source_file_name", source_files_[source_file_ref].getNameOfFile());
-            spec_.getPrecursors().back().setMetaValue("source_file_path", source_files_[source_file_ref].getPathToFile());
-          }
-          //external spectrum id => meta data
-          String external_spectrum_id;
-          if (optionalAttributeAsString_(external_spectrum_id, attributes, s_external_spectrum_id))
-          {
-            spec_.getPrecursors().back().setMetaValue("external_spectrum_id", external_spectrum_id);
-          }
-          //reset selected ion count
-          selected_ion_count_ = 0;
-        }
-        else
-        {
-          chromatogram_.setPrecursor(Precursor());
-
-          String source_file_ref;
-          if (optionalAttributeAsString_(source_file_ref, attributes, s_source_file_ref))
-          {
-            chromatogram_.getPrecursor().setMetaValue("source_file_name", source_files_[source_file_ref].getNameOfFile());
-            chromatogram_.getPrecursor().setMetaValue("source_file_path", source_files_[source_file_ref].getPathToFile());
-          }
-
-          String external_spectrum_id;
-          if (optionalAttributeAsString_(external_spectrum_id, attributes, s_external_spectrum_id))
-          {
-            chromatogram_.getPrecursor().setMetaValue("external_spectrum_id", external_spectrum_id);
-          }
-          selected_ion_count_ = 0;
-        }
-      }
-      else if (tag == "product")
-      {
-        //initialize
-        if (in_spectrum_list_)
-        {
-          spec_.getProducts().push_back(Product());
-        }
-        else
-        {
-          chromatogram_.setProduct(Product());
-        }
-      }
-      else if (tag == "selectedIon")
-      {
-        //increase selected ion count
-        ++selected_ion_count_;
-      }
-      else if (tag == "selectedIonList")
-      {
-        //Warn if more than one selected ion is present
-        if (attributeAsInt_(attributes, s_count) > 1)
-        {
-          warning(LOAD, "OpenMS can currently handle only one selection ion per precursor! Only the first ion is loaded!");
-        }
-      }
-      else if (tag == "scanWindow")
-      {
-        spec_.getInstrumentSettings().getScanWindows().push_back(ScanWindow());
-      }
-    }
-
-    template <typename MapType>
-    void MzMLHandler<MapType>::endElement(const XMLCh* const /*uri*/, const XMLCh* const /*local_name*/, const XMLCh* const qname)
-    {
-      static const XMLCh* s_spectrum = xercesc::XMLString::transcode("spectrum");
-      static const XMLCh* s_chromatogram = xercesc::XMLString::transcode("chromatogram");
-      static const XMLCh* s_spectrum_list = xercesc::XMLString::transcode("spectrumList");
-      static const XMLCh* s_chromatogram_list = xercesc::XMLString::transcode("chromatogramList");
-      static const XMLCh* s_mzml = xercesc::XMLString::transcode("mzML");
-
-      open_tags_.pop_back();
-
-      if (equal_(qname, s_spectrum))
-      {
-
-        // catch errors stemming from confusion about elution time and scan time
-        if (!rt_set_ && spec_.metaValueExists("elution time (seconds)"))
-        {
-          spec_.setRT(spec_.getMetaValue("elution time (seconds)"));
-        }
-        /* this is too hot (could be SRM as well? -- check!):
-           // correct spectrum type if possible (i.e., make it more specific)
-        if (spec_.getInstrumentSettings().getScanMode() == InstrumentSettings::MASSSPECTRUM)
-        {
-          if (spec_.getMSLevel() <= 1) spec_.getInstrumentSettings().setScanMode(InstrumentSettings::MS1SPECTRUM);
-          else                         spec_.getInstrumentSettings().setScanMode(InstrumentSettings::MSNSPECTRUM);
-        }
-        */
-
-        if (!skip_spectrum_)
-        {
-          spectrum_data_.push_back(SpectrumData());
-          spectrum_data_.back().default_array_length = default_array_length_;
-          spectrum_data_.back().spectrum = spec_;
-          if (options_.getFillData())
-          {
-            spectrum_data_.back().data = data_;
-          }
-        }
-
-        if (spectrum_data_.size() >= options_.getMaxDataPoolSize())
-        {
-          populateSpectraWithData();
-        }
-
-        skip_spectrum_ = false;
-        rt_set_ = false;
-        if (options_.getSizeOnly()) {skip_spectrum_ = true; }
-        logger_.setProgress(++scan_count);
-        data_.clear();
-        default_array_length_ = 0;
-      }
-      else if (equal_(qname, s_chromatogram))
-      {
-
-        if (!skip_chromatogram_)
-        {
-          chromatogram_data_.push_back(ChromatogramData());
-          chromatogram_data_.back().default_array_length = default_array_length_;
-          chromatogram_data_.back().chromatogram = chromatogram_;
-          if (options_.getFillData())
-          {
-            chromatogram_data_.back().data = data_;
-          }
-        }
-
-        if (chromatogram_data_.size() >= options_.getMaxDataPoolSize())
-        {
-          populateChromatogramsWithData();
-        }
-
-        skip_chromatogram_ = false;
-        if (options_.getSizeOnly()) {skip_chromatogram_ = true; }
-        logger_.setProgress(++chromatogram_count);
-        data_.clear();
-        default_array_length_ = 0;
-      }
-      else if (equal_(qname, s_spectrum_list))
-      {
-        in_spectrum_list_ = false;
-        logger_.endProgress();
-      }
-      else if (equal_(qname, s_chromatogram_list))
-      {
-        in_spectrum_list_ = false;
-        logger_.endProgress();
-      }
-      else if (equal_(qname, s_mzml))
-      {
-        ref_param_.clear();
-        current_id_ = "";
-        source_files_.clear();
-        samples_.clear();
-        software_.clear();
-        instruments_.clear();
-        processing_.clear();
-
-        // Flush the remaining data
-        populateSpectraWithData();
-        populateChromatogramsWithData();
-      }
-
-      sm_.clear();
-    }
-
-    template <typename MapType>
-    void MzMLHandler<MapType>::handleCVParam_(const String& parent_parent_tag, const String& parent_tag, /* const String & cvref,  */ const String& accession, const String& name, const String& value, const String& unit_accession)
-    {
-      // the actual value stored in the CVParam
-      // we assume for now that it is a string value, we update the type later on
-      DataValue termValue = value;
-
-      //Abort on unknown terms
-      if (!cv_.exists(accession))
-      {
-        //in 'sample' several external CVs are used (Brenda, GO, ...). Do not warn then.
-        if (parent_tag != "sample")
-        {
-          warning(LOAD, String("Unknown cvParam '") + accession + "' in tag '" + parent_tag + "'.");
-          return;
-        }
-      }
-      else
-      {
-        const ControlledVocabulary::CVTerm& term = cv_.getTerm(accession);
-
-        //obsolete CV terms
-        if (term.obsolete)
-        {
-          warning(LOAD, String("Obsolete CV term '") + accession + " - " + term.name + "' used in tag '" + parent_tag + "'.");
-        }
-        //check if term name and parsed name match
-        String parsed_name = name;
-        parsed_name.trim();
-        String correct_name = term.name;
-        correct_name.trim();
-        if (parsed_name != correct_name)
-        {
-          warning(LOAD, String("Name of CV term not correct: '") + term.id + " - " + parsed_name + "' should be '" + correct_name + "'");
-        }
-        if (term.obsolete)
-        {
-          warning(LOAD, String("Obsolete CV term '") + accession + " - " + term.name + "' used in tag '" + parent_tag + "'.");
-        }
-        //values used in wrong places and wrong value types
-        if (value != "")
-        {
-          if (term.xref_type == ControlledVocabulary::CVTerm::NONE)
-          {
-            //Quality CV does not state value type :(
-            if (!accession.hasPrefix("PATO:"))
-            {
-              warning(LOAD, String("The CV term '") + accession + " - " + term.name + "' used in tag '" + parent_tag + "' must not have a value. The value is '" + value + "'.");
-            }
-          }
-          else
-          {
-            switch (term.xref_type)
-            {
-            //string value can be anything
-            case ControlledVocabulary::CVTerm::XSD_STRING:
-              break;
-
-            //int value => try casting
-            case ControlledVocabulary::CVTerm::XSD_INTEGER:
-            case ControlledVocabulary::CVTerm::XSD_NEGATIVE_INTEGER:
-            case ControlledVocabulary::CVTerm::XSD_POSITIVE_INTEGER:
-            case ControlledVocabulary::CVTerm::XSD_NON_NEGATIVE_INTEGER:
-            case ControlledVocabulary::CVTerm::XSD_NON_POSITIVE_INTEGER:
-              try
-              {
-                termValue = value.toInt();
-              }
-              catch (Exception::ConversionError&)
-              {
-                warning(LOAD, String("The CV term '") + accession + " - " + term.name + "' used in tag '" + parent_tag + "' must have an integer value. The value is '" + value + "'.");
-                return;
-              }
-              break;
-
-            //double value => try casting
-            case ControlledVocabulary::CVTerm::XSD_DECIMAL:
-              try
-              {
-                termValue = value.toDouble();
-              }
-              catch (Exception::ConversionError&)
-              {
-                warning(LOAD, String("The CV term '") + accession + " - " + term.name + "' used in tag '" + parent_tag + "' must have a floating-point value. The value is '" + value + "'.");
-                return;
-              }
-              break;
-
-            //date string => try conversion
-            case ControlledVocabulary::CVTerm::XSD_DATE:
-              try
-              {
-                DateTime tmp;
-                tmp.set(value);
-              }
-              catch (Exception::ParseError&)
-              {
-                warning(LOAD, String("The CV term '") + accession + " - " + term.name + "' used in tag '" + parent_tag + "' must be a valid date. The value is '" + value + "'.");
-                return;
-              }
-              break;
-
-            default:
-              warning(LOAD, String("The CV term '") + accession + " - " + term.name + "' used in tag '" + parent_tag + "' has the unknown value type '" + ControlledVocabulary::CVTerm::getXRefTypeName(term.xref_type) + "'.");
-              break;
-            }
-          }
-        }
-        //no value, although there should be a numerical value
-        else if (term.xref_type != ControlledVocabulary::CVTerm::NONE && term.xref_type != ControlledVocabulary::CVTerm::XSD_STRING)
-        {
-          warning(LOAD, String("The CV term '") + accession + " - " + term.name + "' used in tag '" + parent_tag + "' should have a numerical value. The value is '" + value + "'.");
-          return;
-        }
-      }
-
-      if (unit_accession != "") termValue.setUnit(unit_accession);
-
-      //------------------------- run ----------------------------
-      if (parent_tag == "run")
-      {
-        //MS:1000857 ! run attribute
-        if (accession == "MS:1000858") //fraction identifier
-        {
-          exp_->setFractionIdentifier(value);
-        }
-        else
-          warning(LOAD, String("Unhandled cvParam '") + accession + "' in tag '" + parent_tag + "'.");
-      }
-      //------------------------- binaryDataArray ----------------------------
-      else if (parent_tag == "binaryDataArray")
-      {
-        if (!MzMLHandlerHelper::handleBinaryDataArrayCVParam(data_, accession, value, name))
-        {
-          if (cv_.isChildOf(accession, "MS:1000513")) //other array names as string
-          {
-            data_.back().meta.setName(cv_.getTerm(accession).name);
-          }
-          else
-          {
-            warning(LOAD, String("Unhandled cvParam '") + accession + "' in tag '" + parent_tag + "'.");
-          }
-        }
-      }
-      //------------------------- spectrum ----------------------------
-      else if (parent_tag == "spectrum")
-      {
-        //spectrum type
-        if (accession == "MS:1000294") //mass spectrum
-        {
-          spec_.getInstrumentSettings().setScanMode(InstrumentSettings::MASSSPECTRUM);
-        }
-        else if (accession == "MS:1000579") //MS1 spectrum
-        {
-          spec_.getInstrumentSettings().setScanMode(InstrumentSettings::MS1SPECTRUM);
-        }
-        else if (accession == "MS:1000580") //MSn spectrum
-        {
-          spec_.getInstrumentSettings().setScanMode(InstrumentSettings::MSNSPECTRUM);
-        }
-        else if (accession == "MS:1000581") //CRM spectrum
-        {
-          spec_.getInstrumentSettings().setScanMode(InstrumentSettings::CRM);
-        }
-        else if (accession == "MS:1000582") //SIM spectrum
-        {
-          spec_.getInstrumentSettings().setScanMode(InstrumentSettings::SIM);
-        }
-        else if (accession == "MS:1000583") //SRM spectrum
-        {
-          spec_.getInstrumentSettings().setScanMode(InstrumentSettings::SRM);
-        }
-        else if (accession == "MS:1000804") //electromagnetic radiation spectrum
-        {
-          spec_.getInstrumentSettings().setScanMode(InstrumentSettings::EMR);
-        }
-        else if (accession == "MS:1000805") //emission spectrum
-        {
-          spec_.getInstrumentSettings().setScanMode(InstrumentSettings::EMISSION);
-        }
-        else if (accession == "MS:1000806") //absorption spectrum
-        {
-          spec_.getInstrumentSettings().setScanMode(InstrumentSettings::ABSORBTION);
-        }
-        else if (accession == "MS:1000325") //constant neutral gain spectrum
-        {
-          spec_.getInstrumentSettings().setScanMode(InstrumentSettings::CNG);
-        }
-        else if (accession == "MS:1000326") //constant neutral loss spectrum
-        {
-          spec_.getInstrumentSettings().setScanMode(InstrumentSettings::CNL);
-        }
-        else if (accession == "MS:1000341") //precursor ion spectrum
-        {
-          spec_.getInstrumentSettings().setScanMode(InstrumentSettings::PRECURSOR);
-        }
-        else if (accession == "MS:1000789") //enhanced multiply charged spectrum
-        {
-          spec_.getInstrumentSettings().setScanMode(InstrumentSettings::EMC);
-        }
-        else if (accession == "MS:1000790") //time-delayed fragmentation spectrum
-        {
-          spec_.getInstrumentSettings().setScanMode(InstrumentSettings::TDF);
-        }
-        //spectrum representation
-        else if (accession == "MS:1000127") //centroid spectrum
-        {
-          spec_.setType(SpectrumSettings::PEAKS);
-        }
-        else if (accession == "MS:1000128") //profile spectrum
-        {
-          spec_.setType(SpectrumSettings::RAWDATA);
-        }
-        else if (accession == "MS:1000525") //spectrum representation
-        {
-          spec_.setType(SpectrumSettings::UNKNOWN);
-        }
-        //spectrum attribute
-        else if (accession == "MS:1000511") //ms level
-        {
-          spec_.setMSLevel(value.toInt());
-
-          if (options_.hasMSLevels() && !options_.containsMSLevel(spec_.getMSLevel()))
-          {
-            skip_spectrum_ = true;
-          }
-        }
-        else if (accession == "MS:1000497") //zoom scan
-        {
-          spec_.getInstrumentSettings().setZoomScan(true);
-        }
-        else if (accession == "MS:1000285") //total ion current
-        {
-          //No member => meta data
-          spec_.setMetaValue("total ion current", termValue);
-        }
-        else if (accession == "MS:1000504") //base peak m/z
-        {
-          //No member => meta data
-          spec_.setMetaValue("base peak m/z", termValue);
-        }
-        else if (accession == "MS:1000505") //base peak intensity
-        {
-          //No member => meta data
-          spec_.setMetaValue("base peak intensity", termValue);
-        }
-        else if (accession == "MS:1000527") //highest observed m/z
-        {
-          //No member => meta data
-          spec_.setMetaValue("highest observed m/z", termValue);
-        }
-        else if (accession == "MS:1000528") //lowest observed m/z
-        {
-          //No member => meta data
-          spec_.setMetaValue("lowest observed m/z", termValue);
-        }
-        else if (accession == "MS:1000618") //highest observed wavelength
-        {
-          //No member => meta data
-          spec_.setMetaValue("highest observed wavelength", termValue);
-        }
-        else if (accession == "MS:1000619") //lowest observed wavelength
-        {
-          //No member => meta data
-          spec_.setMetaValue("lowest observed wavelength", termValue);
-        }
-        else if (accession == "MS:1000796") //spectrum title
-        {
-          //No member => meta data
-          spec_.setMetaValue("spectrum title", termValue);
-        }
-        else if (accession == "MS:1000797") //peak list scans
-        {
-          //No member => meta data
-          spec_.setMetaValue("peak list scans", termValue);
-        }
-        else if (accession == "MS:1000798") //peak list raw scans
-        {
-          //No member => meta data
-          spec_.setMetaValue("peak list raw scans", termValue);
-        }
-        //scan polarity
-        else if (accession == "MS:1000129") //negative scan
-        {
-          spec_.getInstrumentSettings().setPolarity(IonSource::NEGATIVE);
-        }
-        else if (accession == "MS:1000130") //positive scan
-        {
-          spec_.getInstrumentSettings().setPolarity(IonSource::POSITIVE);
-        }
-        else
-          warning(LOAD, String("Unhandled cvParam '") + accession + "' in tag '" + parent_tag + "'.");
-      }
-      //------------------------- scanWindow ----------------------------
-      else if (parent_tag == "scanWindow")
-      {
-        if (accession == "MS:1000501") //scan window lower limit
-        {
-          spec_.getInstrumentSettings().getScanWindows().back().begin = value.toDouble();
-        }
-        else if (accession == "MS:1000500") //scan window upper limit
-        {
-          spec_.getInstrumentSettings().getScanWindows().back().end = value.toDouble();
-        }
-        else
-          warning(LOAD, String("Unhandled cvParam '") + accession + "' in tag '" + parent_tag + "'.");
-      }
-      //------------------------- referenceableParamGroup ----------------------------
-      else if (parent_tag == "referenceableParamGroup")
-      {
-        SemanticValidator::CVTerm term;
-        term.accession = accession;
-        term.name = name;
-        term.value = value;
-        term.unit_accession = unit_accession;
-        ref_param_[current_id_].push_back(term);
-      }
-      //------------------------- selectedIon ----------------------------
-      else if (parent_tag == "selectedIon")
-      {
-        //parse only the first selected ion
-        if (selected_ion_count_ > 1)
-          return;
-
-        if (accession == "MS:1000744") //selected ion m/z
-        {
-          //this overwrites the m/z of the isolation window, as it is probably more accurate
-          if (in_spectrum_list_)
-          {
-            spec_.getPrecursors().back().setMZ(value.toDouble());
-          }
-          else
-          {
-            chromatogram_.getPrecursor().setMZ(value.toDouble());
-          }
-        }
-        else if (accession == "MS:1000041") //charge state
-        {
-          if (in_spectrum_list_)
-          {
-            spec_.getPrecursors().back().setCharge(value.toInt());
-          }
-          else
-          {
-            chromatogram_.getPrecursor().setCharge(value.toInt());
-          }
-        }
-        else if (accession == "MS:1000042") //peak intensity
-        {
-          if (in_spectrum_list_)
-          {
-            spec_.getPrecursors().back().setIntensity(value.toDouble());
-          }
-          else
-          {
-            chromatogram_.getPrecursor().setIntensity(value.toDouble());
-          }
-        }
-        else if (accession == "MS:1000633") //possible charge state
-        {
-          if (in_spectrum_list_)
-          {
-            spec_.getPrecursors().back().getPossibleChargeStates().push_back(value.toInt());
-          }
-          else
-          {
-            chromatogram_.getPrecursor().getPossibleChargeStates().push_back(value.toInt());
-          }
-        }
-        else
-          warning(LOAD, String("Unhandled cvParam '") + accession + "' in tag '" + parent_tag + "'.");
-      }
-      //------------------------- activation ----------------------------
-      else if (parent_tag == "activation")
-      {
-        //precursor activation attribute
-        if (in_spectrum_list_)
-        {
-          if (accession == "MS:1000245") //charge stripping
-          {
-            //No member => meta data
-            spec_.getPrecursors().back().setMetaValue("charge stripping", String("true"));
-          }
-          else if (accession == "MS:1000045") //collision energy (ev)
-          {
-            //No member => meta data
-            spec_.getPrecursors().back().setMetaValue("collision energy", termValue);
-          }
-          else if (accession == "MS:1000412") //buffer gas
-          {
-            //No member => meta data
-            spec_.getPrecursors().back().setMetaValue("buffer gas", termValue);
-          }
-          else if (accession == "MS:1000419") //collision gas
-          {
-            //No member => meta data
-            spec_.getPrecursors().back().setMetaValue("collision gas", termValue);
-          }
-          else if (accession == "MS:1000509") //activation energy (ev)
-          {
-            spec_.getPrecursors().back().setActivationEnergy(value.toDouble());
-          }
-          else if (accession == "MS:1000138") //percent collision energy
-          {
-            //No member => meta data
-            spec_.getPrecursors().back().setMetaValue("percent collision energy", termValue);
-          }
-          else if (accession == "MS:1000869") //collision gas pressure
-          {
-            //No member => meta data
-            spec_.getPrecursors().back().setMetaValue("collision gas pressure", termValue);
-          }
-          //dissociation method
-          else if (accession == "MS:1000044") //dissociation method
-          {
-            //nothing to do here
-          }
-          else if (accession == "MS:1000133") //collision-induced dissociation
-          {
-            spec_.getPrecursors().back().getActivationMethods().insert(Precursor::CID);
-          }
-          else if (accession == "MS:1000134") //plasma desorption
-          {
-            spec_.getPrecursors().back().getActivationMethods().insert(Precursor::PD);
-          }
-          else if (accession == "MS:1000135") //post-source decay
-          {
-            spec_.getPrecursors().back().getActivationMethods().insert(Precursor::PSD);
-          }
-          else if (accession == "MS:1000136") //surface-induced dissociation
-          {
-            spec_.getPrecursors().back().getActivationMethods().insert(Precursor::SID);
-          }
-          else if (accession == "MS:1000242") //blackbody infrared radiative dissociation
-          {
-            spec_.getPrecursors().back().getActivationMethods().insert(Precursor::BIRD);
-          }
-          else if (accession == "MS:1000250") //electron capture dissociation
-          {
-            spec_.getPrecursors().back().getActivationMethods().insert(Precursor::ECD);
-          }
-          else if (accession == "MS:1000262") //infrared multiphoton dissociation
-          {
-            spec_.getPrecursors().back().getActivationMethods().insert(Precursor::IMD);
-          }
-          else if (accession == "MS:1000282") //sustained off-resonance irradiation
-          {
-            spec_.getPrecursors().back().getActivationMethods().insert(Precursor::SORI);
-          }
-          else if (accession == "MS:1000422") //beam-type collision-induced dissociation
-          {
-            spec_.getPrecursors().back().getActivationMethods().insert(Precursor::BEAM);
-          }
-          else if (accession == "MS:1002472") //trap-type collision-induced dissociation
-          {
-            spec_.getPrecursors().getActivationMethods().insert(Precursor::TRAP);
-          }
-          else if (accession == "MS:1002481") //high-energy collision-induced dissociation
-          {
-            spec_.getPrecursors().back().getActivationMethods().insert(Precursor::HCID);
-          }
-          else if (accession == "MS:1000433") //low-energy collision-induced dissociation
-          {
-            spec_.getPrecursors().back().getActivationMethods().insert(Precursor::LCID);
-          }
-          else if (accession == "MS:1000435") //photodissociation
-          {
-            spec_.getPrecursors().back().getActivationMethods().insert(Precursor::PHD);
-          }
-          else if (accession == "MS:1000598") //electron transfer dissociation
-          {
-            spec_.getPrecursors().back().getActivationMethods().insert(Precursor::ETD);
-          }
-          else if (accession == "MS:1000599") //pulsed q dissociation
-          {
-            spec_.getPrecursors().back().getActivationMethods().insert(Precursor::PQD);
-          }
-          else if (accession == "MS:1001880") //in-source collision-induced dissociation
-          {
-            spec_.getPrecursors().back().getActivationMethods().insert(Precursor::INSOURCE);
-          }
-          else if (accession == "MS:1002000") //LIFT
-          {
-            spec_.getPrecursors().back().getActivationMethods().insert(Precursor::LIFT);
-          }
-          else
-            warning(LOAD, String("Unhandled cvParam '") + accession + "' in tag '" + parent_tag + "'.");
-        }
-        else
-        {
-          if (accession == "MS:1000245") //charge stripping
-          {
-            //No member => meta data
-            chromatogram_.getPrecursor().setMetaValue("charge stripping", String("true"));
-          }
-          else if (accession == "MS:1000045") //collision energy (ev)
-          {
-            //No member => meta data
-            chromatogram_.getPrecursor().setMetaValue("collision energy", termValue);
-          }
-          else if (accession == "MS:1000412") //buffer gas
-          {
-            //No member => meta data
-            chromatogram_.getPrecursor().setMetaValue("buffer gas", termValue);
-          }
-          else if (accession == "MS:1000419") //collision gas
-          {
-            //No member => meta data
-            chromatogram_.getPrecursor().setMetaValue("collision gas", termValue);
-          }
-          else if (accession == "MS:1000509") //activation energy (ev)
-          {
-            chromatogram_.getPrecursor().setActivationEnergy(value.toDouble());
-          }
-          else if (accession == "MS:1000138") //percent collision energy
-          {
-            //No member => meta data
-            chromatogram_.getPrecursor().setMetaValue("percent collision energy", termValue);
-          }
-          else if (accession == "MS:1000869") //collision gas pressure
-          {
-            //No member => meta data
-            chromatogram_.getPrecursor().setMetaValue("collision gas pressure", termValue);
-          }
-          //dissociation method
-          else if (accession == "MS:1000044") //dissociation method
-          {
-            //nothing to do here
-          }
-          else if (accession == "MS:1000133") //collision-induced dissociation
-          {
-            chromatogram_.getPrecursor().getActivationMethods().insert(Precursor::CID);
-          }
-          else if (accession == "MS:1000134") //plasma desorption
-          {
-            chromatogram_.getPrecursor().getActivationMethods().insert(Precursor::PD);
-          }
-          else if (accession == "MS:1000135") //post-source decay
-          {
-            chromatogram_.getPrecursor().getActivationMethods().insert(Precursor::PSD);
-          }
-          else if (accession == "MS:1000136") //surface-induced dissociation
-          {
-            chromatogram_.getPrecursor().getActivationMethods().insert(Precursor::SID);
-          }
-          else if (accession == "MS:1000242") //blackbody infrared radiative dissociation
-          {
-            chromatogram_.getPrecursor().getActivationMethods().insert(Precursor::BIRD);
-          }
-          else if (accession == "MS:1000250") //electron capture dissociation
-          {
-            chromatogram_.getPrecursor().getActivationMethods().insert(Precursor::ECD);
-          }
-          else if (accession == "MS:1000262") //infrared multiphoton dissociation
-          {
-            chromatogram_.getPrecursor().getActivationMethods().insert(Precursor::IMD);
-          }
-          else if (accession == "MS:1000282") //sustained off-resonance irradiation
-          {
-            chromatogram_.getPrecursor().getActivationMethods().insert(Precursor::SORI);
-          }
-          else if (accession == "MS:1000422") //beam-type collision-induced dissociation
-          {
-            chromatogram_.getPrecursor().getActivationMethods().insert(Precursor::BEAM);
-          }
-          else if (accession == "MS:1002472") //trap-type collision-induced dissociation
-          {
-            chromatogram_.getPrecursor().getActivationMethods().insert(Precursor::TRAP);
-          }
-          else if (accession == "MS:1002481") //high-energy collision-induced dissociation
-          {
-            chromatogram_.getPrecursor().getActivationMethods().insert(Precursor::HCID);
-          }
-          else if (accession == "MS:1000433") //low-energy collision-induced dissociation
-          {
-            chromatogram_.getPrecursor().getActivationMethods().insert(Precursor::LCID);
-          }
-          else if (accession == "MS:1000435") //photodissociation
-          {
-            chromatogram_.getPrecursor().getActivationMethods().insert(Precursor::PHD);
-          }
-          else if (accession == "MS:1000598") //electron transfer dissociation
-          {
-            chromatogram_.getPrecursor().getActivationMethods().insert(Precursor::ETD);
-          }
-          else if (accession == "MS:1000599") //pulsed q dissociation
-          {
-            chromatogram_.getPrecursor().getActivationMethods().insert(Precursor::PQD);
-          }
-          else if (accession == "MS:1001880") //in-source collision-induced dissociation
-          {
-            chromatogram_.getPrecursor().getActivationMethods().insert(Precursor::INSOURCE);
-          }
-          else if (accession == "MS:1002000") //LIFT
-          {
-            chromatogram_.getPrecursor().getActivationMethods().insert(Precursor::LIFT);
-          }
-          else
-          {
-            warning(LOAD, String("Unhandled cvParam '") + accession + "' in tag '" + parent_tag + "'.");
-          }
-        }
-      }
-      //------------------------- isolationWindow ----------------------------
-      else if (parent_tag == "isolationWindow")
-      {
-        if (parent_parent_tag == "precursor")
-        {
-          if (accession == "MS:1000827") //isolation window target m/z
-          {
-            if (in_spectrum_list_)
-            {
-              spec_.getPrecursors().back().setMZ(value.toDouble());
-            }
-            else
-            {
-              chromatogram_.getPrecursor().setMZ(value.toDouble());
-            }
-          }
-          else if (accession == "MS:1000828") //isolation window lower offset
-          {
-            if (in_spectrum_list_)
-            {
-              spec_.getPrecursors().back().setIsolationWindowLowerOffset(value.toDouble());
-            }
-            else
-            {
-              chromatogram_.getPrecursor().setIsolationWindowLowerOffset(value.toDouble());
-            }
-          }
-          else if (accession == "MS:1000829") //isolation window upper offset
-          {
-            if (in_spectrum_list_)
-            {
-              spec_.getPrecursors().back().setIsolationWindowUpperOffset(value.toDouble());
-            }
-            else
-            {
-              chromatogram_.getPrecursor().setIsolationWindowUpperOffset(value.toDouble());
-            }
-          }
-          else
-            warning(LOAD, String("Unhandled cvParam '") + accession + "' in tag '" + parent_tag + "'.");
-        }
-        else if (parent_parent_tag == "product")
-        {
-          if (accession == "MS:1000827") //isolation window target m/z
-          {
-            if (in_spectrum_list_)
-            {
-              spec_.getProducts().back().setMZ(value.toDouble());
-            }
-            else
-            {
-              chromatogram_.getProduct().setMZ(value.toDouble());
-            }
-          }
-          else if (accession == "MS:1000829") //isolation window upper offset
-          {
-            if (in_spectrum_list_)
-            {
-              spec_.getProducts().back().setIsolationWindowUpperOffset(value.toDouble());
-            }
-            else
-            {
-              chromatogram_.getProduct().setIsolationWindowUpperOffset(value.toDouble());
-            }
-          }
-          else if (accession == "MS:1000828") //isolation window lower offset
-          {
-            if (in_spectrum_list_)
-            {
-              spec_.getProducts().back().setIsolationWindowLowerOffset(value.toDouble());
-            }
-            else
-            {
-              chromatogram_.getProduct().setIsolationWindowLowerOffset(value.toDouble());
-            }
-          }
-          else
-            warning(LOAD, String("Unhandled cvParam '") + accession + "' in tag '" + parent_tag + "'.");
-        }
-      }
-      //------------------------- scanList ----------------------------
-      else if (parent_tag == "scanList")
-      {
-        if (cv_.isChildOf(accession, "MS:1000570")) //method of combination as string
-        {
-          spec_.getAcquisitionInfo().setMethodOfCombination(cv_.getTerm(accession).name);
-        }
-        else
-          warning(LOAD, String("Unhandled cvParam '") + accession + "' in tag '" + parent_tag + "'.");
-      }
-      //------------------------- scan ----------------------------
-      else if (parent_tag == "scan")
-      {
-        //scan attributes
-        if (accession == "MS:1000502") //dwell time
-        {
-          //No member => meta data
-          spec_.setMetaValue("dwell time", termValue);
-        }
-        else if (accession == "MS:1000011") //mass resolution
-        {
-          //No member => meta data
-          spec_.setMetaValue("mass resolution", termValue);
-        }
-        else if (accession == "MS:1000015") //scan rate
-        {
-          //No member => meta data
-          spec_.setMetaValue("scan rate", termValue);
-        }
-        else if (accession == "MS:1000016") //scan start time
-        {
-          if (unit_accession == "UO:0000031") //minutes
-          {
-            spec_.setRT(60.0 * value.toDouble());
-            rt_set_ = true;
-          }
-          else //seconds
-          {
-            spec_.setRT(value.toDouble());
-            rt_set_ = true;
-          }
-          if (options_.hasRTRange() && !options_.getRTRange().encloses(DPosition<1>(spec_.getRT())))
-          {
-            skip_spectrum_ = true;
-          }
-        }
-        else if (accession == "MS:1000826") //elution time
-        {
-          if (unit_accession == "UO:0000031") //minutes
-          {
-            spec_.setMetaValue("elution time (seconds)", 60.0 * value.toDouble());
-          }
-          else //seconds
-          {
-            spec_.setMetaValue("elution time (seconds)", value.toDouble());
-          }
-        }
-        else if (accession == "MS:1000512") //filter string
-        {
-          //No member => meta data
-          spec_.setMetaValue("filter string", termValue);
-        }
-        else if (accession == "MS:1000803") //analyzer scan offset
-        {
-          //No member => meta data
-          spec_.setMetaValue("analyzer scan offset", termValue); // used in SpectraIdentificationViewWidget()
-        }
-        else if (accession == "MS:1000616") //preset scan configuration
-        {
-          //No member => meta data
-          spec_.setMetaValue("preset scan configuration", termValue);
-        }
-        else if (accession == "MS:1000800") //mass resolving power
-        {
-          //No member => meta data
-          spec_.setMetaValue("mass resolving power", termValue);
-        }
-        else if (accession == "MS:1000880") //interchannel delay
-        {
-          //No member => meta data
-          spec_.setMetaValue("interchannel delay", termValue);
-        }
-        //scan direction
-        else if (accession == "MS:1000092") //decreasing m/z scan
-        {
-          //No member => meta data
-          spec_.setMetaValue("scan direction", String("decreasing"));
-        }
-        else if (accession == "MS:1000093") //increasing m/z scan
-        {
-          //No member => meta data
-          spec_.setMetaValue("scan direction", String("increasing"));
-        }
-        //scan law
-        else if (accession == "MS:1000094") //scan law: exponential
-        {
-          //No member => meta data
-          spec_.setMetaValue("scan law", String("exponential"));
-        }
-        else if (accession == "MS:1000095") //scan law: linear
-        {
-          //No member => meta data
-          spec_.setMetaValue("scan law", String("linear"));
-        }
-        else if (accession == "MS:1000096") //scan law: quadratic
-        {
-          //No member => meta data
-          spec_.setMetaValue("scan law", String("quadratic"));
-        }
-        else
-        {
-          //warning(LOAD, String("Unhandled cvParam '") + accession + "' in tag '" + parent_tag + "'."); //of course just pops up with debug flag set ...
-          spec_.getAcquisitionInfo().back().setMetaValue(accession, termValue);
-        }
-      }
-      //------------------------- contact ----------------------------
-      else if (parent_tag == "contact")
-      {
-        if (accession == "MS:1000586") //contact name
-        {
-          exp_->getContacts().back().setName(value);
-        }
-        else if (accession == "MS:1000587") //contact address
-        {
-          exp_->getContacts().back().setAddress(value);
-        }
-        else if (accession == "MS:1000588") //contact URL
-        {
-          exp_->getContacts().back().setURL(value);
-        }
-        else if (accession == "MS:1000589") //contact email
-        {
-          exp_->getContacts().back().setEmail(value);
-        }
-        else if (accession == "MS:1000590") //contact organization
-        {
-          exp_->getContacts().back().setInstitution(value);
-        }
-        else
-          warning(LOAD, String("Unhandled cvParam '") + accession + "' in tag '" + parent_tag + "'.");
-      }
-      //------------------------- sourceFile ----------------------------
-      else if (parent_tag == "sourceFile")
-      {
-        if (accession == "MS:1000569") //SHA-1 checksum
-        {
-          source_files_[current_id_].setChecksum(value, SourceFile::SHA1);
-        }
-        else if (accession == "MS:1000568") //MD5 checksum
-        {
-          source_files_[current_id_].setChecksum(value, SourceFile::MD5);
-        }
-        else if (cv_.isChildOf(accession, "MS:1000560")) //source file type as string
-        {
-          source_files_[current_id_].setFileType(cv_.getTerm(accession).name);
-        }
-        else if (cv_.isChildOf(accession, "MS:1000767")) //native spectrum identifier format as string
-        {
-          source_files_[current_id_].setNativeIDType(cv_.getTerm(accession).name);
-        }
-        else
-          warning(LOAD, String("Unhandled cvParam '") + accession + "' in tag '" + parent_tag + "'.");
-      }
-      //------------------------- sample ----------------------------
-      else if (parent_tag == "sample")
-      {
-        if (accession == "MS:1000004") //sample mass (gram)
-        {
-          samples_[current_id_].setMass(value.toDouble());
-        }
-        else if (accession == "MS:1000001") //sample number
-        {
-          samples_[current_id_].setNumber(value);
-        }
-        else if (accession == "MS:1000005") //sample volume (milliliter)
-        {
-          samples_[current_id_].setVolume(value.toDouble());
-        }
-        else if (accession == "MS:1000006") //sample concentration (gram per liter)
-        {
-          samples_[current_id_].setConcentration(value.toDouble());
-        }
-        else if (accession == "MS:1000053") //sample batch
-        {
-          //No member => meta data
-          samples_[current_id_].setMetaValue("sample batch", termValue);
-        }
-        else if (accession == "MS:1000047") //emulsion
-        {
-          samples_[current_id_].setState(Sample::EMULSION);
-        }
-        else if (accession == "MS:1000048") //gas
-        {
-          samples_[current_id_].setState(Sample::GAS);
-        }
-        else if (accession == "MS:1000049") //liquid
-        {
-          samples_[current_id_].setState(Sample::LIQUID);
-        }
-        else if (accession == "MS:1000050") //solid
-        {
-          samples_[current_id_].setState(Sample::SOLID);
-        }
-        else if (accession == "MS:1000051") //solution
-        {
-          samples_[current_id_].setState(Sample::SOLUTION);
-        }
-        else if (accession == "MS:1000052") //suspension
-        {
-          samples_[current_id_].setState(Sample::SUSPENSION);
-        }
-        else if (accession.hasPrefix("PATO:")) //quality of an object
-        {
-          //No member => meta data
-          samples_[current_id_].setMetaValue(String(name), termValue);
-        }
-        else if (accession.hasPrefix("GO:")) //cellular_component
-        {
-          //No member => meta data
-          samples_[current_id_].setMetaValue("GO cellular component", String(name));
-        }
-        else if (accession.hasPrefix("BTO:")) //brenda source tissue ontology
-        {
-          //No member => meta data
-          samples_[current_id_].setMetaValue("brenda source tissue", String(name));
-        }
-        else
-          warning(LOAD, String("Unhandled cvParam '") + accession + "' in tag '" + parent_tag + "'.");
-      }
-      //------------------------- instrumentConfiguration ----------------------------
-      else if (parent_tag == "instrumentConfiguration")
-      {
-        //instrument model
-        if (accession == "MS:1000031")
-        {
-          //unknown instrument => nothing to do
-        }
-        else if (cv_.isChildOf(accession, "MS:1000031")) //instrument name as string
-        {
-          instruments_[current_id_].setName(cv_.getTerm(accession).name);
-        }
-        //instrument attribute
-        else if (accession == "MS:1000529") //instrument serial number
-        {
-          //No member => meta data
-          instruments_[current_id_].setMetaValue("instrument serial number", termValue);
-        }
-        else if (accession == "MS:1000032") //customization
-        {
-          instruments_[current_id_].setCustomizations(value);
-        }
-        else if (accession == "MS:1000236") //transmission
-        {
-          //No member => metadata
-          instruments_[current_id_].setMetaValue("transmission", termValue);
-        }
-        //ion optics type
-        else if (accession == "MS:1000246") //delayed extraction
-        {
-          instruments_[current_id_].setIonOptics(Instrument::DELAYED_EXTRACTION);
-        }
-        else if (accession == "MS:1000221") //magnetic deflection
-        {
-          instruments_[current_id_].setIonOptics(Instrument::MAGNETIC_DEFLECTION);
-        }
-        else if (accession == "MS:1000275") //collision quadrupole
-        {
-          instruments_[current_id_].setIonOptics(Instrument::COLLISION_QUADRUPOLE);
-        }
-        else if (accession == "MS:1000281") //selected ion flow tube
-        {
-          instruments_[current_id_].setIonOptics(Instrument::SELECTED_ION_FLOW_TUBE);
-        }
-        else if (accession == "MS:1000286") //time lag focusing
-        {
-          instruments_[current_id_].setIonOptics(Instrument::TIME_LAG_FOCUSING);
-        }
-        else if (accession == "MS:1000300") //reflectron
-        {
-          instruments_[current_id_].setIonOptics(Instrument::REFLECTRON);
-        }
-        else if (accession == "MS:1000307") //einzel lens
-        {
-          instruments_[current_id_].setIonOptics(Instrument::EINZEL_LENS);
-        }
-        else if (accession == "MS:1000309") //first stability region
-        {
-          instruments_[current_id_].setIonOptics(Instrument::FIRST_STABILITY_REGION);
-        }
-        else if (accession == "MS:1000310") //fringing field
-        {
-          instruments_[current_id_].setIonOptics(Instrument::FRINGING_FIELD);
-        }
-        else if (accession == "MS:1000311") //kinetic energy analyzer
-        {
-          instruments_[current_id_].setIonOptics(Instrument::KINETIC_ENERGY_ANALYZER);
-        }
-        else if (accession == "MS:1000320") //static field
-        {
-          instruments_[current_id_].setIonOptics(Instrument::STATIC_FIELD);
-        }
-        //ion optics attribute
-        else if (accession == "MS:1000304") //accelerating voltage
-        {
-          //No member => metadata
-          instruments_[current_id_].setMetaValue("accelerating voltage", termValue);
-        }
-        else if (accession == "MS:1000216") //field-free region
-        {
-          //No member => metadata
-          instruments_[current_id_].setMetaValue("field-free region", String("true"));
-        }
-        else if (accession == "MS:1000308") //electric field strength
-        {
-          //No member => metadata
-          instruments_[current_id_].setMetaValue("electric field strength", termValue);
-        }
-        else if (accession == "MS:1000319") //space charge effect
-        {
-          //No member => metadata
-          instruments_[current_id_].setMetaValue("space charge effect", String("true"));
-        }
-        else
-          warning(LOAD, String("Unhandled cvParam '") + accession + "' in tag '" + parent_tag + "'.");
-      }
-      else if (parent_tag == "source")
-      {
-        //inlet type
-        if (accession == "MS:1000055") //continuous flow fast atom bombardment
-        {
-          instruments_[current_id_].getIonSources().back().setInletType(IonSource::CONTINUOUSFLOWFASTATOMBOMBARDMENT);
-        }
-        else if (accession == "MS:1000056") //direct inlet
-        {
-          instruments_[current_id_].getIonSources().back().setInletType(IonSource::DIRECT);
-        }
-        else if (accession == "MS:1000057") //electrospray inlet
-        {
-          instruments_[current_id_].getIonSources().back().setInletType(IonSource::ELECTROSPRAYINLET);
-        }
-        else if (accession == "MS:1000058") //flow injection analysis
-        {
-          instruments_[current_id_].getIonSources().back().setInletType(IonSource::FLOWINJECTIONANALYSIS);
-        }
-        else if (accession == "MS:1000059") //inductively coupled plasma
-        {
-          instruments_[current_id_].getIonSources().back().setInletType(IonSource::INDUCTIVELYCOUPLEDPLASMA);
-        }
-        else if (accession == "MS:1000060") //infusion
-        {
-          instruments_[current_id_].getIonSources().back().setInletType(IonSource::INFUSION);
-        }
-        else if (accession == "MS:1000061") //jet separator
-        {
-          instruments_[current_id_].getIonSources().back().setInletType(IonSource::JETSEPARATOR);
-        }
-        else if (accession == "MS:1000062") //membrane separator
-        {
-          instruments_[current_id_].getIonSources().back().setInletType(IonSource::MEMBRANESEPARATOR);
-        }
-        else if (accession == "MS:1000063") //moving belt
-        {
-          instruments_[current_id_].getIonSources().back().setInletType(IonSource::MOVINGBELT);
-        }
-        else if (accession == "MS:1000064") //moving wire
-        {
-          instruments_[current_id_].getIonSources().back().setInletType(IonSource::MOVINGWIRE);
-        }
-        else if (accession == "MS:1000065") //open split
-        {
-          instruments_[current_id_].getIonSources().back().setInletType(IonSource::OPENSPLIT);
-        }
-        else if (accession == "MS:1000066") //particle beam
-        {
-          instruments_[current_id_].getIonSources().back().setInletType(IonSource::PARTICLEBEAM);
-        }
-        else if (accession == "MS:1000067") //reservoir
-        {
-          instruments_[current_id_].getIonSources().back().setInletType(IonSource::RESERVOIR);
-        }
-        else if (accession == "MS:1000068") //septum
-        {
-          instruments_[current_id_].getIonSources().back().setInletType(IonSource::SEPTUM);
-        }
-        else if (accession == "MS:1000069") //thermospray inlet
-        {
-          instruments_[current_id_].getIonSources().back().setInletType(IonSource::THERMOSPRAYINLET);
-        }
-        else if (accession == "MS:1000248") //direct insertion probe
-        {
-          instruments_[current_id_].getIonSources().back().setInletType(IonSource::BATCH);
-        }
-        else if (accession == "MS:1000249") //direct liquid introduction
-        {
-          instruments_[current_id_].getIonSources().back().setInletType(IonSource::CHROMATOGRAPHY);
-        }
-        else if (accession == "MS:1000396") //membrane inlet
-        {
-          instruments_[current_id_].getIonSources().back().setInletType(IonSource::MEMBRANE);
-        }
-        else if (accession == "MS:1000485") //nanospray inlet
-        {
-          instruments_[current_id_].getIonSources().back().setInletType(IonSource::NANOSPRAY);
-        }
-        //ionization type
-        else if (accession == "MS:1000071") //chemical ionization
-        {
-          instruments_[current_id_].getIonSources().back().setIonizationMethod(IonSource::CI);
-        }
-        else if (accession == "MS:1000073") //electrospray ionization
-        {
-          instruments_[current_id_].getIonSources().back().setIonizationMethod(IonSource::ESI);
-        }
-        else if (accession == "MS:1000074") //fast atom bombardment ionization
-        {
-          instruments_[current_id_].getIonSources().back().setIonizationMethod(IonSource::FAB);
-        }
-        else if (accession == "MS:1000227") //multiphoton ionization
-        {
-          instruments_[current_id_].getIonSources().back().setIonizationMethod(IonSource::MPI);
-        }
-        else if (accession == "MS:1000240") //atmospheric pressure ionization
-        {
-          instruments_[current_id_].getIonSources().back().setIonizationMethod(IonSource::API);
-        }
-        else if (accession == "MS:1000247") //desorption ionization
-        {
-          instruments_[current_id_].getIonSources().back().setIonizationMethod(IonSource::DI);
-        }
-        else if (accession == "MS:1000255") //flowing afterglow
-        {
-          instruments_[current_id_].getIonSources().back().setIonizationMethod(IonSource::FA);
-        }
-        else if (accession == "MS:1000258") //field ionization
-        {
-          instruments_[current_id_].getIonSources().back().setIonizationMethod(IonSource::FII);
-        }
-        else if (accession == "MS:1000259") //glow discharge ionization
-        {
-          instruments_[current_id_].getIonSources().back().setIonizationMethod(IonSource::GD_MS);
-        }
-        else if (accession == "MS:1000271") //Negative ion chemical ionization
-        {
-          instruments_[current_id_].getIonSources().back().setIonizationMethod(IonSource::NICI);
-        }
-        else if (accession == "MS:1000272") //neutralization reionization mass spectrometry
-        {
-          instruments_[current_id_].getIonSources().back().setIonizationMethod(IonSource::NRMS);
-        }
-        else if (accession == "MS:1000273") //photoionization
-        {
-          instruments_[current_id_].getIonSources().back().setIonizationMethod(IonSource::PI);
-        }
-        else if (accession == "MS:1000274") //pyrolysis mass spectrometry
-        {
-          instruments_[current_id_].getIonSources().back().setIonizationMethod(IonSource::PYMS);
-        }
-        else if (accession == "MS:1000276") //resonance enhanced multiphoton ionization
-        {
-          instruments_[current_id_].getIonSources().back().setIonizationMethod(IonSource::REMPI);
-        }
-        else if (accession == "MS:1000380") //adiabatic ionization
-        {
-          instruments_[current_id_].getIonSources().back().setIonizationMethod(IonSource::AI);
-        }
-        else if (accession == "MS:1000381") //associative ionization
-        {
-          instruments_[current_id_].getIonSources().back().setIonizationMethod(IonSource::ASI);
-        }
-        else if (accession == "MS:1000383") //autodetachment
-        {
-          instruments_[current_id_].getIonSources().back().setIonizationMethod(IonSource::AD);
-        }
-        else if (accession == "MS:1000384") //autoionization
-        {
-          instruments_[current_id_].getIonSources().back().setIonizationMethod(IonSource::AUI);
-        }
-        else if (accession == "MS:1000385") //charge exchange ionization
-        {
-          instruments_[current_id_].getIonSources().back().setIonizationMethod(IonSource::CEI);
-        }
-        else if (accession == "MS:1000386") //chemi-ionization
-        {
-          instruments_[current_id_].getIonSources().back().setIonizationMethod(IonSource::CHEMI);
-        }
-        else if (accession == "MS:1000388") //dissociative ionization
-        {
-          instruments_[current_id_].getIonSources().back().setIonizationMethod(IonSource::DISSI);
-        }
-        else if (accession == "MS:1000389") //electron ionization
-        {
-          instruments_[current_id_].getIonSources().back().setIonizationMethod(IonSource::EI);
-        }
-        else if (accession == "MS:1000395") //liquid secondary ionization
-        {
-          instruments_[current_id_].getIonSources().back().setIonizationMethod(IonSource::LSI);
-        }
-        else if (accession == "MS:1000399") //penning ionization
-        {
-          instruments_[current_id_].getIonSources().back().setIonizationMethod(IonSource::PEI);
-        }
-        else if (accession == "MS:1000400") //plasma desorption ionization
-        {
-          instruments_[current_id_].getIonSources().back().setIonizationMethod(IonSource::PD);
-        }
-        else if (accession == "MS:1000402") //secondary ionization
-        {
-          instruments_[current_id_].getIonSources().back().setIonizationMethod(IonSource::SI);
-        }
-        else if (accession == "MS:1000403") //soft ionization
-        {
-          instruments_[current_id_].getIonSources().back().setIonizationMethod(IonSource::SOI);
-        }
-        else if (accession == "MS:1000404") //spark ionization
-        {
-          instruments_[current_id_].getIonSources().back().setIonizationMethod(IonSource::SPI);
-        }
-        else if (accession == "MS:1000406") //surface ionization
-        {
-          instruments_[current_id_].getIonSources().back().setIonizationMethod(IonSource::SUI);
-        }
-        else if (accession == "MS:1000407") //thermal ionization
-        {
-          instruments_[current_id_].getIonSources().back().setIonizationMethod(IonSource::TI);
-        }
-        else if (accession == "MS:1000408") //vertical ionization
-        {
-          instruments_[current_id_].getIonSources().back().setIonizationMethod(IonSource::VI);
-        }
-        else if (accession == "MS:1000446") //fast ion bombardment
-        {
-          instruments_[current_id_].getIonSources().back().setIonizationMethod(IonSource::FIB);
-        }
-        else if (accession == "MS:1000070") //atmospheric pressure chemical ionization
-        {
-          instruments_[current_id_].getIonSources().back().setIonizationMethod(IonSource::APCI);
-        }
-        else if (accession == "MS:1000239") //atmospheric pressure matrix-assisted laser desorption ionization
-        {
-          instruments_[current_id_].getIonSources().back().setIonizationMethod(IonSource::AP_MALDI);
-        }
-        else if (accession == "MS:1000382") //atmospheric pressure photoionization
-        {
-          instruments_[current_id_].getIonSources().back().setIonizationMethod(IonSource::APPI);
-        }
-        else if (accession == "MS:1000075") //matrix-assisted laser desorption ionization
-        {
-          instruments_[current_id_].getIonSources().back().setIonizationMethod(IonSource::MALDI);
-        }
-        else if (accession == "MS:1000257") //field desorption
-        {
-          instruments_[current_id_].getIonSources().back().setIonizationMethod(IonSource::FD);
-        }
-        else if (accession == "MS:1000387") //desorption/ionization on silicon
-        {
-          instruments_[current_id_].getIonSources().back().setIonizationMethod(IonSource::SILI);
-        }
-        else if (accession == "MS:1000393") //laser desorption ionization
-        {
-          instruments_[current_id_].getIonSources().back().setIonizationMethod(IonSource::LD);
-        }
-        else if (accession == "MS:1000405") //surface-assisted laser desorption ionization
-        {
-          instruments_[current_id_].getIonSources().back().setIonizationMethod(IonSource::SALDI);
-        }
-        else if (accession == "MS:1000397") //microelectrospray
-        {
-          instruments_[current_id_].getIonSources().back().setIonizationMethod(IonSource::MESI);
-        }
-        else if (accession == "MS:1000398") //nanoelectrospray
-        {
-          instruments_[current_id_].getIonSources().back().setIonizationMethod(IonSource::NESI);
-        }
-        else if (accession == "MS:1000278") //surface enhanced laser desorption ionization
-        {
-          instruments_[current_id_].getIonSources().back().setIonizationMethod(IonSource::SELDI);
-        }
-        else if (accession == "MS:1000279") //surface enhanced neat desorption
-        {
-          instruments_[current_id_].getIonSources().back().setIonizationMethod(IonSource::SEND);
-        }
-        else if (accession == "MS:1000008") //ionization type (base term)
-        {
-          instruments_[current_id_].getIonSources().back().setIonizationMethod(IonSource::IONMETHODNULL);
-        }
-        //source attribute
-        else if (accession == "MS:1000392") //ionization efficiency
-        {
-          //No member => meta data
-          instruments_[current_id_].getIonSources().back().setMetaValue("ionization efficiency", termValue);
-        }
-        else if (accession == "MS:1000486") //source potential
-        {
-          //No member => meta data
-          instruments_[current_id_].getIonSources().back().setMetaValue("source potential", termValue);
-        }
-        else if (accession == "MS:1000875") // declustering potential
-        {
-          //No member => meta data
-          instruments_[current_id_].getIonSources().back().setMetaValue("declustering potential", termValue);
-        }
-        else if (accession == "MS:1000876") // cone voltage
-        {
-          //No member => meta data
-          instruments_[current_id_].getIonSources().back().setMetaValue("cone voltage", termValue);
-        }
-        else if (accession == "MS:1000877") // tube lens
-        {
-          //No member => meta data
-          instruments_[current_id_].getIonSources().back().setMetaValue("tube lens", termValue);
-        }
-        //laser attribute
-        else if (accession == "MS:1000843") // wavelength
-        {
-          //No member => meta data
-          instruments_[current_id_].getIonSources().back().setMetaValue("wavelength", termValue);
-        }
-        else if (accession == "MS:1000844") // focus diameter x
-        {
-          //No member => meta data
-          instruments_[current_id_].getIonSources().back().setMetaValue("focus diameter x", termValue);
-        }
-        else if (accession == "MS:1000845") // focus diameter y
-        {
-          //No member => meta data
-          instruments_[current_id_].getIonSources().back().setMetaValue("focus diameter y", termValue);
-        }
-        else if (accession == "MS:1000846") // pulse energy
-        {
-          //No member => meta data
-          instruments_[current_id_].getIonSources().back().setMetaValue("pulse energy", termValue);
-        }
-        else if (accession == "MS:1000847") // pulse duration
-        {
-          //No member => meta data
-          instruments_[current_id_].getIonSources().back().setMetaValue("pulse duration", termValue);
-        }
-        else if (accession == "MS:1000848") // attenuation
-        {
-          //No member => meta data
-          instruments_[current_id_].getIonSources().back().setMetaValue("attenuation", termValue);
-        }
-        else if (accession == "MS:1000849") // impact angle
-        {
-          //No member => meta data
-          instruments_[current_id_].getIonSources().back().setMetaValue("impact angle", termValue);
-        }
-        //laser type
-        else if (accession == "MS:1000850") // gas laser
-        {
-          //No member => meta data
-          instruments_[current_id_].getIonSources().back().setMetaValue("laser type", "gas laser");
-        }
-        else if (accession == "MS:1000851") // solid-state laser
-        {
-          //No member => meta data
-          instruments_[current_id_].getIonSources().back().setMetaValue("laser type", "solid-state laser");
-        }
-        else if (accession == "MS:1000852") // dye-laser
-        {
-          //No member => meta data
-          instruments_[current_id_].getIonSources().back().setMetaValue("laser type", "dye-laser");
-        }
-        else if (accession == "MS:1000853") // free electron laser
-        {
-          //No member => meta data
-          instruments_[current_id_].getIonSources().back().setMetaValue("laser type", "free electron laser");
-        }
-        //MALDI matrix application
-        else if (accession == "MS:1000834") // matrix solution
-        {
-          //No member => meta data
-          instruments_[current_id_].getIonSources().back().setMetaValue("matrix solution", termValue);
-        }
-        else if (accession == "MS:1000835") // matrix solution concentration
-        {
-          //No member => meta data
-          instruments_[current_id_].getIonSources().back().setMetaValue("matrix solution concentration", termValue);
-        }
-        // matrix application type
-        else if (accession == "MS:1000836") // dried dropplet
-        {
-          //No member => meta data
-          instruments_[current_id_].getIonSources().back().setMetaValue("matrix application type", "dried dropplet");
-        }
-        else if (accession == "MS:1000837") // printed
-        {
-          //No member => meta data
-          instruments_[current_id_].getIonSources().back().setMetaValue("matrix application type", "printed");
-        }
-        else if (accession == "MS:1000838") // sprayed
-        {
-          //No member => meta data
-          instruments_[current_id_].getIonSources().back().setMetaValue("matrix application type", "sprayed");
-        }
-        else if (accession == "MS:1000839") //  precoated plate
-        {
-          //No member => meta data
-          instruments_[current_id_].getIonSources().back().setMetaValue("matrix application type", " precoated plate");
-        }
-        else
-          warning(LOAD, String("Unhandled cvParam '") + accession + "' in tag '" + parent_tag + "'.");
-      }
-      else if (parent_tag == "analyzer")
-      {
-        //mass analyzer type
-        if (accession == "MS:1000079") //fourier transform ion cyclotron resonance mass spectrometer
-        {
-          instruments_[current_id_].getMassAnalyzers().back().setType(MassAnalyzer::FOURIERTRANSFORM);
-        }
-        else if (accession == "MS:1000080") //magnetic sector
-        {
-          instruments_[current_id_].getMassAnalyzers().back().setType(MassAnalyzer::SECTOR);
-        }
-        else if (accession == "MS:1000081") //quadrupole
-        {
-          instruments_[current_id_].getMassAnalyzers().back().setType(MassAnalyzer::QUADRUPOLE);
-        }
-        else if (accession == "MS:1000084") //time-of-flight
-        {
-          instruments_[current_id_].getMassAnalyzers().back().setType(MassAnalyzer::TOF);
-        }
-        else if (accession == "MS:1000254") //electrostatic energy analyzer
-        {
-          instruments_[current_id_].getMassAnalyzers().back().setType(MassAnalyzer::ESA);
-        }
-        else if (accession == "MS:1000264") //ion trap
-        {
-          instruments_[current_id_].getMassAnalyzers().back().setType(MassAnalyzer::IT);
-        }
-        else if (accession == "MS:1000284") //stored waveform inverse fourier transform
-        {
-          instruments_[current_id_].getMassAnalyzers().back().setType(MassAnalyzer::SWIFT);
-        }
-        else if (accession == "MS:1000288") //cyclotron
-        {
-          instruments_[current_id_].getMassAnalyzers().back().setType(MassAnalyzer::CYCLOTRON);
-        }
-        else if (accession == "MS:1000484") //orbitrap
-        {
-          instruments_[current_id_].getMassAnalyzers().back().setType(MassAnalyzer::ORBITRAP);
-        }
-        else if (accession == "MS:1000078") //axial ejection linear ion trap
-        {
-          instruments_[current_id_].getMassAnalyzers().back().setType(MassAnalyzer::AXIALEJECTIONLINEARIONTRAP);
-        }
-        else if (accession == "MS:1000082") //quadrupole ion trap
-        {
-          instruments_[current_id_].getMassAnalyzers().back().setType(MassAnalyzer::PAULIONTRAP);
-        }
-        else if (accession == "MS:1000083") //radial ejection linear ion trap
-        {
-          instruments_[current_id_].getMassAnalyzers().back().setType(MassAnalyzer::RADIALEJECTIONLINEARIONTRAP);
-        }
-        else if (accession == "MS:1000291") //linear ion trap
-        {
-          instruments_[current_id_].getMassAnalyzers().back().setType(MassAnalyzer::LIT);
-        }
-        else if (accession == "MS:1000443") //mass analyzer type (base term)
-        {
-          instruments_[current_id_].getMassAnalyzers().back().setType(MassAnalyzer::ANALYZERNULL);
-        }
-        //mass analyzer attribute
-        else if (accession == "MS:1000014") //accuracy (ppm)
-        {
-          instruments_[current_id_].getMassAnalyzers().back().setAccuracy(value.toDouble());
-        }
-        else if (accession == "MS:1000022") //TOF Total Path Length (meter)
-        {
-          instruments_[current_id_].getMassAnalyzers().back().setTOFTotalPathLength(value.toDouble());
-        }
-        else if (accession == "MS:1000024") //final MS exponent
-        {
-          instruments_[current_id_].getMassAnalyzers().back().setFinalMSExponent(value.toInt());
-        }
-        else if (accession == "MS:1000025") //magnetic field strength (tesla)
-        {
-          instruments_[current_id_].getMassAnalyzers().back().setMagneticFieldStrength(value.toDouble());
-        }
-        else if (accession == "MS:1000105") //reflectron off
-        {
-          instruments_[current_id_].getMassAnalyzers().back().setReflectronState(MassAnalyzer::OFF);
-        }
-        else if (accession == "MS:1000106") //reflectron on
-        {
-          instruments_[current_id_].getMassAnalyzers().back().setReflectronState(MassAnalyzer::ON);
-        }
-        else
-          warning(LOAD, String("Unhandled cvParam '") + accession + "' in tag '" + parent_tag + "'.");
-      }
-      else if (parent_tag == "detector")
-      {
-        //detector type
-        if (accession == "MS:1000107") //channeltron
-        {
-          instruments_[current_id_].getIonDetectors().back().setType(IonDetector::CHANNELTRON);
-        }
-        else if (accession == "MS:1000110") //daly detector
-        {
-          instruments_[current_id_].getIonDetectors().back().setType(IonDetector::DALYDETECTOR);
-        }
-        else if (accession == "MS:1000112") //faraday cup
-        {
-          instruments_[current_id_].getIonDetectors().back().setType(IonDetector::FARADAYCUP);
-        }
-        else if (accession == "MS:1000114") //microchannel plate detector
-        {
-          instruments_[current_id_].getIonDetectors().back().setType(IonDetector::MICROCHANNELPLATEDETECTOR);
-        }
-        else if (accession == "MS:1000115") //multi-collector
-        {
-          instruments_[current_id_].getIonDetectors().back().setType(IonDetector::MULTICOLLECTOR);
-        }
-        else if (accession == "MS:1000116") //photomultiplier
-        {
-          instruments_[current_id_].getIonDetectors().back().setType(IonDetector::PHOTOMULTIPLIER);
-        }
-        else if (accession == "MS:1000253") //electron multiplier
-        {
-          instruments_[current_id_].getIonDetectors().back().setType(IonDetector::ELECTRONMULTIPLIER);
-        }
-        else if (accession == "MS:1000345") //array detector
-        {
-          instruments_[current_id_].getIonDetectors().back().setType(IonDetector::ARRAYDETECTOR);
-        }
-        else if (accession == "MS:1000346") //conversion dynode
-        {
-          instruments_[current_id_].getIonDetectors().back().setType(IonDetector::CONVERSIONDYNODE);
-        }
-        else if (accession == "MS:1000347") //dynode
-        {
-          instruments_[current_id_].getIonDetectors().back().setType(IonDetector::DYNODE);
-        }
-        else if (accession == "MS:1000348") //focal plane collector
-        {
-          instruments_[current_id_].getIonDetectors().back().setType(IonDetector::FOCALPLANECOLLECTOR);
-        }
-        else if (accession == "MS:1000349") //ion-to-photon detector
-        {
-          instruments_[current_id_].getIonDetectors().back().setType(IonDetector::IONTOPHOTONDETECTOR);
-        }
-        else if (accession == "MS:1000350") //point collector
-        {
-          instruments_[current_id_].getIonDetectors().back().setType(IonDetector::POINTCOLLECTOR);
-        }
-        else if (accession == "MS:1000351") //postacceleration detector
-        {
-          instruments_[current_id_].getIonDetectors().back().setType(IonDetector::POSTACCELERATIONDETECTOR);
-        }
-        else if (accession == "MS:1000621") //photodiode array detector
-        {
-          instruments_[current_id_].getIonDetectors().back().setType(IonDetector::PHOTODIODEARRAYDETECTOR);
-        }
-        else if (accession == "MS:1000624") //inductive detector
-        {
-          instruments_[current_id_].getIonDetectors().back().setType(IonDetector::INDUCTIVEDETECTOR);
-        }
-        else if (accession == "MS:1000108") //conversion dynode electron multiplier
-        {
-          instruments_[current_id_].getIonDetectors().back().setType(IonDetector::CONVERSIONDYNODEELECTRONMULTIPLIER);
-        }
-        else if (accession == "MS:1000109") //conversion dynode photomultiplier
-        {
-          instruments_[current_id_].getIonDetectors().back().setType(IonDetector::CONVERSIONDYNODEPHOTOMULTIPLIER);
-        }
-        else if (accession == "MS:1000111") //electron multiplier tube
-        {
-          instruments_[current_id_].getIonDetectors().back().setType(IonDetector::ELECTRONMULTIPLIERTUBE);
-        }
-        else if (accession == "MS:1000113") //focal plane array
-        {
-          instruments_[current_id_].getIonDetectors().back().setType(IonDetector::FOCALPLANEARRAY);
-        }
-        else if (accession == "MS:1000026") //detector type (base term)
-        {
-          instruments_[current_id_].getIonDetectors().back().setType(IonDetector::TYPENULL);
-        }
-        //detector attribute
-        else if (accession == "MS:1000028") //detector resolution
-        {
-          instruments_[current_id_].getIonDetectors().back().setResolution(value.toDouble());
-        }
-        else if (accession == "MS:1000029") //sampling frequency
-        {
-          instruments_[current_id_].getIonDetectors().back().setADCSamplingFrequency(value.toDouble());
-        }
-        //detector acquisition mode
-        else if (accession == "MS:1000117") //analog-digital converter
-        {
-          instruments_[current_id_].getIonDetectors().back().setAcquisitionMode(IonDetector::ADC);
-        }
-        else if (accession == "MS:1000118") //pulse counting
-        {
-          instruments_[current_id_].getIonDetectors().back().setAcquisitionMode(IonDetector::PULSECOUNTING);
-        }
-        else if (accession == "MS:1000119") //time-digital converter
-        {
-          instruments_[current_id_].getIonDetectors().back().setAcquisitionMode(IonDetector::TDC);
-        }
-        else if (accession == "MS:1000120") //transient recorder
-        {
-          instruments_[current_id_].getIonDetectors().back().setAcquisitionMode(IonDetector::TRANSIENTRECORDER);
-        }
-        else
-          warning(LOAD, String("Unhandled cvParam '") + accession + "' in tag '" + parent_tag + "'.");
-      }
-      else if (parent_tag == "processingMethod")
-      {
-        //data processing parameter
-        if (accession == "MS:1000629") //low intensity threshold (ion count)
-        {
-          processing_[current_id_].back()->setMetaValue("low_intensity_threshold", termValue);
-        }
-        else if (accession == "MS:1000631") //high intensity threshold (ion count)
-        {
-          processing_[current_id_].back()->setMetaValue("high_intensity_threshold", termValue);
-        }
-        else if (accession == "MS:1000787") //inclusive low intensity threshold
-        {
-          processing_[current_id_].back()->setMetaValue("inclusive_low_intensity_threshold", termValue);
-        }
-        else if (accession == "MS:1000788") //inclusive high intensity threshold
-        {
-          processing_[current_id_].back()->setMetaValue("inclusive_high_intensity_threshold", termValue);
-        }
-        else if (accession == "MS:1000747") //completion time
-        {
-          processing_[current_id_].back()->setCompletionTime(asDateTime_(value));
-        }
-        //file format conversion
-        else if (accession == "MS:1000530") //file format conversion
-        {
-          processing_[current_id_].back()->getProcessingActions().insert(DataProcessing::FORMAT_CONVERSION);
-        }
-        else if (accession == "MS:1000544") //Conversion to mzML
-        {
-          processing_[current_id_].back()->getProcessingActions().insert(DataProcessing::CONVERSION_MZML);
-        }
-        else if (accession == "MS:1000545") //Conversion to mzXML
-        {
-          processing_[current_id_].back()->getProcessingActions().insert(DataProcessing::CONVERSION_MZXML);
-        }
-        else if (accession == "MS:1000546") //Conversion to mzData
-        {
-          processing_[current_id_].back()->getProcessingActions().insert(DataProcessing::CONVERSION_MZDATA);
-        }
-        else if (accession == "MS:1000741") //Conversion to DTA
-        {
-          processing_[current_id_].back()->getProcessingActions().insert(DataProcessing::CONVERSION_DTA);
-        }
-        //data processing action
-        else if (accession == "MS:1000543") //data processing action
-        {
-          processing_[current_id_].back()->getProcessingActions().insert(DataProcessing::DATA_PROCESSING);
-        }
-        else if (accession == "MS:1000033") //deisotoping
-        {
-          processing_[current_id_].back()->getProcessingActions().insert(DataProcessing::DEISOTOPING);
-        }
-        else if (accession == "MS:1000034") //charge deconvolution
-        {
-          processing_[current_id_].back()->getProcessingActions().insert(DataProcessing::CHARGE_DECONVOLUTION);
-        }
-        else if (accession == "MS:1000035" || cv_.isChildOf(accession, "MS:1000035")) //peak picking (or child terms, we make no difference)
-        {
-          processing_[current_id_].back()->getProcessingActions().insert(DataProcessing::PEAK_PICKING);
-        }
-        else if (accession == "MS:1000592" || cv_.isChildOf(accession, "MS:1000592")) //smoothing (or child terms, we make no difference)
-        {
-          processing_[current_id_].back()->getProcessingActions().insert(DataProcessing::SMOOTHING);
-        }
-        else if (accession == "MS:1000778" || cv_.isChildOf(accession, "MS:1000778")) //charge state calculation (or child terms, we make no difference)
-        {
-          processing_[current_id_].back()->getProcessingActions().insert(DataProcessing::CHARGE_CALCULATION);
-        }
-        else if (accession == "MS:1000780" || cv_.isChildOf(accession, "MS:1000780")) //precursor recalculation (or child terms, we make no difference)
-        {
-          processing_[current_id_].back()->getProcessingActions().insert(DataProcessing::PRECURSOR_RECALCULATION);
-        }
-        else if (accession == "MS:1000593") //baseline reduction
-        {
-          processing_[current_id_].back()->getProcessingActions().insert(DataProcessing::BASELINE_REDUCTION);
-        }
-        else if (accession == "MS:1000745") //retention time alignment
-        {
-          processing_[current_id_].back()->getProcessingActions().insert(DataProcessing::ALIGNMENT);
-        }
-        else if (accession == "MS:1001484") //intensity normalization
-        {
-          processing_[current_id_].back()->getProcessingActions().insert(DataProcessing::NORMALIZATION);
-        }
-        else if (accession == "MS:1001485") //m/z calibration
-        {
-          processing_[current_id_].back()->getProcessingActions().insert(DataProcessing::CALIBRATION);
-        }
-        else if (accession == "MS:1001486" || cv_.isChildOf(accession, "MS:1001486")) //data filtering (or child terms, we make no difference)
-        {
-          processing_[current_id_].back()->getProcessingActions().insert(DataProcessing::FILTERING);
-        }
-        else
-          warning(LOAD, String("Unhandled cvParam '") + accession + "' in tag '" + parent_tag + "'.");
-      }
-      else if (parent_tag == "fileContent")
-      {
-        if (cv_.isChildOf(accession, "MS:1000524")) //data file content
-        {
-          //ignored
-          //exp_->setMetaValue(name, termValue);
-        }
-        else if (cv_.isChildOf(accession, "MS:1000525")) //spectrum representation
-        {
-          //ignored
-          //exp_->setMetaValue(name, termValue);
-        }
-        else
-          warning(LOAD, String("Unhandled cvParam '") + accession + "' in tag '" + parent_tag + "'.");
-      }
-      else if (parent_tag == "software")
-      {
-        if (cv_.isChildOf(accession, "MS:1000531")) //software as string
-        {
-          if (accession == "MS:1000799") //custom unreleased software tool => use value as name
-          {
-            software_[current_id_].setName(value);
-          }
-          else //use name as name
-          {
-            software_[current_id_].setName(name);
-          }
-        }
-        else
-        {
-          warning(LOAD, String("Unhandled cvParam '") + accession + "' in tag '" + parent_tag + "'.");
-        }
-        //~ software_[current_id_].addCVTerm(   CVTerm (accession, value, const String &cv_identifier_ref, const String &value, const Unit &unit)   ); TODO somthing like that
-      }
-      else if (parent_tag == "chromatogram")
-      {
-        if (accession == "MS:1000810")
-        {
-          chromatogram_.setChromatogramType(ChromatogramSettings::MASS_CHROMATOGRAM);
-        }
-        else if (accession == "MS:1000235")
-        {
-          chromatogram_.setChromatogramType(ChromatogramSettings::TOTAL_ION_CURRENT_CHROMATOGRAM);
-        }
-        else if (accession == "MS:1000627")
-        {
-          chromatogram_.setChromatogramType(ChromatogramSettings::SELECTED_ION_CURRENT_CHROMATOGRAM);
-        }
-        else if (accession == "MS:1000628")
-        {
-          chromatogram_.setChromatogramType(ChromatogramSettings::BASEPEAK_CHROMATOGRAM);
-        }
-        else if (accession == "MS:1001472")
-        {
-          chromatogram_.setChromatogramType(ChromatogramSettings::SELECTED_ION_MONITORING_CHROMATOGRAM);
-        }
-        else if (accession == "MS:1001473")
-        {
-          chromatogram_.setChromatogramType(ChromatogramSettings::SELECTED_REACTION_MONITORING_CHROMATOGRAM);
-        }
-        else if (accession == "MS:1001474")
-        {
-          chromatogram_.setChromatogramType(ChromatogramSettings::SELECTED_REACTION_MONITORING_CHROMATOGRAM);
-        }
-        else if (accession == "MS:1000811")
-        {
-          chromatogram_.setChromatogramType(ChromatogramSettings::ELECTROMAGNETIC_RADIATION_CHROMATOGRAM);
-        }
-        else if (accession == "MS:1000812")
-        {
-          chromatogram_.setChromatogramType(ChromatogramSettings::ABSORPTION_CHROMATOGRAM);
-        }
-        else if (accession == "MS:1000813")
-        {
-          chromatogram_.setChromatogramType(ChromatogramSettings::EMISSION_CHROMATOGRAM);
-        }
-        else if (accession == "MS:1000809")
-        {
-          chromatogram_.setName(value);
-        }
-        else
-          warning(LOAD, String("Unhandled cvParam '") + accession + "' in tag '" + parent_tag + "'.");
-      }
-      else if (parent_tag == "target")
-      {
-        //allowed but, not needed
-      }
-      else
-        warning(LOAD, String("Unhandled cvParam '") + accession + "' in tag '" + parent_tag + "'.");
-    }
-
-    template <typename MapType>
-    void MzMLHandler<MapType>::handleUserParam_(const String& parent_parent_tag, const String& parent_tag, const String& name, const String& type, const String& value)
-    {
-      //create a DataValue that contains the data in the right type
-      DataValue data_value;
-      //float type
-      if (type == "xsd:double" || type == "xsd:float")
-      {
-        data_value = DataValue(value.toDouble());
-      }
-      //integer type
-      else if (type == "xsd:byte" || type == "xsd:decimal" || type == "xsd:int" || type == "xsd:integer" || type == "xsd:long" || type == "xsd:negativeInteger" || type == "xsd:nonNegativeInteger" || type == "xsd:nonPositiveInteger" || type == "xsd:positiveInteger" || type == "xsd:short" || type == "xsd:unsignedByte" || type == "xsd:unsignedInt" || type == "xsd:unsignedLong" || type == "xsd:unsignedShort")
-      {
-        data_value = DataValue(value.toInt());
-      }
-      //everything else is treated as a string
-      else
-      {
-        data_value = DataValue(value);
-      }
-
-      //find the right MetaInfoInterface
-      if (parent_tag == "run")
-      {
-        exp_->setMetaValue(name, data_value);
-      }
-      else if (parent_tag == "instrumentConfiguration")
-      {
-        instruments_[current_id_].setMetaValue(name, data_value);
-      }
-      else if (parent_tag == "source")
-      {
-        instruments_[current_id_].getIonSources().back().setMetaValue(name, data_value);
-      }
-      else if (parent_tag == "analyzer")
-      {
-        instruments_[current_id_].getMassAnalyzers().back().setMetaValue(name, data_value);
-      }
-      else if (parent_tag == "detector")
-      {
-        instruments_[current_id_].getIonDetectors().back().setMetaValue(name, data_value);
-      }
-      else if (parent_tag == "sample")
-      {
-        samples_[current_id_].setMetaValue(name, data_value);
-      }
-      else if (parent_tag == "software")
-      {
-        software_[current_id_].setMetaValue(name, data_value);
-      }
-      else if (parent_tag == "contact")
-      {
-        exp_->getContacts().back().setMetaValue(name, data_value);
-      }
-      else if (parent_tag == "sourceFile")
-      {
-        source_files_[current_id_].setMetaValue(name, data_value);
-      }
-      else if (parent_tag == "binaryDataArray")
-      {
-        data_.back().meta.setMetaValue(name, data_value);
-      }
-      else if (parent_tag == "spectrum")
-      {
-        spec_.setMetaValue(name, data_value);
-      }
-      else if (parent_tag == "chromatogram")
-      {
-        chromatogram_.setMetaValue(name, data_value);
-      }
-      else if (parent_tag == "scanList")
-      {
-        spec_.getAcquisitionInfo().setMetaValue(name, data_value);
-      }
-      else if (parent_tag == "scan")
-      {
-        spec_.getAcquisitionInfo().back().setMetaValue(name, data_value);
-      }
-      else if (parent_tag == "scanWindow")
-      {
-        spec_.getInstrumentSettings().getScanWindows().back().setMetaValue(name, data_value);
-      }
-      else if (parent_tag == "isolationWindow")
-      {
-        //We don't have this as a separate location => store it in the precursor
-        if (parent_parent_tag == "precursor")
-        {
-          if (in_spectrum_list_)
-          {
-            spec_.getPrecursors().back().setMetaValue(name, data_value);
-          }
-          else
-          {
-            chromatogram_.getPrecursor().setMetaValue(name, data_value);
-          }
-        }
-        else if (parent_parent_tag == "product")
-        {
-          if (in_spectrum_list_)
-          {
-            spec_.getProducts().back().setMetaValue(name, data_value);
-          }
-          else
-          {
-            chromatogram_.getProduct().setMetaValue(name, data_value);
-          }
-        }
-      }
-      else if (parent_tag == "selectedIon")
-      {
-        //parse only the first selected ion
-        if (selected_ion_count_ > 1)
-          return;
-
-        //We don't have this as a separate location => store it in the precursor
-        if (in_spectrum_list_)
-        {
-          spec_.getPrecursors().back().setMetaValue(name, data_value);
-        }
-        else
-        {
-          chromatogram_.getPrecursor().setMetaValue(name, data_value);
-        }
-      }
-      else if (parent_tag == "activation")
-      {
-        //We don't have this as a separate location => store it in the precursor
-        if (in_spectrum_list_)
-        {
-          spec_.getPrecursors().back().setMetaValue(name, data_value);
-        }
-        else
-        {
-          chromatogram_.getPrecursor().setMetaValue(name, data_value);
-        }
-      }
-      else if (parent_tag == "processingMethod")
-      {
-        processing_[current_id_].back()->setMetaValue(name, data_value);
-      }
-      else if (parent_tag == "fileContent")
-      {
-        //exp_->setMetaValue(name, data_value);
-      }
-      else
-        warning(LOAD, String("Unhandled userParam '") + name + "' in tag '" + parent_tag + "'.");
-    }
-
-    template <typename MapType>
-    bool MzMLHandler<MapType>::validateCV_(const ControlledVocabulary::CVTerm& c, const String& path, const Internal::MzMLValidator& validator) const
-    {
-      SemanticValidator::CVTerm sc;
-
-      sc.accession = c.id;
-      sc.name = c.name;
-      sc.has_unit_accession = false;
-      sc.has_unit_name = false;
-
-      return validator.SemanticValidator::locateTerm(path, sc);
-    }
-
-    template <typename MapType>
-    String MzMLHandler<MapType>::writeCV_(const ControlledVocabulary::CVTerm& c, const DataValue& metaValue) const
-    {
-      String cvTerm = "<cvParam cvRef=\"" + c.id.prefix(':') + "\" accession=\"" + c.id + "\" name=\"" + c.name;
-      if (!metaValue.isEmpty())
-      {
-        cvTerm += "\" value=\"" + writeXMLEscape(metaValue.toString());
-        if (metaValue.hasUnit())
-        {
-          //  unitAccession="UO:0000021" unitName="gram" unitCvRef="UO"
-          ControlledVocabulary::CVTerm unit = cv_.getTerm(metaValue.getUnit());
-          cvTerm += "\" unitAccession=\"" + unit.id + "\" unitName=\"" + unit.name + "\" unitCvRef=\"" + unit.id.prefix(2);
-        }
-      }
-      cvTerm += "\"/>\n";
-      return cvTerm;
-    }
-
-    template <typename MapType>
-    void MzMLHandler<MapType>::writeUserParam_(std::ostream& os, const MetaInfoInterface& meta, UInt indent, String path, Internal::MzMLValidator& validator) const
-    {
-      std::vector<String> cvParams;
-      std::vector<String> userParams;
-
-      std::vector<String> keys;
-      meta.getKeys(keys);
-
-      for (std::vector<String>::iterator key = keys.begin(); key != keys.end(); ++key)
-      {
-        // special treatment of GO and BTO terms
-        // <cvParam cvRef="BTO" accession="BTO:0000199" name="cardiac muscle"/>
-
-        if (*key == "GO cellular component" || *key == "brenda source tissue")
-        {
-          // the CVTerm info is in the value
-          const DataValue& metaValue = meta.getMetaValue(*key);
-
-          if (cv_.hasTermWithName((String) metaValue))
-          {
-            ControlledVocabulary::CVTerm c = cv_.getTermByName((String) metaValue);
-
-            // TODO: validate CV, we currently cannot do this as the relations in the BTO and GO are not captured by our CV impl
-            cvParams.push_back(writeCV_(c, DataValue::EMPTY));
-          }
-        }
-        else
-        {
-
-          bool writtenAsCVTerm = false;
-          if (cv_.hasTermWithName(*key))
-          {
-            ControlledVocabulary::CVTerm c = cv_.getTermByName(*key); // in cv_ write cvparam else write userparam
-            if (validateCV_(c, path, validator))
-            {
-              // write CV
-              cvParams.push_back(writeCV_(c, meta.getMetaValue(*key)));
-              writtenAsCVTerm = true;
-            }
-          }
-
-          // if we could not write it as CVTerm we will store it at least as userParam
-          if (!writtenAsCVTerm)
-          {
-            String userParam = "<userParam name=\"" + *key + "\" type=\"";
-
-            const DataValue& d = meta.getMetaValue(*key);
-            //determine type
-            if (d.valueType() == DataValue::INT_VALUE)
-            {
-              userParam += "xsd:integer";
-            }
-            else if (d.valueType() == DataValue::DOUBLE_VALUE)
-            {
-              userParam += "xsd:double";
-            }
-            else //string or lists are converted to string
-            {
-              userParam += "xsd:string";
-            }
-            userParam += "\" value=\"" + writeXMLEscape(d.toString()) + "\"/>" + "\n";
-            userParams.push_back(userParam);
-          }
-        }
-      }
-
-      // write out all the cvParams and userParams in correct order
-      for (std::vector<String>::iterator term = cvParams.begin(); term != cvParams.end(); ++term)
-      {
-        os << String(indent, '\t') << *term;
-      }
-
-      for (std::vector<String>::iterator term = userParams.begin(); term != userParams.end(); ++term)
-      {
-        os << String(indent, '\t') << *term;
-      }
-    }
-
-    template <typename MapType>
-    ControlledVocabulary::CVTerm MzMLHandler<MapType>::getChildWithName_(const String& parent_accession, const String& name) const
-    {
-      std::set<String> terms;
-      cv_.getAllChildTerms(terms, parent_accession);
-      for (std::set<String>::const_iterator it = terms.begin(); it != terms.end(); ++it)
-      {
-        if (cv_.getTerm(*it).name == name)
-        {
-          return cv_.getTerm(*it);
-        }
-      }
-      return ControlledVocabulary::CVTerm();
-    }
-
-    template <typename MapType>
-    void MzMLHandler<MapType>::writeSoftware_(std::ostream& os, const String& id, const Software& software, Internal::MzMLValidator& validator)
-    {
-      os << "\t\t<software id=\"" << id << "\" version=\"" << software.getVersion() << "\" >\n";
-      ControlledVocabulary::CVTerm so_term = getChildWithName_("MS:1000531", software.getName());
-      if (so_term.id == "")
-      {
-        so_term = getChildWithName_("MS:1000531", software.getName() + " software"); //act of desperation to find the right cv and keep compatible with older cv mzmls
-      }
-      if (so_term.id == "")
-      {
-        so_term = getChildWithName_("MS:1000531", "TOPP " + software.getName()); //act of desperation to find the right cv and keep compatible with older cv mzmls
-      }
-      if (so_term.id == "MS:1000799")
-      {
-        os << "\t\t\t<cvParam cvRef=\"MS\" accession=\"MS:1000799\" name=\"custom unreleased software tool\" value=\"\" />\n";
-      }
-      else if (so_term.id != "")
-      {
-        os << "\t\t\t<cvParam cvRef=\"MS\" accession=\"" << so_term.id << "\" name=\"" << writeXMLEscape(so_term.name) << "\" />\n";
-      }
-      else
-      {
-        os << "\t\t\t<cvParam cvRef=\"MS\" accession=\"MS:1000799\" name=\"custom unreleased software tool\" value=\"" << writeXMLEscape(software.getName()) << "\" />\n";
-      }
-      writeUserParam_(os, software, 3, "/mzML/Software/cvParam/@accession", validator);
-      os << "\t\t</software>\n";
-    }
-
-    template <typename MapType>
-    void MzMLHandler<MapType>::writeSourceFile_(std::ostream& os, const String& id, const SourceFile& source_file, Internal::MzMLValidator& validator)
-    {
-      os << "\t\t\t<sourceFile id=\"" << id << "\" name=\"" << writeXMLEscape(source_file.getNameOfFile()) << "\" location=\"" << writeXMLEscape(source_file.getPathToFile()) << "\">\n";
-      //checksum
-      if (source_file.getChecksumType() == SourceFile::SHA1)
-      {
-        os << "\t\t\t\t<cvParam cvRef=\"MS\" accession=\"MS:1000569\" name=\"SHA-1\" value=\"" << source_file.getChecksum() << "\" />\n";
-      }
-      else if (source_file.getChecksumType() == SourceFile::MD5)
-      {
-        os << "\t\t\t\t<cvParam cvRef=\"MS\" accession=\"MS:1000568\" name=\"MD5\" value=\"" << source_file.getChecksum() << "\" />\n";
-      }
-      else //FORCED
-      {
-        os << "\t\t\t\t<cvParam cvRef=\"MS\" accession=\"MS:1000569\" name=\"SHA-1\" value=\"\" />\n";
-      }
-      //file type
-      ControlledVocabulary::CVTerm ft_term = getChildWithName_("MS:1000560", source_file.getFileType());
-      if (ft_term.id.empty() && source_file.getFileType().hasSuffix("file"))
-      {
-        ft_term = getChildWithName_("MS:1000560", source_file.getFileType().chop(4) + "format");   // this is born out of desperation that sourcefile has a string interface for its filetype and not the enum, which could have been easily manipulated to the updated cv
-      }
-      if (ft_term.id != "")
-      {
-        os << "\t\t\t\t<cvParam cvRef=\"MS\" accession=\"" << ft_term.id << "\" name=\"" << ft_term.name << "\" />\n";
-      }
-      else //FORCED
-      {
-        os << "\t\t\t\t<cvParam cvRef=\"MS\" accession=\"MS:1000564\" name=\"PSI mzData format\" />\n";
-      }
-      //native ID format
-      ControlledVocabulary::CVTerm id_term = getChildWithName_("MS:1000767", source_file.getNativeIDType());
-      if (id_term.id != "")
-      {
-        os << "\t\t\t\t<cvParam cvRef=\"MS\" accession=\"" << id_term.id << "\" name=\"" << id_term.name << "\" />\n";
-      }
-      else //FORCED
-      {
-        os << "\t\t\t\t<cvParam cvRef=\"MS\" accession=\"MS:1000777\" name=\"spectrum identifier nativeID format\" />\n";
-      }
-      writeUserParam_(os, source_file, 4, "/mzML/fileDescription/sourceFileList/sourceFile/cvParam/@accession", validator);
-      os << "\t\t\t</sourceFile>\n";
-    }
-
-    template <typename MapType>
-    void MzMLHandler<MapType>::writeDataProcessing_(std::ostream& os, const String& id, const std::vector< ConstDataProcessingPtr >& dps, Internal::MzMLValidator& validator)
-    {
-      os << "\t\t<dataProcessing id=\"" << id << "\">\n";
-
-      //FORCED
-      if (dps.empty())
-      {
-        os << "\t\t\t<processingMethod order=\"0\" softwareRef=\"so_default\">\n";
-        os << "\t\t\t\t<cvParam cvRef=\"MS\" accession=\"MS:1000544\" name=\"Conversion to mzML\" />\n";
-        os << "\t\t\t\t<userParam name=\"warning\" type=\"xsd:string\" value=\"fictional processing method used to fulfill format requirements\" />\n";
-        os << "\t\t\t</processingMethod>\n";
-      }
-
-      bool written = false;
-      for (Size i = 0; i < dps.size(); ++i)
-      {
-        //data processing action
-        os << "\t\t\t<processingMethod order=\"0\" softwareRef=\"so_" << id << "_pm_" << i << "\">\n";
-        if (dps[i]->getProcessingActions().count(DataProcessing::DATA_PROCESSING) == 1)
-        {
-          os << "\t\t\t\t<cvParam cvRef=\"MS\" accession=\"MS:1000543\" name=\"data processing action\" />\n";
-          written = true;
-        }
-        if (dps[i]->getProcessingActions().count(DataProcessing::CHARGE_DECONVOLUTION) == 1)
-        {
-          os << "\t\t\t\t<cvParam cvRef=\"MS\" accession=\"MS:1000034\" name=\"charge deconvolution\" />\n";
-          written = true;
-        }
-        if (dps[i]->getProcessingActions().count(DataProcessing::DEISOTOPING) == 1)
-        {
-          os << "\t\t\t\t<cvParam cvRef=\"MS\" accession=\"MS:1000033\" name=\"deisotoping\" />\n";
-          written = true;
-        }
-        if (dps[i]->getProcessingActions().count(DataProcessing::SMOOTHING) == 1)
-        {
-          os << "\t\t\t\t<cvParam cvRef=\"MS\" accession=\"MS:1000592\" name=\"smoothing\" />\n";
-          written = true;
-        }
-        if (dps[i]->getProcessingActions().count(DataProcessing::CHARGE_CALCULATION) == 1)
-        {
-          os << "\t\t\t\t<cvParam cvRef=\"MS\" accession=\"MS:1000778\" name=\"charge state calculation\" />\n";
-          written = true;
-        }
-        if (dps[i]->getProcessingActions().count(DataProcessing::PRECURSOR_RECALCULATION) == 1)
-        {
-          os << "\t\t\t\t<cvParam cvRef=\"MS\" accession=\"MS:1000780\" name=\"precursor recalculation\" />\n";
-          written = true;
-        }
-        if (dps[i]->getProcessingActions().count(DataProcessing::BASELINE_REDUCTION) == 1)
-        {
-          os << "\t\t\t\t<cvParam cvRef=\"MS\" accession=\"MS:1000593\" name=\"baseline reduction\" />\n";
-          written = true;
-        }
-        if (dps[i]->getProcessingActions().count(DataProcessing::PEAK_PICKING) == 1)
-        {
-          os << "\t\t\t\t<cvParam cvRef=\"MS\" accession=\"MS:1000035\" name=\"peak picking\" />\n";
-          written = true;
-        }
-        if (dps[i]->getProcessingActions().count(DataProcessing::ALIGNMENT) == 1)
-        {
-          os << "\t\t\t\t<cvParam cvRef=\"MS\" accession=\"MS:1000745\" name=\"retention time alignment\" />\n";
-          written = true;
-        }
-        if (dps[i]->getProcessingActions().count(DataProcessing::CALIBRATION) == 1)
-        {
-          os << "\t\t\t\t<cvParam cvRef=\"MS\" accession=\"MS:1001485\" name=\"m/z calibration\" />\n";
-          written = true;
-        }
-        if (dps[i]->getProcessingActions().count(DataProcessing::NORMALIZATION) == 1)
-        {
-          os << "\t\t\t\t<cvParam cvRef=\"MS\" accession=\"MS:1001484\" name=\"intensity normalization\" />\n";
-          written = true;
-        }
-        if (dps[i]->getProcessingActions().count(DataProcessing::FILTERING) == 1)
-        {
-          os << "\t\t\t\t<cvParam cvRef=\"MS\" accession=\"MS:1001486\" name=\"data filtering\" />\n";
-          written = true;
-        }
-        //file format conversion
-        if (dps[i]->getProcessingActions().count(DataProcessing::FORMAT_CONVERSION) == 1)
-        {
-          os << "\t\t\t\t<cvParam cvRef=\"MS\" accession=\"MS:1000530\" name=\"file format conversion\" />\n";
-          written = true;
-        }
-        if (dps[i]->getProcessingActions().count(DataProcessing::CONVERSION_MZDATA) == 1)
-        {
-          os << "\t\t\t\t<cvParam cvRef=\"MS\" accession=\"MS:1000546\" name=\"Conversion to mzData\" />\n";
-          written = true;
-        }
-        if (dps[i]->getProcessingActions().count(DataProcessing::CONVERSION_MZML) == 1)
-        {
-          os << "\t\t\t\t<cvParam cvRef=\"MS\" accession=\"MS:1000544\" name=\"Conversion to mzML\" />\n";
-          written = true;
-        }
-        if (dps[i]->getProcessingActions().count(DataProcessing::CONVERSION_MZXML) == 1)
-        {
-          os << "\t\t\t\t<cvParam cvRef=\"MS\" accession=\"MS:1000545\" name=\"Conversion to mzXML\" />\n";
-          written = true;
-        }
-        if (dps[i]->getProcessingActions().count(DataProcessing::CONVERSION_DTA) == 1)
-        {
-          os << "\t\t\t\t<cvParam cvRef=\"MS\" accession=\"MS:1000741\" name=\"Conversion to dta\" />\n";
-          written = true;
-        }
-        if (!written)
-        {
-          os << "\t\t\t\t<cvParam cvRef=\"MS\" accession=\"MS:1000543\" name=\"data processing action\" />\n";
-        }
-
-        //data processing attribute
-        if (dps[i]->getCompletionTime().isValid())
-        {
-          os << "\t\t\t\t<cvParam cvRef=\"MS\" accession=\"MS:1000747\" name=\"completion time\" value=\"" << dps[i]->getCompletionTime().toString("yyyy-MM-dd+hh:mm").toStdString() << "\" />\n";
-        }
-
-        writeUserParam_(os, *(dps[i].get()), 4, "/mzML/dataProcessingList/dataProcessing/processingMethod/cvParam/@accession", validator);
-        os << "\t\t\t</processingMethod>\n";
-      }
-
-      os << "\t\t</dataProcessing>\n";
-    }
-
-    template <typename MapType>
-    void MzMLHandler<MapType>::writePrecursor_(std::ostream& os, const Precursor& precursor, Internal::MzMLValidator& validator)
-    {
-      os << "\t\t\t\t\t<precursor>\n";
-      //--------------------------------------------------------------------------------------------
-      //isolation window
-      //--------------------------------------------------------------------------------------------
-      os << "\t\t\t\t\t\t<isolationWindow>\n";
-      os << "\t\t\t\t\t\t\t<cvParam cvRef=\"MS\" accession=\"MS:1000827\" name=\"isolation window target m/z\" value=\"" << precursor.getMZ() << "\" unitAccession=\"MS:1000040\" unitName=\"m/z\" unitCvRef=\"MS\" />\n";
-      os << "\t\t\t\t\t\t\t<cvParam cvRef=\"MS\" accession=\"MS:1000828\" name=\"isolation window lower offset\" value=\"" << precursor.getIsolationWindowLowerOffset() << "\" unitAccession=\"MS:1000040\" unitName=\"m/z\" unitCvRef=\"MS\" />\n";
-      os << "\t\t\t\t\t\t\t<cvParam cvRef=\"MS\" accession=\"MS:1000829\" name=\"isolation window upper offset\" value=\"" << precursor.getIsolationWindowUpperOffset() << "\" unitAccession=\"MS:1000040\" unitName=\"m/z\" unitCvRef=\"MS\" />\n";
-      os << "\t\t\t\t\t\t</isolationWindow>\n";
-      //userParam: no extra object for it => no user parameters
-
-      //--------------------------------------------------------------------------------------------
-      //selected ion list
-      //--------------------------------------------------------------------------------------------
-      os << "\t\t\t\t\t\t<selectedIonList count=\"1\">\n";
-      os << "\t\t\t\t\t\t\t<selectedIon>\n";
-      os << "\t\t\t\t\t\t\t\t<cvParam cvRef=\"MS\" accession=\"MS:1000744\" name=\"selected ion m/z\" value=\"" << precursor.getMZ() << "\" unitAccession=\"MS:1000040\" unitName=\"m/z\" unitCvRef=\"MS\" />\n";
-      os << "\t\t\t\t\t\t\t\t<cvParam cvRef=\"MS\" accession=\"MS:1000041\" name=\"charge state\" value=\"" << precursor.getCharge() << "\" />\n";
-      os << "\t\t\t\t\t\t\t\t<cvParam cvRef=\"MS\" accession=\"MS:1000042\" name=\"peak intensity\" value=\"" << precursor.getIntensity() << "\" unitAccession=\"MS:1000132\" unitName=\"percent of base peak\" unitCvRef=\"MS\" />\n";
-      for (Size j = 0; j < precursor.getPossibleChargeStates().size(); ++j)
-      {
-        os << "\t\t\t\t\t\t\t\t<cvParam cvRef=\"MS\" accession=\"MS:1000633\" name=\"possible charge state\" value=\"" << precursor.getPossibleChargeStates()[j] << "\" />\n";
-      }
-      //userParam: no extra object for it => no user parameters
-      os << "\t\t\t\t\t\t\t</selectedIon>\n";
-      os << "\t\t\t\t\t\t</selectedIonList>\n";
-
-      //--------------------------------------------------------------------------------------------
-      //activation
-      //--------------------------------------------------------------------------------------------
-      os << "\t\t\t\t\t\t<activation>\n";
-#pragma clang diagnostic push
-#pragma clang diagnostic ignored "-Wfloat-equal"
-      if (precursor.getActivationEnergy() != 0)
-#pragma clang diagnostic pop
-      {
-        os << "\t\t\t\t\t\t\t<cvParam cvRef=\"MS\" accession=\"MS:1000509\" name=\"activation energy\" value=\"" << precursor.getActivationEnergy() << "\" unitAccession=\"UO:0000266\" unitName=\"electronvolt\" unitCvRef=\"UO\" />\n";
-      }
-      if (precursor.getActivationMethods().count(Precursor::CID) != 0)
-      {
-        os << "\t\t\t\t\t\t\t<cvParam cvRef=\"MS\" accession=\"MS:1000133\" name=\"collision-induced dissociation\" />\n";
-      }
-      if (precursor.getActivationMethods().count(Precursor::PD) != 0)
-      {
-        os << "\t\t\t\t\t\t\t<cvParam cvRef=\"MS\" accession=\"MS:1000134\" name=\"plasma desorption\" />\n";
-      }
-      if (precursor.getActivationMethods().count(Precursor::PSD) != 0)
-      {
-        os << "\t\t\t\t\t\t\t<cvParam cvRef=\"MS\" accession=\"MS:1000135\" name=\"post-source decay\" />\n";
-      }
-      if (precursor.getActivationMethods().count(Precursor::SID) != 0)
-      {
-        os << "\t\t\t\t\t\t\t<cvParam cvRef=\"MS\" accession=\"MS:1000136\" name=\"surface-induced dissociation\" />\n";
-      }
-      if (precursor.getActivationMethods().count(Precursor::BIRD) != 0)
-      {
-        os << "\t\t\t\t\t\t\t<cvParam cvRef=\"MS\" accession=\"MS:1000242\" name=\"blackbody infrared radiative dissociation\" />\n";
-      }
-      if (precursor.getActivationMethods().count(Precursor::ECD) != 0)
-      {
-        os << "\t\t\t\t\t\t\t<cvParam cvRef=\"MS\" accession=\"MS:1000250\" name=\"electron capture dissociation\" />\n";
-      }
-      if (precursor.getActivationMethods().count(Precursor::IMD) != 0)
-      {
-        os << "\t\t\t\t\t\t\t<cvParam cvRef=\"MS\" accession=\"MS:1000262\" name=\"infrared multiphoton dissociation\" />\n";
-      }
-      if (precursor.getActivationMethods().count(Precursor::SORI) != 0)
-      {
-        os << "\t\t\t\t\t\t\t<cvParam cvRef=\"MS\" accession=\"MS:1000282\" name=\"sustained off-resonance irradiation\" />\n";
-      }
-      if (precursor.getActivationMethods().count(Precursor::HCID) != 0)
-      {
-        os << "\t\t\t\t\t\t\t<cvParam cvRef=\"MS\" accession=\"MS:1002481\" name=\"high-energy collision-induced dissociation\" />\n";
-      }
-      if (precursor.getActivationMethods().count(Precursor::BEAM) != 0)
-      {
-        os << "\t\t\t\t\t\t\t<cvParam cvRef=\"MS\" accession=\"MS:1000422\" name=\"beam-type collision-induced dissociation\" />\n";
-      }
-      if (precursor.getActivationMethods().count(Precursor::TRAP) != 0)
-      {
-        os << "\t\t\t\t\t\t\t<cvParam cvRef=\"MS\" accession=\"MS:1002472\" name=\"trap-type collision-induced dissociation\" />\n";
-      }
-      if (precursor.getActivationMethods().count(Precursor::LCID) != 0)
-      {
-        os << "\t\t\t\t\t\t\t<cvParam cvRef=\"MS\" accession=\"MS:1000433\" name=\"low-energy collision-induced dissociation\" />\n";
-      }
-      if (precursor.getActivationMethods().count(Precursor::PHD) != 0)
-      {
-        os << "\t\t\t\t\t\t\t<cvParam cvRef=\"MS\" accession=\"MS:1000435\" name=\"photodissociation\" />\n";
-      }
-      if (precursor.getActivationMethods().count(Precursor::ETD) != 0)
-      {
-        os << "\t\t\t\t\t\t\t<cvParam cvRef=\"MS\" accession=\"MS:1000598\" name=\"electron transfer dissociation\" />\n";
-      }
-      if (precursor.getActivationMethods().count(Precursor::PQD) != 0)
-      {
-        os << "\t\t\t\t\t\t\t<cvParam cvRef=\"MS\" accession=\"MS:1000599\" name=\"pulsed q dissociation\" />\n";
-      }
-      if (precursor.getActivationMethods().count(Precursor::INSOURCE) != 0)
-      {
-        os << "\t\t\t\t\t\t\t<cvParam cvRef=\"MS\" accession=\"MS:1001880\" name=\"in-source collision-induced dissociation\" />\n";
-      }
-      if (precursor.getActivationMethods().count(Precursor::LIFT) != 0)
-      {
-        os << "\t\t\t\t\t\t\t<cvParam cvRef=\"MS\" accession=\"MS:1002000\" name=\"LIFT\" />\n";
-      }
-      if (precursor.getActivationMethods().empty())
-      {
-        os << "\t\t\t\t\t\t\t<cvParam cvRef=\"MS\" accession=\"MS:1000044\" name=\"dissociation method\" />\n";
-      }
-      //as "precursor" has no own user param its userParam is stored here
-      writeUserParam_(os, precursor, 6, "/mzML/run/spectrumList/spectrum/precursorList/precursor/activation/cvParam/@accession", validator);
-      os << "\t\t\t\t\t\t</activation>\n";
-      os << "\t\t\t\t\t</precursor>\n";
-
-    }
-
-    template <typename MapType>
-    void MzMLHandler<MapType>::writeProduct_(std::ostream& os, const Product& product, Internal::MzMLValidator& validator)
-    {
-      os << "\t\t\t\t\t<product>\n";
-      os << "\t\t\t\t\t\t<isolationWindow>\n";
-      os << "\t\t\t\t\t\t\t<cvParam cvRef=\"MS\" accession=\"MS:1000827\" name=\"isolation window target m/z\" value=\"" << product.getMZ() << "\" unitAccession=\"MS:1000040\" unitName=\"m/z\" unitCvRef=\"MS\" />\n";
-      os << "\t\t\t\t\t\t\t<cvParam cvRef=\"MS\" accession=\"MS:1000828\" name=\"isolation window lower offset\" value=\"" << product.getIsolationWindowLowerOffset() << "\" unitAccession=\"MS:1000040\" unitName=\"m/z\" unitCvRef=\"MS\" />\n";
-      os << "\t\t\t\t\t\t\t<cvParam cvRef=\"MS\" accession=\"MS:1000829\" name=\"isolation window upper offset\" value=\"" << product.getIsolationWindowUpperOffset() << "\" unitAccession=\"MS:1000040\" unitName=\"m/z\" unitCvRef=\"MS\" />\n";
-      writeUserParam_(os, product, 7, "/mzML/run/spectrumList/spectrum/productList/product/isolationWindow/cvParam/@accession", validator);
-      os << "\t\t\t\t\t\t</isolationWindow>\n";
-      os << "\t\t\t\t\t</product>\n";
-    }
-
-    template <typename MapType>
-    void MzMLHandler<MapType>::writeTo(std::ostream& os)
-    {
-      const MapType& exp = *(cexp_);
-      logger_.startProgress(0, exp.size() + exp.getChromatograms().size(), "storing mzML file");
-      int progress = 0;
-      Internal::MzMLValidator validator(mapping_, cv_);
-
-      std::vector<std::vector< ConstDataProcessingPtr > > dps;
-      //--------------------------------------------------------------------------------------------
-      //header
-      //--------------------------------------------------------------------------------------------
-      writeHeader_(os, exp, dps, validator);
-
-      //--------------------------------------------------------------------------------------------
-      //spectrum
-      //--------------------------------------------------------------------------------------------
-      if (exp.size() != 0)
-      {
-        // INFO : do not try to be smart and skip empty spectra or
-        // chromatograms. There can be very good reasons for this (e.g. if the
-        // meta information needs to be stored here but the actual data is
-        // stored somewhere else).
-        os << "\t\t<spectrumList count=\"" << exp.size() << "\" defaultDataProcessingRef=\"dp_sp_0\">\n";
-
-        //check native ids
-        bool renew_native_ids = false;
-        for (Size s = 0; s < exp.size(); ++s)
-        {
-          if (!exp[s].getNativeID().has('='))
-          {
-            renew_native_ids = true;
-            break;
-          }
-        }
-        //issue warning if something is wrong
-        if (renew_native_ids)
-        {
-          warning(STORE, String("Invalid native IDs detected. Using spectrum identifier nativeID format (spectrum=xsd:nonNegativeInteger) for all spectra."));
-        }
-
-        //write actual data
-        for (Size s = 0; s < exp.size(); ++s)
-        {
-          logger_.setProgress(progress++);
-          const SpectrumType& spec = exp[s];
-          writeSpectrum_(os, spec, s, validator, renew_native_ids, dps);
-        }
-        os << "\t\t</spectrumList>\n";
-      }
-
-      //--------------------------------------------------------------------------------------------
-      //chromatograms
-      //--------------------------------------------------------------------------------------------
-      if (!exp.getChromatograms().empty())
-      {
-        // INFO : do not try to be smart and skip empty spectra or
-        // chromatograms. There can be very good reasons for this (e.g. if the
-        // meta information needs to be stored here but the actual data is
-        // stored somewhere else).
-        os << "\t\t<chromatogramList count=\"" << exp.getChromatograms().size() << "\" defaultDataProcessingRef=\"dp_sp_0\">\n";
-        for (Size c = 0; c != exp.getChromatograms().size(); ++c)
-        {
-          logger_.setProgress(progress++);
-          const ChromatogramType& chromatogram = exp.getChromatograms()[c];
-          writeChromatogram_(os, chromatogram, c, validator);
-        }
-        os << "\t\t</chromatogramList>" << "\n";
-      }
-
-      MzMLHandlerHelper::writeFooter_(os, options_, spectra_offsets, chromatograms_offsets);
-      logger_.endProgress();
-    }
-
-    template <typename MapType>
-    void MzMLHandler<MapType>::writeHeader_(std::ostream& os, const MapType& exp,
-                                            std::vector<std::vector< ConstDataProcessingPtr > >& dps, Internal::MzMLValidator& validator)
-    {
-      os << "<?xml version=\"1.0\" encoding=\"ISO-8859-1\"?>\n";
-
-      if (options_.getWriteIndex())
-      {
-        os << "<indexedmzML xmlns=\"http://psi.hupo.org/ms/mzml\" xmlns:xsi=\"http://www.w3.org/2001/XMLSchema-instance\" xsi:schemaLocation=\"http://psi.hupo.org/ms/mzml http://psidev.info/files/ms/mzML/xsd/mzML1.1.0_idx.xsd\">\n";
-      }
-      os << "<mzML xmlns=\"http://psi.hupo.org/ms/mzml\" xmlns:xsi=\"http://www.w3.org/2001/XMLSchema-instance\" xsi:schemaLocation=\"http://psi.hupo.org/ms/mzml http://psidev.info/files/ms/mzML/xsd/mzML1.1.0.xsd\" accession=\"" << writeXMLEscape(exp.getIdentifier()) << "\" version=\"" << version_ << "\">\n";
-      //--------------------------------------------------------------------------------------------
-      // CV list
-      //--------------------------------------------------------------------------------------------
-      os << "\t<cvList count=\"5\">\n"
-         << "\t\t<cv id=\"MS\" fullName=\"Proteomics Standards Initiative Mass Spectrometry Ontology\" URI=\"http://psidev.cvs.sourceforge.net/*checkout*/psidev/psi/psi-ms/mzML/controlledVocabulary/psi-ms.obo\"/>\n"
-         << "\t\t<cv id=\"UO\" fullName=\"Unit Ontology\" URI=\"http://obo.cvs.sourceforge.net/obo/obo/ontology/phenotype/unit.obo\"/>\n"
-         << "\t\t<cv id=\"BTO\" fullName=\"BrendaTissue545\" version=\"unknown\" URI=\"http://www.brenda-enzymes.info/ontology/tissue/tree/update/update_files/BrendaTissueOBO\"/>\n"
-         << "\t\t<cv id=\"GO\" fullName=\"Gene Ontology - Slim Versions\" version=\"unknown\" URI=\"http://www.geneontology.org/GO_slims/goslim_goa.obo\"/>\n"
-         << "\t\t<cv id=\"PATO\" fullName=\"Quality ontology\" version=\"unknown\" URI=\"http://obo.cvs.sourceforge.net/*checkout*/obo/obo/ontology/phenotype/quality.obo\"/>\n"
-         << "\t</cvList>\n";
-      //--------------------------------------------------------------------------------------------
-      // file content
-      //--------------------------------------------------------------------------------------------
-      os << "\t<fileDescription>\n";
-      os << "\t\t<fileContent>\n";
-      Map<InstrumentSettings::ScanMode, UInt> file_content;
-      for (Size i = 0; i < exp.size(); ++i)
-      {
-        ++file_content[exp[i].getInstrumentSettings().getScanMode()];
-      }
-      if (file_content.has(InstrumentSettings::MASSSPECTRUM))
-      {
-        os << "\t\t\t<cvParam cvRef=\"MS\" accession=\"MS:1000294\" name=\"mass spectrum\" />\n";
-      }
-      if (file_content.has(InstrumentSettings::MS1SPECTRUM))
-      {
-        os << "\t\t\t<cvParam cvRef=\"MS\" accession=\"MS:1000579\" name=\"MS1 spectrum\" />\n";
-      }
-      if (file_content.has(InstrumentSettings::MSNSPECTRUM))
-      {
-        os << "\t\t\t<cvParam cvRef=\"MS\" accession=\"MS:1000580\" name=\"MSn spectrum\" />\n";
-      }
-      if (file_content.has(InstrumentSettings::SIM))
-      {
-        os << "\t\t\t<cvParam cvRef=\"MS\" accession=\"MS:1000582\" name=\"SIM spectrum\" />\n";
-      }
-      if (file_content.has(InstrumentSettings::SRM))
-      {
-        os << "\t\t\t<cvParam cvRef=\"MS\" accession=\"MS:1000583\" name=\"SRM spectrum\" />\n";
-      }
-      if (file_content.has(InstrumentSettings::CRM))
-      {
-        os << "\t\t\t<cvParam cvRef=\"MS\" accession=\"MS:1000581\" name=\"CRM spectrum\" />\n";
-      }
-      if (file_content.has(InstrumentSettings::PRECURSOR))
-      {
-        os << "\t\t\t<cvParam cvRef=\"MS\" accession=\"MS:1000341\" name=\"precursor ion spectrum\" />\n";
-      }
-      if (file_content.has(InstrumentSettings::CNG))
-      {
-        os << "\t\t\t<cvParam cvRef=\"MS\" accession=\"MS:1000325\" name=\"constant neutral gain spectrum\" />\n";
-      }
-      if (file_content.has(InstrumentSettings::CNL))
-      {
-        os << "\t\t\t<cvParam cvRef=\"MS\" accession=\"MS:1000326\" name=\"constant neutral loss spectrum\" />\n";
-      }
-      if (file_content.has(InstrumentSettings::EMR))
-      {
-        os << "\t\t\t<cvParam cvRef=\"MS\" accession=\"MS:1000804\" name=\"electromagnetic radiation spectrum\" />\n";
-      }
-      if (file_content.has(InstrumentSettings::EMISSION))
-      {
-        os << "\t\t\t<cvParam cvRef=\"MS\" accession=\"MS:1000805\" name=\"emission spectrum\" />\n";
-      }
-      if (file_content.has(InstrumentSettings::ABSORBTION))
-      {
-        os << "\t\t\t<cvParam cvRef=\"MS\" accession=\"MS:1000806\" name=\"absorption spectrum\" />\n";
-      }
-      if (file_content.has(InstrumentSettings::EMC))
-      {
-        os << "\t\t\t<cvParam cvRef=\"MS\" accession=\"MS:1000789\" name=\"enhanced multiply charged spectrum\" />\n";
-      }
-      if (file_content.has(InstrumentSettings::TDF))
-      {
-        os << "\t\t\t<cvParam cvRef=\"MS\" accession=\"MS:1000789\" name=\"time-delayed fragmentation spectrum\" />\n";
-      }
-      if (file_content.has(InstrumentSettings::UNKNOWN) || file_content.empty())
-      {
-        os << "\t\t\t<cvParam cvRef=\"MS\" accession=\"MS:1000294\" name=\"mass spectrum\" />\n";
-      }
-      // writeUserParam_(os, exp, 3, "/mzML/fileDescription/fileContent/cvParam/@accession", validator);
-      os << "\t\t</fileContent>\n";
-
-      //--------------------------------------------------------------------------------------------
-      // source file list
-      //--------------------------------------------------------------------------------------------
-      //find out how many spectra source files need to be written
-      UInt sf_sp_count = 0;
-      for (Size i = 0; i < exp.size(); ++i)
-      {
-        if (exp[i].getSourceFile() != SourceFile())
-        {
-          ++sf_sp_count;
-        }
-      }
-      if (exp.getSourceFiles().size() > 0 || sf_sp_count > 0)
-      {
-        os << "\t\t<sourceFileList count=\"" << exp.getSourceFiles().size() + sf_sp_count << "\">\n";
-
-        //write source file of run
-        for (Size i = 0; i < exp.getSourceFiles().size(); ++i)
-        {
-          writeSourceFile_(os, String("sf_ru_") + String(i), exp.getSourceFiles()[i], validator);
-        }
-
-        // write source files of spectra
-        if (sf_sp_count > 0)
-        {
-          const SourceFile sf_default;
-          for (Size i = 0; i < exp.size(); ++i)
-          {
-            if (exp[i].getSourceFile() != sf_default)
-            {
-              writeSourceFile_(os, String("sf_sp_") + i, exp[i].getSourceFile(), validator);
-            }
-          }
-        }
-
-        os << "\t\t</sourceFileList>\n";
-      }
-
-      //--------------------------------------------------------------------------------------------
-      // contacts
-      //--------------------------------------------------------------------------------------------
-      for (Size i = 0; i < exp.getContacts().size(); ++i)
-      {
-        const ContactPerson& cp = exp.getContacts()[i];
-        os << "\t\t<contact>\n";
-        os << "\t\t\t<cvParam cvRef=\"MS\" accession=\"MS:1000586\" name=\"contact name\" value=\"" << writeXMLEscape(cp.getLastName()) << ", " << writeXMLEscape(cp.getFirstName()) << "\" />\n";
-        os << "\t\t\t<cvParam cvRef=\"MS\" accession=\"MS:1000590\" name=\"contact affiliation\" value=\"" << writeXMLEscape(cp.getInstitution()) << "\" />\n";
-
-        if (cp.getAddress() != "")
-        {
-          os << "\t\t\t<cvParam cvRef=\"MS\" accession=\"MS:1000587\" name=\"contact address\" value=\"" << writeXMLEscape(cp.getAddress()) << "\" />\n";
-        }
-        if (cp.getURL() != "")
-        {
-          os << "\t\t\t<cvParam cvRef=\"MS\" accession=\"MS:1000588\" name=\"contact URL\" value=\"" << writeXMLEscape(cp.getURL()) << "\" />\n";
-        }
-        if (cp.getEmail() != "")
-        {
-          os << "\t\t\t<cvParam cvRef=\"MS\" accession=\"MS:1000589\" name=\"contact email\" value=\"" << writeXMLEscape(cp.getEmail()) << "\" />\n";
-        }
-        if (cp.getContactInfo() != "")
-        {
-          os << "\t\t\t<userParam name=\"contact_info\" type=\"xsd:string\" value=\"" << writeXMLEscape(cp.getContactInfo()) << "\" />\n";
-        }
-        writeUserParam_(os, cp, 3, "/mzML/fileDescription/contact/cvParam/@accession", validator);
-        os << "\t\t</contact>\n";
-      }
-      os << "\t</fileDescription>\n";
-
-      //--------------------------------------------------------------------------------------------
-      // sample
-      //--------------------------------------------------------------------------------------------
-      const Sample& sa = exp.getSample();
-      os << "\t<sampleList count=\"1\">\n";
-      os << "\t\t<sample id=\"sa_0\" name=\"" << writeXMLEscape(sa.getName()) << "\">\n";
-      if (sa.getNumber() != "")
-      {
-        os << "\t\t\t<cvParam cvRef=\"MS\" accession=\"MS:1000001\" name=\"sample number\" value=\"" << writeXMLEscape(sa.getNumber()) << "\" />\n";
-      }
-      os << "\t\t\t<cvParam cvRef=\"MS\" accession=\"MS:1000004\" name=\"sample mass\" value=\"" << sa.getMass() << "\" unitAccession=\"UO:0000021\" unitName=\"gram\" unitCvRef=\"UO\" />\n";
-      os << "\t\t\t<cvParam cvRef=\"MS\" accession=\"MS:1000005\" name=\"sample volume\" value=\"" << sa.getVolume() << "\" unitAccession=\"UO:0000098\" unitName=\"milliliter\" unitCvRef=\"UO\" />\n";
-      os << "\t\t\t<cvParam cvRef=\"MS\" accession=\"MS:1000006\" name=\"sample concentration\" value=\"" << sa.getConcentration() << "\" unitAccession=\"UO:0000175\" unitName=\"gram per liter\" unitCvRef=\"UO\" />\n";
-      if (sa.getState() == Sample::EMULSION)
-      {
-        os << "\t\t\t<cvParam cvRef=\"MS\" accession=\"MS:1000047\" name=\"emulsion\" />\n";
-      }
-      else if (sa.getState() == Sample::GAS)
-      {
-        os << "\t\t\t<cvParam cvRef=\"MS\" accession=\"MS:1000048\" name=\"gas\" />\n";
-      }
-      else if (sa.getState() == Sample::LIQUID)
-      {
-        os << "\t\t\t<cvParam cvRef=\"MS\" accession=\"MS:1000049\" name=\"liquid\" />\n";
-      }
-      else if (sa.getState() == Sample::SOLID)
-      {
-        os << "\t\t\t<cvParam cvRef=\"MS\" accession=\"MS:1000050\" name=\"solid\" />\n";
-      }
-      else if (sa.getState() == Sample::SOLUTION)
-      {
-        os << "\t\t\t<cvParam cvRef=\"MS\" accession=\"MS:1000051\" name=\"solution\" />\n";
-      }
-      else if (sa.getState() == Sample::SUSPENSION)
-      {
-        os << "\t\t\t<cvParam cvRef=\"MS\" accession=\"MS:1000052\" name=\"suspension\" />\n";
-      }
-      if (sa.getComment() != "")
-      {
-        os << "\t\t\t<userParam name=\"comment\" type=\"xsd:string\" value=\"" << writeXMLEscape(sa.getComment()) << "\" />\n";
-      }
-      writeUserParam_(os, sa, 3, "/mzML/sampleList/sample/cvParam/@accession", validator);
-      os << "\t\t</sample>\n";
-      os << "\t</sampleList>\n";
-
-      //--------------------------------------------------------------------------------------------
-      // Software
-      //--------------------------------------------------------------------------------------------
-
-      // instrument software and fallback software is always written (see below)
-      Size num_software(2);
-
-      // Create a list of all different data processings: check if the
-      // DataProcessing of the current spectra/chromatogram is already present
-      // and if not, append it to the dps vector
-      for (Size s = 0; s < exp.size(); ++s)
-      {
-        bool already_present = false;
-        for (Size j = 0; j < dps.size(); j++)
-        {
-          already_present = OpenMS::Helpers::cmpPtrContainer(
-              exp[s].getDataProcessing(), dps[j]);
-          if (already_present) break;
-        }
-        if (!already_present)
-        {
-          dps.push_back(exp[s].getDataProcessing());
-          num_software += exp[s].getDataProcessing().size();
-        }
-      }
-      for (Size s = 0; s < exp.getChromatograms().size(); ++s)
-      {
-        bool already_present = false;
-        for (Size j = 0; j < dps.size(); j++)
-        {
-          already_present = OpenMS::Helpers::cmpPtrContainer(
-              exp.getChromatograms()[s].getDataProcessing(), dps[j]);
-          if (already_present) break;
-        }
-        if (!already_present)
-        {
-          dps.push_back(exp.getChromatograms()[s].getDataProcessing());
-          num_software += exp.getChromatograms()[s].getDataProcessing().size();
-        }
-      }
-
-      // count binary data array software
-      Size num_bi_software(0);
-
-      for (Size s = 0; s < exp.size(); ++s)
-      {
-        for (Size m = 0; m < exp[s].getFloatDataArrays().size(); ++m)
-        {
-          for (Size i = 0; i < exp[s].getFloatDataArrays()[m].getDataProcessing().size(); ++i)
-          {
-            ++num_bi_software;
-          }
-        }
-      }
-
-      os << "\t<softwareList count=\"" << num_software + num_bi_software << "\">\n";
-
-      // write instrument software
-      writeSoftware_(os, "so_in_0", exp.getInstrument().getSoftware(), validator);
-
-      // write fallback software
-      writeSoftware_(os, "so_default", Software(), validator);
-
-      // write the software of the dps
-      for (Size s1 = 0; s1 != dps.size(); ++s1)
-      {
-        for (Size s2 = 0; s2 != dps[s1].size(); ++s2)
-        {
-          writeSoftware_(os, String("so_dp_sp_") + s1 + "_pm_" + s2, dps[s1][s2]->getSoftware(), validator);
-        }
-      }
-
-      //write data processing (for each binary data array)
-      for (Size s = 0; s < exp.size(); ++s)
-      {
-        for (Size m = 0; m < exp[s].getFloatDataArrays().size(); ++m)
-        {
-          for (Size i = 0; i < exp[s].getFloatDataArrays()[m].getDataProcessing().size(); ++i)
-          {
-            writeSoftware_(os, String("so_dp_sp_") + s + "_bi_" + m + "_pm_" + i, 
-                exp[s].getFloatDataArrays()[m].getDataProcessing()[i]->getSoftware(), validator);
-          }
-        }
-      }
-      os << "\t</softwareList>\n";
-
-      //--------------------------------------------------------------------------------------------
-      // instrument configuration (enclosing ion source, mass analyzer and detector)
-      //--------------------------------------------------------------------------------------------
-      const Instrument& in = exp.getInstrument();
-      os << "\t<instrumentConfigurationList count=\"1\">\n";
-      os << "\t\t<instrumentConfiguration id=\"ic_0\">\n";
-      ControlledVocabulary::CVTerm in_term = getChildWithName_("MS:1000031", in.getName());
-      if (in_term.id != "")
-      {
-        os << "\t\t\t<cvParam cvRef=\"MS\" accession=\"" << in_term.id << "\" name=\"" << writeXMLEscape(in_term.name) << "\" />\n";
-      }
-      else
-      {
-        os << "\t\t\t<cvParam cvRef=\"MS\" accession=\"MS:1000031\" name=\"instrument model\" />\n";
-      }
-
-      if (in.getCustomizations() != "")
-      {
-        os << "\t\t\t<cvParam cvRef=\"MS\" accession=\"MS:1000032\" name=\"customization\" value=\"" << writeXMLEscape(in.getCustomizations()) << "\" />\n";
-      }
-
-      //ion optics
-      if (in.getIonOptics() == Instrument::MAGNETIC_DEFLECTION)
-      {
-        os << "\t\t\t<cvParam cvRef=\"MS\" accession=\"MS:1000221\" name=\"magnetic deflection\" />\n";
-      }
-      else if (in.getIonOptics() == Instrument::DELAYED_EXTRACTION)
-      {
-        os << "\t\t\t<cvParam cvRef=\"MS\" accession=\"MS:1000246\" name=\"delayed extraction\" />\n";
-      }
-      else if (in.getIonOptics() == Instrument::COLLISION_QUADRUPOLE)
-      {
-        os << "\t\t\t<cvParam cvRef=\"MS\" accession=\"MS:1000275\" name=\"collision quadrupole\" />\n";
-      }
-      else if (in.getIonOptics() == Instrument::SELECTED_ION_FLOW_TUBE)
-      {
-        os << "\t\t\t<cvParam cvRef=\"MS\" accession=\"MS:1000281\" name=\"selected ion flow tube\" />\n";
-      }
-      else if (in.getIonOptics() == Instrument::TIME_LAG_FOCUSING)
-      {
-        os << "\t\t\t<cvParam cvRef=\"MS\" accession=\"MS:1000286\" name=\"time lag focusing\" />\n";
-      }
-      else if (in.getIonOptics() == Instrument::REFLECTRON)
-      {
-        os << "\t\t\t<cvParam cvRef=\"MS\" accession=\"MS:1000300\" name=\"reflectron\" />\n";
-      }
-      else if (in.getIonOptics() == Instrument::EINZEL_LENS)
-      {
-        os << "\t\t\t<cvParam cvRef=\"MS\" accession=\"MS:1000307\" name=\"einzel lens\" />\n";
-      }
-      else if (in.getIonOptics() == Instrument::FIRST_STABILITY_REGION)
-      {
-        os << "\t\t\t<cvParam cvRef=\"MS\" accession=\"MS:1000309\" name=\"first stability region\" />\n";
-      }
-      else if (in.getIonOptics() == Instrument::FRINGING_FIELD)
-      {
-        os << "\t\t\t<cvParam cvRef=\"MS\" accession=\"MS:1000310\" name=\"fringing field\" />\n";
-      }
-      else if (in.getIonOptics() == Instrument::KINETIC_ENERGY_ANALYZER)
-      {
-        os << "\t\t\t<cvParam cvRef=\"MS\" accession=\"MS:1000311\" name=\"kinetic energy analyzer\" />\n";
-      }
-      else if (in.getIonOptics() == Instrument::STATIC_FIELD)
-      {
-        os << "\t\t\t<cvParam cvRef=\"MS\" accession=\"MS:1000320\" name=\"static field\" />\n";
-      }
-
-      writeUserParam_(os, in, 3, "/mzML/instrumentConfigurationList/instrumentConfiguration/cvParam/@accession", validator);
-      Size component_count = in.getIonSources().size() + in.getMassAnalyzers().size() + in.getIonDetectors().size();
-      if (component_count != 0)
-      {
-        os << "\t\t\t<componentList count=\"" << (std::max)((Size)3, component_count) << "\">\n";
-        //--------------------------------------------------------------------------------------------
-        // ion source
-        //--------------------------------------------------------------------------------------------
-        for (Size i = 0; i < in.getIonSources().size(); ++i)
-        {
-          const IonSource& so = in.getIonSources()[i];
-          os << "\t\t\t\t<source order=\"" << so.getOrder() << "\">\n";
-
-          if (so.getInletType() == IonSource::CONTINUOUSFLOWFASTATOMBOMBARDMENT)
-          {
-            os << "\t\t\t\t\t<cvParam cvRef=\"MS\" accession=\"MS:1000055\" name=\"continuous flow fast atom bombardment\" />\n";
-          }
-          else if (so.getInletType() == IonSource::DIRECT)
-          {
-            os << "\t\t\t\t\t<cvParam cvRef=\"MS\" accession=\"MS:1000056\" name=\"direct inlet\" />\n";
-          }
-          else if (so.getInletType() == IonSource::ELECTROSPRAYINLET)
-          {
-            os << "\t\t\t\t\t<cvParam cvRef=\"MS\" accession=\"MS:1000057\" name=\"electrospray inlet\" />\n";
-          }
-          else if (so.getInletType() == IonSource::FLOWINJECTIONANALYSIS)
-          {
-            os << "\t\t\t\t\t<cvParam cvRef=\"MS\" accession=\"MS:1000058\" name=\"flow injection analysis\" />\n";
-          }
-          else if (so.getInletType() == IonSource::INDUCTIVELYCOUPLEDPLASMA)
-          {
-            os << "\t\t\t\t\t<cvParam cvRef=\"MS\" accession=\"MS:1000059\" name=\"inductively coupled plasma\" />\n";
-          }
-          else if (so.getInletType() == IonSource::INFUSION)
-          {
-            os << "\t\t\t\t\t<cvParam cvRef=\"MS\" accession=\"MS:1000060\" name=\"infusion\" />\n";
-          }
-          else if (so.getInletType() == IonSource::JETSEPARATOR)
-          {
-            os << "\t\t\t\t\t<cvParam cvRef=\"MS\" accession=\"MS:1000061\" name=\"jet separator\" />\n";
-          }
-          else if (so.getInletType() == IonSource::MEMBRANESEPARATOR)
-          {
-            os << "\t\t\t\t\t<cvParam cvRef=\"MS\" accession=\"MS:1000062\" name=\"membrane separator\" />\n";
-          }
-          else if (so.getInletType() == IonSource::MOVINGBELT)
-          {
-            os << "\t\t\t\t\t<cvParam cvRef=\"MS\" accession=\"MS:1000063\" name=\"moving belt\" />\n";
-          }
-          else if (so.getInletType() == IonSource::MOVINGWIRE)
-          {
-            os << "\t\t\t\t\t<cvParam cvRef=\"MS\" accession=\"MS:1000064\" name=\"moving wire\" />\n";
-          }
-          else if (so.getInletType() == IonSource::OPENSPLIT)
-          {
-            os << "\t\t\t\t\t<cvParam cvRef=\"MS\" accession=\"MS:1000065\" name=\"open split\" />\n";
-          }
-          else if (so.getInletType() == IonSource::PARTICLEBEAM)
-          {
-            os << "\t\t\t\t\t<cvParam cvRef=\"MS\" accession=\"MS:1000066\" name=\"particle beam\" />\n";
-          }
-          else if (so.getInletType() == IonSource::RESERVOIR)
-          {
-            os << "\t\t\t\t\t<cvParam cvRef=\"MS\" accession=\"MS:1000067\" name=\"reservoir\" />\n";
-          }
-          else if (so.getInletType() == IonSource::SEPTUM)
-          {
-            os << "\t\t\t\t\t<cvParam cvRef=\"MS\" accession=\"MS:1000068\" name=\"septum\" />\n";
-          }
-          else if (so.getInletType() == IonSource::THERMOSPRAYINLET)
-          {
-            os << "\t\t\t\t\t<cvParam cvRef=\"MS\" accession=\"MS:1000069\" name=\"thermospray inlet\" />\n";
-          }
-          else if (so.getInletType() == IonSource::BATCH)
-          {
-            os << "\t\t\t\t\t<cvParam cvRef=\"MS\" accession=\"MS:1000248\" name=\"direct insertion probe\" />\n";
-          }
-          else if (so.getInletType() == IonSource::CHROMATOGRAPHY)
-          {
-            os << "\t\t\t\t\t<cvParam cvRef=\"MS\" accession=\"MS:1000249\" name=\"direct liquid introduction\" />\n";
-          }
-          else if (so.getInletType() == IonSource::MEMBRANE)
-          {
-            os << "\t\t\t\t\t<cvParam cvRef=\"MS\" accession=\"MS:1000396\" name=\"membrane inlet\" />\n";
-          }
-          else if (so.getInletType() == IonSource::NANOSPRAY)
-          {
-            os << "\t\t\t\t\t<cvParam cvRef=\"MS\" accession=\"MS:1000485\" name=\"nanospray inlet\" />\n";
-          }
-
-          if (so.getIonizationMethod() == IonSource::APCI)
-          {
-            os << "\t\t\t\t\t<cvParam cvRef=\"MS\" accession=\"MS:1000070\" name=\"atmospheric pressure chemical ionization\" />\n";
-          }
-          else if (so.getIonizationMethod() == IonSource::CI)
-          {
-            os << "\t\t\t\t\t<cvParam cvRef=\"MS\" accession=\"MS:1000071\" name=\"chemical ionization\" />\n";
-          }
-          else if (so.getIonizationMethod() == IonSource::ESI)
-          {
-            os << "\t\t\t\t\t<cvParam cvRef=\"MS\" accession=\"MS:1000073\" name=\"electrospray ionization\" />\n";
-          }
-          else if (so.getIonizationMethod() == IonSource::FAB)
-          {
-            os << "\t\t\t\t\t<cvParam cvRef=\"MS\" accession=\"MS:1000074\" name=\"fast atom bombardment ionization\" />\n";
-          }
-          else if (so.getIonizationMethod() == IonSource::MALDI)
-          {
-            os << "\t\t\t\t\t<cvParam cvRef=\"MS\" accession=\"MS:1000075\" name=\"matrix-assisted laser desorption ionization\" />\n";
-          }
-          else if (so.getIonizationMethod() == IonSource::MPI)
-          {
-            os << "\t\t\t\t\t<cvParam cvRef=\"MS\" accession=\"MS:1000227\" name=\"multiphoton ionization\" />\n";
-          }
-          else if (so.getIonizationMethod() == IonSource::AP_MALDI)
-          {
-            os << "\t\t\t\t\t<cvParam cvRef=\"MS\" accession=\"MS:1000239\" name=\"atmospheric pressure matrix-assisted laser desorption ionization\" />\n";
-          }
-          else if (so.getIonizationMethod() == IonSource::API)
-          {
-            os << "\t\t\t\t\t<cvParam cvRef=\"MS\" accession=\"MS:1000240\" name=\"atmospheric pressure ionization\" />\n";
-          }
-          else if (so.getIonizationMethod() == IonSource::DI)
-          {
-            os << "\t\t\t\t\t<cvParam cvRef=\"MS\" accession=\"MS:1000247\" name=\"desorption ionization\" />\n";
-          }
-          else if (so.getIonizationMethod() == IonSource::FA)
-          {
-            os << "\t\t\t\t\t<cvParam cvRef=\"MS\" accession=\"MS:1000255\" name=\"flowing afterglow\" />\n";
-          }
-          else if (so.getIonizationMethod() == IonSource::FD)
-          {
-            os << "\t\t\t\t\t<cvParam cvRef=\"MS\" accession=\"MS:1000257\" name=\"field desorption\" />\n";
-          }
-          else if (so.getIonizationMethod() == IonSource::FI)
-          {
-            os << "\t\t\t\t\t<cvParam cvRef=\"MS\" accession=\"MS:1000258\" name=\"field ionization\" />\n";
-          }
-          else if (so.getIonizationMethod() == IonSource::GD_MS)
-          {
-            os << "\t\t\t\t\t<cvParam cvRef=\"MS\" accession=\"MS:1000259\" name=\"glow discharge ionization\" />\n";
-          }
-          else if (so.getIonizationMethod() == IonSource::NICI)
-          {
-            os << "\t\t\t\t\t<cvParam cvRef=\"MS\" accession=\"MS:1000271\" name=\"Negative ion chemical ionization\" />\n";
-          }
-          else if (so.getIonizationMethod() == IonSource::NRMS)
-          {
-            os << "\t\t\t\t\t<cvParam cvRef=\"MS\" accession=\"MS:1000272\" name=\"neutralization reionization mass spectrometry\" />\n";
-          }
-          else if (so.getIonizationMethod() == IonSource::PI)
-          {
-            os << "\t\t\t\t\t<cvParam cvRef=\"MS\" accession=\"MS:1000273\" name=\"photoionization\" />\n";
-          }
-          else if (so.getIonizationMethod() == IonSource::PYMS)
-          {
-            os << "\t\t\t\t\t<cvParam cvRef=\"MS\" accession=\"MS:1000274\" name=\"pyrolysis mass spectrometry\" />\n";
-          }
-          else if (so.getIonizationMethod() == IonSource::REMPI)
-          {
-            os << "\t\t\t\t\t<cvParam cvRef=\"MS\" accession=\"MS:1000276\" name=\"resonance enhanced multiphoton ionization\" />\n";
-          }
-          else if (so.getIonizationMethod() == IonSource::SELDI)
-          {
-            os << "\t\t\t\t\t<cvParam cvRef=\"MS\" accession=\"MS:1000278\" name=\"surface enhanced laser desorption ionization\" />\n";
-          }
-          else if (so.getIonizationMethod() == IonSource::SEND)
-          {
-            os << "\t\t\t\t\t<cvParam cvRef=\"MS\" accession=\"MS:1000279\" name=\"surface enhanced neat desorption\" />\n";
-          }
-          else if (so.getIonizationMethod() == IonSource::AI)
-          {
-            os << "\t\t\t\t\t<cvParam cvRef=\"MS\" accession=\"MS:1000380\" name=\"adiabatic ionization\" />\n";
-          }
-          else if (so.getIonizationMethod() == IonSource::ASI)
-          {
-            os << "\t\t\t\t\t<cvParam cvRef=\"MS\" accession=\"MS:1000381\" name=\"associative ionization\" />\n";
-          }
-          else if (so.getIonizationMethod() == IonSource::APPI)
-          {
-            os << "\t\t\t\t\t<cvParam cvRef=\"MS\" accession=\"MS:1000382\" name=\"atmospheric pressure photoionization\" />\n";
-          }
-          else if (so.getIonizationMethod() == IonSource::AD)
-          {
-            os << "\t\t\t\t\t<cvParam cvRef=\"MS\" accession=\"MS:1000383\" name=\"autodetachment\" />\n";
-          }
-          else if (so.getIonizationMethod() == IonSource::AUI)
-          {
-            os << "\t\t\t\t\t<cvParam cvRef=\"MS\" accession=\"MS:1000384\" name=\"autoionization\" />\n";
-          }
-          else if (so.getIonizationMethod() == IonSource::CEI)
-          {
-            os << "\t\t\t\t\t<cvParam cvRef=\"MS\" accession=\"MS:1000385\" name=\"charge exchange ionization\" />\n";
-          }
-          else if (so.getIonizationMethod() == IonSource::CHEMI)
-          {
-            os << "\t\t\t\t\t<cvParam cvRef=\"MS\" accession=\"MS:1000386\" name=\"chemi-ionization\" />\n";
-          }
-          else if (so.getIonizationMethod() == IonSource::SILI)
-          {
-            os << "\t\t\t\t\t<cvParam cvRef=\"MS\" accession=\"MS:1000387\" name=\"desorption/ionization on silicon\" />\n";
-          }
-          else if (so.getIonizationMethod() == IonSource::DISSI)
-          {
-            os << "\t\t\t\t\t<cvParam cvRef=\"MS\" accession=\"MS:1000388\" name=\"dissociative ionization\" />\n";
-          }
-          else if (so.getIonizationMethod() == IonSource::EI)
-          {
-            os << "\t\t\t\t\t<cvParam cvRef=\"MS\" accession=\"MS:1000389\" name=\"electron ionization\" />\n";
-          }
-          else if (so.getIonizationMethod() == IonSource::LD)
-          {
-            os << "\t\t\t\t\t<cvParam cvRef=\"MS\" accession=\"MS:1000393\" name=\"laser desorption ionization\" />\n";
-          }
-          else if (so.getIonizationMethod() == IonSource::LSI)
-          {
-            os << "\t\t\t\t\t<cvParam cvRef=\"MS\" accession=\"MS:1000395\" name=\"liquid secondary ionization\" />\n";
-          }
-          else if (so.getIonizationMethod() == IonSource::MESI)
-          {
-            os << "\t\t\t\t\t<cvParam cvRef=\"MS\" accession=\"MS:1000397\" name=\"microelectrospray\" />\n";
-          }
-          else if (so.getIonizationMethod() == IonSource::NESI)
-          {
-            os << "\t\t\t\t\t<cvParam cvRef=\"MS\" accession=\"MS:1000398\" name=\"nanoelectrospray\" />\n";
-          }
-          else if (so.getIonizationMethod() == IonSource::PEI)
-          {
-            os << "\t\t\t\t\t<cvParam cvRef=\"MS\" accession=\"MS:1000399\" name=\"penning ionization\" />\n";
-          }
-          else if (so.getIonizationMethod() == IonSource::PD)
-          {
-            os << "\t\t\t\t\t<cvParam cvRef=\"MS\" accession=\"MS:1000400\" name=\"plasma desorption ionization\" />\n";
-          }
-          else if (so.getIonizationMethod() == IonSource::SI)
-          {
-            os << "\t\t\t\t\t<cvParam cvRef=\"MS\" accession=\"MS:1000402\" name=\"secondary ionization\" />\n";
-          }
-          else if (so.getIonizationMethod() == IonSource::SOI)
-          {
-            os << "\t\t\t\t\t<cvParam cvRef=\"MS\" accession=\"MS:1000403\" name=\"soft ionization\" />\n";
-          }
-          else if (so.getIonizationMethod() == IonSource::SPI)
-          {
-            os << "\t\t\t\t\t<cvParam cvRef=\"MS\" accession=\"MS:1000404\" name=\"spark ionization\" />\n";
-          }
-          else if (so.getIonizationMethod() == IonSource::SALDI)
-          {
-            os << "\t\t\t\t\t<cvParam cvRef=\"MS\" accession=\"MS:1000405\" name=\"surface-assisted laser desorption ionization\" />\n";
-          }
-          else if (so.getIonizationMethod() == IonSource::SUI)
-          {
-            os << "\t\t\t\t\t<cvParam cvRef=\"MS\" accession=\"MS:1000406\" name=\"surface ionization\" />\n";
-          }
-          else if (so.getIonizationMethod() == IonSource::TI)
-          {
-            os << "\t\t\t\t\t<cvParam cvRef=\"MS\" accession=\"MS:1000407\" name=\"thermal ionization\" />\n";
-          }
-          else if (so.getIonizationMethod() == IonSource::VI)
-          {
-            os << "\t\t\t\t\t<cvParam cvRef=\"MS\" accession=\"MS:1000408\" name=\"vertical ionization\" />\n";
-          }
-          else if (so.getIonizationMethod() == IonSource::FIB)
-          {
-            os << "\t\t\t\t\t<cvParam cvRef=\"MS\" accession=\"MS:1000446\" name=\"fast ion bombardment\" />\n";
-          }
-          else if (so.getIonizationMethod() == IonSource::IONMETHODNULL)
-          {
-            os << "\t\t\t\t\t<cvParam cvRef=\"MS\" accession=\"MS:1000008\" name=\"ionization type\" />\n";
-          }
-
-          writeUserParam_(os, so, 5, "/mzML/instrumentConfigurationList/instrumentConfiguration/componentList/source/cvParam/@accession", validator);
-          os << "\t\t\t\t</source>\n";
-        }
-        //FORCED
-        if (component_count < 3 && in.getIonSources().empty())
-        {
-          os << "\t\t\t\t<source order=\"1234\">\n";
-          os << "\t\t\t\t\t<cvParam cvRef=\"MS\" accession=\"MS:1000446\" name=\"fast ion bombardment\" />\n";
-          os << "\t\t\t\t\t<userParam name=\"warning\" type=\"xsd:string\" value=\"invented ion source, to fulfill mzML schema\" />\n";
-          os << "\t\t\t\t</source>\n";
-        }
-        //--------------------------------------------------------------------------------------------
-        // mass analyzer
-        //--------------------------------------------------------------------------------------------
-        for (Size i = 0; i < in.getMassAnalyzers().size(); ++i)
-        {
-          const MassAnalyzer& ma = in.getMassAnalyzers()[i];
-          os << "\t\t\t\t<analyzer order=\"" << ma.getOrder() << "\">\n";
-
-          os << "\t\t\t\t\t<cvParam cvRef=\"MS\" accession=\"MS:1000014\" name=\"accuracy\" value=\"" << ma.getAccuracy() << "\" unitAccession=\"UO:0000169\" unitName=\"parts per million\" unitCvRef=\"UO\" />\n";
-          // @todo: the parameters below are instrument specific and should not be written every time
-          os << "\t\t\t\t\t<cvParam cvRef=\"MS\" accession=\"MS:1000022\" name=\"TOF Total Path Length\" value=\"" << ma.getTOFTotalPathLength() << "\" unitAccession=\"UO:0000008\" unitName=\"meter\" unitCvRef=\"UO\" />\n";
-          os << "\t\t\t\t\t<cvParam cvRef=\"MS\" accession=\"MS:1000024\" name=\"final MS exponent\" value=\"" << ma.getFinalMSExponent() << "\" />\n";
-          os << "\t\t\t\t\t<cvParam cvRef=\"MS\" accession=\"MS:1000025\" name=\"magnetic field strength\" value=\"" << ma.getMagneticFieldStrength() << "\" unitAccession=\"UO:0000228\" unitName=\"tesla\" unitCvRef=\"UO\" />\n";
-
-          if (ma.getReflectronState() == MassAnalyzer::ON)
-          {
-            os << "\t\t\t\t\t<cvParam cvRef=\"MS\" accession=\"MS:1000106\" name=\"reflectron on\" />\n";
-
-          }
-          else if (ma.getReflectronState() == MassAnalyzer::OFF)
-          {
-            os << "\t\t\t\t\t<cvParam cvRef=\"MS\" accession=\"MS:1000105\" name=\"reflectron off\" />\n";
-          }
-
-          if (ma.getType() == MassAnalyzer::FOURIERTRANSFORM)
-          {
-            os << "\t\t\t\t\t<cvParam cvRef=\"MS\" accession=\"MS:1000079\" name=\"fourier transform ion cyclotron resonance mass spectrometer\" />\n";
-          }
-          else if (ma.getType() == MassAnalyzer::SECTOR)
-          {
-            os << "\t\t\t\t\t<cvParam cvRef=\"MS\" accession=\"MS:1000080\" name=\"magnetic sector\" />\n";
-          }
-          else if (ma.getType() == MassAnalyzer::QUADRUPOLE)
-          {
-            os << "\t\t\t\t\t<cvParam cvRef=\"MS\" accession=\"MS:1000081\" name=\"quadrupole\" />\n";
-          }
-          else if (ma.getType() == MassAnalyzer::TOF)
-          {
-            os << "\t\t\t\t\t<cvParam cvRef=\"MS\" accession=\"MS:1000084\" name=\"time-of-flight\" />\n";
-          }
-          else if (ma.getType() == MassAnalyzer::ESA)
-          {
-            os << "\t\t\t\t\t<cvParam cvRef=\"MS\" accession=\"MS:1000254\" name=\"electrostatic energy analyzer\" />\n";
-          }
-          else if (ma.getType() == MassAnalyzer::IT)
-          {
-            os << "\t\t\t\t\t<cvParam cvRef=\"MS\" accession=\"MS:1000264\" name=\"ion trap\" />\n";
-          }
-          else if (ma.getType() == MassAnalyzer::SWIFT)
-          {
-            os << "\t\t\t\t\t<cvParam cvRef=\"MS\" accession=\"MS:1000284\" name=\"stored waveform inverse fourier transform\" />\n";
-          }
-          else if (ma.getType() == MassAnalyzer::CYCLOTRON)
-          {
-            os << "\t\t\t\t\t<cvParam cvRef=\"MS\" accession=\"MS:1000288\" name=\"cyclotron\" />\n";
-          }
-          else if (ma.getType() == MassAnalyzer::ORBITRAP)
-          {
-            os << "\t\t\t\t\t<cvParam cvRef=\"MS\" accession=\"MS:1000484\" name=\"orbitrap\" />\n";
-          }
-          else if (ma.getType() == MassAnalyzer::AXIALEJECTIONLINEARIONTRAP)
-          {
-            os << "\t\t\t\t\t<cvParam cvRef=\"MS\" accession=\"MS:1000078\" name=\"axial ejection linear ion trap\" />\n";
-          }
-          else if (ma.getType() == MassAnalyzer::PAULIONTRAP)
-          {
-            os << "\t\t\t\t\t<cvParam cvRef=\"MS\" accession=\"MS:1000082\" name=\"quadrupole ion trap\" />\n";
-          }
-          else if (ma.getType() == MassAnalyzer::RADIALEJECTIONLINEARIONTRAP)
-          {
-            os << "\t\t\t\t\t<cvParam cvRef=\"MS\" accession=\"MS:1000083\" name=\"radial ejection linear ion trap\" />\n";
-          }
-          else if (ma.getType() == MassAnalyzer::LIT)
-          {
-            os << "\t\t\t\t\t<cvParam cvRef=\"MS\" accession=\"MS:1000291\" name=\"linear ion trap\" />\n";
-          }
-          else if (ma.getType() == MassAnalyzer::ANALYZERNULL)
-          {
-            os << "\t\t\t\t\t<cvParam cvRef=\"MS\" accession=\"MS:1000443\" name=\"mass analyzer type\" />\n";
-          }
-
-          writeUserParam_(os, ma, 5, "/mzML/instrumentConfigurationList/instrumentConfiguration/componentList/analyzer/cvParam/@accession", validator);
-          os << "\t\t\t\t</analyzer>\n";
-        }
-        //FORCED
-        if (component_count < 3 && in.getMassAnalyzers().empty())
-        {
-          os << "\t\t\t\t<analyzer order=\"1234\">\n";
-          os << "\t\t\t\t\t\t<cvParam cvRef=\"MS\" accession=\"MS:1000288\" name=\"cyclotron\" />\n";
-          os << "\t\t\t\t\t<userParam name=\"warning\" type=\"xsd:string\" value=\"invented mass analyzer, to fulfill mzML schema\" />\n";
-          os << "\t\t\t\t</analyzer>\n";
-        }
-        //--------------------------------------------------------------------------------------------
-        // ion detector
-        //--------------------------------------------------------------------------------------------
-        for (Size i = 0; i < in.getIonDetectors().size(); ++i)
-        {
-          const IonDetector& id = in.getIonDetectors()[i];
-          os << "\t\t\t\t<detector order=\"" << id.getOrder() << "\">\n";
-
-          os << "\t\t\t\t\t<cvParam cvRef=\"MS\" accession=\"MS:1000028\" name=\"detector resolution\" value=\"" << id.getResolution() << "\" />\n";
-          os << "\t\t\t\t\t<cvParam cvRef=\"MS\" accession=\"MS:1000029\" name=\"sampling frequency\" value=\"" << id.getADCSamplingFrequency() << "\" unitAccession=\"UO:0000106\" unitName=\"hertz\" unitCvRef=\"UO\" />\n";
-
-          if (id.getAcquisitionMode() == IonDetector::ADC)
-          {
-            os << "\t\t\t\t\t<cvParam cvRef=\"MS\" accession=\"MS:1000117\" name=\"analog-digital converter\" />\n";
-          }
-          else if (id.getAcquisitionMode() == IonDetector::PULSECOUNTING)
-          {
-            os << "\t\t\t\t\t<cvParam cvRef=\"MS\" accession=\"MS:1000118\" name=\"pulse counting\" />\n";
-          }
-          else if (id.getAcquisitionMode() == IonDetector::TDC)
-          {
-            os << "\t\t\t\t\t<cvParam cvRef=\"MS\" accession=\"MS:1000119\" name=\"time-digital converter\" />\n";
-          }
-          else if (id.getAcquisitionMode() == IonDetector::TRANSIENTRECORDER)
-          {
-            os << "\t\t\t\t\t<cvParam cvRef=\"MS\" accession=\"MS:1000120\" name=\"transient recorder\" />\n";
-          }
-
-          if (id.getType() == IonDetector::CHANNELTRON)
-          {
-            os << "\t\t\t\t\t<cvParam cvRef=\"MS\" accession=\"MS:1000107\" name=\"channeltron\" />\n";
-          }
-          else if (id.getType() == IonDetector::DALYDETECTOR)
-          {
-            os << "\t\t\t\t\t<cvParam cvRef=\"MS\" accession=\"MS:1000110\" name=\"daly detector\" />\n";
-          }
-          else if (id.getType() == IonDetector::FARADAYCUP)
-          {
-            os << "\t\t\t\t\t<cvParam cvRef=\"MS\" accession=\"MS:1000112\" name=\"faraday cup\" />\n";
-          }
-          else if (id.getType() == IonDetector::MICROCHANNELPLATEDETECTOR)
-          {
-            os << "\t\t\t\t\t<cvParam cvRef=\"MS\" accession=\"MS:1000114\" name=\"microchannel plate detector\" />\n";
-          }
-          else if (id.getType() == IonDetector::MULTICOLLECTOR)
-          {
-            os << "\t\t\t\t\t<cvParam cvRef=\"MS\" accession=\"MS:1000115\" name=\"multi-collector\" />\n";
-          }
-          else if (id.getType() == IonDetector::PHOTOMULTIPLIER)
-          {
-            os << "\t\t\t\t\t<cvParam cvRef=\"MS\" accession=\"MS:1000116\" name=\"photomultiplier\" />\n";
-          }
-          else if (id.getType() == IonDetector::ELECTRONMULTIPLIER)
-          {
-            os << "\t\t\t\t\t<cvParam cvRef=\"MS\" accession=\"MS:1000253\" name=\"electron multiplier\" />\n";
-          }
-          else if (id.getType() == IonDetector::ARRAYDETECTOR)
-          {
-            os << "\t\t\t\t\t<cvParam cvRef=\"MS\" accession=\"MS:1000345\" name=\"array detector\" />\n";
-          }
-          else if (id.getType() == IonDetector::CONVERSIONDYNODE)
-          {
-            os << "\t\t\t\t\t<cvParam cvRef=\"MS\" accession=\"MS:1000346\" name=\"conversion dynode\" />\n";
-          }
-          else if (id.getType() == IonDetector::DYNODE)
-          {
-            os << "\t\t\t\t\t<cvParam cvRef=\"MS\" accession=\"MS:1000347\" name=\"dynode\" />\n";
-          }
-          else if (id.getType() == IonDetector::FOCALPLANECOLLECTOR)
-          {
-            os << "\t\t\t\t\t<cvParam cvRef=\"MS\" accession=\"MS:1000348\" name=\"focal plane collector\" />\n";
-          }
-          else if (id.getType() == IonDetector::IONTOPHOTONDETECTOR)
-          {
-            os << "\t\t\t\t\t<cvParam cvRef=\"MS\" accession=\"MS:1000349\" name=\"ion-to-photon detector\" />\n";
-          }
-          else if (id.getType() == IonDetector::POINTCOLLECTOR)
-          {
-            os << "\t\t\t\t\t<cvParam cvRef=\"MS\" accession=\"MS:1000350\" name=\"point collector\" />\n";
-          }
-          else if (id.getType() == IonDetector::POSTACCELERATIONDETECTOR)
-          {
-            os << "\t\t\t\t\t<cvParam cvRef=\"MS\" accession=\"MS:1000351\" name=\"postacceleration detector\" />\n";
-          }
-          else if (id.getType() == IonDetector::PHOTODIODEARRAYDETECTOR)
-          {
-            os << "\t\t\t\t\t<cvParam cvRef=\"MS\" accession=\"MS:1000621\" name=\"photodiode array detector\" />\n";
-          }
-          else if (id.getType() == IonDetector::INDUCTIVEDETECTOR)
-          {
-            os << "\t\t\t\t\t<cvParam cvRef=\"MS\" accession=\"MS:1000624\" name=\"inductive detector\" />\n";
-          }
-          else if (id.getType() == IonDetector::CONVERSIONDYNODEELECTRONMULTIPLIER)
-          {
-            os << "\t\t\t\t\t<cvParam cvRef=\"MS\" accession=\"MS:1000108\" name=\"conversion dynode electron multiplier\" />\n";
-          }
-          else if (id.getType() == IonDetector::CONVERSIONDYNODEPHOTOMULTIPLIER)
-          {
-            os << "\t\t\t\t\t<cvParam cvRef=\"MS\" accession=\"MS:1000109\" name=\"conversion dynode photomultiplier\" />\n";
-          }
-          else if (id.getType() == IonDetector::ELECTRONMULTIPLIERTUBE)
-          {
-            os << "\t\t\t\t\t<cvParam cvRef=\"MS\" accession=\"MS:1000111\" name=\"electron multiplier tube\" />\n";
-          }
-          else if (id.getType() == IonDetector::FOCALPLANEARRAY)
-          {
-            os << "\t\t\t\t\t<cvParam cvRef=\"MS\" accession=\"MS:1000113\" name=\"focal plane array\" />\n";
-          }
-          else if (id.getType() == IonDetector::TYPENULL)
-          {
-            os << "\t\t\t\t\t<cvParam cvRef=\"MS\" accession=\"MS:1000026\" name=\"detector type\" />\n";
-          }
-
-          writeUserParam_(os, id, 5, "/mzML/instrumentConfigurationList/instrumentConfiguration/componentList/detector/cvParam/@accession", validator);
-          os << "\t\t\t\t</detector>\n";
-        }
-        //FORCED
-        if (component_count < 3 && in.getIonDetectors().empty())
-        {
-          os << "\t\t\t\t<detector order=\"1234\">\n";
-          os << "\t\t\t\t\t<cvParam cvRef=\"MS\" accession=\"MS:1000107\" name=\"channeltron\" />\n";
-          os << "\t\t\t\t\t<userParam name=\"warning\" type=\"xsd:string\" value=\"invented ion detector, to fulfill mzML schema\" />\n";
-          os << "\t\t\t\t</detector>\n";
-        }
-        os << "\t\t\t</componentList>\n";
-      }
-      os << "\t\t\t<softwareRef ref=\"so_in_0\" />\n";
-      os << "\t\t</instrumentConfiguration>\n";
-      os << "\t</instrumentConfigurationList>\n";
-
-      //--------------------------------------------------------------------------------------------
-      // data processing
-      //--------------------------------------------------------------------------------------------
-
-      // count number of float data array dps
-      Size num_bi_dps(0);
-      for (Size s = 0; s < exp.size(); ++s)
-      {
-        for (Size m = 0; m < exp[s].getFloatDataArrays().size(); ++m)
-        {
-          ++num_bi_dps;
-        }
-      }
-
-      os << "\t<dataProcessingList count=\"" << (std::max)((Size)1, dps.size() + num_bi_dps) << "\">\n";
-      //default (first spectrum data or fictional data)
-      if (exp.empty())
-      {
-        std::vector< ConstDataProcessingPtr > dummy;
-        writeDataProcessing_(os, "dp_sp_0", dummy, validator);
-      }
-
-      for (Size s = 0; s < dps.size(); ++s)
-      {
-        writeDataProcessing_(os, String("dp_sp_") + s, dps[s], validator);
-      }
-
-      //for each binary data array
-      for (Size s = 0; s < exp.size(); ++s)
-      {
-        for (Size m = 0; m < exp[s].getFloatDataArrays().size(); ++m)
-        {
-          writeDataProcessing_(os, String("dp_sp_") + s + "_bi_" + m, 
-              exp[s].getFloatDataArrays()[m].getDataProcessing(), validator);
-        }
-      }
-
-      os << "\t</dataProcessingList>\n";
-      //--------------------------------------------------------------------------------------------
-      // acquisitionSettings
-      //--------------------------------------------------------------------------------------------
-
-      //--------------------------------------------------------------------------------------------
-      // run
-      //--------------------------------------------------------------------------------------------
-      os << "\t<run id=\"ru_0\" defaultInstrumentConfigurationRef=\"ic_0\" sampleRef=\"sa_0\"";
-      if (exp.getDateTime().isValid())
-      {
-        os << " startTimeStamp=\"" << exp.getDateTime().get().substitute(' ', 'T') << "\"";
-      }
-      if (exp.getSourceFiles().size() > 0)
-      {
-        os << " defaultSourceFileRef=\"sf_ru_0\"";
-      }
-      os << ">\n";
-
-      //run attributes
-      if (exp.getFractionIdentifier() != "")
-      {
-        os << "\t\t<cvParam cvRef=\"MS\" accession=\"MS:1000858\" name=\"fraction identifier\" value=\"" << exp.getFractionIdentifier() << "\" />\n";
-      }
-
-      writeUserParam_(os, exp, 2, "/mzML/run/cvParam/@accession", validator);
-
-    }
-
-    template <typename MapType>
-    void MzMLHandler<MapType>::writeSpectrum_(std::ostream& os,
-                                              const SpectrumType& spec, Size s,
-                                              Internal::MzMLValidator& validator, bool renew_native_ids,
-                                              std::vector<std::vector< ConstDataProcessingPtr > >& dps)
-    {
-      //native id
-      String native_id = spec.getNativeID();
-      if (renew_native_ids)
-      {
-        native_id = String("spectrum=") + s;
-      }
-
-      long offset = os.tellp();
-      spectra_offsets.push_back(make_pair(native_id, offset + 3));
-
-      // IMPORTANT make sure the offset (above) corresponds to the start of the <spectrum tag
-      os << "\t\t\t<spectrum id=\"" << writeXMLEscape(native_id) << "\" index=\"" << s << "\" defaultArrayLength=\"" << spec.size() << "\"";
-      if (spec.getSourceFile() != SourceFile())
-      {
-        os << " sourceFileRef=\"sf_sp_" << s << "\"";
-      }
-      //the data processing info of the first spectrum is the default
-      //if (s==0 || spec.getDataProcessing()!=exp[0].getDataProcessing())
-      if (s == 0 || spec.getDataProcessing() != dps[0])
-      {
-        Size dp_ref_num = s;
-        if (s != 0)
-        {
-          for (Size i = 0; i < dps.size(); ++i)
-          {
-            if (spec.getDataProcessing() == dps[i])
-            {
-              dp_ref_num = i;
-              break;
-            }
-          }
-        }
-        os << " dataProcessingRef=\"dp_sp_" << dp_ref_num << "\"";
-      }
-      os << ">\n";
-
-      //spectrum representation
-      if (spec.getType() == SpectrumSettings::PEAKS)
-      {
-        os << "\t\t\t\t<cvParam cvRef=\"MS\" accession=\"MS:1000127\" name=\"centroid spectrum\" />\n";
-      }
-      else if (spec.getType() == SpectrumSettings::RAWDATA)
-      {
-        os << "\t\t\t\t<cvParam cvRef=\"MS\" accession=\"MS:1000128\" name=\"profile spectrum\" />\n";
-      }
-      else
-      {
-        os << "\t\t\t\t<cvParam cvRef=\"MS\" accession=\"MS:1000525\" name=\"spectrum representation\" />\n";
-      }
-
-      //spectrum attributes
-      if (spec.getMSLevel() != 0)
-      {
-        os << "\t\t\t\t<cvParam cvRef=\"MS\" accession=\"MS:1000511\" name=\"ms level\" value=\"" << spec.getMSLevel() << "\" />\n";
-      }
-      if (spec.getInstrumentSettings().getZoomScan())
-      {
-        os << "\t\t\t\t<cvParam cvRef=\"MS\" accession=\"MS:1000497\" name=\"zoom scan\" />\n";
-      }
-
-      //spectrum type
-      if (spec.getInstrumentSettings().getScanMode() == InstrumentSettings::MASSSPECTRUM)
-      {
-        os << "\t\t\t\t<cvParam cvRef=\"MS\" accession=\"MS:1000294\" name=\"mass spectrum\" />\n";
-      }
-      else if (spec.getInstrumentSettings().getScanMode() == InstrumentSettings::MS1SPECTRUM)
-      {
-        os << "\t\t\t\t<cvParam cvRef=\"MS\" accession=\"MS:1000579\" name=\"MS1 spectrum\" />\n";
-      }
-      else if (spec.getInstrumentSettings().getScanMode() == InstrumentSettings::MSNSPECTRUM)
-      {
-        os << "\t\t\t\t<cvParam cvRef=\"MS\" accession=\"MS:1000580\" name=\"MSn spectrum\" />\n";
-      }
-      else if (spec.getInstrumentSettings().getScanMode() == InstrumentSettings::SIM)
-      {
-        os << "\t\t\t\t<cvParam cvRef=\"MS\" accession=\"MS:1000582\" name=\"SIM spectrum\" />\n";
-      }
-      else if (spec.getInstrumentSettings().getScanMode() == InstrumentSettings::SRM)
-      {
-        os << "\t\t\t\t<cvParam cvRef=\"MS\" accession=\"MS:1000583\" name=\"SRM spectrum\" />\n";
-      }
-      else if (spec.getInstrumentSettings().getScanMode() == InstrumentSettings::CRM)
-      {
-        os << "\t\t\t\t<cvParam cvRef=\"MS\" accession=\"MS:1000581\" name=\"CRM spectrum\" />\n";
-      }
-      else if (spec.getInstrumentSettings().getScanMode() == InstrumentSettings::PRECURSOR)
-      {
-        os << "\t\t\t<cvParam cvRef=\"MS\" accession=\"MS:1000341\" name=\"precursor ion spectrum\" />\n";
-      }
-      else if (spec.getInstrumentSettings().getScanMode() == InstrumentSettings::CNG)
-      {
-        os << "\t\t\t<cvParam cvRef=\"MS\" accession=\"MS:1000325\" name=\"constant neutral gain spectrum\" />\n";
-      }
-      else if (spec.getInstrumentSettings().getScanMode() == InstrumentSettings::CNL)
-      {
-        os << "\t\t\t<cvParam cvRef=\"MS\" accession=\"MS:1000326\" name=\"constant neutral loss spectrum\" />\n";
-      }
-      else if (spec.getInstrumentSettings().getScanMode() == InstrumentSettings::EMR)
-      {
-        os << "\t\t\t<cvParam cvRef=\"MS\" accession=\"MS:1000804\" name=\"electromagnetic radiation spectrum\" />\n";
-      }
-      else if (spec.getInstrumentSettings().getScanMode() == InstrumentSettings::EMISSION)
-      {
-        os << "\t\t\t<cvParam cvRef=\"MS\" accession=\"MS:1000805\" name=\"emission spectrum\" />\n";
-      }
-      else if (spec.getInstrumentSettings().getScanMode() == InstrumentSettings::ABSORBTION)
-      {
-        os << "\t\t\t<cvParam cvRef=\"MS\" accession=\"MS:1000806\" name=\"absorption spectrum\" />\n";
-      }
-      else if (spec.getInstrumentSettings().getScanMode() == InstrumentSettings::EMC)
-      {
-        os << "\t\t\t<cvParam cvRef=\"MS\" accession=\"MS:1000789\" name=\"enhanced multiply charged spectrum\" />\n";
-      }
-      else if (spec.getInstrumentSettings().getScanMode() == InstrumentSettings::TDF)
-      {
-        os << "\t\t\t<cvParam cvRef=\"MS\" accession=\"MS:1000789\" name=\"time-delayed fragmentation spectrum\" />\n";
-      }
-      else   //FORCED
-      {
-        os << "\t\t\t\t<cvParam cvRef=\"MS\" accession=\"MS:1000294\" name=\"mass spectrum\" />\n";
-      }
-
-      //scan polarity
-      if (spec.getInstrumentSettings().getPolarity() == IonSource::NEGATIVE)
-      {
-        os << "\t\t\t\t<cvParam cvRef=\"MS\" accession=\"MS:1000129\" name=\"negative scan\" />\n";
-      }
-      else if (spec.getInstrumentSettings().getPolarity() == IonSource::POSITIVE)
-      {
-        os << "\t\t\t\t<cvParam cvRef=\"MS\" accession=\"MS:1000130\" name=\"positive scan\" />\n";
-      }
-
-      writeUserParam_(os, spec, 4, "/mzML/run/spectrumList/spectrum/cvParam/@accession", validator);
-      //--------------------------------------------------------------------------------------------
-      //scan list
-      //--------------------------------------------------------------------------------------------
-      os << "\t\t\t\t<scanList count=\"" << (std::max)((Size)1, spec.getAcquisitionInfo().size()) << "\">\n";
-      ControlledVocabulary::CVTerm ai_term = getChildWithName_("MS:1000570", spec.getAcquisitionInfo().getMethodOfCombination());
-      if (ai_term.id != "")
-      {
-        os << "\t\t\t\t\t<cvParam cvRef=\"MS\" accession=\"" << ai_term.id << "\" name=\"" << ai_term.name << "\" />\n";
-      }
-      else
-      {
-        os << "\t\t\t\t\t<cvParam cvRef=\"MS\" accession=\"MS:1000795\" name=\"no combination\" />\n";
-      }
-      writeUserParam_(os, spec.getAcquisitionInfo(), 5, "/mzML/run/spectrumList/spectrum/scanList/cvParam/@accession", validator);
-
-      //--------------------------------------------------------------------------------------------
-      //scan
-      //--------------------------------------------------------------------------------------------
-      for (Size j = 0; j < spec.getAcquisitionInfo().size(); ++j)
-      {
-        const Acquisition& ac = spec.getAcquisitionInfo()[j];
-        os << "\t\t\t\t\t<scan ";
-        if (ac.getIdentifier() != "")
-          os << "externalSpectrumID=\"" << ac.getIdentifier() << "\"";
-        os << ">\n";
-        if (j == 0)
-        {
-          os << "\t\t\t\t\t\t<cvParam cvRef=\"MS\" accession=\"MS:1000016\" name=\"scan start time\" value=\"" << spec.getRT() << "\" unitAccession=\"UO:0000010\" unitName=\"second\" unitCvRef=\"UO\" />\n";
-        }
-        writeUserParam_(os, ac, 6, "/mzML/run/spectrumList/spectrum/scanList/scan/cvParam/@accession", validator);
-        //scan windows
-        if (j == 0 && spec.getInstrumentSettings().getScanWindows().size() != 0)
-        {
-          os << "\t\t\t\t\t\t<scanWindowList count=\"" << spec.getInstrumentSettings().getScanWindows().size() << "\">\n";
-          for (Size k = 0; k < spec.getInstrumentSettings().getScanWindows().size(); ++k)
-          {
-            os << "\t\t\t\t\t\t\t<scanWindow>\n";
-            os << "\t\t\t\t\t\t\t\t<cvParam cvRef=\"MS\" accession=\"MS:1000501\" name=\"scan window lower limit\" value=\"" << spec.getInstrumentSettings().getScanWindows()[k].begin << "\" unitAccession=\"MS:1000040\" unitName=\"m/z\" unitCvRef=\"MS\" />\n";
-            os << "\t\t\t\t\t\t\t\t<cvParam cvRef=\"MS\" accession=\"MS:1000500\" name=\"scan window upper limit\" value=\"" << spec.getInstrumentSettings().getScanWindows()[k].end << "\" unitAccession=\"MS:1000040\" unitName=\"m/z\" unitCvRef=\"MS\" />\n";
-            writeUserParam_(os, spec.getInstrumentSettings().getScanWindows()[k], 8, "/mzML/run/spectrumList/spectrum/scanList/scan/scanWindowList/scanWindow/cvParam/@accession", validator);
-            os << "\t\t\t\t\t\t\t</scanWindow>\n";
-          }
-          os << "\t\t\t\t\t\t</scanWindowList>\n";
-        }
-        os << "\t\t\t\t\t</scan>\n";
-      }
-      //fallback if we have no acquisition information (a dummy scan is created for RT and so on)
-      if (spec.getAcquisitionInfo().empty())
-      {
-        os << "\t\t\t\t\t<scan>\n";
-        os << "\t\t\t\t\t\t<cvParam cvRef=\"MS\" accession=\"MS:1000016\" name=\"scan start time\" value=\"" << spec.getRT() << "\" unitAccession=\"UO:0000010\" unitName=\"second\" unitCvRef=\"UO\" />\n";
-        //scan windows
-        if (spec.getInstrumentSettings().getScanWindows().size() != 0)
-        {
-          os << "\t\t\t\t\t\t<scanWindowList count=\"" << spec.getInstrumentSettings().getScanWindows().size() << "\">\n";
-          for (Size j = 0; j < spec.getInstrumentSettings().getScanWindows().size(); ++j)
-          {
-            os << "\t\t\t\t\t\t\t<scanWindow>\n";
-            os << "\t\t\t\t\t\t\t\t<cvParam cvRef=\"MS\" accession=\"MS:1000501\" name=\"scan window lower limit\" value=\"" << spec.getInstrumentSettings().getScanWindows()[j].begin << "\" unitAccession=\"MS:1000040\" unitName=\"m/z\" unitCvRef=\"MS\" />\n";
-            os << "\t\t\t\t\t\t\t\t<cvParam cvRef=\"MS\" accession=\"MS:1000500\" name=\"scan window upper limit\" value=\"" << spec.getInstrumentSettings().getScanWindows()[j].end << "\" unitAccession=\"MS:1000040\" unitName=\"m/z\" unitCvRef=\"MS\" />\n";
-            writeUserParam_(os, spec.getInstrumentSettings().getScanWindows()[j], 8, "/mzML/run/spectrumList/spectrum/scanList/scan/scanWindowList/scanWindow/cvParam/@accession", validator);
-            os << "\t\t\t\t\t\t\t</scanWindow>\n";
-          }
-          os << "\t\t\t\t\t\t</scanWindowList>\n";
-        }
-        os << "\t\t\t\t\t</scan>\n";
-      }
-      os << "\t\t\t\t</scanList>\n";
-
-      //--------------------------------------------------------------------------------------------
-      //precursor list
-      //--------------------------------------------------------------------------------------------
-      if (!spec.getPrecursors().empty())
-      {
-        os << "\t\t\t<precursorList count=\"" << spec.getPrecursors().size() << "\">\n";
-        for (Size p = 0; p != spec.getPrecursors().size(); ++p)
-        {
-          writePrecursor_(os, spec.getPrecursors()[p], validator);
-        }
-        os << "\t\t\t</precursorList>\n";
-      }
-
-      //--------------------------------------------------------------------------------------------
-      //product list
-      //--------------------------------------------------------------------------------------------
-      if (spec.getProducts().size() != 0)
-      {
-        os << "\t\t\t\t<productList count=\"" << spec.getProducts().size() << "\">\n";
-        for (Size p = 0; p < spec.getProducts().size(); ++p)
-        {
-          writeProduct_(os, spec.getProducts()[p], validator);
-        }
-        os << "\t\t\t\t</productList>\n";
-      }
-
-      //--------------------------------------------------------------------------------------------
-      //binary data array list
-      //--------------------------------------------------------------------------------------------
-      if (spec.size() != 0)
-      {
-        String encoded_string;
-        os << "\t\t\t\t<binaryDataArrayList count=\"" << (2 + spec.getFloatDataArrays().size() + spec.getStringDataArrays().size() + spec.getIntegerDataArrays().size()) << "\">\n";
-
-        writeContainerData<SpectrumType>(os, options_, spec, "mz");
-        writeContainerData<SpectrumType>(os, options_, spec, "intensity");
-
-        String compression_term = MzMLHandlerHelper::getCompressionTerm_(options_, options_.getNumpressConfigurationIntensity(), false);
-        //write float data array
-        for (Size m = 0; m < spec.getFloatDataArrays().size(); ++m)
-        {
-          const typename SpectrumType::FloatDataArray& array = spec.getFloatDataArrays()[m];
-          std::vector<double> data64_to_encode(array.size());
-          for (Size p = 0; p < array.size(); ++p)
-            data64_to_encode[p] = array[p];
-          // TODO also encode float data arrays using numpress?
-          decoder_.encode(data64_to_encode, Base64::BYTEORDER_LITTLEENDIAN, encoded_string, options_.getCompression());
-          String data_processing_ref_string = "";
-          if (array.getDataProcessing().size() != 0)
-          {
-            data_processing_ref_string = String("dataProcessingRef=\"dp_sp_") + s + "_bi_" + m + "\"";
-          }
-          os << "\t\t\t\t\t<binaryDataArray arrayLength=\"" << array.size() << "\" encodedLength=\"" << encoded_string.size() << "\" " << data_processing_ref_string << ">\n";
-          os << "\t\t\t\t\t\t<cvParam cvRef=\"MS\" accession=\"MS:1000523\" name=\"64-bit float\" />\n";
-          os << "\t\t\t\t\t\t" << compression_term << "\n";
-          ControlledVocabulary::CVTerm bi_term = getChildWithName_("MS:1000513", array.getName());
-          if (bi_term.id != "")
-          {
-            os << "\t\t\t\t\t\t<cvParam cvRef=\"MS\" accession=\"" << bi_term.id << "\" name=\"" << bi_term.name << "\" />\n";
-          }
-          else
-          {
-            os << "\t\t\t\t\t\t<cvParam cvRef=\"MS\" accession=\"MS:1000786\" name=\"non-standard data array\" value=\"" << array.getName() << "\" />\n";
-          }
-          writeUserParam_(os, array, 6, "/mzML/run/spectrumList/spectrum/binaryDataArrayList/binaryDataArray/cvParam/@accession", validator);
-          os << "\t\t\t\t\t\t<binary>" << encoded_string << "</binary>\n";
-          os << "\t\t\t\t\t</binaryDataArray>\n";
-        }
-        //write integer data array
-        for (Size m = 0; m < spec.getIntegerDataArrays().size(); ++m)
-        {
-          const typename SpectrumType::IntegerDataArray& array = spec.getIntegerDataArrays()[m];
-          std::vector<Int64> data64_to_encode(array.size());
-          for (Size p = 0; p < array.size(); ++p)
-            data64_to_encode[p] = array[p];
-          decoder_.encodeIntegers(data64_to_encode, Base64::BYTEORDER_LITTLEENDIAN, encoded_string, options_.getCompression());
-          String data_processing_ref_string = "";
-          if (array.getDataProcessing().size() != 0)
-          {
-            data_processing_ref_string = String("dataProcessingRef=\"dp_sp_") + s + "_bi_" + m + "\"";
-          }
-          os << "\t\t\t\t\t<binaryDataArray arrayLength=\"" << array.size() << "\" encodedLength=\"" << encoded_string.size() << "\" " << data_processing_ref_string << ">\n";
-          os << "\t\t\t\t\t\t<cvParam cvRef=\"MS\" accession=\"MS:1000522\" name=\"64-bit integer\" />\n";
-          os << "\t\t\t\t\t\t" << compression_term << "\n";
-          ControlledVocabulary::CVTerm bi_term = getChildWithName_("MS:1000513", array.getName());
-          if (bi_term.id != "")
-          {
-            os << "\t\t\t\t\t\t<cvParam cvRef=\"MS\" accession=\"" << bi_term.id << "\" name=\"" << bi_term.name << "\" />\n";
-          }
-          else
-          {
-            os << "\t\t\t\t\t\t<cvParam cvRef=\"MS\" accession=\"MS:1000786\" name=\"non-standard data array\" value=\"" << array.getName() << "\" />\n";
-          }
-          writeUserParam_(os, array, 6, "/mzML/run/spectrumList/spectrum/binaryDataArrayList/binaryDataArray/cvParam/@accession", validator);
-          os << "\t\t\t\t\t\t<binary>" << encoded_string << "</binary>\n";
-          os << "\t\t\t\t\t</binaryDataArray>\n";
-        }
-        //write string data arrays
-        for (Size m = 0; m < spec.getStringDataArrays().size(); ++m)
-        {
-          const typename SpectrumType::StringDataArray& array = spec.getStringDataArrays()[m];
-          std::vector<String> data_to_encode;
-          data_to_encode.resize(array.size());
-          for (Size p = 0; p < array.size(); ++p)
-            data_to_encode[p] = array[p];
-          decoder_.encodeStrings(data_to_encode, encoded_string, options_.getCompression());
-          String data_processing_ref_string = "";
-          if (array.getDataProcessing().size() != 0)
-          {
-            data_processing_ref_string = String("dataProcessingRef=\"dp_sp_") + s + "_bi_" + m + "\"";
-          }
-          os << "\t\t\t\t\t<binaryDataArray arrayLength=\"" << array.size() << "\" encodedLength=\"" << encoded_string.size() << "\" " << data_processing_ref_string << ">\n";
-          os << "\t\t\t\t\t\t<cvParam cvRef=\"MS\" accession=\"MS:1001479\" name=\"null-terminated ASCII string\" />\n";
-          os << "\t\t\t\t\t\t" << compression_term << "\n";
-          os << "\t\t\t\t\t\t<cvParam cvRef=\"MS\" accession=\"MS:1000786\" name=\"non-standard data array\" value=\"" << array.getName() << "\" />\n";
-          writeUserParam_(os, array, 6, "/mzML/run/spectrumList/spectrum/binaryDataArrayList/binaryDataArray/cvParam/@accession", validator);
-          os << "\t\t\t\t\t\t<binary>" << encoded_string << "</binary>\n";
-          os << "\t\t\t\t\t</binaryDataArray>\n";
-        }
-        os << "\t\t\t\t</binaryDataArrayList>\n";
-      }
-
-      os << "\t\t\t</spectrum>\n";
-    }
-
-    template <typename MapType>
-    void MzMLHandler<MapType>::writeChromatogram_(std::ostream& os,
-                                                  const ChromatogramType& chromatogram, Size c, Internal::MzMLValidator& validator)
-    {
-      long offset = os.tellp();
-      chromatograms_offsets.push_back(make_pair(chromatogram.getNativeID(), offset + 6));
-
-      // TODO native id with chromatogram=?? prefix?
-      // IMPORTANT make sure the offset (above) corresponds to the start of the <chromatogram tag
-      os << "      <chromatogram id=\"" << writeXMLEscape(chromatogram.getNativeID()) << "\" index=\"" << c << "\" defaultArrayLength=\"" << chromatogram.size() << "\">" << "\n";
-
-      // write cvParams (chromatogram type)
-      if (chromatogram.getChromatogramType() == ChromatogramSettings::MASS_CHROMATOGRAM)
-      {
-        os << "\t\t\t\t\t\t<cvParam cvRef=\"MS\" accession=\"MS:1000810\" name=\"mass chromatogram\" />\n";
-      }
-      else if (chromatogram.getChromatogramType() == ChromatogramSettings::TOTAL_ION_CURRENT_CHROMATOGRAM)
-      {
-        os << "\t\t\t\t\t\t<cvParam cvRef=\"MS\" accession=\"MS:1000235\" name=\"total ion current chromatogram\" />\n";
-      }
-      else if (chromatogram.getChromatogramType() == ChromatogramSettings::SELECTED_ION_CURRENT_CHROMATOGRAM)
-      {
-        os << "\t\t\t\t\t\t<cvParam cvRef=\"MS\" accession=\"MS:1000627\" name=\"selected ion current chromatogram\" />\n";
-      }
-      else if (chromatogram.getChromatogramType() == ChromatogramSettings::BASEPEAK_CHROMATOGRAM)
-      {
-        os << "\t\t\t\t\t\t<cvParam cvRef=\"MS\" accession=\"MS:1000628\" name=\"basepeak chromatogram\" />\n";
-      }
-      else if (chromatogram.getChromatogramType() == ChromatogramSettings::SELECTED_ION_MONITORING_CHROMATOGRAM)
-      {
-        os << "\t\t\t\t\t\t<cvParam cvRef=\"MS\" accession=\"MS:1001472\" name=\"selected ion monitoring chromatogram\" />\n";
-      }
-      else if (chromatogram.getChromatogramType() == ChromatogramSettings::SELECTED_REACTION_MONITORING_CHROMATOGRAM)
-      {
-        os << "\t\t\t\t\t\t<cvParam cvRef=\"MS\" accession=\"MS:1001473\" name=\"selected reaction monitoring chromatogram\" />\n";
-      }
-      else if (chromatogram.getChromatogramType() == ChromatogramSettings::ELECTROMAGNETIC_RADIATION_CHROMATOGRAM)
-      {
-        os << "\t\t\t\t\t\t<cvParam cvRef=\"MS\" accession=\"MS:1000811\" name=\"electromagnetic radiation chromatogram\" />\n";
-      }
-      else if (chromatogram.getChromatogramType() == ChromatogramSettings::ABSORPTION_CHROMATOGRAM)
-      {
-        os << "\t\t\t\t\t\t<cvParam cvRef=\"MS\" accession=\"MS:1000812\" name=\"absorption chromatogram\" />\n";
-      }
-      else if (chromatogram.getChromatogramType() == ChromatogramSettings::EMISSION_CHROMATOGRAM)
-      {
-        os << "\t\t\t\t\t\t<cvParam cvRef=\"MS\" accession=\"MS:1000813\" name=\"emission chromatogram\" />\n";
-      }
-      else
-      {
-        // TODO
-      }
-      writePrecursor_(os, chromatogram.getPrecursor(), validator);
-      writeProduct_(os, chromatogram.getProduct(), validator);
-
-      //--------------------------------------------------------------------------------------------
-      //binary data array list
-      //--------------------------------------------------------------------------------------------
-      String compression_term;
-      String encoded_string;
-      os << "\t\t\t\t<binaryDataArrayList count=\"" << (2 + chromatogram.getFloatDataArrays().size() + chromatogram.getStringDataArrays().size() + chromatogram.getIntegerDataArrays().size()) << "\">\n";
-
-      writeContainerData<ChromatogramType>(os, options_, chromatogram, "time");
-      writeContainerData<ChromatogramType>(os, options_, chromatogram, "intensity");
-
-      compression_term = MzMLHandlerHelper::getCompressionTerm_(options_, options_.getNumpressConfigurationIntensity(), false);
-      //write float data array
-      for (Size m = 0; m < chromatogram.getFloatDataArrays().size(); ++m)
-      {
-        const typename ChromatogramType::FloatDataArray& array = chromatogram.getFloatDataArrays()[m];
-        std::vector<double> data64_to_encode(array.size());
-        for (Size p = 0; p < array.size(); ++p)
-          data64_to_encode[p] = array[p];
-        // TODO also encode float data arrays using numpress?
-        decoder_.encode(data64_to_encode, Base64::BYTEORDER_LITTLEENDIAN, encoded_string, options_.getCompression());
-        String data_processing_ref_string = "";
-        if (array.getDataProcessing().size() != 0)
-        {
-          data_processing_ref_string = String("dataProcessingRef=\"dp_sp_") + c + "_bi_" + m + "\"";
-        }
-        os << "\t\t\t\t\t<binaryDataArray arrayLength=\"" << array.size() << "\" encodedLength=\"" << encoded_string.size() << "\" " << data_processing_ref_string << ">\n";
-        os << "\t\t\t\t\t\t<cvParam cvRef=\"MS\" accession=\"MS:1000523\" name=\"64-bit float\" />\n";
-        os << "\t\t\t\t\t\t" << compression_term << "\n";
-        ControlledVocabulary::CVTerm bi_term = getChildWithName_("MS:1000513", array.getName());
-        if (bi_term.id != "")
-        {
-          os << "\t\t\t\t\t\t<cvParam cvRef=\"MS\" accession=\"" << bi_term.id << "\" name=\"" << bi_term.name << "\" />\n";
-        }
-        else
-        {
-          os << "\t\t\t\t\t\t<cvParam cvRef=\"MS\" accession=\"MS:1000786\" name=\"non-standard data array\" value=\"" << array.getName() << "\" />\n";
-        }
-        writeUserParam_(os, array, 6, "/mzML/run/chromatogramList/chromatogram/binaryDataArrayList/binaryDataArray/cvParam/@accession", validator);
-        os << "\t\t\t\t\t\t<binary>" << encoded_string << "</binary>\n";
-        os << "\t\t\t\t\t</binaryDataArray>\n";
-      }
-      //write integer data array
-      for (Size m = 0; m < chromatogram.getIntegerDataArrays().size(); ++m)
-      {
-        const typename ChromatogramType::IntegerDataArray& array = chromatogram.getIntegerDataArrays()[m];
-        std::vector<Int64> data64_to_encode(array.size());
-        for (Size p = 0; p < array.size(); ++p)
-          data64_to_encode[p] = array[p];
-        decoder_.encodeIntegers(data64_to_encode, Base64::BYTEORDER_LITTLEENDIAN, encoded_string, options_.getCompression());
-        String data_processing_ref_string = "";
-        if (array.getDataProcessing().size() != 0)
-        {
-          data_processing_ref_string = String("dataProcessingRef=\"dp_sp_") + c + "_bi_" + m + "\"";
-        }
-        os << "\t\t\t\t\t<binaryDataArray arrayLength=\"" << array.size() << "\" encodedLength=\"" << encoded_string.size() << "\" " << data_processing_ref_string << ">\n";
-        os << "\t\t\t\t\t\t<cvParam cvRef=\"MS\" accession=\"MS:1000522\" name=\"64-bit integer\" />\n";
-        os << "\t\t\t\t\t\t" << compression_term << "\n";
-        ControlledVocabulary::CVTerm bi_term = getChildWithName_("MS:1000513", array.getName());
-        if (bi_term.id != "")
-        {
-          os << "\t\t\t\t\t\t<cvParam cvRef=\"MS\" accession=\"" << bi_term.id << "\" name=\"" << bi_term.name << "\" />\n";
-        }
-        else
-        {
-          os << "\t\t\t\t\t\t<cvParam cvRef=\"MS\" accession=\"MS:1000786\" name=\"non-standard data array\" value=\"" << array.getName() << "\" />\n";
-        }
-        writeUserParam_(os, array, 6, "/mzML/run/chromatogramList/chromatogram/binaryDataArrayList/binaryDataArray/cvParam/@accession", validator);
-        os << "\t\t\t\t\t\t<binary>" << encoded_string << "</binary>\n";
-        os << "\t\t\t\t\t</binaryDataArray>\n";
-      }
-      //write string data arrays
-      for (Size m = 0; m < chromatogram.getStringDataArrays().size(); ++m)
-      {
-        const typename ChromatogramType::StringDataArray& array = chromatogram.getStringDataArrays()[m];
-        std::vector<String> data_to_encode;
-        data_to_encode.resize(array.size());
-        for (Size p = 0; p < array.size(); ++p)
-          data_to_encode[p] = array[p];
-        decoder_.encodeStrings(data_to_encode, encoded_string, options_.getCompression());
-        String data_processing_ref_string = "";
-        if (array.getDataProcessing().size() != 0)
-        {
-          data_processing_ref_string = String("dataProcessingRef=\"dp_sp_") + c + "_bi_" + m + "\"";
-        }
-        os << "\t\t\t\t\t<binaryDataArray arrayLength=\"" << array.size() << "\" encodedLength=\"" << encoded_string.size() << "\" " << data_processing_ref_string << ">\n";
-        os << "\t\t\t\t\t\t<cvParam cvRef=\"MS\" accession=\"MS:1001479\" name=\"null-terminated ASCII string\" />\n";
-        os << "\t\t\t\t\t\t" << compression_term << "\n";
-        os << "\t\t\t\t\t\t<cvParam cvRef=\"MS\" accession=\"MS:1000786\" name=\"non-standard data array\" value=\"" << array.getName() << "\" />\n";
-        writeUserParam_(os, array, 6, "/mzML/run/chromatogramList/chromatogram/binaryDataArrayList/binaryDataArray/cvParam/@accession", validator);
-        os << "\t\t\t\t\t\t<binary>" << encoded_string << "</binary>\n";
-        os << "\t\t\t\t\t</binaryDataArray>\n";
-      }
-      os << "\t\t\t\t</binaryDataArrayList>\n";
-      os << "\t\t\t</chromatogram>" << "\n";
-    }
-
-=======
->>>>>>> 43dd3703
   } // namespace Internal
 } // namespace OpenMS
