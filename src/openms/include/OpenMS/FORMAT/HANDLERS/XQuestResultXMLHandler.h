--- conflicted
+++ resolved
@@ -41,12 +41,8 @@
 #include <OpenMS/METADATA/PeptideHit.h>
 #include <OpenMS/CHEMISTRY/ProteaseDB.h>
 
-#include <OpenMS/CONCEPT/LogStream.h>
-
 namespace OpenMS
 {
-  class ProgressLogger;
-
   namespace Internal
   {
     /** @brief XMLHandler for the result files of XQuest
@@ -66,10 +62,9 @@
       XQuestResultXMLHandler(const String & filename,
                              std::vector< PeptideIdentification > & pep_ids,
                              std::vector< ProteinIdentification > & prot_ids,
-<<<<<<< HEAD
                             //  Size min_n_hits_per_spectrum,
                             //  bool load_to_peptideHit_,
-                             const ProgressLogger& logger);
+                             );
 
       /// Constructor for a write-only handler for internal identification structures
       XQuestResultXMLHandler(const std::vector<ProteinIdentification>& pro_id,
@@ -78,12 +73,7 @@
                              const String& version,
                              const ProgressLogger& logger);
 
-      virtual ~XQuestResultXMLHandler();
-=======
-                             Size min_n_ions_per_spectrum,
-                             bool load_to_peptideHit_);
       ~XQuestResultXMLHandler() override;
->>>>>>> f8f75442
 
       // Docu in base class
       void endElement(const XMLCh * const uri, const XMLCh * const local_name, const XMLCh * const qname) override;
@@ -115,7 +105,7 @@
     private:
 
       /// Progress logger
-      const ProgressLogger& logger_;
+      //const ProgressLogger& logger_;
 
       // Decoy string used by xQuest
       String decoy_string_;
