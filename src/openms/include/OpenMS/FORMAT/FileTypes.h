--- conflicted
+++ resolved
@@ -107,11 +107,8 @@
       PIN,                ///< Percolator tab-delimited input (PSM level)
       PARAMXML,           ///< internal format for writing and reading parameters (also used as part of CTD)
       SPLIB,              ///< SpectraST binary spectral library file (sptxt is the equivalent text-based format, similar to the MSP format)
-<<<<<<< HEAD
+      NOVOR,               ///< Novor custom parameter file
       XQUESTXML,          ///< xQuest XML file format for protein-protein cross-link identifications (.xquest.xml)
-=======
-      NOVOR,               ///< Novor custom parameter file
->>>>>>> f8f75442
       SIZE_OF_TYPE        ///< No file type. Simply stores the number of types
     };
 
