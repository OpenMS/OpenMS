--- conflicted
+++ resolved
@@ -60,11 +60,7 @@
 public:
   struct FragmentAnnotation
   {
-<<<<<<< HEAD
-    String annotation;
-=======
     String annotation;  // e.g. [alpha|ci$y3-H2O-NH3]5+
->>>>>>> d6d85af9
     int charge;
     double mz;
     double intensity;
