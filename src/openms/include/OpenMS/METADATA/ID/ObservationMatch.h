// --------------------------------------------------------------------------
//                   OpenMS -- Open-Source Mass Spectrometry
// --------------------------------------------------------------------------
// Copyright The OpenMS Team -- Eberhard Karls University Tuebingen,
// ETH Zurich, and Freie Universitaet Berlin 2002-2020.
//
// This software is released under a three-clause BSD license:
//  * Redistributions of source code must retain the above copyright
//    notice, this list of conditions and the following disclaimer.
//  * Redistributions in binary form must reproduce the above copyright
//    notice, this list of conditions and the following disclaimer in the
//    documentation and/or other materials provided with the distribution.
//  * Neither the name of any author or any participating institution
//    may be used to endorse or promote products derived from this software
//    without specific prior written permission.
// For a full list of authors, refer to the file AUTHORS.
// --------------------------------------------------------------------------
// THIS SOFTWARE IS PROVIDED BY THE COPYRIGHT HOLDERS AND CONTRIBUTORS "AS IS"
// AND ANY EXPRESS OR IMPLIED WARRANTIES, INCLUDING, BUT NOT LIMITED TO, THE
// IMPLIED WARRANTIES OF MERCHANTABILITY AND FITNESS FOR A PARTICULAR PURPOSE
// ARE DISCLAIMED. IN NO EVENT SHALL ANY OF THE AUTHORS OR THE CONTRIBUTING
// INSTITUTIONS BE LIABLE FOR ANY DIRECT, INDIRECT, INCIDENTAL, SPECIAL,
// EXEMPLARY, OR CONSEQUENTIAL DAMAGES (INCLUDING, BUT NOT LIMITED TO,
// PROCUREMENT OF SUBSTITUTE GOODS OR SERVICES; LOSS OF USE, DATA, OR PROFITS;
// OR BUSINESS INTERRUPTION) HOWEVER CAUSED AND ON ANY THEORY OF LIABILITY,
// WHETHER IN CONTRACT, STRICT LIABILITY, OR TORT (INCLUDING NEGLIGENCE OR
// OTHERWISE) ARISING IN ANY WAY OUT OF THE USE OF THIS SOFTWARE, EVEN IF
// ADVISED OF THE POSSIBILITY OF SUCH DAMAGE.
//
// --------------------------------------------------------------------------
// $Maintainer: Hendrik Weisser $
// $Authors: Hendrik Weisser $
// --------------------------------------------------------------------------

#pragma once

#include <OpenMS/METADATA/ID/Observation.h>
#include <OpenMS/METADATA/ID/MetaData.h>
#include <OpenMS/METADATA/ID/IdentifiedMolecule.h>
#include <OpenMS/METADATA/PeptideHit.h> // for "PeakAnnotation"
#include <OpenMS/CHEMISTRY/AdductInfo.h>

#include <boost/multi_index_container.hpp>
#include <boost/multi_index/ordered_index.hpp>
#include <boost/multi_index/composite_key.hpp>

namespace OpenMS
{
  namespace IdentificationDataInternal
  {
    // @TODO: move "PeakAnnotation" out of "PeptideHit"
    typedef std::vector<PeptideHit::PeakAnnotation> PeakAnnotations;
    typedef std::map<std::optional<ProcessingStepRef>,
                     PeakAnnotations> PeakAnnotationSteps;

    /// Comparator for adducts
    // @TODO: this allows adducts with duplicate names, but requires different
    // sum formulas/charges - is this what we want?
    struct AdductCompare
    {
      bool operator()(const AdductInfo& left, const AdductInfo& right) const
      {
        return (std::make_pair(left.getCharge(), left.getEmpiricalFormula()) <
                std::make_pair(right.getCharge(), right.getEmpiricalFormula()));
      }
    };

    typedef std::set<AdductInfo, AdductCompare> Adducts;
<<<<<<< HEAD
    typedef IteratorWrapper<Adducts::iterator, AdductInfo> AdductRef;
    typedef boost::optional<AdductRef> AdductOpt;
=======
    typedef IteratorWrapper<Adducts::iterator> AdductRef;
    typedef std::optional<AdductRef> AdductOpt;
>>>>>>> 0828c7e8

    /// Representation of a search hit (e.g. peptide-spectrum match).
    struct ObservationMatch: public ScoredProcessingResult
    {
      IdentifiedMolecule identified_molecule_var;

      ObservationRef observation_ref;

      Int charge;

      AdductOpt adduct_opt; ///< optional reference to adduct

      // peak annotations (fragment ion matches), potentially from different
      // data processing steps:
      PeakAnnotationSteps peak_annotations;

      explicit ObservationMatch(
        IdentifiedMolecule identified_molecule_var,
        ObservationRef observation_ref, Int charge = 0,
        const std::optional<AdductRef>& adduct_opt = std::nullopt,
        const AppliedProcessingSteps& steps_and_scores = AppliedProcessingSteps(),
        const PeakAnnotationSteps& peak_annotations = PeakAnnotationSteps()):
        ScoredProcessingResult(steps_and_scores),
        identified_molecule_var(identified_molecule_var),
        observation_ref(observation_ref), charge(charge), adduct_opt(adduct_opt),
        peak_annotations(peak_annotations)
      {
      }

      ObservationMatch(const ObservationMatch&) = default;

      ObservationMatch& merge(const ObservationMatch& other)
      {
        ScoredProcessingResult::merge(other);
        if (charge == 0)
        {
          charge = other.charge;
        }
        else if (charge != other.charge)
        {
          throw Exception::InvalidValue(__FILE__, __LINE__,
                                        OPENMS_PRETTY_FUNCTION,
                                        "Trying to overwrite ObservationMatch charge with conflicting value.",
                                        String(charge));
        }

        if (!adduct_opt)
        {
          adduct_opt = other.adduct_opt;
        }
        else if (adduct_opt != other.adduct_opt)
        {
          throw Exception::InvalidValue(__FILE__, __LINE__,
                                        OPENMS_PRETTY_FUNCTION,
                                        "Trying to overwrite ObservationMatch adduct_opt with conflicting value.",
                                        (*adduct_opt)->getName());
        }

        peak_annotations.insert(other.peak_annotations.begin(),
                                other.peak_annotations.end());
        return *this;
      }
    };

    // all matches for the same observation should be consecutive, so make sure
    // the observation is used as the first member in the composite key:
    typedef boost::multi_index_container<
      ObservationMatch,
      boost::multi_index::indexed_by<
        boost::multi_index::ordered_unique<
          boost::multi_index::composite_key<
            ObservationMatch,
            boost::multi_index::member<ObservationMatch, ObservationRef,
                                       &ObservationMatch::observation_ref>,
            boost::multi_index::member<
              ObservationMatch, IdentifiedMolecule,
              &ObservationMatch::identified_molecule_var>,
            boost::multi_index::member<ObservationMatch, AdductOpt,
                                       &ObservationMatch::adduct_opt>>>>
      > ObservationMatches;

    typedef IteratorWrapper<ObservationMatches::iterator, ObservationMatch> ObservationMatchRef;
  }
}<|MERGE_RESOLUTION|>--- conflicted
+++ resolved
@@ -66,13 +66,8 @@
     };
 
     typedef std::set<AdductInfo, AdductCompare> Adducts;
-<<<<<<< HEAD
     typedef IteratorWrapper<Adducts::iterator, AdductInfo> AdductRef;
-    typedef boost::optional<AdductRef> AdductOpt;
-=======
-    typedef IteratorWrapper<Adducts::iterator> AdductRef;
     typedef std::optional<AdductRef> AdductOpt;
->>>>>>> 0828c7e8
 
     /// Representation of a search hit (e.g. peptide-spectrum match).
     struct ObservationMatch: public ScoredProcessingResult
