// --------------------------------------------------------------------------
//                   OpenMS -- Open-Source Mass Spectrometry
// --------------------------------------------------------------------------
// Copyright The OpenMS Team -- Eberhard Karls University Tuebingen,
// ETH Zurich, and Freie Universitaet Berlin 2002-2021.
//
// This software is released under a three-clause BSD license:
//  * Redistributions of source code must retain the above copyright
//    notice, this list of conditions and the following disclaimer.
//  * Redistributions in binary form must reproduce the above copyright
//    notice, this list of conditions and the following disclaimer in the
//    documentation and/or other materials provided with the distribution.
//  * Neither the name of any author or any participating institution
//    may be used to endorse or promote products derived from this software
//    without specific prior written permission.
// For a full list of authors, refer to the file AUTHORS.
// --------------------------------------------------------------------------
// THIS SOFTWARE IS PROVIDED BY THE COPYRIGHT HOLDERS AND CONTRIBUTORS "AS IS"
// AND ANY EXPRESS OR IMPLIED WARRANTIES, INCLUDING, BUT NOT LIMITED TO, THE
// IMPLIED WARRANTIES OF MERCHANTABILITY AND FITNESS FOR A PARTICULAR PURPOSE
// ARE DISCLAIMED. IN NO EVENT SHALL ANY OF THE AUTHORS OR THE CONTRIBUTING
// INSTITUTIONS BE LIABLE FOR ANY DIRECT, INDIRECT, INCIDENTAL, SPECIAL,
// EXEMPLARY, OR CONSEQUENTIAL DAMAGES (INCLUDING, BUT NOT LIMITED TO,
// PROCUREMENT OF SUBSTITUTE GOODS OR SERVICES; LOSS OF USE, DATA, OR PROFITS;
// OR BUSINESS INTERRUPTION) HOWEVER CAUSED AND ON ANY THEORY OF LIABILITY,
// WHETHER IN CONTRACT, STRICT LIABILITY, OR TORT (INCLUDING NEGLIGENCE OR
// OTHERWISE) ARISING IN ANY WAY OUT OF THE USE OF THIS SOFTWARE, EVEN IF
// ADVISED OF THE POSSIBILITY OF SUCH DAMAGE.
//
// --------------------------------------------------------------------------
// $Maintainer: Hendrik Weisser $
// $Authors: Hendrik Weisser $
// --------------------------------------------------------------------------

#pragma once

#include <OpenMS/METADATA/ID/ProcessingStep.h>
#include <OpenMS/METADATA/ID/ScoreType.h>

#include <boost/optional.hpp>
#include <boost/range/adaptor/reversed.hpp>
#include <boost/multi_index_container.hpp>
#include <boost/multi_index/member.hpp>
#include <boost/multi_index/ordered_index.hpp>
#include <boost/multi_index/sequenced_index.hpp>

namespace OpenMS
{
  namespace IdentificationDataInternal
  {
    /*!
      A processing step that was applied to a data item, possibly with associated scores.
    */
    struct AppliedProcessingStep
    {
<<<<<<< HEAD
      // if there are only scores, the processing step may be missing:
      std::optional<ProcessingStepRef> processing_step_opt;
=======
      /*!
        @brief (Optional) reference to the processing step

        If there are only scores, the processing step may be missing.
       */
      boost::optional<ProcessingStepRef> processing_step_opt;

      /// Map of scores and their types
>>>>>>> 7f5009cf
      std::map<ScoreTypeRef, double> scores;

      /// Constructor
      explicit AppliedProcessingStep(
        const std::optional<ProcessingStepRef>& processing_step_opt =
        std::nullopt, const std::map<ScoreTypeRef, double>& scores =
        std::map<ScoreTypeRef, double>()):
        processing_step_opt(processing_step_opt), scores(scores)
      {
      }

      /// Equality operator (needed for multi-index container)
      bool operator==(const AppliedProcessingStep& other) const
      {
        return ((processing_step_opt == other.processing_step_opt) &&
                (scores == other.scores));
      }

      /*!
        @brief Return scores in order of priority (primary first).

        The order is defined in the @p ProcessingSoftware referenced by the processing step (if available).
        Scores not listed there are included at the end of the output.

        @param primary_only Only return the primary score (ignoring any others)?
      */
      std::vector<std::pair<ScoreTypeRef, double>>
      getScoresInOrder(bool primary_only = false) const
      {
        std::vector<std::pair<ScoreTypeRef, double>> result;
        std::set<ScoreTypeRef> scores_done;

        if (processing_step_opt)
        {
          ProcessingSoftwareRef sw_ref = (*processing_step_opt)->software_ref;
          for (ScoreTypeRef score_ref : sw_ref->assigned_scores)
          {
            auto pos = scores.find(score_ref);
            if (pos != scores.end())
            {
              result.push_back(*pos);
              if (primary_only) return result;
              scores_done.insert(score_ref);
            }
          }
        }
        for (const auto& pair: scores)
        {
          if (!scores_done.count(pair.first))
          {
            result.push_back(pair);
            if (primary_only) return result;
          }
        }
        return result;
      }
    };

    // we want to keep track of the processing steps in sequence (order of
    // application), but also ensure there are no duplicate steps:
    typedef boost::multi_index_container<
      AppliedProcessingStep,
      boost::multi_index::indexed_by<
        boost::multi_index::sequenced<>,
        boost::multi_index::ordered_unique<
          boost::multi_index::member<
            AppliedProcessingStep, std::optional<ProcessingStepRef>,
            &AppliedProcessingStep::processing_step_opt>>>
      > AppliedProcessingSteps;

  }
}<|MERGE_RESOLUTION|>--- conflicted
+++ resolved
@@ -53,19 +53,14 @@
     */
     struct AppliedProcessingStep
     {
-<<<<<<< HEAD
-      // if there are only scores, the processing step may be missing:
-      std::optional<ProcessingStepRef> processing_step_opt;
-=======
       /*!
         @brief (Optional) reference to the processing step
 
         If there are only scores, the processing step may be missing.
        */
-      boost::optional<ProcessingStepRef> processing_step_opt;
+      std::optional<ProcessingStepRef> processing_step_opt;
 
       /// Map of scores and their types
->>>>>>> 7f5009cf
       std::map<ScoreTypeRef, double> scores;
 
       /// Constructor
