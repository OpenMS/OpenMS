--- conflicted
+++ resolved
@@ -127,49 +127,36 @@
 
     // we want to keep track of the processing steps in sequence (order of
     // application), but also ensure there are no duplicate steps:
-<<<<<<< HEAD
     struct AppliedProcessingSteps :
         public boost::multi_index_container<
           AppliedProcessingStep,
-          boost::multi_index::indexed_by<boost::multi_index::sequenced<>, boost::multi_index::ordered_unique<boost::multi_index::member<AppliedProcessingStep, boost::optional<ProcessingStepRef>,
+          boost::multi_index::indexed_by<boost::multi_index::sequenced<>, boost::multi_index::ordered_unique<boost::multi_index::member<AppliedProcessingStep, std::optional<ProcessingStepRef>,
                                                                                                                                         &AppliedProcessingStep::processing_step_opt>>>> {
       AppliedProcessingSteps() :
           boost::multi_index_container<
             AppliedProcessingStep,
-            boost::multi_index::indexed_by<boost::multi_index::sequenced<>, boost::multi_index::ordered_unique<boost::multi_index::member<AppliedProcessingStep, boost::optional<ProcessingStepRef>,
+            boost::multi_index::indexed_by<boost::multi_index::sequenced<>, boost::multi_index::ordered_unique<boost::multi_index::member<AppliedProcessingStep, std::optional<ProcessingStepRef>,
                                                                                                                                           &AppliedProcessingStep::processing_step_opt>>>>()
       {
       }
       AppliedProcessingSteps(const AppliedProcessingSteps& other) :
           boost::multi_index_container<
             AppliedProcessingStep,
-            boost::multi_index::indexed_by<boost::multi_index::sequenced<>, boost::multi_index::ordered_unique<boost::multi_index::member<AppliedProcessingStep, boost::optional<ProcessingStepRef>,
+            boost::multi_index::indexed_by<boost::multi_index::sequenced<>, boost::multi_index::ordered_unique<boost::multi_index::member<AppliedProcessingStep, std::optional<ProcessingStepRef>,
                                                                                                                                           &AppliedProcessingStep::processing_step_opt>>>>(other)
       {
       }
       AppliedProcessingSteps(const
         boost::multi_index_container<AppliedProcessingStep, boost::multi_index::indexed_by<boost::multi_index::sequenced<>,
                                                                                            boost::multi_index::ordered_unique<boost::multi_index::member<
-                                                                                             AppliedProcessingStep, boost::optional<ProcessingStepRef>, &AppliedProcessingStep::processing_step_opt>>>>&
+                                                                                             AppliedProcessingStep, std::optional<ProcessingStepRef>, &AppliedProcessingStep::processing_step_opt>>>>&
           other) :
           boost::multi_index_container<
             AppliedProcessingStep,
-            boost::multi_index::indexed_by<boost::multi_index::sequenced<>, boost::multi_index::ordered_unique<boost::multi_index::member<AppliedProcessingStep, boost::optional<ProcessingStepRef>,
+            boost::multi_index::indexed_by<boost::multi_index::sequenced<>, boost::multi_index::ordered_unique<boost::multi_index::member<AppliedProcessingStep, std::optional<ProcessingStepRef>,
                                                                                                                                           &AppliedProcessingStep::processing_step_opt>>>>(other)
       {
       }
     };
-=======
-    typedef boost::multi_index_container<
-      AppliedProcessingStep,
-      boost::multi_index::indexed_by<
-        boost::multi_index::sequenced<>,
-        boost::multi_index::ordered_unique<
-          boost::multi_index::member<
-            AppliedProcessingStep, std::optional<ProcessingStepRef>,
-            &AppliedProcessingStep::processing_step_opt>>>
-      > AppliedProcessingSteps;
->>>>>>> 0828c7e8
-
   } // namespace IdentificationDataInternal
 } // namespace OpenMS