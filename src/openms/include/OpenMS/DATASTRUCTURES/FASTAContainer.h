--- conflicted
+++ resolved
@@ -350,24 +350,12 @@
     bool is_prefix; ///< on success, was it a prefix or suffix
   };
 
-  /// common decoy strings in FASTA files
-  /// note: decoy prefixes/suffices must be provided in lower case
-  static std::vector<std::string> getAffixes()
-  {
-    return { "decoy", "dec", "reverse", "rev", "reversed", "__id_decoy__", "xxx", "shuffled", "shuffle", "pseudo", "random" };
-  }
-
-  /// returns a regex string to find decoy prefixes
-  static std::string getPrefixRegex()
-  {
-    return std::string("^(") + ListUtils::concatenate<std::string>(getAffixes(), "|") +  ")_?";
-  }
-
-  /// returns regex string to find decoy suffixes
-  static std::string getSuffixRegex()
-  {
-    return std::string("_?(") + ListUtils::concatenate<std::string>(getAffixes(), "|") + ")$";
-  }
+  // decoy strings
+  inline static const std::vector<std::string> affixes = { "decoy", "dec", "reverse", "rev", "reversed", "__id_decoy", "xxx", "shuffled", "shuffle", "pseudo", "random" };
+
+  // setup prefix- and suffix regex strings
+  inline static const std::string regexstr_prefix = std::string("^(") + ListUtils::concatenate<std::string>(affixes, "_*|") + "_*)";
+  inline static const std::string regexstr_suffix = std::string("(_") + ListUtils::concatenate<std::string>(affixes, "*|_") + ")$";
 
   /**
     @brief Heuristic to determine the decoy string given a set of protein names
@@ -379,28 +367,17 @@
   template<typename T>
   static Result findDecoyString(FASTAContainer<T>& proteins)
   {
-<<<<<<< HEAD
-=======
     // common decoy strings in FASTA files
     // note: decoy prefixes/suffices must be provided in lower case
-    static const std::vector<std::string> affixes{ "decoy", "dec", "reverse", "rev", "reversed", "__id_decoy", "xxx", "shuffled", "shuffle", "pseudo", "random" };
-
->>>>>>> 5cb7abbf
+
     // map decoys to counts of occurrences as prefix/suffix
     DecoyStringToAffixCount decoy_count;
     // map case insensitive strings back to original case (as used in fasta)
     CaseInsensitiveToCaseSensitiveDecoy decoy_case_sensitive;
 
-<<<<<<< HEAD
-=======
-    // setup prefix- and suffix regex strings
-    const std::string regexstr_prefix = std::string("^(") + ListUtils::concatenate<std::string>(affixes, "_*|") + "_*)";
-    const std::string regexstr_suffix = std::string("(_") + ListUtils::concatenate<std::string>(affixes, "*|_") + ")$";
-
->>>>>>> 5cb7abbf
     // setup regexes
-    const boost::regex pattern_prefix(getPrefixRegex());
-    const boost::regex pattern_suffix(getSuffixRegex());
+    const boost::regex pattern_prefix(regexstr_prefix);
+    const boost::regex pattern_suffix(regexstr_suffix);
 
     Size all_prefix_occur(0), all_suffix_occur(0), all_proteins_count(0);
 
