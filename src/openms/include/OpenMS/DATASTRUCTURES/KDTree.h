--- conflicted
+++ resolved
@@ -1011,11 +1011,7 @@
  *    but in the case of KDTree, the next identical item might
  *    be a long way down a subtree, because of the various different sort criteria.
  *
-<<<<<<< HEAD
- *    So erase()-ing a node from a KDTree could require serious and complicated
-=======
  *    So to erase() a node from a KDTree could require serious and complicated
->>>>>>> cea1c584
  *    tree rebalancing to maintain consistency... IF we required binary-tree-like relationships.
  *
  *    This has no effect on insert()s, a < test is good enough to keep consistency.
@@ -1281,11 +1277,7 @@
   typedef std::reverse_iterator<iterator> reverse_iterator;
 
   // Note: the static_cast in end() is invalid (_M_header is not convertible to a _Link_type), but
-<<<<<<< HEAD
   // that's ok as it just means undefined behaviour if the user dereferences the end() iterator.
-=======
-  // that is ok as it just means undefined behaviour if the user dereferences the end() iterator.
->>>>>>> cea1c584
 
   const_iterator begin() const { return const_iterator(_M_get_leftmost()); }
   const_iterator end() const { return const_iterator(static_cast<_Link_const_type>(&_M_header)); }
