// --------------------------------------------------------------------------
//                   OpenMS -- Open-Source Mass Spectrometry
// --------------------------------------------------------------------------
// Copyright The OpenMS Team -- Eberhard Karls University Tuebingen,
// ETH Zurich, and Freie Universitaet Berlin 2002-2022.
//
// This software is released under a three-clause BSD license:
//  * Redistributions of source code must retain the above copyright
//    notice, this list of conditions and the following disclaimer.
//  * Redistributions in binary form must reproduce the above copyright
//    notice, this list of conditions and the following disclaimer in the
//    documentation and/or other materials provided with the distribution.
//  * Neither the name of any author or any participating institution
//    may be used to endorse or promote products derived from this software
//    without specific prior written permission.
// For a full list of authors, refer to the file AUTHORS.
// --------------------------------------------------------------------------
// THIS SOFTWARE IS PROVIDED BY THE COPYRIGHT HOLDERS AND CONTRIBUTORS "AS IS"
// AND ANY EXPRESS OR IMPLIED WARRANTIES, INCLUDING, BUT NOT LIMITED TO, THE
// IMPLIED WARRANTIES OF MERCHANTABILITY AND FITNESS FOR A PARTICULAR PURPOSE
// ARE DISCLAIMED. IN NO EVENT SHALL ANY OF THE AUTHORS OR THE CONTRIBUTING
// INSTITUTIONS BE LIABLE FOR ANY DIRECT, INDIRECT, INCIDENTAL, SPECIAL,
// EXEMPLARY, OR CONSEQUENTIAL DAMAGES (INCLUDING, BUT NOT LIMITED TO,
// PROCUREMENT OF SUBSTITUTE GOODS OR SERVICES; LOSS OF USE, DATA, OR PROFITS;
// OR BUSINESS INTERRUPTION) HOWEVER CAUSED AND ON ANY THEORY OF LIABILITY,
// WHETHER IN CONTRACT, STRICT LIABILITY, OR TORT (INCLUDING NEGLIGENCE OR
// OTHERWISE) ARISING IN ANY WAY OUT OF THE USE OF THIS SOFTWARE, EVEN IF
// ADVISED OF THE POSSIBILITY OF SUCH DAMAGE.
//
// --------------------------------------------------------------------------
// $Maintainer: Chris Bielow $
// $Authors: Chris Bielow $
// --------------------------------------------------------------------------

#pragma once

#include <OpenMS/KERNEL/MobilityPeak1D.h>

#include <OpenMS/IONMOBILITY/IMTypes.h>
#include <OpenMS/KERNEL/RangeManager.h>

namespace OpenMS
{
  enum class DriftTimeUnit;
  /**
    @brief The representation of a 1D ion mobilogram.

    It contains peak data of type MobilityPeak1D.

    @note For range operations, see \ref RangeUtils "RangeUtils module"!

    @ingroup Kernel
  */
  class OPENMS_DLLAPI Mobilogram final : public RangeManagerContainer<RangeMobility, RangeIntensity>
  {
  public:
    /// Comparator for the RT of the mobilogram.
    struct OPENMS_DLLAPI RTLess {
      bool operator()(const Mobilogram& a, const Mobilogram& b) const;
    };


    ///@name Base type definitions
    //@{
    /// Peak type
    using PeakType = MobilityPeak1D;
    /// Coordinate (mobility) type
    using CoordinateType = PeakType::CoordinateType;
    /// Mobilogram base type
    using ContainerType = std::vector<PeakType>;
    /// RangeManager
    using RangeManagerContainerType = RangeManagerContainer<RangeMobility, RangeIntensity>;
    using RangeManagerType = RangeManager<RangeMobility, RangeIntensity>;
    //@}

    ///@name Peak container iterator type definitions
    //@{
    /// Mutable iterator
    using Iterator = ContainerType::iterator;
    using iterator = Iterator;
    /// Non-mutable iterator
    using ConstIterator = ContainerType::const_iterator;
    using const_iterator = ConstIterator;
    /// Mutable reverse iterator
    using ReverseIterator = ContainerType::reverse_iterator;
    using reverse_iterator = ReverseIterator;
    /// Non-mutable reverse iterator
    using ConstReverseIterator = ContainerType::const_reverse_iterator;
    using const_reverse_iterator = ConstReverseIterator;
    //@}
    /*using typename ContainerType::const_reference;
    using typename ContainerType::difference_type;
    using typename ContainerType::pointer;
    using typename ContainerType::reference;
    using typename ContainerType::size_type;
    using typename ContainerType::value_type;*/

    // rule of 6

    /// Constructor
    Mobilogram() = default;

    /// Copy constructor
    Mobilogram(const Mobilogram& source) = default;

    /// Move constructor
    Mobilogram(Mobilogram&&) noexcept = default;

    /// Assignment operator
    Mobilogram& operator=(const Mobilogram& source) = default;

    /// Move assignment operator
    Mobilogram& operator=(Mobilogram&&) noexcept = default;

    /// Destructor
    ~Mobilogram() = default;


    /// Equality operator
    bool operator==(const Mobilogram& rhs) const;

    /// Equality operator
    bool operator!=(const Mobilogram& rhs) const
    {
      return !(operator==(rhs));
    }

    ///@name Export methods for std::vector<MobilityPeak1D>
    //@{
    MobilityPeak1D& operator[](Size i) noexcept
    {
      return data_[i];  
    }
    const MobilityPeak1D& operator[](Size i) const noexcept
    {
      return data_[i];
    }


    MobilityPeak1D& front() noexcept
    {
      return data_.front();
    }
    const MobilityPeak1D& front() const noexcept
    {
      return data_.front();
    }

    MobilityPeak1D& back() noexcept
    {
      return data_.back();
    }
    const MobilityPeak1D& back() const noexcept
    {
      return data_.back();
    }

    Iterator begin() noexcept
    {
      return data_.begin();
    }
    ConstIterator begin() const noexcept
    {
      return data_.begin();
    }
    ConstIterator cbegin() const noexcept
    {
      return data_.cbegin();
    }

    Iterator end() noexcept
    {
      return data_.end();
    }
    ConstIterator end() const noexcept
    {
      return data_.end();
    }
    ConstIterator cend() const noexcept
    {
      return data_.cend();
    }

    ReverseIterator rbegin() noexcept
    {
      return data_.rbegin();
    }
    ConstReverseIterator crbegin() const
    {
      return data_.crbegin();
    }
    ReverseIterator rend() noexcept
    {
      return data_.rend();
    }
    ConstReverseIterator crend() const
    {
      return data_.crend();
    }

    bool empty() const noexcept
    {
      return data_.empty();
    }
    ConstIterator erase(ConstIterator where) noexcept
    {
      return data_.erase(where);
    }

    void push_back(MobilityPeak1D mb)
    {
      data_.push_back(mb);
    }
    MobilityPeak1D& emplace_back(MobilityPeak1D mb)
    {
      return data_.emplace_back(mb);
    }
    template<class... Args>
    void emplace_back(Args&&... args)
    {
      data_.emplace_back(args...);
    }

    void pop_back()
    {
      data_.pop_back();
    }

    Iterator insert(ConstIterator where, ConstIterator first, ConstIterator last)
    {
      return data_.insert(where, first, last);
    }

    void resize(size_t new_size)
    {
      return data_.resize(new_size);
    }
    void reserve(size_t new_size)
    {
      return data_.reserve(new_size);
    }

    size_t size() const noexcept
    {
      return data_.size();
    }

    void swap(Mobilogram& mb) noexcept
    {
      data_.swap(mb.data_);
      std::swap(retention_time_, mb.retention_time_);
      std::swap(drift_time_unit_, mb.drift_time_unit_);
    }
    //@}

    // Docu in base class (RangeManager)
    void updateRanges() override;

    ///@name Accessors for meta information
    ///@{
    /// Returns the retention time (in seconds)
    double getRT() const noexcept
    {
      return retention_time_;
    }

    /// Sets the retention time (in seconds)
    void setRT(double rt) noexcept
    {
      retention_time_ = rt; 
    }

    /**
      @brief Returns the ion mobility drift time unit
    */
    DriftTimeUnit getDriftTimeUnit() const noexcept
    {
      return drift_time_unit_;
    }

    /// returns the ion mobility drift time unit as string
    String getDriftTimeUnitAsString() const;

    /**
      @brief Sets the ion mobility drift time unit
    */
    void setDriftTimeUnit(DriftTimeUnit dt) noexcept;

    //@}


    ///@name Sorting peaks
    //@{
    /**
      @brief Lexicographically sorts the peaks by their intensity.

      Sorts the peaks according to ascending intensity.
    */
    void sortByIntensity(bool reverse = false);

    /**
      @brief Lexicographically sorts the peaks by their position (mobility).

      The mobilogram is sorted with respect to position (mobility).
    */
    void sortByPosition();

    /// Checks if all peaks are sorted with respect to ascending mobility
    bool isSorted() const;

    /// Checks if container is sorted by a certain user-defined property.
    /// You can pass any lambda function with <tt>[](Size index_1, Size index_2) --> bool</tt>
    /// which given two indices into Mobilogram (either for peaks or data arrays) returns a weak-ordering.
    /// (you need to capture the Mobilogram in the lambda and operate on it, based on the indices)
    template<class Predicate>
    bool isSorted(const Predicate& lambda) const
    {
      auto value_2_index_wrapper = [this, &lambda](const PeakType& value1, const PeakType& value2) {
        // translate values into indices (this relies on no copies being made!)
        const Size index1 = (&value1) - (&this->front());
        const Size index2 = (&value2) - (&this->front());
        // just make sure the pointers above are actually pointing to a Peak inside our container
        assert(index1 < this->size());
        assert(index2 < this->size());
        return lambda(index1, index2);
      };
      return std::is_sorted(this->begin(), this->end(), value_2_index_wrapper);
    }

    //@}

    ///@name Searching a peak or peak range
    ///@{
    /**
      @brief Binary search for the peak nearest to a specific mobility

      @param mb The target mobility value
      @return Returns the index of the peak.

      @note Make sure the mobilogram is sorted with respect to mobility! Otherwise the result is undefined.

      @exception Exception::Precondition is thrown if the mobilogram is empty (not only in debug mode)
    */
    Size findNearest(CoordinateType mb) const;

    /**
      @brief Binary search for the peak nearest to a specific mobility given a +/- tolerance windows

      @param mb The target mobility value
      @param tolerance The non-negative tolerance applied to both sides of @p mb

      @return Returns the index of the peak or -1 if no peak present in tolerance window or if mobilogram is empty

      @note Make sure the mobilogram is sorted with respect to mobility! Otherwise the result is undefined.
      @note Peaks exactly on borders are considered in tolerance window.
    */
    Int findNearest(CoordinateType mb, CoordinateType tolerance) const;

    /**
      @brief Search for the peak nearest to a specific mobility given two +/- tolerance windows

      @param mb The target mobility value
      @param tolerance_left The non-negative tolerance applied left of @p mb
      @param tolerance_right The non-negative tolerance applied right of @p mb

      @return Returns the index of the peak or -1 if no peak present in tolerance window or if mobilogram is empty

      @note Make sure the mobilogram is sorted with respect to mobility! Otherwise the result is undefined.
      @note Peaks exactly on borders are considered in tolerance window.
      @note Search for the left border is done using a binary search followed by a linear scan
    */
    Int findNearest(CoordinateType mb, CoordinateType tolerance_left, CoordinateType tolerance_right) const;

    /**
      @brief Search for the peak with highest intensity among the peaks near to a specific mobility given two +/- tolerance windows in Th

      @param mb The target mobility value
      @param tolerance The non-negative tolerance applied to both sides of @p mb

      @return Returns the index of the peak or -1 if no peak present in tolerance window or if mobilogram is empty

      @note Make sure the mobilogram is sorted with respect to mobility! Otherwise the result is undefined.
      @note Peaks exactly on borders are considered in tolerance window.
    */
    Int findHighestInWindow(CoordinateType mb, CoordinateType tolerance_left, CoordinateType tolerance_right) const;

    /**
      @brief Binary search for peak range begin

      @note Make sure the mobilogram is sorted with respect to mobility! Otherwise the result is undefined.
    */
    Iterator MBBegin(CoordinateType mb);

    /**
      @brief Binary search for peak range begin

      @note Make sure the mobilogram is sorted with respect to mobility! Otherwise the result is undefined.
    */
    Iterator MBBegin(Iterator begin, CoordinateType mb, Iterator end);

    /**
      @brief Binary search for peak range end (returns the past-the-end iterator)

      @note Make sure the mobilogram is sorted with respect to mobility. Otherwise the result is undefined.
    */
    Iterator MBEnd(CoordinateType mb);

    /**
      @brief Binary search for peak range end (returns the past-the-end iterator)

      @note Make sure the mobilogram is sorted with respect to mobility. Otherwise the result is undefined.
    */
    Iterator MBEnd(Iterator begin, CoordinateType mb, Iterator end);

    /**
      @brief Binary search for peak range begin

      @note Make sure the mobilogram is sorted with respect to mobility! Otherwise the result is undefined.
    */
    ConstIterator MBBegin(CoordinateType mb) const;

    /**
      @brief Binary search for peak range begin

      @note Make sure the mobilogram is sorted with respect to mobility! Otherwise the result is undefined.
    */
    ConstIterator MBBegin(ConstIterator begin, CoordinateType mb, ConstIterator end) const;

    /**
      @brief Binary search for peak range end (returns the past-the-end iterator)

      @note Make sure the mobilogram is sorted with respect to mobility. Otherwise the result is undefined.
    */
    ConstIterator MBEnd(CoordinateType mb) const;

    /**
      @brief Binary search for peak range end (returns the past-the-end iterator)

      @note Make sure the mobilogram is sorted with respect to mobility. Otherwise the result is undefined.
    */
    ConstIterator MBEnd(ConstIterator begin, CoordinateType mb, ConstIterator end) const;

    /**
      @brief Binary search for peak range begin

      Alias for MBBegin()

      @note Make sure the mobilogram is sorted with respect to mobility! Otherwise the result is undefined.
    */
    Iterator PosBegin(CoordinateType mb);

    /**
      @brief Binary search for peak range begin

      Alias for MBBegin()

      @note Make sure the mobilogram is sorted with respect to mobility! Otherwise the result is undefined.
    */
    Iterator PosBegin(Iterator begin, CoordinateType mb, Iterator end);

    /**
      @brief Binary search for peak range begin

      Alias for MBBegin()

      @note Make sure the mobilogram is sorted with respect to mobility! Otherwise the result is undefined.
    */
    ConstIterator PosBegin(CoordinateType mb) const;

    /**
      @brief Binary search for peak range begin

      Alias for MBBegin()

      @note Make sure the mobilogram is sorted with respect to mobility! Otherwise the result is undefined.
    */
    ConstIterator PosBegin(ConstIterator begin, CoordinateType mb, ConstIterator end) const;

    /**
      @brief Binary search for peak range end (returns the past-the-end iterator)

      Alias for MBEnd()

      @note Make sure the mobilogram is sorted with respect to mobility. Otherwise the result is undefined.
    */
    Iterator PosEnd(CoordinateType mb);

    /**
      @brief Binary search for peak range end (returns the past-the-end iterator)

      Alias for MBEnd()

      @note Make sure the mobilogram is sorted with respect to mobility. Otherwise the result is undefined.
    */
    Iterator PosEnd(Iterator begin, CoordinateType mb, Iterator end);

    /**
      @brief Binary search for peak range end (returns the past-the-end iterator)

      Alias for MBEnd()

      @note Make sure the mobilogram is sorted with respect to mobility. Otherwise the result is undefined.
    */
    ConstIterator PosEnd(CoordinateType mb) const;

    /**
      @brief Binary search for peak range end (returns the past-the-end iterator)

      Alias for MBEnd()

      @note Make sure the mobilogram is sorted with respect to mobility. Otherwise the result is undefined.
    */
    ConstIterator PosEnd(ConstIterator begin, CoordinateType mb, ConstIterator end) const;

    //@}


    /**
      @brief Clears all data and ranges

      Will delete (clear) all peaks contained in the mobilogram 
    */
    void clear() noexcept;

    /// return the peak with the highest intensity. If the peak is not unique, the first peak in the container is returned.
    /// The function works correctly, even if the mobilogram is unsorted.
    ConstIterator getBasePeak() const;

    /// return the peak with the highest intensity. If the peak is not unique, the first peak in the container is returned.
    /// The function works correctly, even if the mobilogram is unsorted.
    Iterator getBasePeak();

    /// compute the total ion count (sum of all peak intensities)
    PeakType::IntensityType calculateTIC() const;

  protected:
    /// the actual peaks
    std::vector<MobilityPeak1D> data_;

    /// Retention time
    double retention_time_ = -1;

    /// Drift time unit
    DriftTimeUnit drift_time_unit_ = DriftTimeUnit::NONE;
  };

<<<<<<< HEAD
  std::ostream& operator<<(std::ostream& os, const Mobilogram& mb);
=======
  OPENMS_DLLAPI std::ostream& operator<<(std::ostream& os, const Mobilogram& mb);
>>>>>>> 2a9ca82b
} // namespace OpenMS<|MERGE_RESOLUTION|>--- conflicted
+++ resolved
@@ -544,9 +544,5 @@
     DriftTimeUnit drift_time_unit_ = DriftTimeUnit::NONE;
   };
 
-<<<<<<< HEAD
-  std::ostream& operator<<(std::ostream& os, const Mobilogram& mb);
-=======
   OPENMS_DLLAPI std::ostream& operator<<(std::ostream& os, const Mobilogram& mb);
->>>>>>> 2a9ca82b
 } // namespace OpenMS