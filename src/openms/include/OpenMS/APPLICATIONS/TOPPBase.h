// --------------------------------------------------------------------------
//                   OpenMS -- Open-Source Mass Spectrometry
// --------------------------------------------------------------------------
// Copyright The OpenMS Team -- Eberhard Karls University Tuebingen,
// ETH Zurich, and Freie Universitaet Berlin 2002-2018.
//
// This software is released under a three-clause BSD license:
//  * Redistributions of source code must retain the above copyright
//    notice, this list of conditions and the following disclaimer.
//  * Redistributions in binary form must reproduce the above copyright
//    notice, this list of conditions and the following disclaimer in the
//    documentation and/or other materials provided with the distribution.
//  * Neither the name of any author or any participating institution
//    may be used to endorse or promote products derived from this software
//    without specific prior written permission.
// For a full list of authors, refer to the file AUTHORS.
// --------------------------------------------------------------------------
// THIS SOFTWARE IS PROVIDED BY THE COPYRIGHT HOLDERS AND CONTRIBUTORS "AS IS"
// AND ANY EXPRESS OR IMPLIED WARRANTIES, INCLUDING, BUT NOT LIMITED TO, THE
// IMPLIED WARRANTIES OF MERCHANTABILITY AND FITNESS FOR A PARTICULAR PURPOSE
// ARE DISCLAIMED. IN NO EVENT SHALL ANY OF THE AUTHORS OR THE CONTRIBUTING
// INSTITUTIONS BE LIABLE FOR ANY DIRECT, INDIRECT, INCIDENTAL, SPECIAL,
// EXEMPLARY, OR CONSEQUENTIAL DAMAGES (INCLUDING, BUT NOT LIMITED TO,
// PROCUREMENT OF SUBSTITUTE GOODS OR SERVICES; LOSS OF USE, DATA, OR PROFITS;
// OR BUSINESS INTERRUPTION) HOWEVER CAUSED AND ON ANY THEORY OF LIABILITY,
// WHETHER IN CONTRACT, STRICT LIABILITY, OR TORT (INCLUDING NEGLIGENCE OR
// OTHERWISE) ARISING IN ANY WAY OUT OF THE USE OF THIS SOFTWARE, EVEN IF
// ADVISED OF THE POSSIBILITY OF SUCH DAMAGE.
//
// --------------------------------------------------------------------------
// $Maintainer: Timo Sachsenberg $
// $Authors:  Marc Sturm, Clemens Groepl $
// --------------------------------------------------------------------------

#pragma once

#include <OpenMS/CONCEPT/Exception.h>
#include <OpenMS/CONCEPT/GlobalExceptionHandler.h>
#include <OpenMS/CONCEPT/ProgressLogger.h>

#include <OpenMS/DATASTRUCTURES/Param.h>
#include <OpenMS/DATASTRUCTURES/String.h>

#include <OpenMS/METADATA/DataProcessing.h>

#include <OpenMS/KERNEL/StandardTypes.h>

#include <fstream>

class QStringList;

namespace OpenMS
{
  class FeatureMap;
  class ConsensusMap;
  struct ParameterInformation;

  /**
    @brief Stores Citations for individual TOPP tools.

    An example would be
    \code{.cpp}
      Citation c = {"Rost HL, Sachsenberg T, Aiche S, Bielow C et al.",
                    "OpenMS: a flexible open-source software platform for mass spectrometry data analysis",
                    "Nat Meth. 2016; 13, 9: 741-748",
                    "10.1038/nmeth.3959"};
    \endcode
    Suggested format is AMA, e.g. https://www.lib.jmu.edu/citation/amaguide.pdf
  */
  struct Citation
  {
    std::string authors;    ///< list of authors in AMA style, i.e. <surname> <initials>, ...
    std::string title;      ///< title of article
    std::string when_where; ///< suggested format: journal. year; volume, issue: pages
    std::string doi;        ///< plain DOI (no urls), e.g. 10.1021/pr100177k

    /// mangle members to string
    std::string toString() const
    {
      return authors + ". " + title + ". " + when_where + ". doi:" + doi + ".";
    }
  };

  namespace Exception
  {
    /// An unregistered parameter was accessed
    class OPENMS_DLLAPI UnregisteredParameter :
      public Exception::BaseException
    {
public:
      UnregisteredParameter(const char* file, int line, const char* function, const String& parameter) :
        BaseException(file, line, function, "UnregisteredParameter", parameter)
      {
        GlobalExceptionHandler::getInstance().setMessage(what_);
      }

    };
    /// A parameter was accessed with the wrong type
    class OPENMS_DLLAPI WrongParameterType :
      public Exception::BaseException
    {
public:
      WrongParameterType(const char* file, int line, const char* function, const String& parameter) :
        BaseException(file, line, function, "WrongParameterType", parameter)
      {
        GlobalExceptionHandler::getInstance().setMessage(what_);
      }

    };
    /// A required parameter was not given
    class OPENMS_DLLAPI RequiredParameterNotGiven :
      public Exception::BaseException
    {
public:
      RequiredParameterNotGiven(const char* file, int line, const char* function, const String& parameter) :
        BaseException(file, line, function, "RequiredParameterNotGiven", parameter)
      {
        GlobalExceptionHandler::getInstance().setMessage(what_);
      }

    };
  }

  /**
    @brief Base class for TOPP applications.

    This base class implements functionality used in most TOPP tools:
      - parameter handling
      - file handling
      - progress logging

    If you want to create a new TOPP tool, please take care of the following:
      - derive a new class from this class
      - implement the registerOptionsAndFlags_ and main_ methods
      - add a Doxygen page for the tool and add the page to TOPP.doxygen
      - hide the derived class in the OpenMS documentation by using Doxygen condition macros.

    @todo: replace writeLog_, writeDebug_ with a logger concept
      we'd need something like -VLevels [LOGGERS] to specify which loggers shall print something
      the '-log' flag should clone all output to the log-file (maybe with custom [LOGGERS]), which can either be specified directly or is
      equal to '-out' (if present) with a ".log" suffix
      maybe a new LOGGER type (TOPP), which is only usable on TOPP level?
  */
  class OPENMS_DLLAPI TOPPBase
  {
public:

    /// Exit codes
    enum ExitCodes
    {
      EXECUTION_OK,
      INPUT_FILE_NOT_FOUND,
      INPUT_FILE_NOT_READABLE,
      INPUT_FILE_CORRUPT,
      INPUT_FILE_EMPTY,
      CANNOT_WRITE_OUTPUT_FILE,
      ILLEGAL_PARAMETERS,
      MISSING_PARAMETERS,
      UNKNOWN_ERROR,
      EXTERNAL_PROGRAM_ERROR,
      PARSE_ERROR,
      INCOMPATIBLE_INPUT_DATA,
      INTERNAL_ERROR,
      UNEXPECTED_RESULT
    };

    /**
      @brief Constructor

      @param name Tool name.
      @param description Short description of the tool (one line).
      @param official If this is an official TOPP tool contained in the OpenMS/TOPP release.
      If @em true the tool name is checked against the list of TOPP tools and a warning printed if missing.

      @param citations Add one or more citations if they are associated specifically to this TOPP tool; they will be printed during --help
    */
    TOPPBase(const String& name, const String& description, bool official = true, const std::vector<Citation>& citations = {});

    /// Destructor
    virtual ~TOPPBase();

    /// Main routine of all TOPP applications
    ExitCodes main(int argc, const char** argv);

    /**
      @brief Sets the maximal number of usable threads

      @param num_threads The number of threads that should be usable.

      @note This method only works if %OpenMS is compiled with %OpenMP support.
    */
    static void setMaxNumberOfThreads(int num_threads);

private:
    /// Tool name.  This is assigned once and for all in the constructor.
    String const tool_name_;

    /// Tool description. This is assigned once and for all in the constructor.
    String const tool_description_;

    /// Instance number
    Int const instance_number_;

    /// Location in the ini file where to look for parameters.
    String const ini_location_;

    /// An optional temporary working directory.
    String working_dir_;

    /// Debug level at which to keep working dir.
    Int working_dir_keep_debug_lvl_;

    /// No default constructor.  It is "declared away".
    TOPPBase();

    /// No default copy constructor.  It is "declared away".
    TOPPBase(const TOPPBase&);

    /// All parameters relevant to this invocation of the program.
    Param param_;

    /// All parameters specified in the ini file
    Param param_inifile_;

    /// Parameters from command line
    Param param_cmdline_;

    /// Parameters from instance section
    Param param_instance_;

    /// Parameters from common section with tool name.
    Param param_common_tool_;

    /// Parameters from common section without tool name.
    Param param_common_;

    /// Log file stream.  Use the writeLog_() and writeDebug_() methods to access it.
    mutable std::ofstream log_;

    /**
      @brief Ensures that at least some default logging destination is
      opened for writing in append mode.

      @note This might be invoked at various places early in the startup
      process of the TOPP tool.  Thus we cannot consider the ini file here.
      The final logging destination is determined in main().
    */
    void enableLogging_() const;

    /// Storage location for parameter information
    std::vector<ParameterInformation> parameters_;

    /**
      @brief This method should return the default parameters for subsections.

      It is called once for each registered subsection, when writing the example ini file.

      Reimplement this method to set the defaults written in the 'write_ini' method.

      @note Make sure to set the 'advanced' flag of the parameters right in order to hide certain parameters from inexperienced users.
    */
    virtual Param getSubsectionDefaults_(const String& section) const;

    /**
      @brief Returns a single Param object containing all subsection parameters.


      @return A single Param object containing all parameters for all registered subsections.
      @see getSubsectionDefaults_(String)
    */
    Param getSubsectionDefaults_() const;

    /// Storage location and description for allowed subsections
    std::map<String, String> subsections_;

    /// Storage location and description for allowed subsections from TOPP tool's command-line parameters
    std::map<String, String> subsections_TOPP_;


    /**
      @brief Parses command line arguments using parameter definitions from TOPPBase

      Parses command line arguments according to the current parameter definitions and returns the result as a Param object.

      @param argc @p argc variable from command line
      @param argv @p argv variable from command line
      @param misc Key to store a StringList of all non-option arguments
      @param unknown Key to store a StringList of all unknown options

      @return A Param object representing the parameters set on the command line.
    */
    Param parseCommandLine_(const int argc, const char** argv, const String& misc = "misc", const String& unknown = "unknown");

    /**
      @name Internal parameter handling
     */
    //@{
    /**
      @brief Return the value of parameter @p key as a string or @p default_value if this value is not set.

      @note See getParam_(const String&) const for the order in which parameters are searched.
    */
    String getParamAsString_(const String& key, const String& default_value = "") const;

    /**
      @brief Return the value of parameter @p key as an integer or @p default_value if this value is not set.

      @note See getParam_(const String&) const for the order in which parameters are searched.
    */
    Int getParamAsInt_(const String& key, Int default_value = 0) const;

    /**
      @brief Return the value of parameter @p key as a double or @p default_value if this value is not set.

      @note See getParam_(const String&) const for the order in which parameters are searched.
    */
    double getParamAsDouble_(const String& key, double default_value = 0) const;

    /**
      @brief Return the value of parameter @p key as a StringList or @p default_value if this value is not set

      @note See getParam_(const String&) const for the order in which parameters are searched.
    */
    StringList getParamAsStringList_(const String& key, const StringList& default_value) const;

    /**
      @brief Return the value of parameter @p key as a IntList or @p default_value if this value is not set

      @note See getParam_(const String&) const for the order in which parameters are searched.
    */
    IntList getParamAsIntList_(const String& key, const IntList& default_value) const;

    /**
      @brief Return the value of parameter @p key as a DoubleList or @p default_value if this value is not set

      @note See getParam_(const String&) const for the order in which parameters are searched.
    */
    DoubleList getParamAsDoubleList_(const String& key, const DoubleList& default_value) const;

    /**
      @brief Return the value of flag parameter @p key as bool.

      Only the string values 'true' and 'false' are interpreted.

      @exception Exception::InvalidParameter is thrown for non-string parameters and string parameters with values other than 'true' and 'false'.

      @note See getParam_(const String&) const for the order in which parameters are searched.
    */
    bool getParamAsBool_(const String& key) const;

    /**
      @brief Return the value @p key of parameters as DataValue. DataValue::EMPTY indicates that a parameter was not found.

      Parameters are searched in this order:
      -# command line
      -# instance section, e.g. "TOPPTool:1:some_key", see getIniLocation_().
      -# common section with tool name,  e.g. "common:ToolName:some_key"
      -# common section without tool name,  e.g. "common:some_key"

      where "some_key" == key in the examples.
    */
    const DataValue& getParam_(const String& key) const;

    /**
      @brief Get the part of a parameter name that makes up the subsection

      The subsection extends until the last colon (":"). If there is no subsection, the empty string is returned.
    */
    String getSubsection_(const String& name) const;

    String getDocumentationURL() const;

    /// Returns the default parameters
    Param getDefaultParameters_() const;

    /// Returns the user defaults for the given tool, if any default parameters are stored in the users home
    Param getToolUserDefaults_(const String& tool_name) const;
    //@}

protected:
    /// Version string (if empty, the OpenMS/TOPP version is printed)
    String version_;

    /// Version string including additional revision/date time information. Note: This differs from version_ only if not provided by the user.
    String verboseVersion_;

    /// Flag indicating if this an official TOPP tool
    bool official_;

    /// Papers, specific for this tool (will be shown in '--help')
    std::vector<Citation> citations_;
    
    /**
      @brief Returns the location of the ini file where parameters are taken
      from.  E.g. if the command line was <code>TOPPTool -instance 17</code>, then
      this will be <code>"TOPPTool:17:"</code>.  Note the ':' at the end.

      This is assigned during tool startup, depending on the command line but (of course) not depending on ini files.
    */
    const String& getIniLocation_() const
    {
      return ini_location_;
    }

    ///Returns the tool name
    const String& toolName_() const;

    /**
      @name Parameter handling

      Use the methods registerStringOption_, registerInputFile_, registerOutputFile_, registerDoubleOption_,
      registerIntOption_ and registerFlag_ in order to register parameters in registerOptionsAndFlags_.

      To access the values of registered parameters in the main_ method use methods
      getStringOption_ (also for input and output files), getDoubleOption_, getIntOption_,getStringList_(also for input and output file lists),getIntList_,getDoubleList_, and getFlag_.

      The values of certain options can be restricted using: setMinInt_, setMaxInt_, setMinFloat_,
      setMaxFloat_, setValidStrings_ and setValidFormats_.

      In order to format the help output, the method addEmptyLine_ can be used.
    */
    //@{
    /**
      @brief Sets the valid command line options (with argument) and flags (without argument).

      The options '-ini' '-log' '-instance' '-debug' and the flag '--help' are automatically registered.
    */
    virtual void registerOptionsAndFlags_() = 0;

    /// Utility function that determines a suitable argument value for the given Param::ParamEntry
    String getParamArgument_(const Param::ParamEntry& entry) const;

    /// Translates the given parameter object into a vector of ParameterInformation, that can be utilized for cl parsing
    std::vector<ParameterInformation> paramToParameterInformation_(const Param& param) const;

    /**
      @brief Transforms a ParamEntry object to command line parameter (ParameterInformation).

      A ParamEntry of type String is turned into a flag if its default value is "false" and its valid strings are "true" and "false".

      @param entry The ParamEntry that defines name, default value, description, restrictions, and required-/advancedness (via tags) of the parameter.
      @param argument Argument description text for the help output.
      @param full_name Full name of the parameter, if different from the name in the ParamEntry (ParamEntry names cannot contain sections)
    */
    ParameterInformation paramEntryToParameterInformation_(const Param::ParamEntry& entry, const String& argument = "", const String& full_name = "") const;

    void registerParamSubsectionsAsTOPPSubsections_(const Param& param);

    /// Register command line parameters for all entries in a Param object
    void registerFullParam_(const Param& param);

    /**
      @brief Registers a string option.

      @param name Name of the option in the command line and the INI file
      @param argument Argument description text for the help output
      @param default_value Default argument
      @param description Description of the parameter. Indentation of newline is done automatically.
      @param required If the user has to provide a value i.e. if the value has to differ from the default (checked in get-method)
      @param advanced If @em true, this parameter is advanced and by default hidden in the GUI.
    */
    void registerStringOption_(const String& name, const String& argument, const String& default_value, const String& description, bool required = true, bool advanced = false);

    /**
      @brief Sets the valid strings for a string option or a whole string list

      @exception Exception::ElementNotFound is thrown if the parameter is unset or not a string parameter
      @exception Exception::InvalidParameter is thrown if the valid strings contain comma characters
    */
    void setValidStrings_(const String& name, const std::vector<String>& strings);

    /**
      @brief Sets the valid strings for a string option or a whole string list

      This overload should be used for options which are 1:1 with Enums + their static string representations.
      E.g. MSNumpressCoder::NamesOfNumpressCompression[]

      @exception Exception::ElementNotFound is thrown if the parameter is unset or not a string parameter
      @exception Exception::InvalidParameter is thrown if the valid strings contain comma characters
    */
    void setValidStrings_(const String& name, const std::string vstrings[], int count);

    /**
      @brief Registers an input file option.

      Input files behave like string options, but are automatically checked with inputFileReadable_()
      when the option is accessed in the TOPP tool.

      @param name Name of the option in the command line and the INI file
      @param argument Argument description text for the help output
      @param default_value Default argument
      @param description Description of the parameter. Indentation of newline is done automatically.
      @param required If the user has to provide a value i.e. if the value has to differ from the default (checked in get-method)
      @param advanced If @em true, this parameter is advanced and by default hidden in the GUI.
      @param tags A list of tags, e.g. 'skipexists', specifying the handling of the input file (e.g. when its an executable)
                      Valid tags: 'skipexists' - will prevent checking if the given file really exists (useful for an executable in global PATH)
    */
    void registerInputFile_(const String& name, const String& argument, const String& default_value, const String& description, bool required = true, bool advanced = false, const StringList& tags = StringList());

    /**
      @brief Registers an output file option.

      Output files behave like string options, but are automatically checked with outputFileWritable_()
      when the option is accessed in the TOPP tool.

      @param name Name of the option in the command line and the INI file
      @param argument Argument description text for the help output
      @param default_value Default argument
      @param description Description of the parameter. Indentation of newline is done automatically.
      @param required If the user has to provide a value i.e. if the value has to differ from the default (checked in get-method)
      @param advanced If @em true, this parameter is advanced and by default hidden in the GUI.
    */
    void registerOutputFile_(const String& name, const String& argument, const String& default_value, const String& description, bool required = true, bool advanced = false);

    /**
      @brief Sets the formats for a input/output file option or for all members of an input/output file lists

      Setting the formats causes a check for the right file format (input file) or the right file extension (output file).
      This check is performed only, when the option is accessed in the TOPP tool.
      When @p force_OpenMS_format is set, only formats known to OpenMS internally are allowed (default).

      @exception Exception::ElementNotFound is thrown if the parameter is unset or not a file parameter
      @exception Exception::InvalidParameter is thrown if an unknown format name is used (@see FileHandler::Type)
    */
    void setValidFormats_(const String& name, const std::vector<String>& formats, const bool force_OpenMS_format = true);


    /**
      @brief Registers a double option.

      @param name Name of the option in the command line and the INI file
      @param argument Argument description text for the help output
      @param default_value Default argument
      @param description Description of the parameter. Indentation of newline is done automatically.
      @param required If the user has to provide a value i.e. if the value has to differ from the default (checked in get-method)
      @param advanced If @em true, this parameter is advanced and by default hidden in the GUI.
    */
    void registerDoubleOption_(const String& name, const String& argument, double default_value, const String& description, bool required = true, bool advanced = false);

    /**
      @brief Sets the minimum value for the integer parameter(can be a list of integers,too) @p name.

      @exception Exception::ElementNotFound is thrown if @p name is not found or if the parameter type is wrong
    */
    void setMinInt_(const String& name, Int min);
    /**
      @brief Sets the maximum value for the integer parameter(can be a list of integers,too) @p name.

      @exception Exception::ElementNotFound is thrown if @p name is not found or if the parameter type is wrong
    */
    void setMaxInt_(const String& name, Int max);
    /**
      @brief Sets the minimum value for the floating point parameter(can be a list of floating points,too) @p name.

      @exception Exception::ElementNotFound is thrown if @p name is not found or if the parameter type is wrong
    */
    void setMinFloat_(const String& name, double min);
    /**
      @brief Sets the maximum value for the floating point parameter(can be a list of floating points,too) @p name.

      @exception Exception::ElementNotFound is thrown if @p name is not found or if the parameter type is wrong
    */
    void setMaxFloat_(const String& name, double max);

    /**
      @brief Registers an integer option.

      @param name Name of the option in the command line and the INI file
      @param argument Argument description text for the help output
      @param default_value Default argument
      @param description Description of the parameter. Indentation of newline is done automatically.
      @param required If the user has to provide a value i.e. if the value has to differ from the default (checked in get-method)
      @param advanced If @em true, this parameter is advanced and by default hidden in the GUI.
    */
    void registerIntOption_(const String& name, const String& argument,
                            Int default_value, const String& description,
                            bool required = true, bool advanced = false);

    /**
      @brief Registers a list of integers option.

      @param name Name of the option in the command line and the INI file
      @param argument Argument description text for the help output
      @param default_value Default argument
      @param description Description of the parameter. Indentation of newline is done automatically.
      @param required If the user has to provide a value i.e. if the value has to differ from the default (checked in get-method)
      @param advanced If @em true, this parameter is advanced and by default hidden in the GUI.

    */
    void registerIntList_(const String& name, const String& argument, IntList default_value, const String& description, bool required = true, bool advanced = false);

    /**
       @brief Registers a list of doubles option.

       @param name Name of the option in the command line and the INI file
       @param argument Argument description text for the help output
       @param default_value Default argument
       @param description Description of the parameter. Indentation of newline is done automatically.
       @param required If the user has to provide a value i.e. if the value has to differ from the default (checked in get-method)
       @param advanced If @em true, this parameter is advanced and by default hidden in the GUI.
     */
    void registerDoubleList_(const String& name, const String& argument, DoubleList default_value, const String& description, bool required = true, bool advanced = false);

    /**
       @brief Registers a list of strings option.

       @param name Name of the option in the command line and the INI file
       @param argument Argument description text for the help output
       @param default_value Default argument
       @param description Description of the parameter. Indentation of newline is done automatically.
       @param required If the user has to provide a value i.e. if the value has to differ from the default (checked in get-method)
       @param advanced If @em true, this parameter is advanced and by default hidden in the GUI.
     */
    void registerStringList_(const String& name, const String& argument, StringList default_value, const String& description, bool required = true, bool advanced = false);

    /**
       @brief Registers a list of input files option.

       A list of input files behaves like a StringList, but are automatically checked with inputFileWritable_()
       when the option is accessed in the TOPP tool.

       @param name Name of the option in the command line and the INI file
       @param argument Argument description text for the help output
       @param default_value Default argument
       @param description Description of the parameter. Indentation of newline is done automatically.
       @param required If the user has to provide a value i.e. if the value has to differ from the default (checked in get-method)
       @param advanced If @em true, this parameter is advanced and by default hidden in the GUI.
       @param tags A list of tags, e.g. 'skipexists', specifying the handling of the input file (e.g. when its an executable)
              Valid tags: 'skipexists' - will prevent checking if the given file really exists (useful for an executable in global PATH)
     */
    void registerInputFileList_(const String& name, const String& argument, StringList default_value, const String& description, bool required = true, bool advanced = false, const StringList& tags = StringList());

    /**
       @brief Registers a list of output files option.

       A list of output files behaves like a StringList, but are automatically checked with outputFileWritable_()
       when the option is accessed in the TOPP tool.

       @param name Name of the option in the command line and the INI file
       @param argument Argument description text for the help output
       @param default_value Default argument
       @param description Description of the parameter. Indentation of newline is done automatically.
       @param required If the user has to provide a value i.e. if the value has to differ from the default (checked in get-method)
       @param advanced If @em true, this parameter is advanced and by default hidden in the GUI.
     */
    void registerOutputFileList_(const String& name, const String& argument, StringList default_value, const String& description, bool required = true, bool advanced = false);

    /// Registers a flag
    void registerFlag_(const String& name, const String& description, bool advanced = false);

    /**
      @brief Registers an allowed subsection in the INI file (usually from OpenMS algorithms).

      Use this method to register subsections that are passed to algorithms.

      @see checkParam_
    */
    void registerSubsection_(const String& name, const String& description);

    /**
      @brief Registers an allowed subsection in the INI file originating from the TOPP tool itself.

      Use this method to register subsections which is created by a commandline param (registered by e.g. registerDoubleOption_() )
      and contains a ':' in its name. This is done to distinguish these parameters from normal subsections,
      which are filled by calling 'getSubsectionDefaults_()'. This is not necessary for here.

      @see checkParam_
    */
    void registerTOPPSubsection_(const String& name, const String& description);


    /// Adds an empty line between registered variables in the documentation.
    void addEmptyLine_();


    /**
      @brief Returns the value of a previously registered string option

      @exception Exception::UnregisteredParameter is thrown if the parameter was not registered
      @exception Exception::RequiredParameterNotGiven is if a required parameter is not present
      @exception Exception::WrongParameterType is thrown if the parameter has the wrong type
      @exception Exception::InvalidParameter is thrown if the parameter restrictions are not met
    */
    String getStringOption_(const String& name) const;

    /**
      @brief Returns the value of a previously registered double option

      @exception Exception::UnregisteredParameter is thrown if the parameter was not registered
      @exception Exception::RequiredParameterNotGiven is if a required parameter is not present
      @exception Exception::WrongParameterType is thrown if the parameter has the wrong type
      @exception Exception::InvalidParameter is thrown if the parameter restrictions are not met
    */
    double getDoubleOption_(const String& name) const;

    /**
      @brief Returns the value of a previously registered integer option

      @exception Exception::UnregisteredParameter is thrown if the parameter was not registered
      @exception Exception::RequiredParameterNotGiven is if a required parameter is not present
      @exception Exception::WrongParameterType is thrown if the parameter has the wrong type
      @exception Exception::InvalidParameter is thrown if the parameter restrictions are not met
    */
    Int getIntOption_(const String& name) const;

    /**
      @brief Returns the value of a previously registered StringList

      @exception Exception::UnregisteredParameter is thrown if the parameter was not registered
      @exception Exception::RequiredParameterNotGiven is if a required parameter is not present
      @exception Exception::WrongParameterType is thrown if the parameter has the wrong type
      @exception Exception::InvalidParameter is thrown if the parameter restrictions are not met
    */
    StringList getStringList_(const String& name) const;

    /**
      @brief Returns the value of a previously registered IntList

      @exception Exception::UnregisteredParameter is thrown if the parameter was not registered
      @exception Exception::RequiredParameterNotGiven is if a required parameter is not present
      @exception Exception::WrongParameterType is thrown if the parameter has the wrong type
      @exception Exception::InvalidParameter is thrown if the parameter restrictions are not met
    */
    IntList getIntList_(const String& name) const;

    /**
      @brief Returns the value of a previously registered DoubleList

      @exception Exception::UnregisteredParameter is thrown if the parameter was not registered
      @exception Exception::RequiredParameterNotGiven is if a required parameter is not present
      @exception Exception::WrongParameterType is thrown if the parameter has the wrong type
      @exception Exception::InvalidParameter is thrown if the parameter restrictions are not met
    */
    DoubleList getDoubleList_(const String& name) const;

    ///Returns the value of a previously registered flag
    bool getFlag_(const String& name) const;

    /**
      @brief Finds the entry in the parameters_ array that has the name @p name

      @exception Exception::UnregisteredParameter is thrown if the parameter was not registered
    */
    const ParameterInformation& findEntry_(const String& name) const;

    /**
      @brief Return <em>all</em> parameters relevant to this TOPP tool.

      Returns a Param that contains everything you can get by the getParamAs...() methods.
    */
    Param const& getParam_() const;

    /**
      @brief Checks top-level entries of @p param according to the information during registration

      Only top-level entries and allowed subsections are checked.
      Checking the content of the subsection is the duty of the algorithm it is passed to.

      This method does not abort execution of the tool, but will warn the user through stderr!
      It is called automatically in the main method.

      @param param Parameters to check
      @param filename The source file name
      @param location Exact location inside the source file
    */
    void checkParam_(const Param& param, const String& filename, const String& location) const;


    /**
      @brief Checks if the parameters of the provided ini file are applicable to this tool

      This method does not abort execution of the tool, but will warn the user through stderr!
      It is called automatically whenever a ini file is loaded.

     */
    void checkIfIniParametersAreApplicable_(const Param& ini_params);
    //@}

    /// Prints the tool-specific command line options and appends the common options.
    void printUsage_();

    /// The actual "main" method.  main_() is invoked by main().
    virtual ExitCodes main_(int argc, const char** argv) = 0;

    ///@name Debug and Log output
    //@{
    /// Writes a string to the log file and to std::cout
    void writeLog_(const String& text) const;

    /// Writes a @p text to the log file and to std::cout if the debug level is at least @p min_level
    void writeDebug_(const String& text, UInt min_level) const;

    /// Writes a String followed by a Param to the log file and to std::cout if the debug level is at least @p min_level
    void writeDebug_(const String& text, const Param& param, UInt min_level) const;
    //@}

    ///@name Temporary directories
    //@{
    /// Creates a unique temporary directory and returns its name (you have to clean it up yourself)
    String makeTempDirectory_() const;

    /// Creates a unique temporary directory and returns its name (will be cleaned up automatically if debug level is high enough)
    String makeAutoRemoveTempDirectory_(Int keep_debug = 2);

    /**
       @brief Removes a (temporary) directory

       If @p keep_debug is set to a positive value (> 0), the directory is kept if the current debug level (@p debug_level_) is at least at that value.
    */
    void removeTempDirectory_(const String& dirname, Int keep_debug = 2) const;
    //@}

    ///@name External processes (TODO consider creating another AdapterBase class)
    //@{
    /// Runs an external process via QProcess and reports its status in the logs
    ExitCodes runExternalProcess_(const QString& executable, const QStringList& arguments, const QString& workdir = "") const;
    //@}

    /**
      @name File IO checking methods

      Methods used to check the validity of input and output files in main_.

      Checking input and output files is only necessary, if you did register the file as string option,
      e.g. when only a file prefix is given which is completed in the program.

      The exceptions thrown in these methods are caught in the main method of this class.
      They do not have to be handled in the tool itself!
    */
    //@{
    /**
      @brief Checks if an input file exists, is readable and is not empty

      The @em filename is a URI to the file to be read and @em param_name gives the name of the parameter
      , e.g. "in" which specified the filename (this is useful for error messages when the file cannot be read, so the
      user can immediately see which parameter to change). If no parameter is responsible for the
      name of the input file, then leave @em param_name empty.

      @exception Exception::FileNotFound is thrown if the file is not found
      @exception Exception::FileNotReadable is thrown if the file is not readable
      @exception Exception::FileEmpty is thrown if the file is empty
    */
    void inputFileReadable_(const String& filename, const String& param_name) const;

    /**
      @brief Checks if an output file is writable

      The @em filename is a URI to the file to be written and @em param_name gives the name of the parameter
      , e.g. "out" which specified the filename (this is useful for error messages when the file cannot be written, so the
      user can immediately see which parameter to change). If no parameter is responsible for the
      name of the output file, then leave @em param_name empty.

      @exception Exception::UnableToCreateFile is thrown if the file cannot be created
    */
    void outputFileWritable_(const String& filename, const String& param_name) const;
    //@}

    /**
       @brief Parses a range string ([a]:[b]) into two variables (doubles)

       The variables are only overwritten if a value is set for the respective boundary.

       @return True if a value was set for either of the two boundaries
    */
    bool parseRange_(const String& text, double& low, double& high) const;

    /**
       @brief Parses a range string ([a]:[b]) into two variables (integers)

       The variables are only overwritten if a value is set for the respective boundary.

       @return True if a value was set for either of the two boundaries
    */
    bool parseRange_(const String& text, Int& low, Int& high) const;

    ///Type of progress logging
    ProgressLogger::LogType log_type_;

    ///@name Data processing auxiliary functions
    //@{

    ///Data processing setter for consensus maps
    void addDataProcessing_(ConsensusMap& map, const DataProcessing& dp) const;

    ///Data processing setter for feature maps
    void addDataProcessing_(FeatureMap& map, const DataProcessing& dp) const;

    ///Data processing setter for peak maps
<<<<<<< HEAD
    void addDataProcessing_(PeakMap& map, const DataProcessing& dp) const
    {
      std::shared_ptr< DataProcessing > dp_(new DataProcessing(dp));
      for (Size i = 0; i < map.size(); ++i)
      {
        map[i].getDataProcessing().push_back(dp_);
      }
      for (Size i = 0; i < map.getNrChromatograms(); ++i)
      {
        map.getChromatogram(i).getDataProcessing().push_back(dp_);
      }
    }
=======
    void addDataProcessing_(PeakMap& map, const DataProcessing& dp) const;
>>>>>>> c84678d8

    ///Returns the data processing information
    DataProcessing getProcessingInfo_(DataProcessing::ProcessingAction action) const;

    ///Returns the data processing information
    DataProcessing getProcessingInfo_(const std::set<DataProcessing::ProcessingAction>& actions) const;

    //@}

    /// Write common tool description (CTD) file
    bool writeCTD_();

    /**
      @brief Test mode

      Test mode is enabled using the command line parameter @em -test .

      It disables writing of data, which would corrupt tests:
      - absolute paths (e.g. in consensus maps)
      - processing parameters (input/output files contain absolute paths as well)
      - current date
      - current OpenMS version
    */
    bool test_mode_;

    /// .TOPP.ini file for storing system default parameters
    static String topp_ini_file_;

    /// The OpenMS citation
    static const Citation cite_openms_;

    /// Debug level set by -debug
    Int debug_level_;
private:

    /// Adds a left aligned text between registered variables in the documentation e.g. for subdividing the documentation.
    /// This should not be usable for derived classes, since this formatting is not carried over to INI files
    /// and thus INI files might lack important information.
    /// Instead, subdivision of parameters should be achieved using TOPPSubsections with appropriate description
    /// Currently only used for "Common TOPP options" within TOPPBase.cpp
    void addText_(const String& text);

    /**
      @brief Returns the parameter identified by the given name.

      @param name The name of the parameter to search.
      @exception Exception::UnregisteredParameter is thrown if the parameter was not registered
      @return A reference to the parameter with the given name.
    */
    ParameterInformation& getParameterByName_(const String& name);

  };

} // namespace OpenMS
<|MERGE_RESOLUTION|>--- conflicted
+++ resolved
@@ -886,22 +886,7 @@
     void addDataProcessing_(FeatureMap& map, const DataProcessing& dp) const;
 
     ///Data processing setter for peak maps
-<<<<<<< HEAD
-    void addDataProcessing_(PeakMap& map, const DataProcessing& dp) const
-    {
-      std::shared_ptr< DataProcessing > dp_(new DataProcessing(dp));
-      for (Size i = 0; i < map.size(); ++i)
-      {
-        map[i].getDataProcessing().push_back(dp_);
-      }
-      for (Size i = 0; i < map.getNrChromatograms(); ++i)
-      {
-        map.getChromatogram(i).getDataProcessing().push_back(dp_);
-      }
-    }
-=======
     void addDataProcessing_(PeakMap& map, const DataProcessing& dp) const;
->>>>>>> c84678d8
 
     ///Returns the data processing information
     DataProcessing getProcessingInfo_(DataProcessing::ProcessingAction action) const;
