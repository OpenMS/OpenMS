### the directory name
set(directory include/OpenMS/TRANSFORMATIONS/RAW2PEAK)

### list all header files of the directory here
set(sources_list_h
PeakPickerHiRes.h
PeakPickerIterative.h
PeakPickerMaxima.h
<<<<<<< HEAD
PeakPickerSH.h
=======
PeakShape.h
TwoDOptimization.h
>>>>>>> d2ba1762
)

### add path to the filenames
set(sources_h)
foreach(i ${sources_list_h})
	list(APPEND sources_h ${directory}/${i})
endforeach(i)

### source group definition
source_group("Header Files\\OpenMS\\TRANSFORMATIONS\\RAW2PEAK" FILES ${sources_h})

set(OpenMS_sources_h ${OpenMS_sources_h} ${sources_h})
<|MERGE_RESOLUTION|>--- conflicted
+++ resolved
@@ -6,12 +6,6 @@
 PeakPickerHiRes.h
 PeakPickerIterative.h
 PeakPickerMaxima.h
-<<<<<<< HEAD
-PeakPickerSH.h
-=======
-PeakShape.h
-TwoDOptimization.h
->>>>>>> d2ba1762
 )
 
 ### add path to the filenames
