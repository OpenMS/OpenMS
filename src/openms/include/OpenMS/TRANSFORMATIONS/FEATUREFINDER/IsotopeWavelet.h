--- conflicted
+++ resolved
@@ -201,15 +201,6 @@
 
 
     /** @brief Should be called once before values are drawn from the isotope wavelet function.
-<<<<<<< HEAD
-        * The function is automatically called by the public constructor.
-        *
-        * The function pre-computes the expensive gamma function. Parameters related to this function are:
-        * @see max_abs_charge_ and @see peak_cutoff_. If both of these are set correctly @see getValue will never compute
-        * the gamma function online.
-        *
-        * @param max_m The maximal de-convoluted mass that occurs in the current data set. */
-=======
          The function is automatically called by the public constructor.
         
          The function pre-computes the expensive gamma function. Parameters related to this function are:
@@ -218,7 +209,6 @@
         
          @param max_m The maximal de-convoluted mass that occurs in the current data set. 
          */
->>>>>>> f5a7a301
     static void preComputeExpensiveFunctions_(const double max_m);
 
 
