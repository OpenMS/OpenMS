--- conflicted
+++ resolved
@@ -91,14 +91,9 @@
 ## setup the argumentes to 'target_link_libraries(OpenMS PRIVATE ${OPENMS_DEP_PRIVATE_LIBRARIES})'
 set(OPENMS_DEP_PRIVATE_LIBRARIES
   $<$<BOOL:${WITH_HDF5}>:HDF5::HDF5>
-<<<<<<< HEAD
   $<$<BOOL:${WITH_HDF5}>:blosc_filter_static>
-  Boost::iostreams
-  Boost::date_time
-=======
   ${LPTARGET}
   BZip2::BZip2
->>>>>>> 0f816788
   Boost::boost
   Boost::date_time
   Boost::iostreams
