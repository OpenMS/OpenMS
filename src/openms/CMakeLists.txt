--- conflicted
+++ resolved
@@ -87,22 +87,6 @@
 
 #------------------------------------------------------------------------------
 # all the dependency libraries are linked into libOpenMS.so
-<<<<<<< HEAD
-set(OPENMS_DEP_LIBRARIES  ${COIN_LIBRARIES}
-                          ${LIBSVM_LIBRARIES}
-                          ${XercesC_LIBRARY}
-                          ${Boost_LIBRARIES}
-                          ${WM5_LIBRARIES}
-                          ${BZIP2_LIBRARIES}
-                          ${ZLIB_LIBRARIES}
-                          ${SQLite_LIBRARY}
-                          ${HDF5_CXX_LIBRARIES}
-                          ${GLPK_LIBRARIES}
-                          ${CMAKE_DL_LIBS}
-                          ${Qt5Core_LIBRARIES}
-                          ${Qt5Network_LIBRARIES}
-                          ${Qt5Sql_LIBRARIES})
-=======
 #set(OPENMS_DEP_LIBRARIES  ${COIN_LIBRARIES}
 #                          ${LIBSVM_LIBRARIES}
 #                          ${XercesC_LIBRARY}
@@ -122,7 +106,6 @@
 
 set(OPENMS_DEP_PRIVATE_LIBRARIES WM5::WM5 CoinOR::CoinOR Eigen3::Eigen GLPK::GLPK HDF5::HDF5 Boost::iostreams Boost::date_time Boost::math_c99 Boost::regex
   BZip2::BZip2 ZLIB::ZLIB SQLite::SQLite3)
->>>>>>> bd254914
 
 # xerces requires linking against CoreFoundation&CoreServices on macOS
 # TODO check if this is still the case
@@ -150,27 +133,6 @@
 #endif()
 
 ## Sort include directories into contrib ones (prefered in order) and system ones.
-<<<<<<< HEAD
-foreach (includedir
-         ${SQLite_INCLUDE_DIR}
-         ${HDF5_INCLUDE_DIRS}
-         ${LIBSVM_INCLUDE_DIRS}
-         ${EIGEN3_INCLUDE_DIR}
-         ${WM5_INCLUDE_DIRS}
-         ${CRAWDAD_INCLUDE_DIRS}
-         ${COIN_INCLUDE_DIRS}
-         ${GLPK_INCLUDE_DIRS}
-         ${ZLIB_INCLUDE_DIRS}
-         ${BZIP2_INCLUDE_DIR}
-         ${XercesC_INCLUDE_DIRS}
-         ${Boost_INCLUDE_DIRS})
-  if (${includedir} MATCHES "${OPENMS_CONTRIB_INCLUDE_DIRS}.*")
-    list(APPEND INCLUDES_FROM_CONTRIB ${includedir})
-  else()
-    list(APPEND INCLUDES_FROM_SYSTEM ${includedir})
-  endif()
-endforeach()
-=======
 #foreach (includedir
 #         ${SQLite_INCLUDE_DIR}
 #         ${HDF5_INCLUDE_DIRS}
@@ -190,7 +152,6 @@
 #    list(APPEND INCLUDES_FROM_SYSTEM ${includedir})
 #  endif()
 #endforeach()
->>>>>>> bd254914
 
 openms_add_library(TARGET_NAME  OpenMS
                    SOURCE_FILES  ${OpenMS_sources}
@@ -201,18 +162,7 @@
                    PRIVATE_INCLUDES ${EOL_BSPLINE_INCLUDE_DIRECTORY}
                                     ${ISOSPEC_INCLUDE_DIRECTORY}
                                     ${JSON_INCLUDE_DIRECTORY}
-<<<<<<< HEAD
-                   EXTERNAL_INCLUDES ${OPENMS_CONTRIB_INCLUDE_DIRS} #root folder
-                                     ${EVERGREEN_INCLUDE_DIRECTORY}
-                                     ${INCLUDES_FROM_CONTRIB}
-                                     ${INCLUDES_FROM_SYSTEM}
-                                     ${OpenSwathAlgo_INCLUDE_DIRECTORIES} #Includes boost which could be non-contrib
-                                     ${Qt5Core_INCLUDE_DIRS}
-                                     ${Qt5Network_INCLUDE_DIRS}
-                                     ${Qt5Sql_INCLUDE_DIRS}
-=======
                    EXTERNAL_INCLUDES
->>>>>>> bd254914
                    LINK_LIBRARIES OpenSwathAlgo
                                   ${OPENMS_DEP_LIBRARIES}
                    PRIVATE_LINK_LIBRARIES ${OPENMS_DEP_PRIVATE_LIBRARIES}
