--- conflicted
+++ resolved
@@ -55,12 +55,10 @@
 add_subdirectory(IsoSpec)
 add_subdirectory(GTE)
 add_subdirectory(Quadtree)
-<<<<<<< HEAD
+add_subdirectory(tool_description_lib)
 
 if (WITH_HDF5)
   add_subdirectory(hdf5-blosc-1.0.0)
-=======
-add_subdirectory(tool_description_lib)
 
 ##
 ## external packages (with fallback option to local version)
@@ -91,5 +89,4 @@
     message(STATUS "External 'SIMDe' at: '${SIMDe_INCLUDE_DIR}'")
 else()
     add_subdirectory(simde)
->>>>>>> 0f816788
 endif()