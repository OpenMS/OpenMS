// --------------------------------------------------------------------------
//                   OpenMS -- Open-Source Mass Spectrometry
// --------------------------------------------------------------------------
// Copyright The OpenMS Team -- Eberhard Karls University Tuebingen,
// ETH Zurich, and Freie Universitaet Berlin 2002-2021.
//
// This software is released under a three-clause BSD license:
//  * Redistributions of source code must retain the above copyright
//    notice, this list of conditions and the following disclaimer.
//  * Redistributions in binary form must reproduce the above copyright
//    notice, this list of conditions and the following disclaimer in the
//    documentation and/or other materials provided with the distribution.
//  * Neither the name of any author or any participating institution
//    may be used to endorse or promote products derived from this software
//    without specific prior written permission.
// For a full list of authors, refer to the file AUTHORS.
// --------------------------------------------------------------------------
// THIS SOFTWARE IS PROVIDED BY THE COPYRIGHT HOLDERS AND CONTRIBUTORS "AS IS"
// AND ANY EXPRESS OR IMPLIED WARRANTIES, INCLUDING, BUT NOT LIMITED TO, THE
// IMPLIED WARRANTIES OF MERCHANTABILITY AND FITNESS FOR A PARTICULAR PURPOSE
// ARE DISCLAIMED. IN NO EVENT SHALL ANY OF THE AUTHORS OR THE CONTRIBUTING
// INSTITUTIONS BE LIABLE FOR ANY DIRECT, INDIRECT, INCIDENTAL, SPECIAL,
// EXEMPLARY, OR CONSEQUENTIAL DAMAGES (INCLUDING, BUT NOT LIMITED TO,
// PROCUREMENT OF SUBSTITUTE GOODS OR SERVICES; LOSS OF USE, DATA, OR PROFITS;
// OR BUSINESS INTERRUPTION) HOWEVER CAUSED AND ON ANY THEORY OF LIABILITY,
// WHETHER IN CONTRACT, STRICT LIABILITY, OR TORT (INCLUDING NEGLIGENCE OR
// OTHERWISE) ARISING IN ANY WAY OUT OF THE USE OF THIS SOFTWARE, EVEN IF
// ADVISED OF THE POSSIBILITY OF SUCH DAMAGE.
//
// --------------------------------------------------------------------------
// $Maintainer: Timo Sachsenberg $
// $Authors: Timo Sachsenberg $
// --------------------------------------------------------------------------

#include <OpenMS/FORMAT/FileHandler.h>
#include <OpenMS/FORMAT/MzTabFile.h>

#include <OpenMS/FORMAT/TextFile.h>

#include <boost/regex.hpp>

using namespace std;

// TODO fix all the shadowed "String s"
#pragma clang diagnostic push
#pragma clang diagnostic ignored "-Wshadow"

namespace OpenMS
{

  MzTabFile::MzTabFile():
  store_protein_reliability_(false),
  store_peptide_reliability_(false),
  store_psm_reliability_(false),
  store_smallmolecule_reliability_(false),
  store_protein_uri_(false),
  store_peptide_uri_(false),
  store_psm_uri_(false),
  store_smallmolecule_uri_(false),
    store_protein_goterms_(false),
    store_nucleic_acid_reliability_(false),
    store_oligonucleotide_reliability_(false),
    store_osm_reliability_(false),
    store_nucleic_acid_uri_(false),
    store_oligonucleotide_uri_(false),
    store_osm_uri_(false),
    store_nucleic_acid_goterms_(false)
  {
  }

  MzTabFile::~MzTabFile()
  {
  }

  std::pair<int, int> MzTabFile::extractIndexPairsFromBrackets_(const String & s)
  {
  std::pair<Int, Int> pair(0,0);

  // ^        # Match the start of the line
  // .*?      # Non-greedy match anything
  // \[       # Upto the first opening bracket (escaped)
  // (\d+)    # Match a digit string (one or more)
  // \]       # Match closing bracket
  // .*       # Match the rest of the line
  // $        # Match the end of the line
  boost::sregex_token_iterator end;

  boost::regex rx_first_number(R"(^.*?\[(\d+)\].*$)");
  boost::sregex_token_iterator it1(s.begin(), s.end(), rx_first_number, 1);
  if (it1 != end)
  {
    pair.first = String(*it1++).toInt();
  }

  boost::regex  rx_second_number(R"(^.*?\[\d+\].*?\[(\d+)\].*$)");
  boost::sregex_token_iterator it2(s.begin(), s.end(), rx_second_number, 1);
  if (it2 != end)
  {
    pair.second = String(*it2++).toInt();
  }

  return pair;
  }

  void MzTabFile::load(const String& filename, MzTab& mz_tab)
  {
  TextFile tf(filename, true);

  MzTabMetaData mz_tab_metadata;
  MzTabProteinSectionRows mz_tab_protein_section_data;
  MzTabPeptideSectionRows mz_tab_peptide_section_data;
  MzTabPSMSectionRows mz_tab_psm_section_data;
  MzTabSmallMoleculeSectionRows mz_tab_small_molecule_section_data;
  map<Size, String> comment_rows;
  vector<Size> empty_rows;

  map<String, Size> protein_custom_opt_columns;  // map column name to original column index
  map<String, Size> peptide_custom_opt_columns;
  map<String, Size> psm_custom_opt_columns;
  map<String, Size> smallmolecule_custom_opt_columns;

  Size count_study_variable_description = 0;
  Size count_ms_run_location = 0;

  //  protein section column information
  Size protein_accession_index = 0;
  Size protein_description_index = 0;
  Size protein_taxid_index = 0;
  Size protein_species_index = 0;
  Size protein_database_index = 0;
  Size protein_database_version_index = 0;
  Size protein_search_engine_index = 0;
  map<Size, Size> protein_best_search_engine_score_to_column_index;  // score number to column index
  map<Size, std::pair<Size, Size> > protein_column_index_to_score_runs_pair;   // map column of the protein section to a search_engine_score[index1]_ms_run[index] index pair
  Size protein_reliability_index = 0;
  map<Size, Size> protein_num_psms_ms_run_indices;
  map<Size, Size> protein_num_peptides_distinct_ms_run_indices;
  map<Size, Size> protein_num_peptides_unique_ms_run_indices;
  Size protein_ambiguity_members_index = 0;
  Size protein_modifications_index = 0;
  Size protein_uri_index = 0;
  Size protein_go_terms_index = 0;
  Size protein_coverage_index = 0;
  map<Size, Size> protein_abundance_assay_indices;
  map<Size, Size> protein_abundance_study_variable_to_column_indices;
  map<Size, Size> protein_abundance_stdev_study_variable_to_column_indices;
  map<Size, Size> protein_abundance_std_error_study_variable_to_column_indices;

  //  peptide section column information
  Size peptide_sequence_index = 0;
  Size peptide_accession_index = 0;
  Size peptide_unique_index = 0;
  Size peptide_database_index = 0;
  Size peptide_database_version_index = 0;
  Size peptide_search_engine_index = 0;
  map<Size, Size> peptide_best_search_engine_score_to_column_index;
  map<Size, std::pair<Size, Size> > peptide_column_index_to_score_runs_pair; // map column of the peptide section to a search_engine_score[index1]_ms_run[index] index pair
  Size peptide_reliability_index = 0;
  Size peptide_modifications_index = 0;
  Size peptide_retention_time_index = 0;
  Size peptide_retention_time_window_index = 0;
  Size peptide_charge_index = 0;
  Size peptide_mass_to_charge_index = 0;
  // Size peptide_uri_index = 0;
  Size peptide_spectra_ref_index = 0;
  map<Size, Size> peptide_abundance_assay_indices;
  map<Size, Size> peptide_abundance_study_variable_to_column_indices;
  map<Size, Size> peptide_abundance_study_variable_stdev_to_column_indices;
  map<Size, Size> peptide_abundance_study_variable_std_error_to_column_indices;

  // psm section column information
  Size psm_sequence_index = 0;
  Size psm_psm_id_index = 0;
  Size psm_accession_index = 0;
  Size psm_unique_index = 0;
  Size psm_database_index = 0;
  Size psm_database_version_index = 0;
  Size psm_search_engine_index = 0;
  map<Size, Size> psm_search_engine_score_to_column_index;
  Size psm_reliability_index = 0;
  Size psm_modifications_index = 0;
  Size psm_retention_time_index = 0;
  Size psm_charge_index = 0;
  Size psm_exp_mass_to_charge_index = 0;
  Size psm_calc_mass_to_charge_index = 0;
  // Size psm_uri_index = 0;
  Size psm_spectra_ref_index = 0;
  Size psm_pre_index = 0;
  Size psm_post_index = 0;
  Size psm_start_index = 0;
  Size psm_end_index = 0;

  // small molecule column information
  Size smallmolecule_identifier_index = 0;
  Size smallmolecule_chemical_formula_index = 0;
  Size smallmolecule_smiles_index = 0;
  Size smallmolecule_inchi_key_index = 0;
  Size smallmolecule_description_index = 0;
  Size smallmolecule_exp_mass_to_charge_index = 0;
  Size smallmolecule_calc_mass_to_charge_index = 0;
  Size smallmolecule_charge_index = 0;
  Size smallmolecule_retention_time_index = 0;
  Size smallmolecule_taxid_index = 0;
  Size smallmolecule_species_index = 0;
  Size smallmolecule_database_index = 0;
  Size smallmolecule_database_version_index = 0;
  Size smallmolecule_reliability_index = 0;
  Size smallmolecule_uri_index = 0;
  Size smallmolecule_spectra_ref_index = 0;
  Size smallmolecule_search_engine_index = 0;
  map<Size, Size> smallmolecule_best_search_engine_score_to_column_index;
  map<Size, std::pair<Size, Size> > smallmolecule_column_index_to_score_runs_pair; // map column of the small molecule section to a search_engine_score[index1]_ms_run[index] index pair
  Size smallmolecule_modifications_index = 0;
  map<Size, Size> smallmolecule_abundance_assay_indices;
  map<Size, Size> smallmolecule_abundance_study_variable_indices;
  map<Size, Size> smallmolecule_abundance_stdev_study_variable_indices;
  map<Size, Size> smallmolecule_abundance_std_error_study_variable_indices;

  // potentially mandatory meta values (depending on mzTab type, mode and sections that are present)
  set<String> mandatory_meta_values;

  // mzTab sections present in the file. Influences compulsorily of meta-values.
  set<String> sections_present;

  Size count_protein_search_engine_score = 0;
  Size count_peptide_search_engine_score = 0;
  Size count_psm_search_engine_score = 0;
  Size count_smallmolecule_search_engine_score = 0;

  Size line_number = 0;
  for (TextFile::ConstIterator sit = tf.begin(); sit != tf.end(); ++sit, ++line_number)
  {
    //  std::cout << *sit << std::endl;
    String s = *sit;

    // skip empty lines or lines that are too short
    if (s.trim().size() < 3)
    {
      empty_rows.push_back(line_number); // preserve empty lines to map comments to correct position
      continue;
    }

    const String section = s.prefix(3);

    // discard comments
    if (section == "COM")
    {
      comment_rows[line_number] = s;
      continue;
    }

    StringList cells;
    s.split("\t", cells);

    if (cells.size() < 3)
    {
      throw Exception::ParseError(__FILE__, __LINE__, OPENMS_PRETTY_FUNCTION, filename, "Error parsing MzTab line: " + String(s) + ". Did you forget to use tabulator as separator?");
    }

    // parse metadata section
    if (section == "MTD")
    {
      sections_present.insert("MTD");
      StringList meta_key_fields; // the "-" separated fields of the metavalue key
      cells[1].split("-", meta_key_fields);
      String meta_key = meta_key_fields[0];

      if (cells[1].hasPrefix("mzTab-version"))
      {
        mz_tab_metadata.mz_tab_version.fromCellString(cells[2]);
        mandatory_meta_values.insert("mzTab-version");
      }
      else if (cells[1].hasPrefix("mzTab-mode"))
      {
        mz_tab_metadata.mz_tab_mode.fromCellString(cells[2]);
        mandatory_meta_values.insert("mzTab-mode");
      }
      else if (cells[1].hasPrefix("mzTab-type"))
      {
        mz_tab_metadata.mz_tab_type.fromCellString(cells[2]);
        mandatory_meta_values.insert("mzTab-type");
      }
      else if (cells[1].hasPrefix("mzTab-ID"))
      {
        mz_tab_metadata.mz_tab_id.fromCellString(cells[2]);
      }
      else if (meta_key == "title")
      {
        mz_tab_metadata.title.set(cells[2]);
      }
      else if (meta_key == "description")
      {
        mz_tab_metadata.description.set(cells[2]);
        mandatory_meta_values.insert("description");
      }
      else if (meta_key.hasPrefix("sample_processing["))
      {
        Int n = meta_key.substitute("sample_processing[", "").substitute("]","").trim().toInt();
        MzTabParameterList pl;
        pl.fromCellString(cells[2]);
        mz_tab_metadata.sample_processing[n] = pl;
      }
      else if (meta_key.hasPrefix("instrument[") && meta_key_fields[1] == "name")
      {
        Int n = meta_key_fields[0].substitute("instrument[", "").substitute("]","").trim().toInt();
        MzTabParameter p;
        p.fromCellString(cells[2]);
        mz_tab_metadata.instrument[n].name = p;
      }
      else if (meta_key.hasPrefix("instrument[") && meta_key_fields[1] == "source")
      {
        Int n = meta_key_fields[0].substitute("instrument[", "").substitute("]","").trim().toInt();
        MzTabParameter p;
        p.fromCellString(cells[2]);
        mz_tab_metadata.instrument[n].source = p;
      }
      else if (meta_key.hasPrefix("instrument[") && meta_key_fields.size() == 2 && meta_key_fields[1].hasPrefix("analyzer["))
      {
        Int n = meta_key_fields[0].substitute("instrument[", "").substitute("]","").trim().toInt();
        Int m = meta_key_fields[1].substitute("analyzer[", "").substitute("]","").trim().toInt();
        MzTabParameter p;
        p.fromCellString(cells[2]);
        mz_tab_metadata.instrument[n].analyzer[m] = p;
      }
      else if (meta_key.hasPrefix("instrument[") && meta_key_fields[1] == "detector")
      {
        Int n = meta_key_fields[0].substitute("instrument[", "").substitute("]","").trim().toInt();
        MzTabParameter p;
        p.fromCellString(cells[2]);
        mz_tab_metadata.instrument[n].detector = p;
      }
      else if (meta_key.hasPrefix("software[") && meta_key_fields.size() == 1)
      {
        Int n = meta_key.substitute("software[", "").substitute("]","").trim().toInt();
        MzTabParameter p;
        p.fromCellString(cells[2]);
        mz_tab_metadata.software[n].software = p;
      }
      else if (meta_key.hasPrefix("software[") && meta_key_fields.size() == 2 && meta_key_fields[1].hasPrefix("setting["))
      {
        Int n = meta_key_fields[0].substitute("software[", "").substitute("]","").trim().toInt();
        Int m = meta_key_fields[1].substitute("setting[", "").substitute("]","").trim().toInt();
        MzTabString p;
        p.fromCellString(cells[2]);
        mz_tab_metadata.software[n].setting[m] = p;
      }
      else if (meta_key.hasPrefix("protein_search_engine_score["))
      {
        Size n = (Size)meta_key_fields[0].substitute("protein_search_engine_score[", "").substitute("]","").trim().toInt();
        MzTabParameter p;
        p.fromCellString(cells[2]);
        mz_tab_metadata.protein_search_engine_score[n] = p;
        count_protein_search_engine_score = std::max(n, count_protein_search_engine_score); // will be checked to match number of entries in map to detect skipped entries or wrong numbering
      }
      else if (meta_key.hasPrefix("peptide_search_engine_score["))
      {
        Size n = (Size)meta_key_fields[0].substitute("peptide_search_engine_score[", "").substitute("]","").trim().toInt();
        MzTabParameter p;
        p.fromCellString(cells[2]);
        mz_tab_metadata.peptide_search_engine_score[n] = p;
        count_peptide_search_engine_score = std::max(n, count_peptide_search_engine_score); // will be checked to match number of entries in map to detect skipped entries or wrong numbering
      }
      else if (meta_key.hasPrefix("psm_search_engine_score["))
      {
        Size n = (Size)meta_key_fields[0].substitute("psm_search_engine_score[", "").substitute("]","").trim().toInt();
        MzTabParameter p;
        p.fromCellString(cells[2]);
        mz_tab_metadata.psm_search_engine_score[n] = p;
        count_psm_search_engine_score = std::max(n, count_psm_search_engine_score); // will be checked to match number of entries in map to detect skipped entries or wrong numbering
      }
      else if (meta_key.hasPrefix("smallmolecule_search_engine_score["))
      {
        Size n = (Size)meta_key_fields[0].substitute("smallmolecule_search_engine_score[", "").substitute("]","").trim().toInt();
        MzTabParameter p;
        p.fromCellString(cells[2]);
        mz_tab_metadata.smallmolecule_search_engine_score[n] = p;
        count_smallmolecule_search_engine_score = std::max(n, count_smallmolecule_search_engine_score); // will be checked to match number of entries in map to detect skipped entries or wrong numbering
      }
      else if (meta_key == "false_discovery_rate")
      {
        MzTabParameterList pl;
        pl.fromCellString(cells[2]);
        mz_tab_metadata.false_discovery_rate = pl;
      }
      else if (meta_key.hasPrefix("publication["))
      {
        Int n = meta_key.substitute("publication[", "").substitute("]","").trim().toInt();
        MzTabString sl;
        sl.fromCellString(cells[2]);
        mz_tab_metadata.publication[n] = sl;
      }
      else if (meta_key.hasPrefix("contact") && meta_key_fields[1] == "name")
      {
        Int n = meta_key_fields[0].substitute("contact[", "").substitute("]","").trim().toInt();
        MzTabString s;
        s.fromCellString(cells[2]);
        mz_tab_metadata.contact[n].name = s;
      }
      else if (meta_key.hasPrefix("contact") && meta_key_fields[1] == "affiliation")
      {
        Int n = meta_key_fields[0].substitute("contact[", "").substitute("]","").trim().toInt();
        MzTabString s;
        s.fromCellString(cells[2]);
        mz_tab_metadata.contact[n].affiliation = s;
      }
      else if (meta_key.hasPrefix("contact") && meta_key_fields[1] == "email")
      {
        Int n = meta_key_fields[0].substitute("contact[", "").substitute("]","").trim().toInt();
        MzTabString s;
        s.fromCellString(cells[2]);
        mz_tab_metadata.contact[n].email = s;
      }
      else if (meta_key.hasPrefix("uri["))
      {
        Int n = meta_key_fields[0].substitute("uri[", "").substitute("]","").trim().toInt();
        MzTabString s;
        s.fromCellString(cells[2]);
        mz_tab_metadata.uri[n] = s;
      }
      //TODO: add mandatory check
      else if (meta_key.hasPrefix("variable_mod[") &&  meta_key_fields.size() == 1)
      {
        Int n = meta_key.substitute("variable_mod[", "").substitute("]","").trim().toInt();
        MzTabParameter pl;
        pl.fromCellString(cells[2]);
        mz_tab_metadata.variable_mod[n].modification = pl;
      }
      else if (meta_key.hasPrefix("variable_mod[") &&  meta_key_fields[1] == "site") // variable_mod[1-n]-site
      {
        Int n = meta_key.substitute("variable_mod[", "").substitute("]","").trim().toInt();
        MzTabString pl;
        pl.fromCellString(cells[2]);
        mz_tab_metadata.variable_mod[n].site = pl;
      }
      else if (meta_key.hasPrefix("variable_mod[") &&  meta_key_fields[1] == "position") // variable_mod[1-n]-position
      {
        Int n = meta_key.substitute("variable_mod[", "").substitute("]","").trim().toInt();
        MzTabString pl;
        pl.fromCellString(cells[2]);
        mz_tab_metadata.variable_mod[n].position = pl;
      }
      //TODO: add mandatory check
      else if (meta_key.hasPrefix("fixed_mod[") &&  meta_key_fields.size() == 1) // fixed_mod[1-n]
      {
        Int n = meta_key.substitute("fixed_mod[", "").substitute("]","").trim().toInt();
        MzTabParameter pl;
        pl.fromCellString(cells[2]);
        mz_tab_metadata.fixed_mod[n].modification = pl;
      }
      else if (meta_key.hasPrefix("fixed_mod[") &&  meta_key_fields[1] == "site") // fixed_mod[1-n]-site
      {
        Int n = meta_key.substitute("fixed_mod[", "").substitute("]","").trim().toInt();
        MzTabString pl;
        pl.fromCellString(cells[2]);
        mz_tab_metadata.fixed_mod[n].site = pl;
      }
      else if (meta_key.hasPrefix("fixed_mod[") &&  meta_key_fields[1] == "position") // fixed_mod[1-n]-position
      {
        Int n = meta_key.substitute("fixed_mod[", "").substitute("]","").trim().toInt();
        MzTabString pl;
        pl.fromCellString(cells[2]);
        mz_tab_metadata.fixed_mod[n].position = pl;
      }
      else if (meta_key == "quantification_method")
      {
        MzTabParameter p;
        p.fromCellString(cells[2]);
        mz_tab_metadata.quantification_method = p;
      }
      else if (meta_key == "protein" && meta_key_fields[1] == "quantification_unit")
      {
        MzTabParameter p;
        p.fromCellString(cells[2]);
        mz_tab_metadata.protein_quantification_unit = p;
        mandatory_meta_values.insert("protein-quantification_unit");
      }
      else if (meta_key == "peptide" && meta_key_fields[1] == "quantification_unit")
      {
        MzTabParameter p;
        p.fromCellString(cells[2]);
        mz_tab_metadata.peptide_quantification_unit = p;
        mandatory_meta_values.insert("peptide-quantification_unit");
      }
      else if (meta_key == "small_molecule" && meta_key_fields[1] == "quantification_unit")
      {
        MzTabParameter p;
        p.fromCellString(cells[2]);
        mz_tab_metadata.small_molecule_quantification_unit = p;
        mandatory_meta_values.insert("small_molecule-quantification_unit");
      }
      else if (meta_key.hasPrefix("ms_run[") && meta_key_fields[1] == "format")
      {
        Int n = meta_key_fields[0].substitute("ms_run[", "").substitute("]","").trim().toInt();
        MzTabParameter p;
        p.fromCellString(cells[2]);
        mz_tab_metadata.ms_run[n].format = p;
      }
      else if (meta_key.hasPrefix("ms_run[") && meta_key_fields[1] == "location")
      {
        Int n = meta_key_fields[0].substitute("ms_run[", "").substitute("]","").trim().toInt();
        MzTabString p;
        p.fromCellString(cells[2]);
        mz_tab_metadata.ms_run[n].location = p;
        count_ms_run_location = std::max((Size)n, (Size)count_ms_run_location); // will be checked to match number of entries in map to detect skipped entries or wrong numbering
      }
      else if (meta_key.hasPrefix("ms_run[") && meta_key_fields[1] == "id_format")
      {
        Int n = meta_key_fields[0].substitute("ms_run[", "").substitute("]","").trim().toInt();
        MzTabParameter p;
        p.fromCellString(cells[2]);
        mz_tab_metadata.ms_run[n].id_format = p;
      }
      else if (meta_key.hasPrefix("ms_run[") && meta_key_fields[1] == "fragmentation_method")
      {
        Int n = meta_key_fields[0].substitute("ms_run[", "").substitute("]","").trim().toInt();
        MzTabParameterList p;
        p.fromCellString(cells[2]);
        mz_tab_metadata.ms_run[n].fragmentation_method = p;
      }
      else if (meta_key.hasPrefix("custom["))
      {
        Int n = meta_key.substitute("custom[", "").substitute("]","").trim().toInt();
        MzTabParameter p;
        p.fromCellString(cells[2]);
        mz_tab_metadata.custom[n] = p;
      }
      else if (meta_key.hasPrefix("sample[") && meta_key_fields[1].hasPrefix("species["))
      {
        Int n = meta_key_fields[0].substitute("sample[", "").substitute("]","").trim().toInt();
        Int m = meta_key_fields[1].substitute("species[", "").substitute("]","").trim().toInt();
        MzTabParameter p;
        p.fromCellString(cells[2]);
        mz_tab_metadata.sample[n].species[m] = p;
      }
      else if (meta_key.hasPrefix("sample[") && meta_key_fields[1].hasPrefix("tissue["))
      {
        Int n = meta_key_fields[0].substitute("sample[", "").substitute("]","").trim().toInt();
        Int m = meta_key_fields[1].substitute("tissue[", "").substitute("]","").trim().toInt();
        MzTabParameter p;
        p.fromCellString(cells[2]);
        mz_tab_metadata.sample[n].tissue[m] = p;
      }
      else if (meta_key.hasPrefix("sample[") && meta_key_fields[1].hasPrefix("cell_type["))
      {
        Int n = meta_key_fields[0].substitute("sample[", "").substitute("]","").trim().toInt();
        Int m = meta_key_fields[1].substitute("cell_type[", "").substitute("]","").trim().toInt();
        MzTabParameter p;
        p.fromCellString(cells[2]);
        mz_tab_metadata.sample[n].cell_type[m] = p;
      }
      else if (meta_key.hasPrefix("sample[") && meta_key_fields[1].hasPrefix("disease["))
      {
        Int n = meta_key_fields[0].substitute("sample[", "").substitute("]","").trim().toInt();
        Int m = meta_key_fields[1].substitute("disease[", "").substitute("]","").trim().toInt();
        MzTabParameter p;
        p.fromCellString(cells[2]);
        mz_tab_metadata.sample[n].disease[m] = p;
      }
      else if (meta_key.hasPrefix("sample[") && meta_key_fields[1] == "description")
      {
        Int n = meta_key_fields[0].substitute("sample[", "").substitute("]","").trim().toInt();
        MzTabString p;
        p.fromCellString(cells[2]);
        mz_tab_metadata.sample[n].description = p;
      }
      else if (meta_key.hasPrefix("sample[") && meta_key_fields[1].hasPrefix("custom["))
      {
        Int n = meta_key_fields[0].substitute("sample[", "").substitute("]","").trim().toInt();
        Int m = meta_key_fields[1].substitute("custom[", "").substitute("]","").trim().toInt();
        MzTabParameter p;
        p.fromCellString(cells[2]);
        mz_tab_metadata.sample[n].custom[m] = p;
      }
      else if (meta_key.hasPrefix("assay[") && meta_key_fields[1] == "quantification_reagent")
      {
        Int n = meta_key_fields[0].substitute("assay[", "").substitute("]","").trim().toInt();
        MzTabParameter p;
        p.fromCellString(cells[2]);
        mz_tab_metadata.assay[n].quantification_reagent = p;
      }
      else if (meta_key.hasPrefix("assay[") && meta_key_fields[1].hasPrefix("quantification_mod[") && meta_key_fields.size() == 2) // assay[]-quantification_mod[]
      {
        Int n = meta_key_fields[0].substitute("assay[", "").substitute("]","").trim().toInt();
        Int m = meta_key_fields[1].substitute("quantification_mod[", "").substitute("]","").trim().toInt();
        MzTabParameter p;
        p.fromCellString(cells[2]);
        mz_tab_metadata.assay[n].quantification_mod[m].modification = p;
      }
      else if (meta_key.hasPrefix("assay[") && meta_key_fields[1].hasPrefix("quantification_mod[") && meta_key_fields[2] == "site")
      {
        Int n = meta_key_fields[0].substitute("assay[", "").substitute("]","").trim().toInt();
        Int m = meta_key_fields[1].substitute("quantification_mod[", "").substitute("]","").trim().toInt();
        MzTabString s;
        s.fromCellString(cells[2]);
        mz_tab_metadata.assay[n].quantification_mod[m].site = s;
      }
      else if (meta_key.hasPrefix("assay[") && meta_key_fields[1].hasPrefix("quantification_mod[") && meta_key_fields[2] == "position")
      {
        Int n = meta_key_fields[0].substitute("assay[", "").substitute("]","").trim().toInt();
        Int m = meta_key_fields[1].substitute("quantification_mod[", "").substitute("]","").trim().toInt();
        MzTabString s;
        s.fromCellString(cells[2]);
        mz_tab_metadata.assay[n].quantification_mod[m].position = s;
      }
      else if (meta_key.hasPrefix("assay[") && meta_key_fields[1] == "sample_ref")
      {
        Int n = meta_key_fields[0].substitute("assay[", "").substitute("]","").trim().toInt();
        MzTabString p;
        p.fromCellString(cells[2]);
        mz_tab_metadata.assay[n].sample_ref = p;
      }
      else if (meta_key.hasPrefix("cv[") && meta_key_fields[1] == "label")
      {
        Int n = meta_key_fields[0].substitute("cv[", "").substitute("]","").trim().toInt();
        MzTabString p;
        p.fromCellString(cells[2]);
        mz_tab_metadata.cv[n].label = p;
      }
      else if (meta_key.hasPrefix("cv[") && meta_key_fields[1] == "full_name")
      {
        Int n = meta_key_fields[0].substitute("cv[", "").substitute("]","").trim().toInt();
        MzTabString p;
        p.fromCellString(cells[2]);
        mz_tab_metadata.cv[n].full_name = p;
      }
      else if (meta_key.hasPrefix("cv[") && meta_key_fields[1] == "version")
      {
        Int n = meta_key_fields[0].substitute("cv[", "").substitute("]","").trim().toInt();
        MzTabString p;
        p.fromCellString(cells[2]);
        mz_tab_metadata.cv[n].version = p;
      }
      else if (meta_key.hasPrefix("cv[") && meta_key_fields[1] == "url")
      {
        Int n = meta_key_fields[0].substitute("cv[", "").substitute("]","").trim().toInt();
        MzTabString p;
        p.fromCellString(cells[2]);
        mz_tab_metadata.cv[n].url = p;
      }
      else if (meta_key.hasPrefix("assay[") && meta_key_fields[1] == "ms_run_ref")
      {
        Int n = meta_key_fields[0].substitute("assay[", "").substitute("]","").trim().toInt();
        String s = cells[2];
        s.substitute("ms_run[","").substitute("]","");
        vector<String> ms_run;
        s.split(',', ms_run);
        for (auto& a : ms_run)
        {
          a.trim();
          mz_tab_metadata.assay[n].ms_run_ref.push_back(a.toInt());
        }
      }
      else if (meta_key.hasPrefix("study_variable[") && meta_key_fields[1] == "assay_refs")
      {
        Int n = meta_key_fields[0].substitute("study_variable[", "").substitute("]","").trim().toInt();
        String s = cells[2];
        s.substitute("assay[","").substitute("]","");
        vector<String> assays;
        s.split(',', assays);
        for (auto& a : assays)
        {
          a.trim();
          mz_tab_metadata.study_variable[n].assay_refs.push_back(a.toInt());
        }
      }
      else if (meta_key.hasPrefix("study_variable[") && meta_key_fields[1] == "sample_refs")
      {
        Int n = meta_key_fields[0].substitute("study_variable[", "").substitute("]","").trim().toInt();
        String s = cells[2];
        s.substitute("sample[","").substitute("]","");

        vector<String> assays;
        s.split(',', assays);
        for (auto& a : assays)
        {
          a.trim();
          mz_tab_metadata.study_variable[n].sample_refs.push_back(a.toInt());
      }
      }
      else if (meta_key.hasPrefix("study_variable[") && meta_key_fields[1] == "description")
      {
        Int n = meta_key_fields[0].substitute("study_variable[", "").substitute("]","").trim().toInt();
        MzTabString p;
        p.fromCellString(cells[2]);
        mz_tab_metadata.study_variable[n].description = p;
        count_study_variable_description = std::max((Size)n, count_study_variable_description);
      }
      else if (meta_key.hasPrefix("colunit") && meta_key_fields[1] == "protein")
      {
        Int n = meta_key_fields[0].substitute("colunit[", "").substitute("]","").trim().toInt();
        String s = cells[2];
        mz_tab_metadata.colunit_protein[n] = s;
      }
      else if (meta_key.hasPrefix("colunit") && meta_key_fields[1] == "peptide")
      {
        Int n = meta_key_fields[0].substitute("colunit[", "").substitute("]","").trim().toInt();
        String s = cells[2];
        mz_tab_metadata.colunit_peptide[n] = s;
      }
      else if (meta_key.hasPrefix("colunit") && meta_key_fields[1] == "psm")
      {
        Int n = meta_key_fields[0].substitute("colunit[", "").substitute("]","").trim().toInt();
        String s = cells[2];
        mz_tab_metadata.colunit_psm[n] = s;
      }
      else if (meta_key.hasPrefix("colunit") && meta_key_fields[1] == "small_molecule")
      {
        Int n = meta_key_fields[0].substitute("colunit[", "").substitute("]","").trim().toInt();
        String s = cells[2];
        mz_tab_metadata.colunit_small_molecule[n] = s;
      }
    }

    // parse protein header section
    if (section == "PRH")
    {
      for (Size i = 0; i != cells.size(); ++i)
      {
        if (cells[i] == "accession")
        {
          protein_accession_index = i;
        }
        else if (cells[i] == "description")
        {
          protein_description_index = i;
        }
        else if (cells[i] == "taxid")
        {
          protein_taxid_index = i;
        }
        else if (cells[i] == "species")
        {
          protein_species_index = i;
        }
        else if (cells[i] == "database")
        {
          protein_database_index = i;
        }
        else if (cells[i] == "database_version")
        {
          protein_database_version_index = i;
        }
        else if (cells[i] =="search_engine")
        {
          protein_search_engine_index = i;
        }
        else if (cells[i].hasPrefix("best_search_engine_score["))
        {
          String s = cells[i];
          Size n = (Size)s.substitute("best_search_engine_score[", "").substitute("]","").trim().toInt();
          protein_best_search_engine_score_to_column_index[n] = i;
        }
        else if (cells[i].hasPrefix("search_engine_score["))
        {
          std::pair<Size, Size> pair = extractIndexPairsFromBrackets_(cells[i]);
          protein_column_index_to_score_runs_pair[i] = pair;
        }
        else if (cells[i] == "reliability")
        {
          protein_reliability_index = i;
        }
        else if (cells[i].hasPrefix("num_psms_ms_run["))
        {
          String s = cells[i];
          Size n = (Size)s.substitute("num_psms_ms_run[", "").substitute("]","").trim().toInt();
          protein_num_psms_ms_run_indices[n] = i;
        }
        else if (cells[i].hasPrefix("num_peptides_distinct_ms_run["))
        {
          String s = cells[i];
          Size n = (Size)s.substitute("num_peptides_distinct_ms_run[", "").substitute("]","").trim().toInt();
          protein_num_peptides_distinct_ms_run_indices[n] = i;
        }
        else if (cells[i].hasPrefix("num_peptides_unique_ms_run["))
        {
          String s = cells[i];
          Size n = (Size)s.substitute("num_peptides_unique_ms_run[", "").substitute("]","").trim().toInt();
          protein_num_peptides_unique_ms_run_indices[n] = i;
        }
        else if (cells[i] == "ambiguity_members")
        {
          protein_ambiguity_members_index = i;
        }
        else if (cells[i] == "modifications")
        {
          protein_modifications_index = i;
        }
        else if (cells[i] == "uri")
        {
          protein_uri_index = i;
        }
        else if (cells[i] == "go_terms")
        {
          protein_go_terms_index = i;
        }
        else if (cells[i] == "protein_coverage")
        {
          protein_coverage_index = i;
        }
        else if (cells[i].hasPrefix("protein_abundance_assay["))
        {
          String s = cells[i];
          Size n = (Size)s.substitute("protein_abundance_assay[", "").substitute("]","").trim().toInt();
          protein_abundance_assay_indices[n] = i;
        }
        else if (cells[i].hasPrefix("protein_abundance_study_variable["))
        {
          String s = cells[i];
          Size n = (Size)s.substitute("protein_abundance_study_variable[", "").substitute("]","").trim().toInt();
          protein_abundance_study_variable_to_column_indices[n] = i;
        }
        else if (cells[i].hasPrefix("protein_abundance_stdev_study_variable["))
        {
          String s = cells[i];
          Size n = (Size)s.substitute("protein_abundance_stdev_study_variable[", "").substitute("]","").trim().toInt();
          protein_abundance_stdev_study_variable_to_column_indices[n] = i;
        }
        else if (cells[i].hasPrefix("protein_abundance_std_error_study_variable["))
        {
          String s = cells[i];
          Size n = (Size)s.substitute("protein_abundance_std_error_study_variable[", "").substitute("]","").trim().toInt();
          protein_abundance_std_error_study_variable_to_column_indices[n] = i;
        }
        else if (cells[i].hasPrefix("opt_"))
        {
          protein_custom_opt_columns[cells[i]] = i;
        }
      }
      continue;
    }

    // parse protein section
    if (section == "PRT")
    {
      sections_present.insert("PRT");
      // check if all mandatory columns are present
      if (protein_accession_index == 0)
      {
        cout << "Error: mandatory protein accession column missing" << endl;
      }

      if (protein_description_index == 0)
      {
        cout << "Error: mandatory protein description column missing" << endl;
      }

      if (protein_taxid_index == 0)
      {
        cout << "Error: mandatory protein taxid column missing" << endl;
      }

      if (protein_species_index == 0)
      {
        cout << "Error: mandatory protein species column missing" << endl;
      }

      if (protein_database_index == 0)
      {
        cout << "Error: mandatory protein database column missing" << endl;
      }

      if (protein_database_version_index == 0)
      {
        cout << "Error: mandatory protein database_version column missing" << endl;
      }

      if (protein_search_engine_index == 0)
      {
        cout << "Error: mandatory protein search_engine column missing" << endl;
      }

      if (protein_best_search_engine_score_to_column_index.empty())
      {
        cout << "Error: mandatory protein best_search_engine_score[1-n] column missing" << endl;
      }

      if (mz_tab_metadata.mz_tab_mode.toCellString() == "Complete")
      {
        if (protein_column_index_to_score_runs_pair.size() != mz_tab_metadata.ms_run.size())
        {
          cout << "Error: mandatory protein search_engine_score_ms_run column(s) missing. Expected "
               << mz_tab_metadata.ms_run.size() << " ms_runs (meta data section) but only " << protein_column_index_to_score_runs_pair.size()
               << " ms_runs provide score columns (protein section)." << endl;
        }
      }

      if (protein_num_psms_ms_run_indices.empty() && mz_tab_metadata.mz_tab_mode.toCellString() == "Complete"
          && mz_tab_metadata.mz_tab_type.toCellString() == "Identification")
      {
        cout << "Error: mandatory protein num_psms_ms_run column(s) missing" << endl;
      }

      if (protein_num_peptides_distinct_ms_run_indices.empty() && mz_tab_metadata.mz_tab_mode.toCellString() == "Complete"
          && mz_tab_metadata.mz_tab_type.toCellString() == "Identification")
      {
        cout << "Error: mandatory protein num_peptides_distinct_ms_run column(s) missing" << endl;
      }

      if (protein_num_peptides_unique_ms_run_indices.empty() && mz_tab_metadata.mz_tab_mode.toCellString() == "Complete"
          && mz_tab_metadata.mz_tab_type.toCellString() == "Identification")
      {
        cout << "Error: mandatory protein num_peptides_unique_ms_run column(s) missing" << endl;
      }

      if (protein_ambiguity_members_index == 0)
      {
        cout << "Error: mandatory protein ambiguity_members column missing" << endl;
      }

      if (protein_modifications_index == 0)
      {
        cout << "Error: mandatory protein modifications column missing" << endl;
      }

      if (protein_coverage_index == 0)
      {
        cout << "Error: mandatory protein coverage column missing" << endl;
      }

      if (protein_abundance_assay_indices.empty()&& mz_tab_metadata.mz_tab_mode.toCellString() == "Complete"
          && mz_tab_metadata.mz_tab_type.toCellString() == "Quantification")
      {
        cout << "Error: mandatory protein protein_abundance_assay column(s) missing" << endl;
      }

      if (protein_abundance_study_variable_to_column_indices.empty() && mz_tab_metadata.mz_tab_type.toCellString() == "Quantification")
      {
        cout << "Error: mandatory protein_abundance_study_variable column(s) missing" << endl;
      }

      if (protein_abundance_stdev_study_variable_to_column_indices.empty() && mz_tab_metadata.mz_tab_type.toCellString() == "Quantification")
      {
        cout << "Error: mandatory protein_abundance_stdev_study_variable column(s) missing" << endl;
      }

      if (protein_abundance_std_error_study_variable_to_column_indices.empty() && mz_tab_metadata.mz_tab_type.toCellString() == "Quantification")
      {
        cout << "Error: mandatory protein_abundance_stderr_study_variable column(s) missing" << endl;
      }

      MzTabProteinSectionRow row;
      row.accession.fromCellString(cells[protein_accession_index]);
      row.description.fromCellString(cells[protein_description_index]);
      row.taxid.fromCellString(cells[protein_taxid_index]);
      row.species.fromCellString(cells[protein_species_index]);
      row.database.fromCellString(cells[protein_database_index]);
      row.database_version.fromCellString(cells[protein_database_version_index]);
      row.search_engine.fromCellString(cells[protein_search_engine_index]);

      for (map<Size, Size>::const_iterator it = protein_best_search_engine_score_to_column_index.begin(); it != protein_best_search_engine_score_to_column_index.end(); ++it)
      {
        row.best_search_engine_score[it->first].fromCellString(cells[it->second]);
      }

      for (map<Size, std::pair<Size, Size> >::const_iterator it = protein_column_index_to_score_runs_pair.begin(); it != protein_column_index_to_score_runs_pair.end(); ++it)
      {
        row.search_engine_score_ms_run[it->second.first][it->second.second].fromCellString(cells[it->first]);
      }

      if (protein_reliability_index != 0)
      {
        row.reliability.fromCellString(cells[protein_reliability_index]);
      }

      for (map<Size, Size>::const_iterator it = protein_num_psms_ms_run_indices.begin(); it != protein_num_psms_ms_run_indices.end(); ++it)
      {
        row.num_psms_ms_run[it->first].fromCellString(cells[it->second]);
      }

      for (map<Size, Size>::const_iterator it = protein_num_peptides_distinct_ms_run_indices.begin(); it != protein_num_peptides_distinct_ms_run_indices.end(); ++it)
      {
        row.num_peptides_distinct_ms_run[it->first].fromCellString(cells[it->second]);
      }

      for (map<Size, Size>::const_iterator it = protein_num_peptides_unique_ms_run_indices.begin(); it != protein_num_peptides_unique_ms_run_indices.end(); ++it)
      {
        row.num_peptides_unique_ms_run[it->first].fromCellString(cells[it->second]);
      }

      row.ambiguity_members.fromCellString(cells[protein_ambiguity_members_index]);
      row.modifications.fromCellString(cells[protein_modifications_index]);

      if (protein_uri_index != 0)
      {
        row.uri.fromCellString(cells[protein_uri_index]);
      }

      if (protein_go_terms_index != 0)
      {
        row.go_terms.fromCellString(cells[protein_go_terms_index]);
      }

      row.coverage.fromCellString(cells[protein_coverage_index]);

      // quantification data
      for (map<Size, Size>::const_iterator it = protein_abundance_assay_indices.begin(); it != protein_abundance_assay_indices.end(); ++it)
      {
        row.protein_abundance_assay[it->first].fromCellString(cells[it->second]);
      }

      for (map<Size, Size>::const_iterator it = protein_abundance_study_variable_to_column_indices.begin(); it != protein_abundance_study_variable_to_column_indices.end(); ++it)
      {
        row.protein_abundance_study_variable[it->first].fromCellString(cells[it->second]);
      }

      for (map<Size, Size>::const_iterator it = protein_abundance_stdev_study_variable_to_column_indices.begin(); it != protein_abundance_stdev_study_variable_to_column_indices.end(); ++it)
      {
        row.protein_abundance_stdev_study_variable[it->first].fromCellString(cells[it->second]);
      }

      for (map<Size, Size>::const_iterator it = protein_abundance_std_error_study_variable_to_column_indices.begin(); it != protein_abundance_std_error_study_variable_to_column_indices.end(); ++it)
      {
        row.protein_abundance_std_error_study_variable[it->first].fromCellString(cells[it->second]);
      }

      for (map<String, Size>::const_iterator it = protein_custom_opt_columns.begin(); it != protein_custom_opt_columns.end(); ++it)
      {
        MzTabString s;
        s.fromCellString(cells[it->second]);
        MzTabOptionalColumnEntry e(it->first, s);
        row.opt_.push_back(e);
      }

      mz_tab_protein_section_data.push_back(row);
      continue;
    }

    // parse peptide header section
    if (section == "PEH")
    {
      for (Size i = 0; i != cells.size(); ++i)
      {
        if (cells[i] == "sequence")
        {
          peptide_sequence_index = i;
        }
        else if (cells[i] == "accession")
        {
          peptide_accession_index = i;
        }
        else if (cells[i] == "unique")
        {
          peptide_unique_index = i;
        }
        else if (cells[i] == "database")
        {
          peptide_database_index = i;
        }
        else if (cells[i] == "database_version")
        {
          peptide_database_version_index = i;
        }
        else if (cells[i] == "search_engine")
        {
          peptide_search_engine_index = i;
        }
        else if (cells[i].hasPrefix("best_search_engine_score["))
        {
          String s = cells[i];
          Size n = (Size)s.substitute("best_search_engine_score[", "").substitute("]","").trim().toInt();
          peptide_best_search_engine_score_to_column_index[n] = i;
        }
        else if (cells[i].hasPrefix("search_engine_score["))
        {
          std::pair<Size, Size> pair = extractIndexPairsFromBrackets_(cells[i].toQString());
          peptide_column_index_to_score_runs_pair[i] = pair;
        }
        else if (cells[i] == "reliability")
        {
          peptide_reliability_index = i;
        }
        else if (cells[i] == "modifications")
        {
          peptide_modifications_index = i;
        }
        else if (cells[i] == "retention_time")
        {
          peptide_retention_time_index = i;
        }
        else if (cells[i] == "retention_time_window")
        {
          peptide_retention_time_window_index = i;
        }
        else if (cells[i] == "charge")
        {
          peptide_charge_index = i;
        }
        else if (cells[i] == "mass_to_charge")
        {
          peptide_mass_to_charge_index = i;
        }
        else if (cells[i] == "uri")
        {
          protein_uri_index = i;
        }
        else if (cells[i] == "spectra_ref")
        {
          peptide_spectra_ref_index = i;
        }
        else if (cells[i].hasPrefix("peptide_abundance_assay["))
        {
          String s = cells[i];
          Size n = (Size)s.substitute("peptide_abundance_assay[", "").substitute("]","").trim().toInt();
          peptide_abundance_assay_indices[n] = i;
        }
        else if (cells[i].hasPrefix("peptide_abundance_study_variable["))
        {
          String s = cells[i];
          Size n = (Size)s.substitute("peptide_abundance_study_variable[", "").substitute("]","").trim().toInt();
          peptide_abundance_study_variable_to_column_indices[n] = i;
        }
        else if (cells[i].hasPrefix("peptide_abundance_stdev_study_variable["))
        {
          String s = cells[i];
          Size n = (Size)s.substitute("peptide_abundance_stdev_study_variable[", "").substitute("]","").trim().toInt();
          peptide_abundance_study_variable_stdev_to_column_indices[n] = i;
        }
        else if (cells[i].hasPrefix("peptide_abundance_std_error_study_variable["))
        {
          String s = cells[i];
          Size n = (Size)s.substitute("peptide_abundance_std_error_study_variable[", "").substitute("]","").trim().toInt();
          peptide_abundance_study_variable_std_error_to_column_indices[n] = i;
        }
        else if (cells[i].hasPrefix("opt_"))
        {
          peptide_custom_opt_columns[cells[i]] = i;
        }
      }
      continue;
    }

    // parse peptide section
    if (section == "PEP")
    {
      sections_present.insert("PRT");
      MzTabPeptideSectionRow row;
      row.sequence.fromCellString(cells[peptide_sequence_index]);
      row.accession.fromCellString(cells[peptide_accession_index]);
      row.unique.fromCellString(cells[peptide_unique_index]);
      row.database.fromCellString(cells[peptide_database_index]);
      row.database_version.fromCellString(cells[peptide_database_version_index]);
      row.search_engine.fromCellString(cells[peptide_search_engine_index]);

      for (map<Size, Size>::const_iterator it = peptide_best_search_engine_score_to_column_index.begin(); it != peptide_best_search_engine_score_to_column_index.end(); ++it)
      {
        row.best_search_engine_score[it->first].fromCellString(cells[it->second]);
      }

      for (auto it = peptide_column_index_to_score_runs_pair.begin(); it != peptide_column_index_to_score_runs_pair.end(); ++it)
      {
        row.search_engine_score_ms_run[it->second.first][it->second.second].fromCellString(cells[it->first]);
      }

      if (peptide_reliability_index != 0)
      {
        row.reliability.fromCellString(cells[peptide_reliability_index]);
      }

      row.modifications.fromCellString(cells[peptide_modifications_index]);
      row.retention_time.fromCellString(cells[peptide_retention_time_index]);
      row.retention_time_window.fromCellString(cells[peptide_retention_time_window_index]);
      row.charge.fromCellString(cells[peptide_charge_index]);
      row.mass_to_charge.fromCellString(cells[peptide_mass_to_charge_index]);

      // if (peptide_uri_index != 0) // always false
      // {
      //   row.uri.fromCellString(cells[peptide_uri_index]);
      // }

      row.spectra_ref.fromCellString(cells[peptide_spectra_ref_index]);

      // quantification data
      for (map<Size, Size>::const_iterator it = peptide_abundance_assay_indices.begin(); it != peptide_abundance_assay_indices.end(); ++it)
      {
        row.peptide_abundance_assay[it->first].fromCellString(cells[it->second]);
      }

      for (map<Size, Size>::const_iterator it = peptide_abundance_study_variable_to_column_indices.begin(); it != peptide_abundance_study_variable_to_column_indices.end(); ++it)
      {
        row.peptide_abundance_study_variable[it->first].fromCellString(cells[it->second]);
      }

      for (map<Size, Size>::const_iterator it = peptide_abundance_study_variable_stdev_to_column_indices.begin(); it != peptide_abundance_study_variable_stdev_to_column_indices.end(); ++it)
      {
        row.peptide_abundance_stdev_study_variable[it->first].fromCellString(cells[it->second]);
      }

      for (map<Size, Size>::const_iterator it = peptide_abundance_study_variable_std_error_to_column_indices.begin(); it != peptide_abundance_study_variable_std_error_to_column_indices.end(); ++it)
      {
        row.peptide_abundance_std_error_study_variable[it->first].fromCellString(cells[it->second]);
      }

      for (map<String, Size>::const_iterator it = peptide_custom_opt_columns.begin(); it != peptide_custom_opt_columns.end(); ++it)
      {
        MzTabString s;
        s.fromCellString(cells[it->second]);
        MzTabOptionalColumnEntry e(it->first, s);
        row.opt_.push_back(e);
      }

      mz_tab_peptide_section_data.push_back(row);
      continue;
    }

    // parse PSM header section
    if (section == "PSH")
    {
      for (Size i = 0; i != cells.size(); ++i)
      {
        if (cells[i] == "sequence")
        {
          psm_sequence_index = i;
        }
        else if (cells[i] == "PSM_ID")
        {
          psm_psm_id_index = i;
        }
        else if (cells[i] == "accession")
        {
          psm_accession_index = i;
        }
        else if (cells[i] == "unique")
        {
          psm_unique_index = i;
        }
        else if (cells[i] == "database")
        {
          psm_database_index = i;
        }
        else if (cells[i] == "database_version")
        {
          psm_database_version_index = i;
        }
        else if (cells[i] == "search_engine")
        {
          psm_search_engine_index = i;
        }
        else if (cells[i].hasPrefix("search_engine_score["))
        {
          String s = cells[i];
          Size n = (Size)s.substitute("search_engine_score[", "").substitute("]","").trim().toInt();
          psm_search_engine_score_to_column_index[n] = i;
        }
        else if (cells[i].hasPrefix("reliability"))
        {
          psm_reliability_index = i;
        }
        else if (cells[i] == "modifications")
        {
          psm_modifications_index = i;
        }
        else if (cells[i] == "retention_time")
        {
          psm_retention_time_index = i;
        }
        else if (cells[i] == "charge")
        {
          psm_charge_index = i;
        }
        else if (cells[i] == "exp_mass_to_charge")
        {
          psm_exp_mass_to_charge_index = i;
        }
        else if (cells[i] == "calc_mass_to_charge")
        {
          psm_calc_mass_to_charge_index = i;
        }
        else if (cells[i] == "uri")
        {
          protein_uri_index = i;
        }
        else if (cells[i] == "spectra_ref")
        {
          psm_spectra_ref_index = i;
        }
        else if (cells[i] == "pre")
        {
          psm_pre_index = i;
        }
        else if (cells[i] == "post")
        {
          psm_post_index = i;
        }
        else if (cells[i] == "start")
        {
          psm_start_index = i;
        }
        else if (cells[i] == "end")
        {
          psm_end_index = i;
        }
        else if (cells[i] == "opt_")
        {
          psm_custom_opt_columns[cells[i]] = i;
        }
      }
      continue;
    }

    // parse peptide section
    if (section == "PSM")
    {
      MzTabPSMSectionRow row;
      row.sequence.fromCellString(cells[psm_sequence_index]);
      row.PSM_ID.fromCellString(cells[psm_psm_id_index]);
      row.accession.fromCellString(cells[psm_accession_index]);
      row.unique.fromCellString(cells[psm_unique_index]);
      row.database.fromCellString(cells[psm_database_index]);
      row.database_version.fromCellString(cells[psm_database_version_index]);
      row.search_engine.fromCellString(cells[psm_search_engine_index]);

      for (map<Size, Size>::const_iterator it = psm_search_engine_score_to_column_index.begin(); it != psm_search_engine_score_to_column_index.end(); ++it)
      {
        row.search_engine_score[it->first].fromCellString(cells[it->second]);
      }

      if (psm_reliability_index != 0)
      {
        row.reliability.fromCellString(cells[psm_reliability_index]);
      }

      row.modifications.fromCellString(cells[psm_modifications_index]);
      row.retention_time.fromCellString(cells[psm_retention_time_index]);
      row.charge.fromCellString(cells[psm_charge_index]);
      row.exp_mass_to_charge.fromCellString(cells[psm_exp_mass_to_charge_index]);
      row.calc_mass_to_charge.fromCellString(cells[psm_calc_mass_to_charge_index]);

      // always false
      // if (psm_uri_index != 0)
      // {
      //   row.uri.fromCellString(cells[psm_uri_index]);
      // }

      row.spectra_ref.fromCellString(cells[psm_spectra_ref_index]);
      row.pre.fromCellString(cells[psm_pre_index]);
      row.post.fromCellString(cells[psm_post_index]);
      row.start.fromCellString(cells[psm_start_index]);
      row.end.fromCellString(cells[psm_end_index]);

      for (map<String, Size>::const_iterator it = psm_custom_opt_columns.begin(); it != psm_custom_opt_columns.end(); ++it)
      {
        MzTabString s;
        s.fromCellString(cells[it->second]);
        MzTabOptionalColumnEntry e(it->first, s);
        row.opt_.push_back(e);
      }

      mz_tab_psm_section_data.push_back(row);
      continue;
    }

    // parse small molecule header section
    if (section == "SMH")
    {
      for (Size i = 0; i != cells.size(); ++i)
      {
        if (cells[i] == "identifier")
        {
          smallmolecule_identifier_index = i;
        }
        else if (cells[i] == "chemical_formula")
        {
          smallmolecule_chemical_formula_index = i;
        }
        else if (cells[i] == "smiles")
        {
          smallmolecule_smiles_index = i;
        }
        else if (cells[i] == "inchi_key")
        {
          smallmolecule_inchi_key_index = i;
        }
        else if (cells[i] == "description")
        {
          smallmolecule_description_index = i;
        }
        else if (cells[i] == "exp_mass_to_charge")
        {
          smallmolecule_exp_mass_to_charge_index = i;
        }
        else if (cells[i] == "calc_mass_to_charge")
        {
          smallmolecule_calc_mass_to_charge_index = i;
        }
        else if (cells[i] == "charge")
        {
          smallmolecule_charge_index = i;
        }
        else if (cells[i] == "retention_time")
        {
          smallmolecule_retention_time_index = i;
        }
        else if (cells[i] == "taxid")
        {
          smallmolecule_taxid_index = i;
        }
        else if (cells[i] == "species")
        {
          smallmolecule_species_index = i;
        }
        else if (cells[i] == "database")
        {
          smallmolecule_database_index = i;
        }
        else if (cells[i] == "database_version")
        {
          smallmolecule_database_version_index = i;
        }
        else if (cells[i] == "reliability")
        {
          smallmolecule_reliability_index = i;
        }
        else if (cells[i] == "uri")
        {
          smallmolecule_uri_index = i;
        }
        else if (cells[i] == "spectra_ref")
        {
          smallmolecule_spectra_ref_index = i;
        }
        else if (cells[i] == "search_engine")
        {
          smallmolecule_search_engine_index = i;
        }
        else if (cells[i].hasPrefix("best_search_engine_score["))
        {
          String s = cells[i];
          Size n = (Size)s.substitute("best_search_engine_score[", "").substitute("]","").trim().toInt();
          smallmolecule_best_search_engine_score_to_column_index[n] = i;
        }
        else if (cells[i].hasPrefix("search_engine_score["))
        {
          std::pair<Size, Size> pair = extractIndexPairsFromBrackets_(cells[i].toQString());
          smallmolecule_column_index_to_score_runs_pair[i] = pair;
        }
        else if (cells[i] == "modifications")
        {
          smallmolecule_modifications_index = i;
        }
        else if (cells[i].hasPrefix("smallmolecule_abundance_assay["))
        {
          String s = cells[i];
          Size n = (Size)s.substitute("smallmolecule_abundance_assay[", "").substitute("]","").trim().toInt();
          smallmolecule_abundance_assay_indices[n] = i;
        }
        else if (cells[i].hasPrefix("smallmolecule_abundance_study_variable["))
        {
          String s = cells[i];
          Size n = (Size)s.substitute("smallmolecule_abundance_study_variable[", "").substitute("]","").trim().toInt();
          smallmolecule_abundance_study_variable_indices[n] = i;
        }
        else if (cells[i].hasPrefix("smallmolecule_abundance_stdev_study_variable["))
        {
          String s = cells[i];
          Size n = (Size)s.substitute("smallmolecule_abundance_stdev_study_variable[", "").substitute("]","").trim().toInt();
          smallmolecule_abundance_stdev_study_variable_indices[n] = i;
        }
        else if (cells[i].hasPrefix("smallmolecule_abundance_std_error_study_variable["))
        {
          String s = cells[i];
          Size n = (Size)s.substitute("smallmolecule_abundance_std_error_study_variable[", "").substitute("]","").trim().toInt();
          smallmolecule_abundance_std_error_study_variable_indices[n] = i;
        }
        else if (cells[i].hasPrefix("opt_"))
        {
          smallmolecule_custom_opt_columns[cells[i]] = i;
        }
      }
      continue;
    }

    // parse small molecule section
    if (section == "SML")
    {
      sections_present.insert("SML");
      MzTabSmallMoleculeSectionRow row;
      row.identifier.fromCellString(cells[smallmolecule_identifier_index]);
      row.chemical_formula.fromCellString(cells[smallmolecule_chemical_formula_index]);
      row.smiles.fromCellString(cells[smallmolecule_smiles_index]);
      row.inchi_key.fromCellString(cells[smallmolecule_inchi_key_index]);
      row.description.fromCellString(cells[smallmolecule_description_index]);
      row.exp_mass_to_charge.fromCellString(cells[smallmolecule_exp_mass_to_charge_index]);
      row.calc_mass_to_charge.fromCellString(cells[smallmolecule_calc_mass_to_charge_index]);
      row.charge.fromCellString(cells[smallmolecule_charge_index]);
      row.retention_time.fromCellString(cells[smallmolecule_retention_time_index]);
      row.taxid.fromCellString(cells[smallmolecule_taxid_index]);
      row.species.fromCellString(cells[smallmolecule_species_index]);
      row.database.fromCellString(cells[smallmolecule_database_index]);
      row.database_version.fromCellString(cells[smallmolecule_database_version_index]);

      if (smallmolecule_reliability_index != 0)
      {
        row.reliability.fromCellString(cells[smallmolecule_reliability_index]);
      }

      if (smallmolecule_uri_index != 0)
      {
        row.uri.fromCellString(cells[smallmolecule_uri_index]);
      }

      row.spectra_ref.fromCellString(cells[smallmolecule_spectra_ref_index]);

      row.search_engine.fromCellString(cells[smallmolecule_search_engine_index]);

      for (map<Size, Size>::const_iterator it = smallmolecule_best_search_engine_score_to_column_index.begin(); it != smallmolecule_best_search_engine_score_to_column_index.end(); ++it)
      {
        row.best_search_engine_score[it->first].fromCellString(cells[it->second]);
      }

      for (map<Size, std::pair<Size, Size> >::const_iterator it = smallmolecule_column_index_to_score_runs_pair.begin(); it != smallmolecule_column_index_to_score_runs_pair.end(); ++it)
      {
        row.search_engine_score_ms_run[it->second.first][it->second.second].fromCellString(cells[it->first]);
      }

      row.modifications.fromCellString(cells[smallmolecule_modifications_index]);

      // quantification data
      for (map<Size, Size>::const_iterator it = smallmolecule_abundance_assay_indices.begin(); it != smallmolecule_abundance_assay_indices.end(); ++it)
      {
        row.smallmolecule_abundance_assay[it->first].fromCellString(cells[it->second]);
      }

      for (map<Size, Size>::const_iterator it = smallmolecule_abundance_study_variable_indices.begin(); it != smallmolecule_abundance_study_variable_indices.end(); ++it)
      {
        row.smallmolecule_abundance_study_variable[it->first].fromCellString(cells[it->second]);
      }

      for (map<Size, Size>::const_iterator it = smallmolecule_abundance_stdev_study_variable_indices.begin(); it != smallmolecule_abundance_stdev_study_variable_indices.end(); ++it)
      {
        row.smallmolecule_abundance_stdev_study_variable[it->first].fromCellString(cells[it->second]);
      }

      for (map<Size, Size>::const_iterator it = smallmolecule_abundance_std_error_study_variable_indices.begin(); it != smallmolecule_abundance_std_error_study_variable_indices.end(); ++it)
      {
        row.smallmolecule_abundance_std_error_study_variable[it->first].fromCellString(cells[it->second]);
      }

      for (map<String, Size>::const_iterator it = smallmolecule_custom_opt_columns.begin(); it != smallmolecule_custom_opt_columns.end(); ++it)
      {
        MzTabString s;
        s.fromCellString(cells[it->second]);
        MzTabOptionalColumnEntry e(it->first, s);
        row.opt_.push_back(e);
      }

      mz_tab_small_molecule_section_data.push_back(row);
      continue;
    }
  }

<<<<<<< HEAD
  // TODO: check compulsorily
=======
  // TODO: check mandatoriness
>>>>>>> cea1c584
  //hasMandatoryMetaDataKeys_(mandatory_meta_values, sections_present, mz_tab_metadata);

  mz_tab.setMetaData(mz_tab_metadata);
  mz_tab.setProteinSectionRows(mz_tab_protein_section_data);
  mz_tab.setPeptideSectionRows(mz_tab_peptide_section_data);
  mz_tab.setPSMSectionRows(mz_tab_psm_section_data);
  mz_tab.setSmallMoleculeSectionRows(mz_tab_small_molecule_section_data);
  mz_tab.setEmptyRows(empty_rows);
  mz_tab.setCommentRows(comment_rows);
  }

  void MzTabFile::generateMzTabMetaDataSection_(const MzTabMetaData& md, StringList& sl) const
  {
  sl.push_back(String("MTD\tmzTab-version\t") + md.mz_tab_version.toCellString());
  sl.push_back(String("MTD\tmzTab-mode\t") + md.mz_tab_mode.toCellString());
  sl.push_back(String("MTD\tmzTab-type\t") + md.mz_tab_type.toCellString());

  if (!md.title.isNull())
  {
    String s = String("MTD\ttitle\t") + md.title.toCellString();
    sl.push_back(s);
  }

  if (!md.mz_tab_id.isNull())
  {
    String s = String("MTD\tmzTab-ID\t") + md.mz_tab_id.toCellString();
    sl.push_back(s);
  }

  sl.push_back(String("MTD\tdescription\t") + md.description.toCellString());

  for (map<Size, MzTabParameterList>::const_iterator it = md.sample_processing.begin(); it != md.sample_processing.end(); ++it)
  {
    String s = "MTD\tsample_processing[" + String(it->first) + "]\t" + it->second.toCellString();
    sl.push_back(s);
  }

  for (map<Size, MzTabParameter>::const_iterator it = md.protein_search_engine_score.begin(); it != md.protein_search_engine_score.end(); ++it)
  {
    String s = "MTD\tprotein_search_engine_score[" + String(it->first) + "]\t" + it->second.toCellString();
    sl.push_back(s);
  }

  for (map<Size, MzTabParameter>::const_iterator it = md.peptide_search_engine_score.begin(); it != md.peptide_search_engine_score.end(); ++it)
  {
    String s = "MTD\tpeptide_search_engine_score[" + String(it->first) + "]\t" + it->second.toCellString();
    sl.push_back(s);
  }

  for (map<Size, MzTabParameter>::const_iterator it = md.psm_search_engine_score.begin(); it != md.psm_search_engine_score.end(); ++it)
  {
    String s = "MTD\tpsm_search_engine_score[" + String(it->first) + "]\t" + it->second.toCellString();
    sl.push_back(s);
  }

  for (map<Size, MzTabParameter>::const_iterator it = md.smallmolecule_search_engine_score.begin(); it != md.smallmolecule_search_engine_score.end(); ++it)
  {
    String s = "MTD\tsmallmolecule_search_engine_score[" + String(it->first) + "]\t" + it->second.toCellString();
    sl.push_back(s);
  }

    for (map<Size, MzTabParameter>::const_iterator it = md.nucleic_acid_search_engine_score.begin(); it != md.nucleic_acid_search_engine_score.end(); ++it)
    {
      String s = "MTD\tnucleic_acid_search_engine_score[" + String(it->first) + "]\t" + it->second.toCellString();
      sl.push_back(s);
    }

    for (map<Size, MzTabParameter>::const_iterator it = md.oligonucleotide_search_engine_score.begin(); it != md.oligonucleotide_search_engine_score.end(); ++it)
    {
      String s = "MTD\toligonucleotide_search_engine_score[" + String(it->first) + "]\t" + it->second.toCellString();
      sl.push_back(s);
    }

    for (map<Size, MzTabParameter>::const_iterator it = md.osm_search_engine_score.begin(); it != md.osm_search_engine_score.end(); ++it)
    {
      String s = "MTD\tosm_search_engine_score[" + String(it->first) + "]\t" + it->second.toCellString();
      sl.push_back(s);
    }

  for (map<Size, MzTabInstrumentMetaData>::const_iterator it = md.instrument.begin(); it != md.instrument.end(); ++it)
  {
    const MzTabInstrumentMetaData & imd = it->second;

    if (!imd.name.isNull())
    {
      String s = "MTD\tinstrument[" + String(it->first) + "]-name\t" +  imd.name.toCellString();
      sl.push_back(s);
    }

    if (!imd.source.isNull())
    {
      String s = "MTD\tinstrument[" + String(it->first) + "]-source\t" + imd.source.toCellString();
      sl.push_back(s);
    }

    for (map<Size, MzTabParameter>::const_iterator mit = imd.analyzer.begin(); mit != imd.analyzer.end(); ++mit)
    {
      if (!mit->second.isNull())
      {
        String s = "MTD\tinstrument[" + String(it->first) + "]-analyzer[" + String(mit->first) + "]\t" + mit->second.toCellString();
        sl.push_back(s);
      }
    }

    if (!imd.detector.isNull())
    {
      String s = "MTD\tinstrument[" + String(it->first) + "]-detector\t" + imd.detector.toCellString();
      sl.push_back(s);
    }
  }

  for (map<Size, MzTabSoftwareMetaData>::const_iterator it = md.software.begin(); it != md.software.end(); ++it)
  {
    String s = "MTD\tsoftware[" + String(it->first) + "]\t" + it->second.software.toCellString();
    sl.push_back(s);

    for (map<Size, MzTabString>::const_iterator jt = it->second.setting.begin(); jt != it->second.setting.end(); ++jt)
    {
      String s = "MTD\tsoftware[" + String(it->first) + "]-setting[" + String(jt->first) + String("]\t") + jt->second.toCellString();
      sl.push_back(s);
    }
  }

  if (!md.false_discovery_rate.isNull())
  {
    String s = "MTD\tfalse_discovery_rate\t" + md.false_discovery_rate.toCellString();
    sl.push_back(s);
  }

  for (map<Size, MzTabString>::const_iterator it = md.publication.begin(); it != md.publication.end(); ++it)
  {
    String s = "MTD\tpublication[" + String(it->first) + "]\t" + it->second.toCellString();
    sl.push_back(s);
  }

  for (map<Size, MzTabContactMetaData>::const_iterator it = md.contact.begin(); it != md.contact.end(); ++it)
  {
    const MzTabContactMetaData & md = it->second;
    if (!md.name.isNull())
    {
      String s = "MTD\tcontact[" + String(it->first) + "]-name\t" + md.name.toCellString();
      sl.push_back(s);
    }

    if (!md.affiliation.isNull())
    {
      String s = "MTD\tcontact[" + String(it->first) + "]-affiliation\t" + md.affiliation.toCellString();
      sl.push_back(s);
    }

    if (!md.email.isNull())
    {
      String s = "MTD\tcontact[" + String(it->first) + "]-email\t" + md.email.toCellString();
      sl.push_back(s);
    }
  }


  for (map<Size, MzTabString>::const_iterator it = md.uri.begin(); it != md.uri.end(); ++it)
  {
    String s = "MTD\turi[" + String(it->first) + String("]\t") + it->second.toCellString();
    sl.push_back(s);
  }

  for (map<Size, MzTabModificationMetaData>::const_iterator it = md.fixed_mod.begin(); it != md.fixed_mod.end(); ++it)
  {
    const MzTabModificationMetaData & md = it->second;
    if (!md.modification.isNull())
    {
      String s = "MTD\tfixed_mod[" + String(it->first) + String("]\t")+ md.modification.toCellString();
      sl.push_back(s);
    }
    else
    {
      //TODO: add CV for no fixed modification searched when it is available
    }

    if (!md.site.isNull())
    {
      String s = "MTD\tfixed_mod[" + String(it->first) + String("]-site\t") + md.site.toCellString();
      sl.push_back(s);
    }

    if (!md.position.isNull())
    {
      String s = "MTD\tfixed_mod[" + String(it->first) + String("]-position\t") + md.position.toCellString();
      sl.push_back(s);
    }
  }

  for (map<Size, MzTabModificationMetaData>::const_iterator it = md.variable_mod.begin(); it != md.variable_mod.end(); ++it)
  {
    const MzTabModificationMetaData & md = it->second;
    if (!md.modification.isNull())
    {
      String s = "MTD\tvariable_mod[" + String(it->first) + String("]\t")+ it->second.modification.toCellString();
      sl.push_back(s);
    }
    else
    {
      //TODO: add CV for no variable modification searched when it is available
    }

    if (!md.site.isNull())
    {
      String s = "MTD\tvariable_mod[" + String(it->first) + String("]-site\t")+ it->second.site.toCellString();
      sl.push_back(s);
    }

    if (!md.position.isNull())
    {
      String s = "MTD\tvariable_mod[" + String(it->first) + String("]-position\t")+ it->second.position.toCellString();
      sl.push_back(s);
    }
  }

  // quantification_method
  if (!md.quantification_method.isNull())
  {
    String s = "MTD\tquantification_method\t" + md.quantification_method.toCellString();
    sl.push_back(s);
  }

  // protein-quantification_unit
  if (!md.protein_quantification_unit.isNull())
  {
    String s = "MTD\tprotein-quantification_unit\t" + md.protein_quantification_unit.toCellString();
    sl.push_back(s);
  }

  // peptide-quantification_unit
  if (!md.peptide_quantification_unit.isNull())
  {
    String s = "MTD\tpeptide-quantification_unit\t" + md.peptide_quantification_unit.toCellString();
    sl.push_back(s);
  }

  // small_molecule-quantification_unit
  if (!md.small_molecule_quantification_unit.isNull())
  {
    String s = "MTD\tsmall_molecule-quantification_unit\t" + md.small_molecule_quantification_unit.toCellString();
    sl.push_back(s);
  }

  for (map<Size, MzTabMSRunMetaData>::const_iterator it = md.ms_run.begin(); it != md.ms_run.end(); ++it)
  {
    const MzTabMSRunMetaData & msmd = it->second;

    if (!msmd.format.isNull())
    {
      String s = "MTD\tms_run[" + String(it->first) + "]-format\t" + msmd.format.toCellString();
      sl.push_back(s);
    }

    if (!msmd.location.isNull())
    {
      String s = "MTD\tms_run[" + String(it->first) + "]-location\t" + msmd.location.toCellString();
      sl.push_back(s);
    }

    if (!msmd.id_format.isNull())
    {
      String s = "MTD\tms_run[" + String(it->first) + "]-id_format\t" + msmd.id_format.toCellString();
      sl.push_back(s);
    }

    if (!msmd.fragmentation_method.isNull())
    {
      String s = "MTD\tms_run[" + String(it->first) + "]-fragmentation_method\t" + msmd.fragmentation_method.toCellString();
      sl.push_back(s);
    }
  }

  // custom
  for (map<Size, MzTabParameter>::const_iterator it = md.custom.begin(); it != md.custom.end(); ++it)
  {
    String s = "MTD\tcustom[" + String(it->first) + "]\t" + it->second.toCellString();
    sl.push_back(s);
  }

  for (map<Size, MzTabSampleMetaData>::const_iterator it = md.sample.begin(); it != md.sample.end(); ++it)
  {
    for (map<Size, MzTabParameter>::const_iterator sit = it->second.species.begin(); sit != it->second.species.end(); ++sit)
    {
      String s = "MTD\tsample[" + String(it->first) + "]-species[" + String(sit->first) + "]\t" + sit->second.toCellString();
      sl.push_back(s);
    }

    for (map<Size, MzTabParameter>::const_iterator sit = it->second.tissue.begin(); sit != it->second.tissue.end(); ++sit)
    {
      String s = "MTD\tsample[" + String(it->first) + "]-tissue[" + String(sit->first) + "]\t" + sit->second.toCellString();
      sl.push_back(s);
    }

    for (map<Size, MzTabParameter>::const_iterator sit = it->second.cell_type.begin(); sit != it->second.cell_type.end(); ++sit)
    {
      String s = "MTD\tsample[" + String(it->first) + "]-cell_type[" + String(sit->first) + "]\t" + sit->second.toCellString();
      sl.push_back(s);
    }

    for (map<Size, MzTabParameter>::const_iterator sit = it->second.disease.begin(); sit != it->second.disease.end(); ++sit)
    {
      String s = "MTD\tsample[" + String(it->first) + "]-disease[" + String(sit->first) + "]\t" + sit->second.toCellString();
      sl.push_back(s);
    }

    for (map<Size, MzTabParameter>::const_iterator sit = it->second.custom.begin(); sit != it->second.custom.end(); ++sit)
    {
      String s = "MTD\tsample[" + String(it->first) + "]-custom[" + String(sit->first) + "]\t" + sit->second.toCellString();
      sl.push_back(s);
    }

    if (!it->second.description.isNull())
    {
      String s = "MTD\tsample[" + String(it->first) + String("]-description\t") + it->second.description.toCellString();
      sl.push_back(s);
    }
  }

  for (map<Size, MzTabAssayMetaData>::const_iterator it = md.assay.begin(); it != md.assay.end(); ++it)
  {
    const MzTabAssayMetaData & amd = it->second;
    if (!amd.quantification_reagent.isNull())
    {
      String s = "MTD\tassay[" + String(it->first) + "]-quantification_reagent\t" + amd.quantification_reagent.toCellString();
      sl.push_back(s);
    }

    for (map<Size, MzTabModificationMetaData>::const_iterator mit = amd.quantification_mod.begin(); mit != amd.quantification_mod.end(); ++mit)
    {
      const MzTabModificationMetaData & mod = mit->second;
      if (!mod.modification.isNull())
      {
        String s = "MTD\tassay[" + String(it->first) + String("]-quantification_mod[") + String(mit->first) + String("]\t") + mod.modification.toCellString();
        sl.push_back(s);
      }

      if (!mod.site.isNull())
      {
        String s = "MTD\tassay[" + String(it->first) + String("]-quantification_mod[") + String(mit->first) + String("]-site\t") + mod.site.toCellString();
        sl.push_back(s);
      }

      if (!mod.position.isNull())
      {
        String s = "MTD\tassay[" + String(it->first) + String("]-quantification_mod[") + String(mit->first) + String("]-position\t") + mod.position.toCellString();
        sl.push_back(s);
      }
    }

    if (!amd.sample_ref.isNull())
    {
      String s = "MTD\tassay[" + String(it->first) + String("]-sample_ref\t") + amd.sample_ref.toCellString();
      sl.push_back(s);
    }

    if (!amd.ms_run_ref.empty())
    {
      String s = "MTD\tassay[" + String(it->first) + "]-ms_run_ref\t";
      bool first(true);
      for (auto const & a : amd.ms_run_ref)
      {
        if (!first) { s += ","; } else { first = false; }
        s += "ms_run[" + String(a) + "]";
      }
    sl.push_back(s);
  }
  }


  for (map<Size, MzTabStudyVariableMetaData>::const_iterator it = md.study_variable.begin(); it != md.study_variable.end(); ++it)
  {
    const MzTabStudyVariableMetaData & smd = it->second;

    if (!smd.assay_refs.empty())
    {
      String s = "MTD\tstudy_variable[" + String(it->first) + "]-assay_refs\t";
      bool first(true);
      for (auto const & a : smd.assay_refs)
      {
        if (!first) { s += ","; } else { first = false; }
        s += "assay[" + String(a) + "]";
        }
      sl.push_back(s);
    }

    if (!smd.sample_refs.empty())
    {
      String s = "MTD\tstudy_variable[" + String(it->first) + String("]-sample_refs\t");
      bool first(true);
      for (auto const & a : smd.sample_refs)
      {
        if (!first) { s += ","; } else { first = false; }
        s += "sample[" + String(a) + "]";
        }
      sl.push_back(s);
    }

    if (!smd.description.isNull())
    {
      String s = "MTD\tstudy_variable[" + String(it->first) + String("]-description\t") + smd.description.toCellString();
      sl.push_back(s);
    }
  }

  for (map<Size, MzTabCVMetaData>::const_iterator it = md.cv.begin(); it != md.cv.end(); ++it)
  {
    const MzTabCVMetaData & mdcv = it->second;

    if (!mdcv.label.isNull())
    {
      String s = "MTD\tcv[" + String(it->first) + String("]-label\t") + mdcv.label.toCellString();
      sl.push_back(s);
    }

    if (!mdcv.full_name.isNull())
    {
      String s = "MTD\tcv[" + String(it->first) + String("]-full_name\t") + mdcv.full_name.toCellString();
      sl.push_back(s);
    }

    if (!mdcv.version.isNull())
    {
      String s = "MTD\tcv[" + String(it->first) + String("]-version\t") + mdcv.version.toCellString();
      sl.push_back(s);
    }

    if (!mdcv.url.isNull())
    {
      String s = "MTD\tcv[" + String(it->first) + String("]-url\t") + mdcv.url.toCellString();
      sl.push_back(s);
    }
  }

  // colunit-protein
  for (Size i = 0; i != md.colunit_protein.size(); ++i)
  {
    String s = String("MTD\tcolunit-protein") + md.colunit_protein[i];
    sl.push_back(s);
  }

  // colunit-peptide
  for (Size i = 0; i != md.colunit_peptide.size(); ++i)
  {
    String s = String("MTD\tcolunit-peptide") + md.colunit_peptide[i];
    sl.push_back(s);
  }

  // colunit-PSM
  for (Size i = 0; i != md.colunit_psm.size(); ++i)
  {
    String s = String("MTD\tcolunit-PSM") + md.colunit_psm[i];
    sl.push_back(s);
  }

  // colunit-small_molecule
  for (Size i = 0; i != md.colunit_small_molecule.size(); ++i)
  {
    String s = String("MTD\tcolunit-small_molecule") + md.colunit_small_molecule[i];
    sl.push_back(s);
  }
  }

  String MzTabFile::generateMzTabProteinHeader_(
      const MzTabProteinSectionRow& reference_row,
      const Size n_best_search_engine_scores,
      const std::vector<String>& optional_columns,
      const MzTabMetaData& meta, 
      size_t& n_columns) const
  {
    Size n_search_engine_scores = reference_row.search_engine_score_ms_run.size();

    StringList header;
    header.push_back("PRH");
    header.push_back("accession");
    header.push_back("description");
    header.push_back("taxid");
    header.push_back("species");
    header.push_back("database");
    header.push_back("database_version");
    header.push_back("search_engine");

    for (Size i = 0; i != n_best_search_engine_scores; ++i)
    {
      header.push_back(String("best_search_engine_score[") + String(i + 1) + String("]"));
    }

    if (n_search_engine_scores != 0)
    {
      // get number of runs for the first search score type (should be the same for every score)
      for (Size i = 0; i != reference_row.search_engine_score_ms_run.begin()->second.size(); ++i)
      {
        for (std::map<Size, std::map<Size, MzTabDouble> >::const_iterator search_it = reference_row.search_engine_score_ms_run.begin(); search_it != reference_row.search_engine_score_ms_run.end(); ++search_it)
        {
          header.push_back(String("search_engine_score[" + String(search_it->first) + "]_ms_run[") + String(i + 1) + String("]"));
        }
      }
    }

    if (store_protein_reliability_)
    {
      header.push_back("reliability");
    }

    for (std::map<Size, MzTabInteger>::const_iterator it = reference_row.num_psms_ms_run.begin(); it != reference_row.num_psms_ms_run.end(); ++it)
    {
      header.push_back(String("num_psms_ms_run[") + String(it->first) + String("]"));
    }

    for (std::map<Size, MzTabInteger>::const_iterator it = reference_row.num_peptides_distinct_ms_run.begin(); it != reference_row.num_peptides_distinct_ms_run.end(); ++it)
    {
      header.push_back(String("num_peptides_distinct_ms_run[") + String(it->first) + String("]"));
    }

    for (std::map<Size, MzTabInteger>::const_iterator it = reference_row.num_peptides_unique_ms_run.begin(); it != reference_row.num_peptides_unique_ms_run.end(); ++it)
    {
      header.push_back(String("num_peptides_unique_ms_run[") + String(it->first) + String("]"));
    }

    header.push_back("ambiguity_members");
    header.push_back("modifications");

    if (store_protein_uri_)
    {
      header.push_back("uri");
    }

    if (store_protein_goterms_)
    {
      header.push_back("go_terms");
    }

    header.push_back("protein_coverage");

    for (const auto& a : meta.assay)
    {
      header.push_back(String("protein_abundance_assay[") + String(a.first) + String("]"));
    }

    for (const auto& s : meta.study_variable)
    {
      header.push_back(String("protein_abundance_study_variable[") + String(s.first) + String("]"));
      header.push_back(String("protein_abundance_stdev_study_variable[") + String(s.first) + String("]"));
      header.push_back(String("protein_abundance_std_error_study_variable[") + String(s.first) + String("]"));
    }

    std::copy(optional_columns.begin(), optional_columns.end(), std::back_inserter(header));
    n_columns = header.size();
    return ListUtils::concatenate(header, "\t");
  }

  String MzTabFile::generateMzTabSectionRow_(
    const MzTabProteinSectionRow& row, 
    const vector<String>& optional_columns,
    const MzTabMetaData& meta, 
    size_t& n_columns) const
  {
  StringList s;
  s.push_back("PRT");
  s.push_back(row.accession.toCellString());
  s.push_back(row.description.toCellString());
  s.push_back(row.taxid.toCellString());
  s.push_back(row.species.toCellString());
  s.push_back(row.database.toCellString());
  s.push_back(row.database_version.toCellString());
  s.push_back(row.search_engine.toCellString());

  for (map<Size, MzTabDouble>::const_iterator it = row.best_search_engine_score.begin(); it != row.best_search_engine_score.end(); ++it)
  {
    s.push_back(it->second.toCellString());
  }

  for (std::map<Size, std::map<Size, MzTabDouble> >::const_iterator it = row.search_engine_score_ms_run.begin(); it != row.search_engine_score_ms_run.end(); ++it)
  {
    for (std::map<Size, MzTabDouble>::const_iterator sit = it->second.begin(); sit != it->second.end(); ++sit)
    {
      s.push_back(sit->second.toCellString());
    }
  }

  if (store_protein_reliability_)
  {
    s.push_back(row.reliability.toCellString());
  }

  for (std::map<Size, MzTabInteger>::const_iterator it = row.num_psms_ms_run.begin(); it != row.num_psms_ms_run.end(); ++it)
  {
    s.push_back(it->second.toCellString());
  }

  for (std::map<Size, MzTabInteger>::const_iterator it = row.num_peptides_distinct_ms_run.begin(); it != row.num_peptides_distinct_ms_run.end(); ++it)
  {
    s.push_back(it->second.toCellString());
  }

  for (std::map<Size, MzTabInteger>::const_iterator it = row.num_peptides_unique_ms_run.begin(); it != row.num_peptides_unique_ms_run.end(); ++it)
  {
    s.push_back(it->second.toCellString());
  }

  s.push_back(row.ambiguity_members.toCellString());
  s.push_back(row.modifications.toCellString());

  if (store_protein_uri_)
  {
    s.push_back(row.uri.toCellString());
  }

  if (store_protein_goterms_)
  {
    s.push_back(row.go_terms.toCellString());
  }

  s.push_back(row.coverage.toCellString());

  // Quantification columns:
  // Assays
  for (const auto& kv : meta.assay)
  {
    const auto& k = kv.first;
    const auto& ity = row.protein_abundance_assay.find(k);

    // make sure that everything is set for this SV
    if (ity != row.protein_abundance_assay.end())
    {
      s.emplace_back(ity->second.toCellString());
    }
    else
    {
      // putting "null" directly would be a little faster, but with this we can keep consistency
      s.emplace_back(MzTabString().toCellString());
    }
  }

  // Study variables
  // go over all study variables that should be present and fill with either values
  // or uninitialized MzTabDouble()
  for (const auto& kv : meta.study_variable)
  {
    const auto& k = kv.first;
    const auto& ity = row.protein_abundance_study_variable.find(k);
    const auto& sd = row.protein_abundance_stdev_study_variable.find(k);
    const auto& err = row.protein_abundance_std_error_study_variable.find(k);

    // make sure that everything is set for this SV
    if (ity != row.protein_abundance_study_variable.end() &&
        sd != row.protein_abundance_stdev_study_variable.end() &&
        err != row.protein_abundance_std_error_study_variable.end())
    {
      s.emplace_back(ity->second.toCellString());
      s.emplace_back(sd->second.toCellString());
      s.emplace_back(err->second.toCellString());
    }
    else
    {
      // putting "null" directly would be a little faster, but with this we can keep consistency
      s.emplace_back(MzTabString().toCellString());
      s.emplace_back(MzTabString().toCellString());
      s.emplace_back(MzTabString().toCellString());
    }
  }

    addOptionalColumnsToSectionRow_(optional_columns, row.opt_, s);
    n_columns = s.size();
    return ListUtils::concatenate(s, "\t");
  }

  String MzTabFile::generateMzTabPeptideHeader_(Size search_ms_runs, Size n_best_search_engine_scores, Size n_search_engine_scores, Size assays, Size study_variables, const vector<String>& optional_columns,
    size_t& n_columns) const
  {
    StringList header;
    header.push_back("PEH");
    header.push_back("sequence");
    header.push_back("accession");
    header.push_back("unique");
    header.push_back("database");
    header.push_back("database_version");
    header.push_back("search_engine");

    for (Size i = 0; i != n_best_search_engine_scores; ++i)
    {
      header.push_back(String("best_search_engine_score[") + String(i + 1) + String("]"));
    }

    for (Size i = 0; i != search_ms_runs; ++i)
    {
      for (Size j = 0; j != n_search_engine_scores; ++j)
      {
        header.push_back(String("search_engine_score[" + String(j + 1) + "]_ms_run[") + String(i + 1) + String("]"));
      }
    }

    if (store_peptide_reliability_)
    {
      header.push_back("reliability");
    }

    header.push_back("modifications");
    header.push_back("retention_time");
    header.push_back("retention_time_window");
    header.push_back("charge");
    header.push_back("mass_to_charge");

    if (store_peptide_uri_)
    {
      header.push_back("uri");
    }

    header.push_back("spectra_ref");

    for (Size i = 0; i != assays; ++i)
    {
      header.push_back(String("peptide_abundance_assay[") + String(i + 1) + String("]"));
    }

    for (Size i = 0; i != study_variables; ++i)
    {
      header.push_back(String("peptide_abundance_study_variable[") + String(i + 1) + String("]"));
      header.push_back(String("peptide_abundance_stdev_study_variable[") + String(i + 1) + String("]"));
      header.push_back(String("peptide_abundance_std_error_study_variable[") + String(i + 1) + String("]"));
    }

    std::copy(optional_columns.begin(), optional_columns.end(), std::back_inserter(header));
    n_columns = header.size();
    return ListUtils::concatenate(header, "\t");
  }

  String MzTabFile::generateMzTabPSMHeader_(Size n_search_engine_scores, const vector<String>& optional_columns, size_t& n_columns) const
  {
  StringList header;
  header.push_back("PSH");
  header.push_back("sequence");
  header.push_back("PSM_ID");
  header.push_back("accession");
  header.push_back("unique");
  header.push_back("database");
  header.push_back("database_version");
  header.push_back("search_engine");

  for (Size i = 0; i != n_search_engine_scores; ++i)
  {
    header.push_back("search_engine_score[" + String(i + 1) + "]");
  }

  if (store_psm_reliability_)
  {
    header.push_back("reliability");
  }

  header.push_back("modifications");
  header.push_back("retention_time");
  header.push_back("charge");
  header.push_back("exp_mass_to_charge");
  header.push_back("calc_mass_to_charge");

  if (store_psm_uri_)
  {
    header.push_back("uri");
  }

  header.push_back("spectra_ref");
  header.push_back("pre");
  header.push_back("post");
  header.push_back("start");
  header.push_back("end");

  std::copy(optional_columns.begin(), optional_columns.end(), std::back_inserter(header));
  n_columns = header.size();
  return ListUtils::concatenate(header, "\t");
  }

  String MzTabFile::generateMzTabSectionRow_(const MzTabPeptideSectionRow& row, const vector<String>& optional_columns,
                                             const MzTabMetaData& /*meta*/, size_t& n_columns) const
  {
  StringList s;
  s.push_back("PEP");
  s.push_back(row.sequence.toCellString());
  s.push_back(row.accession.toCellString());
  s.push_back(row.unique.toCellString());
  s.push_back(row.database.toCellString());
  s.push_back(row.database_version.toCellString());
  s.push_back(row.search_engine.toCellString());

  // best score(s)
  for (auto const & bs : row.best_search_engine_score) { s.push_back(bs.second.toCellString()); }

  // run-level best score(s)
  for (auto const & bsrun : row.search_engine_score_ms_run)
  {
    for (auto const & bs : bsrun.second) { s.push_back(bs.second.toCellString()); }
  }

  if (store_peptide_reliability_)
  {
    s.push_back(row.reliability.toCellString());
  }

  s.push_back(row.modifications.toCellString());
  s.push_back(row.retention_time.toCellString());
  s.push_back(row.retention_time_window.toCellString());
  s.push_back(row.charge.toCellString());
  s.push_back(row.mass_to_charge.toCellString());

  if (store_peptide_uri_)
  {
    s.push_back(row.uri.toCellString());
  }

  s.push_back(row.spectra_ref.toCellString());

  // quantification columns
  for (std::map<Size, MzTabDouble>::const_iterator it = row.peptide_abundance_assay.begin(); it != row.peptide_abundance_assay.end(); ++it)
  {
    s.push_back(it->second.toCellString());
  }

  std::map<Size, MzTabDouble>::const_iterator sv_it = row.peptide_abundance_study_variable.begin();
  std::map<Size, MzTabDouble>::const_iterator sv_stdev_it = row.peptide_abundance_stdev_study_variable.begin();
  std::map<Size, MzTabDouble>::const_iterator sv_error_it = row.peptide_abundance_std_error_study_variable.begin();

  for (;
       sv_it != row.peptide_abundance_study_variable.end()
       && sv_stdev_it != row.peptide_abundance_stdev_study_variable.end()
       && sv_error_it != row.peptide_abundance_std_error_study_variable.end();
       ++sv_it, ++sv_stdev_it, ++sv_error_it)
  {
    s.push_back(sv_it->second.toCellString());
    s.push_back(sv_stdev_it->second.toCellString());
    s.push_back(sv_error_it->second.toCellString());
  }

    addOptionalColumnsToSectionRow_(optional_columns, row.opt_, s);
    n_columns = s.size();

    return ListUtils::concatenate(s, "\t");
  }

  String MzTabFile::generateMzTabSectionRow_(const MzTabPSMSectionRow& row, const vector<String>& optional_columns,
                                             const MzTabMetaData& /*meta*/, size_t& n_columns) const
  {
    StringList s;
    s.push_back("PSM");
    s.push_back(row.sequence.toCellString());
    s.push_back(row.PSM_ID.toCellString());
    s.push_back(row.accession.toCellString());
    s.push_back(row.unique.toCellString());
    s.push_back(row.database.toCellString());
    s.push_back(row.database_version.toCellString());
    s.push_back(row.search_engine.toCellString());

    if (row.search_engine_score.empty())
    { // workaround for PeptideIDs without hits (QC export)
      s.push_back("null");
    }
    else
    {
      for (map<Size, MzTabDouble>::const_iterator it = row.search_engine_score.begin(); it != row.search_engine_score.end(); ++it)
      {
        s.push_back(it->second.toCellString());
      }
    }

    if (store_psm_reliability_)
    {
      s.push_back(row.reliability.toCellString());
    }

    s.push_back(row.modifications.toCellString());
    s.push_back(row.retention_time.toCellString());
    s.push_back(row.charge.toCellString());
    s.push_back(row.exp_mass_to_charge.toCellString());
    s.push_back(row.calc_mass_to_charge.toCellString());

    if (store_psm_uri_)
    {
      s.push_back(row.uri.toCellString());
    }

    s.push_back(row.spectra_ref.toCellString());
    s.push_back(row.pre.toCellString());
    s.push_back(row.post.toCellString());
    s.push_back(row.start.toCellString());
    s.push_back(row.end.toCellString());

    addOptionalColumnsToSectionRow_(optional_columns, row.opt_, s);
    n_columns = s.size();
    return ListUtils::concatenate(s, "\t");
  }

  String MzTabFile::generateMzTabSmallMoleculeHeader_(Size ms_runs, Size n_best_search_engine_scores, Size n_search_engine_scores, Size assays, Size study_variables, const vector<String>& optional_smallmolecule_columns, size_t& n_columns) const
  {
    StringList header;
    header.push_back("SMH");
    header.push_back("identifier");
    header.push_back("chemical_formula");
    header.push_back("smiles");
    header.push_back("inchi_key");
    header.push_back("description");
    header.push_back("exp_mass_to_charge");
    header.push_back("calc_mass_to_charge");
    header.push_back("charge");
    header.push_back("retention_time");
    header.push_back("taxid");
    header.push_back("species");
    header.push_back("database");
    header.push_back("database_version");

    if (store_smallmolecule_reliability_)
    {
      header.push_back("reliability");
    }

    if (store_smallmolecule_uri_)
    {
      header.push_back("uri");
    }

    header.push_back("spectra_ref");
    header.push_back("search_engine");

    for (Size i = 0; i != n_best_search_engine_scores; ++i)
    {
      header.push_back(String("best_search_engine_score[") + String(i + 1) + String("]"));
    }

    for (Size i = 0; i != ms_runs; ++i)
    {
      for (Size j = 0; j != n_search_engine_scores; ++j)
      {
        header.push_back(String("search_engine_score[" + String(j + 1) + "]_ms_run[") + String(i + 1) + String("]"));
      }
    }

    header.push_back("modifications");

    for (Size i = 0; i != assays; ++i)
    {
      header.push_back(String("smallmolecule_abundance_assay[") + String(i + 1) + String("]"));
    }

    for (Size i = 0; i != study_variables; ++i)
    {
      header.push_back(String("smallmolecule_abundance_study_variable[") + String(i + 1) + String("]"));
      header.push_back(String("smallmolecule_abundance_stdev_study_variable[") + String(i + 1) + String("]"));
      header.push_back(String("smallmolecule_abundance_std_error_study_variable[") + String(i + 1) + String("]"));
    }

    // copy optional column names to header
    std::copy(optional_smallmolecule_columns.begin(), optional_smallmolecule_columns.end(), std::back_inserter(header));

    n_columns = header.size();
    return ListUtils::concatenate(header, "\t");
  }

  String MzTabFile::generateMzTabSectionRow_(
      const MzTabSmallMoleculeSectionRow& row,
      const std::vector<String>& optional_columns,
      const MzTabMetaData& /*meta*/, size_t& n_columns) const
  {
  StringList s;
  s.push_back("SML");
  s.push_back(row.identifier.toCellString());
  s.push_back(row.chemical_formula.toCellString());
  s.push_back(row.smiles.toCellString());
  s.push_back(row.inchi_key.toCellString());
  s.push_back(row.description.toCellString());
  s.push_back(row.exp_mass_to_charge.toCellString());
  s.push_back(row.calc_mass_to_charge.toCellString());
  s.push_back(row.charge.toCellString());
  s.push_back(row.retention_time.toCellString());
  s.push_back(row.taxid.toCellString());
  s.push_back(row.species.toCellString());
  s.push_back(row.database.toCellString());
  s.push_back(row.database_version.toCellString());

  if (store_smallmolecule_reliability_)
  {
    s.push_back(row.reliability.toCellString());
  }

  if (store_smallmolecule_uri_)
  {
    s.push_back(row.uri.toCellString());
  }

  s.push_back(row.spectra_ref.toCellString());
  s.push_back(row.search_engine.toCellString());

  for (map<Size, MzTabDouble>::const_iterator it = row.best_search_engine_score.begin(); it != row.best_search_engine_score.end(); ++it)
  {
    s.push_back(it->second.toCellString());
  }

  for (auto it = row.search_engine_score_ms_run.begin(); it != row.search_engine_score_ms_run.end(); ++it)
  {
    for (auto sit = it->second.begin(); sit != it->second.end(); ++sit)
    {
      s.push_back(sit->second.toCellString());
    }
  }

  s.push_back(row.modifications.toCellString());

  // quantification columns
  std::map<Size, MzTabDouble>::const_iterator sv_it = row.smallmolecule_abundance_study_variable.begin();
  std::map<Size, MzTabDouble>::const_iterator sv_stdev_it = row.smallmolecule_abundance_stdev_study_variable.begin();
  std::map<Size, MzTabDouble>::const_iterator sv_error_it = row.smallmolecule_abundance_std_error_study_variable.begin();

  for (;
       sv_it != row.smallmolecule_abundance_study_variable.end()
       && sv_stdev_it != row.smallmolecule_abundance_stdev_study_variable.end()
       && sv_error_it != row.smallmolecule_abundance_std_error_study_variable.end();
       ++sv_it, ++sv_stdev_it, ++sv_error_it)
  {
    s.push_back(sv_it->second.toCellString());
    s.push_back(sv_stdev_it->second.toCellString());
    s.push_back(sv_error_it->second.toCellString());
  }

    addOptionalColumnsToSectionRow_(optional_columns, row.opt_, s);
    n_columns = s.size();
    return ListUtils::concatenate(s, "\t");
  }

  String MzTabFile::generateMzTabNucleicAcidHeader_(Size search_ms_runs, Size n_best_search_engine_scores, Size n_search_engine_scores, const std::vector<String>& optional_columns, size_t& n_columns) const
  {
    StringList header;
    header.push_back("NUH");
    header.push_back("accession");
    header.push_back("description");
    header.push_back("taxid");
    header.push_back("species");
    header.push_back("database");
    header.push_back("database_version");
    header.push_back("search_engine");

    for (Size i = 0; i != n_best_search_engine_scores; ++i)
    {
      header.push_back(String("best_search_engine_score[") + String(i + 1) + String("]"));
    }

    for (Size i = 0; i != search_ms_runs; ++i)
    {
      for (Size j = 0; j != n_search_engine_scores; ++j)
      {
        header.push_back(String("search_engine_score[" + String(j + 1) + "]_ms_run[") + String(i + 1) + String("]"));
      }
    }

    if (store_nucleic_acid_reliability_)
    {
      header.push_back("reliability");
    }

    for (Size i = 0; i != search_ms_runs; ++i)
    {
      header.push_back(String("num_osms_ms_run[") + String(i) + String("]"));
    }

    for (Size i = 0; i != search_ms_runs; ++i)
    {
      header.push_back(String("num_oligos_distinct_ms_run[") + String(i) + String("]"));
    }

    for (Size i = 0; i != search_ms_runs; ++i)
    {
      header.push_back(String("num_oligos_unique_ms_run[") + String(i) + String("]"));
    }

    header.push_back("ambiguity_members");
    header.push_back("modifications");

    if (store_nucleic_acid_uri_)
    {
      header.push_back("uri");
    }

    if (store_nucleic_acid_goterms_)
    {
      header.push_back("go_terms");
    }

    header.push_back("sequence_coverage");

    std::copy(optional_columns.begin(), optional_columns.end(), std::back_inserter(header));
    n_columns = header.size();
    return ListUtils::concatenate(header, "\t");
  }

  String MzTabFile::generateMzTabSectionRow_(
      const MzTabNucleicAcidSectionRow& row,
      const vector<String>& optional_columns,
      const MzTabMetaData& /*meta*/, size_t& n_columns) const
  {
    StringList s;
    s.push_back("NUC");
    s.push_back(row.accession.toCellString());
    s.push_back(row.description.toCellString());
    s.push_back(row.taxid.toCellString());
    s.push_back(row.species.toCellString());
    s.push_back(row.database.toCellString());
    s.push_back(row.database_version.toCellString());
    s.push_back(row.search_engine.toCellString());

    for (map<Size, MzTabDouble>::const_iterator it = row.best_search_engine_score.begin(); it != row.best_search_engine_score.end(); ++it)
    {
      s.push_back(it->second.toCellString());
    }

    for (std::map<Size, std::map<Size, MzTabDouble> >::const_iterator it = row.search_engine_score_ms_run.begin(); it != row.search_engine_score_ms_run.end(); ++it)
    {
      for (std::map<Size, MzTabDouble>::const_iterator sit = it->second.begin(); sit != it->second.end(); ++sit)
      {
        s.push_back(sit->second.toCellString());
      }
    }

    if (store_nucleic_acid_reliability_)
    {
      s.push_back(row.reliability.toCellString());
    }

    for (std::map<Size, MzTabInteger>::const_iterator it = row.num_osms_ms_run.begin(); it != row.num_osms_ms_run.end(); ++it)
    {
      s.push_back(it->second.toCellString());
    }

    for (std::map<Size, MzTabInteger>::const_iterator it = row.num_oligos_distinct_ms_run.begin(); it != row.num_oligos_distinct_ms_run.end(); ++it)
    {
      s.push_back(it->second.toCellString());
    }

    for (std::map<Size, MzTabInteger>::const_iterator it = row.num_oligos_unique_ms_run.begin(); it != row.num_oligos_unique_ms_run.end(); ++it)
    {
      s.push_back(it->second.toCellString());
    }

    s.push_back(row.ambiguity_members.toCellString());
    s.push_back(row.modifications.toCellString());

    if (store_nucleic_acid_uri_)
    {
      s.push_back(row.uri.toCellString());
    }

    if (store_nucleic_acid_goterms_)
    {
      s.push_back(row.go_terms.toCellString());
    }

    s.push_back(row.coverage.toCellString());

    addOptionalColumnsToSectionRow_(optional_columns, row.opt_, s);
    n_columns = s.size();
    return ListUtils::concatenate(s, "\t");
  }

  String MzTabFile::generateMzTabOligonucleotideHeader_(Size search_ms_runs, Size n_best_search_engine_scores, Size n_search_engine_scores, const vector<String>& optional_columns, size_t& n_columns) const
  {
    StringList header;
    header.push_back("OLH");
    header.push_back("sequence");
    header.push_back("accession");
    header.push_back("unique");
    header.push_back("search_engine");

    for (Size i = 0; i != n_best_search_engine_scores; ++i)
    {
      header.push_back(String("best_search_engine_score[") + String(i + 1) + String("]"));
    }

    for (Size i = 0; i != search_ms_runs; ++i)
    {
      for (Size j = 0; j != n_search_engine_scores; ++j)
      {
        header.push_back(String("search_engine_score[" + String(j + 1) + "]_ms_run[") + String(i + 1) + String("]"));
      }
    }

    if (store_oligonucleotide_reliability_)
    {
      header.push_back("reliability");
    }

    header.push_back("modifications");
    header.push_back("retention_time");
    header.push_back("retention_time_window");

    if (store_oligonucleotide_uri_)
    {
      header.push_back("uri");
    }

    header.push_back("pre");
    header.push_back("post");
    header.push_back("start");
    header.push_back("end");

    std::copy(optional_columns.begin(), optional_columns.end(), std::back_inserter(header));
    n_columns = header.size();
    return ListUtils::concatenate(header, "\t");
  }

  String MzTabFile::generateMzTabSectionRow_(
      const MzTabOligonucleotideSectionRow& row,
      const vector<String>& optional_columns,
      const MzTabMetaData& /*meta*/, size_t& n_columns) const
  {
    StringList s;
    s.push_back("OLI");
    s.push_back(row.sequence.toCellString());
    s.push_back(row.accession.toCellString());
    s.push_back(row.unique.toCellString());
    s.push_back(row.search_engine.toCellString());

    for (map<Size, MzTabDouble>::const_iterator it = row.best_search_engine_score.begin(); it != row.best_search_engine_score.end(); ++it)
    {
      s.push_back(it->second.toCellString());
    }

    for (map<Size, map<Size, MzTabDouble> >::const_iterator it = row.search_engine_score_ms_run.begin(); it != row.search_engine_score_ms_run.end(); ++it)
    {
      for (map<Size, MzTabDouble>::const_iterator sit = it->second.begin(); sit != it->second.end(); ++sit)
      {
        s.push_back(sit->second.toCellString());
      }
    }

    if (store_oligonucleotide_reliability_)
    {
      s.push_back(row.reliability.toCellString());
    }

    s.push_back(row.modifications.toCellString());
    s.push_back(row.retention_time.toCellString());
    s.push_back(row.retention_time_window.toCellString());

    if (store_oligonucleotide_uri_)
    {
      s.push_back(row.uri.toCellString());
    }

    s.push_back(row.pre.toCellString());
    s.push_back(row.post.toCellString());
    s.push_back(row.start.toCellString());
    s.push_back(row.end.toCellString());

    addOptionalColumnsToSectionRow_(optional_columns, row.opt_, s);
    n_columns = s.size();

    return ListUtils::concatenate(s, "\t");
  }

  String MzTabFile::generateMzTabOSMHeader_(Size n_search_engine_scores, const vector<String>& optional_columns, size_t& n_columns) const
  {
    StringList header;
    header.push_back("OSH");
    header.push_back("sequence");
    header.push_back("search_engine");

    for (Size i = 0; i != n_search_engine_scores; ++i)
    {
      header.push_back("search_engine_score[" + String(i + 1) + "]");
    }

    if (store_osm_reliability_)
    {
      header.push_back("reliability");
    }

    header.push_back("modifications");
    header.push_back("retention_time");
    header.push_back("charge");
    header.push_back("exp_mass_to_charge");
    header.push_back("calc_mass_to_charge");

    if (store_osm_uri_)
    {
      header.push_back("uri");
    }

    header.push_back("spectra_ref");

    std::copy(optional_columns.begin(), optional_columns.end(), std::back_inserter(header));
    n_columns = header.size();
    return ListUtils::concatenate(header, "\t");
  }

  String MzTabFile::generateMzTabSectionRow_(
      const MzTabOSMSectionRow& row,
      const vector<String>& optional_columns,
      const MzTabMetaData& /*meta*/, size_t& n_columns) const
  {
    StringList s;
    s.push_back("OSM");
    s.push_back(row.sequence.toCellString());
    s.push_back(row.search_engine.toCellString());

    for (map<Size, MzTabDouble>::const_iterator it = row.search_engine_score.begin(); it != row.search_engine_score.end(); ++it)
    {
      s.push_back(it->second.toCellString());
    }

    if (store_osm_reliability_)
    {
      s.push_back(row.reliability.toCellString());
    }

    s.push_back(row.modifications.toCellString());
    s.push_back(row.retention_time.toCellString());
    s.push_back(row.charge.toCellString());
    s.push_back(row.exp_mass_to_charge.toCellString());
    s.push_back(row.calc_mass_to_charge.toCellString());

    if (store_osm_uri_)
    {
      s.push_back(row.uri.toCellString());
    }

    s.push_back(row.spectra_ref.toCellString());

    addOptionalColumnsToSectionRow_(optional_columns, row.opt_, s);
    n_columns = s.size();
    return ListUtils::concatenate(s, "\t");
  }

  void MzTabFile::addOptionalColumnsToSectionRow_(const vector<String>& column_names, const vector<MzTabOptionalColumnEntry>& column_entries, StringList& output)
  {
    for (vector<String>::const_iterator it = column_names.begin(); it != column_names.end(); ++it)
    {
      bool found = false;
      for (Size i = 0; i != column_entries.size(); ++i)
      {
        if (column_entries[i].first == *it)
        {
          output.push_back(column_entries[i].second.toCellString());
          found = true;
          break;
        }
      }
      if (!found)
      {
        output.push_back(MzTabString("null").toCellString());
      }
    }
  }
    // stream IDs to file
  void MzTabFile::store(
        const String& filename,
        const std::vector<ProteinIdentification>& protein_identifications,
        const std::vector<PeptideIdentification>& peptide_identifications,
        bool first_run_inference_only,
        bool export_empty_pep_ids,
        bool export_all_psms,
        const String& title)
  {
    if (!(FileHandler::hasValidExtension(filename, FileTypes::MZTAB) || FileHandler::hasValidExtension(filename, FileTypes::TSV)))
    {
      throw Exception::UnableToCreateFile(__FILE__, __LINE__, OPENMS_PRETTY_FUNCTION, filename, "invalid file extension, expected '"
      + FileTypes::typeToName(FileTypes::MZTAB) + "' or '" + FileTypes::typeToName(FileTypes::TSV) + "'");
    }

    vector<const PeptideIdentification*> pep_ids_ptr;
    for (const PeptideIdentification& pi : peptide_identifications) { pep_ids_ptr.push_back(&pi); }

    vector<const ProteinIdentification*> prot_ids_ptr;
    for (const ProteinIdentification& pi : protein_identifications) { prot_ids_ptr.push_back(&pi); }

    ofstream tab_file;
    tab_file.open(filename, ios::out | ios::trunc);

    MzTab::IDMzTabStream s(
      prot_ids_ptr,
      pep_ids_ptr,
      filename,
      first_run_inference_only,
      export_empty_pep_ids,
      export_all_psms,
      title);      

    // generate full meta data section and write to file
    MzTabMetaData meta_data = s.getMetaData();

    {
      StringList out;
      generateMzTabMetaDataSection_(meta_data, out);
      for (const String & line : out) { tab_file << line << "\n"; }
    }
   
    Size n_best_search_engine_score = meta_data.protein_search_engine_score.size();

    {
      MzTabProteinSectionRow row;
      bool first = true;
      size_t n_header_columns = 0;
      while (s.nextPRTRow(row))
      {
        if (first)
        { // add header
          tab_file << "\n" << generateMzTabProteinHeader_(
            row,
            n_best_search_engine_score,
            s.getProteinOptionalColumnNames(),
            meta_data,
            n_header_columns) + "\n";
          first = false;
        }
        size_t n_section_columns = 0;
        tab_file << generateMzTabSectionRow_(row, s.getProteinOptionalColumnNames(), meta_data, n_section_columns) + "\n";
        if (n_header_columns != n_section_columns)  throw Exception::Postcondition(__FILE__, __LINE__, OPENMS_PRETTY_FUNCTION, "Protein header and content differs in columns. Please report this bug to the OpenMS developers.");
      }
    }

    Size n_search_engine_scores = meta_data.psm_search_engine_score.size();

    if (n_search_engine_scores == 0)
    {
      OPENMS_LOG_WARN << "No search engine scores given. Please check your input data." << endl;
    }

    {
      MzTabPSMSectionRow row;
      bool first = true;
      size_t n_header_columns = 0;
      while (s.nextPSMRow(row))
      {
        if (first)
        { // add header
          tab_file << "\n" << generateMzTabPSMHeader_(n_search_engine_scores, s.getPSMOptionalColumnNames(), n_header_columns) + "\n";
          first = false;
        }
        size_t n_section_columns = 0;
        tab_file << generateMzTabSectionRow_(row, s.getPSMOptionalColumnNames(), meta_data, n_section_columns) + "\n";
        if (n_header_columns != n_section_columns)  throw Exception::Postcondition(__FILE__, __LINE__, OPENMS_PRETTY_FUNCTION, "PSM header and content differs in columns. Please report this bug to the OpenMS developers.");
      }
    }

    tab_file.close();
    
  }

  void MzTabFile::store(
      const String& filename, 
      const ConsensusMap& cmap,
      const bool first_run_inference_only,
      const bool export_unidentified_features,
      const bool export_unassigned_ids,
      const bool export_subfeatures,
      const bool export_empty_pep_ids,
      const bool export_all_psms) const
  {
    if (!(FileHandler::hasValidExtension(filename, FileTypes::MZTAB) || FileHandler::hasValidExtension(filename, FileTypes::TSV)))
    {
      throw Exception::UnableToCreateFile(__FILE__, __LINE__, OPENMS_PRETTY_FUNCTION, filename, "invalid file extension, expected '"
      + FileTypes::typeToName(FileTypes::MZTAB) + "' or '" + FileTypes::typeToName(FileTypes::TSV) + "'");
    }

    ofstream tab_file;
    tab_file.open(filename, ios::out | ios::trunc);

    MzTab::CMMzTabStream s(
      cmap,
      filename,
      first_run_inference_only,
      export_unidentified_features,
      export_unassigned_ids,
      export_subfeatures,
      export_empty_pep_ids,
      export_all_psms,
      "ConsensusMap export from OpenMS");      

    // generate full meta data section and write to file
    MzTabMetaData meta_data = s.getMetaData();

    {
      StringList out;
      generateMzTabMetaDataSection_(meta_data, out);
      for (const String & line : out) { tab_file << line << "\n"; }
    }
   
    Size n_best_search_engine_score = meta_data.protein_search_engine_score.size();
    // TODO: we currently only store one search engine score per PSM so we need to limit the number to the main score
    n_best_search_engine_score = std::min(n_best_search_engine_score, Size(1));
    {
      MzTabProteinSectionRow row;
      bool first = true;
      size_t n_header_columns = 0;
      while (s.nextPRTRow(row))
      {
        if (first)
        { // add header
          tab_file << "\n" << generateMzTabProteinHeader_(
            row,
            n_best_search_engine_score,
            s.getProteinOptionalColumnNames(),
            meta_data, 
            n_header_columns) + "\n";
          first = false;
        }
        size_t n_section_columns = 0;
        tab_file << generateMzTabSectionRow_(row, s.getProteinOptionalColumnNames(), meta_data, n_section_columns) + "\n";
        if (n_header_columns != n_section_columns)  throw Exception::Postcondition(__FILE__, __LINE__, OPENMS_PRETTY_FUNCTION, "Protein header and content differs in columns. Please report this bug to the OpenMS developers.");
      }
    }

    Size assays(0);
    Size study_variables(0);
    {
      MzTabPeptideSectionRow row;
      bool first = true;
      size_t n_header_columns = 0;
      while (s.nextPEPRow(row))
      {
        if (first)
        {
          assays = row.peptide_abundance_assay.size();
          study_variables = row.peptide_abundance_study_variable.size();
          Size n_search_engine_score = row.search_engine_score_ms_run.size(); // scores to runs          
          Size search_ms_runs = n_search_engine_score != 0 ? row.search_engine_score_ms_run.at(1).size() : 0; // take number of searched MS runs from first score. TODO: handle this more generic
          OPENMS_LOG_DEBUG << "Exporting assays: " << assays << endl;
          OPENMS_LOG_DEBUG << "Exporting study variables: " << study_variables << endl;
          OPENMS_LOG_DEBUG << "Exporting search engines scores: " << n_search_engine_score << endl;
          Size n_best_search_engine_score = row.best_search_engine_score.size();
          tab_file << "\n" << generateMzTabPeptideHeader_(search_ms_runs, n_best_search_engine_score, n_search_engine_score, assays, study_variables, s.getPeptideOptionalColumnNames(), n_header_columns) + "\n";
          first = false;
        }
        size_t n_section_columns = 0;
        tab_file << generateMzTabSectionRow_(row, s.getPeptideOptionalColumnNames(), meta_data, n_section_columns) + "\n";
        if (n_header_columns != n_section_columns)
        {
          OPENMS_LOG_ERROR << "Number of columns in header/section: " << n_header_columns << "/" << n_section_columns << endl;
          throw Exception::Postcondition(__FILE__, __LINE__, OPENMS_PRETTY_FUNCTION, "Peptide header and content differs in columns. Please report this bug to the OpenMS developers.");
        }
      }
    } 

    Size n_search_engine_scores = meta_data.psm_search_engine_score.size();

    if (n_search_engine_scores == 0)
    {
      OPENMS_LOG_WARN << "No search engine scores given. Please check your input data." << endl;
    }

    {
      MzTabPSMSectionRow row;
      bool first = true;

      // TODO: we currently only store one search engine score per PSM so we need to limit the number to the main score      
      n_search_engine_scores = 1;
      size_t n_header_columns = 0;
      while (s.nextPSMRow(row))
      {
        if (first)
        { // add header
          tab_file << "\n" << generateMzTabPSMHeader_(n_search_engine_scores, s.getPSMOptionalColumnNames(), n_header_columns) + "\n";
          first = false;
        }
        size_t n_section_columns = 0;
        tab_file << generateMzTabSectionRow_(row, s.getPSMOptionalColumnNames(), meta_data, n_section_columns) + "\n";
        if (n_header_columns != n_section_columns)  throw Exception::Postcondition(__FILE__, __LINE__, OPENMS_PRETTY_FUNCTION, "PSM header and content differs in columns. Please report this bug to the OpenMS developers.");
      }
    }

    tab_file.close();
  }

  void MzTabFile::store(const String& filename, const MzTab& mz_tab) const
  {
    if (!(FileHandler::hasValidExtension(filename, FileTypes::MZTAB) || FileHandler::hasValidExtension(filename, FileTypes::TSV)))
    {
      throw Exception::UnableToCreateFile(__FILE__, __LINE__, OPENMS_PRETTY_FUNCTION, filename, "invalid file extension, expected '"
      + FileTypes::typeToName(FileTypes::MZTAB) + "' or '" + FileTypes::typeToName(FileTypes::TSV) + "'");
    }

    StringList out;
    generateMzTabMetaDataSection_(mz_tab.getMetaData(), out);
    bool complete = (mz_tab.getMetaData().mz_tab_mode.toCellString() == "Complete");
    Size ms_runs = mz_tab.getMetaData().ms_run.size();

    const MzTabProteinSectionRows& protein_section = mz_tab.getProteinSectionRows();
    const MzTabPeptideSectionRows& peptide_section = mz_tab.getPeptideSectionRows();
    const MzTabPSMSectionRows& psm_section = mz_tab.getPSMSectionRows();
    const MzTabSmallMoleculeSectionRows& smallmolecule_section = mz_tab.getSmallMoleculeSectionRows();

    if (!protein_section.empty())
    {
      Size n_best_search_engine_score = mz_tab.getMetaData().protein_search_engine_score.size();

      // add header
      // use the first row as a reference row to get the optional cols from meta values
      out.push_back("");
      size_t n_header_columns = 0;
      out.push_back(generateMzTabProteinHeader_(protein_section[0],
          n_best_search_engine_score,
          mz_tab.getProteinOptionalColumnNames(),
          mz_tab.getMetaData(), 
          n_header_columns));

      // add section content
      generateMzTabSection_(protein_section, mz_tab.getProteinOptionalColumnNames(), mz_tab.getMetaData(), out, n_header_columns);
    }

    if (!peptide_section.empty())
    {
      Size assays = peptide_section[0].peptide_abundance_assay.size();
      Size study_variables = peptide_section[0].peptide_abundance_study_variable.size();
      Size search_ms_runs = 0;
      if (complete)
      {
        // all ms_runs mandatory
        search_ms_runs = ms_runs;
      }
      else // only report all scores if user provided at least one
      {
        const MzTabPeptideSectionRows& psr = mz_tab.getPeptideSectionRows();
        bool has_ms_run_level_scores = false;
        for (Size i = 0; i != psr.size(); ++i)
        {
          if (!psr[i].search_engine_score_ms_run.empty())
          {
            has_ms_run_level_scores = true;
          }
        }

        if (has_ms_run_level_scores) { search_ms_runs = ms_runs; }
      }
      Size n_search_engine_score = peptide_section[0].search_engine_score_ms_run.size();
      Size n_best_search_engine_score = peptide_section[0].best_search_engine_score.size();

      out.push_back("");
      size_t n_header_columns = 0;
      out.push_back(generateMzTabPeptideHeader_(search_ms_runs, n_best_search_engine_score, n_search_engine_score, assays, study_variables, mz_tab.getPeptideOptionalColumnNames(), n_header_columns));
      generateMzTabSection_(mz_tab.getPeptideSectionRows(), mz_tab.getPeptideOptionalColumnNames(), mz_tab.getMetaData(), out, n_header_columns);
    }

    if (!psm_section.empty())
    {
      //Size n_search_engine_scores = mz_tab.getMetaData().psm_search_engine_score.size();
      //TODO since we currently only support getting the main score for psms, maximally reserve one column
      Size n_search_engine_scores = std::min(mz_tab.getMetaData().psm_search_engine_score.size(), Size(1));
      if (n_search_engine_scores == 0)
      {
        // TODO warn
      }
      out.push_back("");
      size_t n_header_columns = 0;
      out.push_back(generateMzTabPSMHeader_(n_search_engine_scores, mz_tab.getPSMOptionalColumnNames(), n_header_columns));
      generateMzTabSection_(mz_tab.getPSMSectionRows(), mz_tab.getPSMOptionalColumnNames(), mz_tab.getMetaData(), out, n_header_columns);
    }

    if (!smallmolecule_section.empty())
    {
      Size assays = smallmolecule_section[0].smallmolecule_abundance_assay.size();
      Size study_variables = smallmolecule_section[0].smallmolecule_abundance_study_variable.size();
      Size n_search_engine_score = smallmolecule_section[0].search_engine_score_ms_run.size();
      Size n_best_search_engine_score = mz_tab.getMetaData().smallmolecule_search_engine_score.size();
      out.push_back("");
      size_t n_header_columns = 0;
      out.push_back(generateMzTabSmallMoleculeHeader_(ms_runs, n_best_search_engine_score, n_search_engine_score, assays, study_variables, mz_tab.getSmallMoleculeOptionalColumnNames(), n_header_columns));
      generateMzTabSection_(smallmolecule_section, mz_tab.getSmallMoleculeOptionalColumnNames(), mz_tab.getMetaData(), out, n_header_columns);
    }

    const MzTabNucleicAcidSectionRows& nucleic_acid_section = mz_tab.getNucleicAcidSectionRows();
    const MzTabOligonucleotideSectionRows& oligonucleotide_section = mz_tab.getOligonucleotideSectionRows();
    const MzTabOSMSectionRows& osm_section = mz_tab.getOSMSectionRows();

    if (!nucleic_acid_section.empty())
    {
      Size search_ms_runs = 0;
      if (complete)
      {
        // all ms_runs mandatory
        search_ms_runs = ms_runs;
      }
      else // only report all scores if user provided at least one
      {
        bool has_ms_run_level_scores = false;
        for (Size i = 0; i != nucleic_acid_section.size(); ++i)
        {
          if (!nucleic_acid_section[i].search_engine_score_ms_run.empty())
          {
            has_ms_run_level_scores = true;
          }
        }

        if (has_ms_run_level_scores)
        {
          search_ms_runs = ms_runs;
        }
      }
      Size n_search_engine_score = nucleic_acid_section[0].search_engine_score_ms_run.size();
      Size n_best_search_engine_score = mz_tab.getMetaData().nucleic_acid_search_engine_score.size();

      // add header
      out.push_back("");
      size_t n_header_columns = 0;
      out.push_back(generateMzTabNucleicAcidHeader_(search_ms_runs, n_search_engine_score, n_best_search_engine_score, mz_tab.getNucleicAcidOptionalColumnNames(), n_header_columns));

      // add section
      generateMzTabSection_(nucleic_acid_section, mz_tab.getNucleicAcidOptionalColumnNames(), mz_tab.getMetaData(), out, n_header_columns);
    }

    if (!oligonucleotide_section.empty())
    {
      Size search_ms_runs = 0;
      if (complete)
      {
        // all ms_runs mandatory
        search_ms_runs = ms_runs;
      }
      else // only report all scores if user provided at least one
      {
        bool has_ms_run_level_scores = false;
        for (Size i = 0; i != oligonucleotide_section.size(); ++i)
        {
          if (!oligonucleotide_section[i].search_engine_score_ms_run.empty())
          {
            has_ms_run_level_scores = true;
          }
        }

        if (has_ms_run_level_scores)
        {
          search_ms_runs = ms_runs;
        }
      }
      Size n_search_engine_score = oligonucleotide_section[0].search_engine_score_ms_run.size();
      Size n_best_search_engine_score = mz_tab.getMetaData().oligonucleotide_search_engine_score.size();
      out.push_back("");
      size_t n_columns = 0;
      out.push_back(generateMzTabOligonucleotideHeader_(search_ms_runs, n_best_search_engine_score, n_search_engine_score, mz_tab.getOligonucleotideOptionalColumnNames(), n_columns));
      generateMzTabSection_(mz_tab.getOligonucleotideSectionRows(), mz_tab.getOligonucleotideOptionalColumnNames(), mz_tab.getMetaData(), out, n_columns);
    }

    if (!osm_section.empty())
    {
      Size n_search_engine_scores = mz_tab.getMetaData().osm_search_engine_score.size();

      if (n_search_engine_scores == 0)
      {
        // TODO warn
      }
      out.push_back("");
      size_t n_columns = 0;
      out.push_back(generateMzTabOSMHeader_(n_search_engine_scores, mz_tab.getOSMOptionalColumnNames(), n_columns));
      generateMzTabSection_(mz_tab.getOSMSectionRows(), mz_tab.getOSMOptionalColumnNames(), mz_tab.getMetaData(), out, n_columns);
  }

    // insert comments (might provide critical cues for human reader) and empty lines
  Size line = 0;
  vector<Size> empty_rows = mz_tab.getEmptyRows();
  map<Size, String> comment_rows = mz_tab.getCommentRows();

  if (empty_rows.empty() && comment_rows.empty())
  {
    TextFile tmp_out;
    for (TextFile::ConstIterator it = out.begin(); it != out.end(); ++it)
    {
      tmp_out.addLine(*it);
    }
    tmp_out.store(filename);
  }
  else
  {
    TextFile tmp_out;
    for (TextFile::ConstIterator it = out.begin(); it != out.end(); )
    {
      if (std::binary_search(empty_rows.begin(), empty_rows.end(), line))  // check if current line was originally an empty line
      {
        tmp_out.addLine("\n");
        ++line;
      }
      else if (comment_rows.find(line) != comment_rows.end()) // check if current line was originally a comment line
      {
        tmp_out.addLine(comment_rows[line]);
        ++line;
      }
      else   // no empty line, no comment => add row
      {
        tmp_out.addLine(*it);
        ++line;
        ++it;
      }
    }
    tmp_out.store(filename);
  }
  }

}

#pragma clang diagnostic pop<|MERGE_RESOLUTION|>--- conflicted
+++ resolved
@@ -219,7 +219,7 @@
   // potentially mandatory meta values (depending on mzTab type, mode and sections that are present)
   set<String> mandatory_meta_values;
 
-  // mzTab sections present in the file. Influences compulsorily of meta-values.
+  // mzTab sections present in the file. Influences compulsoriness of meta-values.
   set<String> sections_present;
 
   Size count_protein_search_engine_score = 0;
@@ -1548,11 +1548,7 @@
     }
   }
 
-<<<<<<< HEAD
-  // TODO: check compulsorily
-=======
-  // TODO: check mandatoriness
->>>>>>> cea1c584
+  // TODO: check compulsoriness
   //hasMandatoryMetaDataKeys_(mandatory_meta_values, sections_present, mz_tab_metadata);
 
   mz_tab.setMetaData(mz_tab_metadata);
