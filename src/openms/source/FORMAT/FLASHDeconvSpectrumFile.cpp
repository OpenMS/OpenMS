// --------------------------------------------------------------------------
//                   OpenMS -- Open-Source Mass Spectrometry
// --------------------------------------------------------------------------
// Copyright The OpenMS Team -- Eberhard Karls University Tuebingen,
// ETH Zurich, and Freie Universitaet Berlin 2002-2022.
//
// This software is released under a three-clause BSD license:
//  * Redistributions of source code must retain the above copyright
//    notice, this list of conditions and the following disclaimer.
//  * Redistributions in binary form must reproduce the above copyright
//    notice, this list of conditions and the following disclaimer in the
//    documentation and/or other materials provided with the distribution.
//  * Neither the name of any author or any participating institution
//    may be used to endorse or promote products derived from this software
//    without specific prior written permission.
// For a full list of authors, refer to the file AUTHORS.
// --------------------------------------------------------------------------
// THIS SOFTWARE IS PROVIDED BY THE COPYRIGHT HOLDERS AND CONTRIBUTORS "AS IS"
// AND ANY EXPRESS OR IMPLIED WARRANTIES, INCLUDING, BUT NOT LIMITED TO, THE
// IMPLIED WARRANTIES OF MERCHANTABILITY AND FITNESS FOR A PARTICULAR PURPOSE
// ARE DISCLAIMED. IN NO EVENT SHALL ANY OF THE AUTHORS OR THE CONTRIBUTING
// INSTITUTIONS BE LIABLE FOR ANY DIRECT, INDIRECT, INCIDENTAL, SPECIAL,
// EXEMPLARY, OR CONSEQUENTIAL DAMAGES (INCLUDING, BUT NOT LIMITED TO,
// PROCUREMENT OF SUBSTITUTE GOODS OR SERVICES; LOSS OF USE, DATA, OR PROFITS;
// OR BUSINESS INTERRUPTION) HOWEVER CAUSED AND ON ANY THEORY OF LIABILITY,
// WHETHER IN CONTRACT, STRICT LIABILITY, OR TORT (INCLUDING NEGLIGENCE OR
// OTHERWISE) ARISING IN ANY WAY OUT OF THE USE OF THIS SOFTWARE, EVEN IF
// ADVISED OF THE POSSIBILITY OF SUCH DAMAGE.
//
// --------------------------------------------------------------------------
// $Maintainer: Kyowon Jeong$
// $Authors: Kyowon Jeong $
// --------------------------------------------------------------------------

#include <OpenMS/FORMAT/FLASHDeconvSpectrumFile.h>
#include <random>

namespace OpenMS
{
  /**
    @brief FLASHDeconv Spectrum level output *.tsv, *.msalign (for TopPIC) file formats
     @ingroup FileIO
**/

  void FLASHDeconvSpectrumFile::writeDeconvolvedMasses(DeconvolvedSpectrum& dspec, std::fstream& fs, const String& file_name, const FLASHDeconvHelperStructs::PrecalculatedAveragine& avg,
                                                      const bool write_detail, const bool decoy)
  {
    static std::vector<uint> indices{};

    if (dspec.empty())
    {
      return;
    }

    while(indices.size() <= dspec.getOriginalSpectrum().getMSLevel())
    {
      indices.push_back(1);
    }
    uint& index = indices[dspec.getOriginalSpectrum().getMSLevel()-1];

    for (auto& pg : dspec)
    {
      const double mono_mass = pg.getMonoMass();
      const double avg_mass = pg.getMonoMass() + avg.getAverageMassDelta(mono_mass);
      const double intensity = pg.getIntensity();

      auto charge_range = pg.getAbsChargeRange();
      int min_charge = pg.isPositive() ? std::get<0>(charge_range) : -std::get<1>(charge_range);
      int max_charge = pg.isPositive() ? std::get<1>(charge_range) : -std::get<0>(charge_range);

      pg.setIndex(index);
      fs << index++ << "\t" << file_name << "\t" << pg.getScanNumber() << "\t";
      if (decoy)
      {
        fs << pg.getDecoyFlag() << "\t";
      }
      fs << std::to_string(dspec.getOriginalSpectrum().getRT()) << "\t" << dspec.size() << "\t" << std::to_string(avg_mass) << "\t" << std::to_string(mono_mass) << "\t" << intensity << "\t"
         << min_charge << "\t" << max_charge << "\t" << pg.size() << "\t";

      if (write_detail)
      {
        fs << std::fixed << std::setprecision(2);
        for (auto& p : pg)
        {
          fs << p.mz << " ";
        }

        fs << "\t";
        fs << std::fixed << std::setprecision(1);
        for (auto& p : pg)
        {
          fs << p.intensity << " ";
        }

        fs << "\t";
        fs << std::setprecision(-1);
        for (auto& p : pg)
        {
          fs << (p.is_positive ? p.abs_charge : -p.abs_charge) << " ";
        }

        fs << "\t";
        for (auto& p : pg)
        {
          fs << p.getUnchargedMass() << " ";
        }

        fs << "\t";
        for (auto& p : pg)
        {
          fs << p.isotopeIndex << " ";
        }

        fs << "\t";
        for (auto& p : pg)
        {
          double average_mass = pg.getMonoMass() + p.isotopeIndex * pg.getIsotopeDaDistance();
          double mass_error = (average_mass / p.abs_charge + FLASHDeconvHelperStructs::getChargeMass(p.is_positive) - p.mz) / p.mz;
          fs << 1e6 * mass_error << " ";
        }

        fs << "\t";
        fs << std::fixed << std::setprecision(2);
        for (auto iter = pg.getNoisePeakBegin(); iter<pg.getNoisePeakEnd();iter++)
        {
          fs << (*iter).mz << " ";
        }

        fs << "\t";
        fs << std::fixed << std::setprecision(1);
        for (auto iter = pg.getNoisePeakBegin(); iter<pg.getNoisePeakEnd();iter++)
        {
          fs << (*iter).intensity << " ";
        }

        fs << "\t";
        fs << std::setprecision(-1);
        for (auto iter = pg.getNoisePeakBegin(); iter<pg.getNoisePeakEnd();iter++)
        {
          auto p= (*iter);
          fs << (p.is_positive ? p.abs_charge : -p.abs_charge) << " ";
        }

        fs << "\t";
        for (auto iter = pg.getNoisePeakBegin(); iter<pg.getNoisePeakEnd();iter++)
        {
          fs << (*iter).getUnchargedMass() << " ";
        }

        fs << "\t";
        for (auto iter = pg.getNoisePeakBegin(); iter<pg.getNoisePeakEnd();iter++)
        {
          fs << (*iter).isotopeIndex << " ";
        }

        fs << "\t";
        for (auto iter = pg.getNoisePeakBegin(); iter<pg.getNoisePeakEnd();iter++)
        {
          auto p = (*iter);
          double average_mass = pg.getMonoMass() + p.isotopeIndex * pg.getIsotopeDaDistance();
          double mass_error = (average_mass / p.abs_charge + FLASHDeconvHelperStructs::getChargeMass(p.is_positive) - p.mz) / p.mz;
          fs << 1e6 * mass_error << " ";
        }
        fs << "\t";
      }
      if (dspec.getOriginalSpectrum().getMSLevel() > 1)
      {
        // PrecursorScanNum	PrecursorMz	PrecursorIntensity PrecursorCharge	PrecursorMonoMass		PrecursorQScore
        fs << dspec.getPrecursorScanNumber() << "\t" << std::to_string(dspec.getPrecursor().getMZ()) << "\t" << dspec.getPrecursor().getIntensity() << "\t" << dspec.getPrecursor().getCharge() << "\t";

        if (dspec.getPrecursorPeakGroup().empty())
        {
          fs << "nan\tnan\tnan\t";
          if (decoy)
            fs << "nan\tnan\tnan\tnan\t";
        }
        else
        {
          fs << dspec.getPrecursorPeakGroup().getChargeSNR(dspec.getPrecursor().getCharge()) << "\t" << std::to_string(dspec.getPrecursorPeakGroup().getMonoMass()) << "\t"
             << dspec.getPrecursorPeakGroup().getQScore() << "\t";
          if (decoy)
            fs << dspec.getPrecursorPeakGroup().getQvalue() << "\t" << dspec.getPrecursorPeakGroup().getQvalue(PeakGroup::DecoyFlag::isotope_decoy) << "\t"
               << dspec.getPrecursorPeakGroup().getQvalue(PeakGroup::DecoyFlag::noise_decoy) << "\t" << dspec.getPrecursorPeakGroup().getQvalue(PeakGroup::DecoyFlag::charge_decoy) << "\t";
        }
      }
      fs << pg.getIsotopeCosine() << "\t" << pg.getChargeIsotopeCosine(pg.getRepAbsCharge()) << "\t" << pg.getChargeScore() << "\t";

      auto max_qscore_mz_range = pg.getRepMzRange();
      fs << pg.getSNR() << "\t" << pg.getChargeSNR(pg.getRepAbsCharge()) << "\t"<< pg.getAvgPPMError() << "\t" << (pg.isPositive() ? pg.getRepAbsCharge() : -pg.getRepAbsCharge()) << "\t"
         << std::to_string(std::get<0>(max_qscore_mz_range)) << "\t" << std::to_string(std::get<1>(max_qscore_mz_range)) << "\t" << pg.getQScore();

      if (decoy)
      {
        fs << "\t" << pg.getQvalue() << "\t" << pg.getQvalue(PeakGroup::DecoyFlag::isotope_decoy) << "\t"
           << pg.getQvalue(PeakGroup::DecoyFlag::noise_decoy) << "\t" << pg.getQvalue(PeakGroup::DecoyFlag::charge_decoy);
      }

      if (write_detail)
      {
        fs << "\t" << std::setprecision(-1);

        for (int i = std::get<0>(charge_range); i <= std::get<1>(charge_range); i++)
        {
          fs << pg.getChargeIntensity(i);

          if (i < std::get<1>(charge_range))
          {
            fs << ";";
          }
        }
        fs << "\t";

        auto iso_intensities = pg.getIsotopeIntensities();
        for (size_t i = 0; i < iso_intensities.size(); i++)
        {
          fs << iso_intensities[i];
          if (i < iso_intensities.size() - 1)
          {
            fs << ";";
          }
        }
      }
      fs << "\n";
    }
  }

<<<<<<< HEAD
  inline const int dlrow = 21, dlcol = 21;// charge, iso

  void FLASHDeconvSpectrumFile::writeDLMatrixHeader(std::fstream& fs)
  {
    for(int i = 0; i < 3; i++)
    {
      String prefix = "Set" + std::to_string(i+1) + "_";
      auto dlm = dlrow * dlcol;
      for(int j=0;j<dlm;j++)
      {
        fs << prefix << j<< ",";
      }
    }
    fs << "Class\n";
  }

=======
>>>>>>> f09d9642
  template<class BidiIter>
  BidiIter random_unique(BidiIter begin, BidiIter end, size_t num_random)
  {
    size_t left = std::distance(begin, end);
    while (num_random--)
    {
      BidiIter r = begin;
      std::advance(r, rand()%left);
      std::swap(*begin, *r);
      ++begin;
      --left;
    }
    return begin;
  }

<<<<<<< HEAD
  void FLASHDeconvSpectrumFile::writeDLMatrix(std::vector<DeconvolvedSpectrum>& dspecs, std::fstream& fs, double tol, const FLASHDeconvHelperStructs::PrecalculatedAveragine& avg)
  {
    String cns[] = {"T", "D1", "D2", "D3"};
    int count = 30000;
    //class,ID,group,data
    std::vector<std::vector<PeakGroup>> grouped(4);
    std::unordered_set<int> tmp{};

    for(int i=0;i<4;i++)
    {
      for(int j=0;j< dspecs.size();j++)
      {
        auto& dspec = dspecs[j];
        if(dspec.getOriginalSpectrum().getMSLevel() != 1)
        {
          continue;
        }
        int charge_offset = 0;// 1 -1 2 -2
        double charge_multiple = 1.0;// 2 3 5 1/2 1/3 1/5    10 cases
        if(i==1)
        {
          switch (j%10)
          {
            case 0:
              charge_offset = 1;
              break;
            case 1:
              charge_offset = -1;
              break;
            case 2:
              charge_offset = 2;
              break;
            case 3:
              charge_offset = -2;
              break;
            case 4:
              charge_multiple = 2.0;
              break;
            case 5:
              charge_multiple = 3.0;
              break;
            case 6:
              charge_multiple = 5.0;
              break;
            case 7:
              charge_multiple = 1.0/2.0;
              break;
            case 8:
              charge_multiple = 1.0/3.0;
              break;
            case 9:
              charge_multiple = 1.0/5.0;
              break;
          }
        }
        int isotope_off = 0; // 1 -1 2 -2
        if(i==3)
        {
          switch (j%4)
          {
            case 0:
              isotope_off = 1;
              break;
            case 1:
              isotope_off = -1;
              break;
            case 2:
              isotope_off = 2;
              break;
            case 3:
              isotope_off = -2;
              break;
          }
        }

        for(auto& pg: dspec)
        {
          if(i==2)
          {
            if(pg.getDecoyFlag() != 2)
              continue;
          }
          else if(pg.getDecoyFlag() != PeakGroup::decoyFlag::target)
          {
            continue;
          }
          PeakGroup tpg(pg);
          //if(i>0 && i!=2)
          {
            tpg.recruitAllPeaksInSpectrum(dspec.getOriginalSpectrum(), tol, avg, pg.getMonoMass(), tmp, charge_offset, charge_multiple, isotope_off);
          }
          //std::cout<<tpg.getMonoMass()<<std::endl;
          tpg.calculateDLMatrices(dlrow,dlcol, avg);

          double sum = .0;
          for (int k = 0; k < 3; k++)
          {
            auto vec = tpg.getDLMatrix(k).asVector();
            sum += std::accumulate(vec.begin(), vec.end(), .0);
          }

          if(sum == 0)
          {
            continue;
          }

          grouped[i].push_back(tpg);
        }
      }
    }
    for(int i=0;i<4;i++)
    {
      auto g= grouped[i];
      if(g.size() < count)
      {
        continue;
      }
      random_unique(g.begin(), g.end(), count);
    }
    for(int i=0;i<4;i++)
    {
      auto g= grouped[i];
      int cntr = 0;
      for (auto& pg : g)
      {
        for (int i = 0; i < 3; i++)
        {
          auto dlm = pg.getDLMatrix(i).asVector();
          for (double v : dlm)
          {
            fs << v << ",";
          }
        }
        fs << cns[i] << "\n";
        if(++cntr >= count)
        {
          break;
        }
      }
    }
  }

=======
>>>>>>> f09d9642
  void FLASHDeconvSpectrumFile::writeDeconvolvedMassesHeader(std::fstream& fs, const int ms_level, const bool detail, const bool decoy)
  {
    if (detail)
    {
      if (ms_level == 1)
      {
        fs << "Index\tFileName\tScanNum\t";
        if (decoy)
        {
          fs << "Decoy\t";
        }
        fs << "RetentionTime\tMassCountInSpec\tAverageMass\tMonoisotopicMass\t"
              "SumIntensity\tMinCharge\tMaxCharge\t"
              "PeakCount\tPeakMZs\tPeakIntensities\tPeakCharges\tPeakMasses\tPeakIsotopeIndices\tPeakPPMErrors\t"
              "NoisePeakMZs\tNoisePeakIntensities\tNoisePeakCharges\tNoisePeakMasses\tNoisePeakIsotopeIndices\tNoisePeakPPMErrors\t"
              "IsotopeCosine\tChargeCosine\tChargeScore\tMassSNR\tChargeSNR\tAveragePPMError\tRepresentativeCharge\tRepresentativeMzStart\tRepresentativeMzEnd\tQScore\t";
        if (decoy)
        {
          fs << "Qvalue\tQvalueWithIsotopeDecoyOnly\tQvalueWithNoiseDecoyOnly\tQvalueWithChargeDecoyOnly\t";
        }
        fs << "PerChargeIntensity\tPerIsotopeIntensity\n";
      }
      else
      {
        fs << "Index\tFileName\tScanNum\t";
        if (decoy)
        {
          fs << "Decoy\t";
        }
        fs << "RetentionTime\tMassCountInSpec\tAverageMass\tMonoisotopicMass\t"
              "SumIntensity\tMinCharge\tMaxCharge\t"
              "PeakCount\tPeakMZs\tPeakIntensities\tPeakCharges\tPeakMasses\tPeakIsotopeIndices\tPeakPPMErrors\t"
              "NoisePeakMZs\tNoisePeakIntensities\tNoisePeakCharges\tNoisePeakMasses\tNoisePeakIsotopeIndices\tNoisePeakPPMErrors\t"
              "PrecursorScanNum\tPrecursorMz\tPrecursorIntensity\tPrecursorCharge\tPrecursorSNR\tPrecursorMonoisotopicMass\tPrecursorQScore\t";
        if (decoy)
        {
          fs << "PrecursorQvalue\tPrecursorQvalueWithIsotopeDecoyOnly\tPrecursorQvalueWithNoiseDecoyOnly\tPrecursorQvalueWithChargeDecoyOnly\t";
        }
        fs << "IsotopeCosine\tChargeCosine\tChargeScore\tMassSNR\tChargeSNR\tAveragePPMError\tRepresentativeCharge\tRepresentativeMzStart\tRepresentativeMzEnd\tQScore\t";
        if (decoy)
        {
          fs << "Qvalue\tQvalueWithIsotopeDecoyOnly\tQvalueWithNoiseDecoyOnly\tQvalueWithChargeDecoyOnly\t";
        }
        fs << "PerChargeIntensity\tPerIsotopeIntensity\n";
      }
    }
    else
    {
      if (ms_level == 1)
      {
        fs << "Index\tFileName\tScanNum\t";
        if (decoy)
        {
          fs << "Decoy\t";
        }
        fs << "RetentionTime\tMassCountInSpec\tAverageMass\tMonoisotopicMass\t"
              "SumIntensity\tMinCharge\tMaxCharge\t"
              "PeakCount\t"
              "IsotopeCosine\tChargeCosine\tChargeScore\tMassSNR\tChargeSNR\tAveragePPMError\tRepresentativeCharge\tRepresentativeMzStart\tRepresentativeMzEnd\tQScore\t";
        if (decoy)
        {
          fs << "Qvalue\tQvalueWithIsotopeDecoyOnly\tQvalueWithNoiseDecoyOnly\tQvalueWithChargeDecoyOnly";
        }
        fs << "\n";
      }
      else
      {
        fs << "Index\tFileName\tScanNum\t";
        if (decoy)
        {
          fs << "Decoy\t";
        }
        fs << "RetentionTime\tMassCountInSpec\tAverageMass\tMonoisotopicMass\t"
              "SumIntensity\tMinCharge\tMaxCharge\t"
              "PeakCount\t"
              "PrecursorScanNum\tPrecursorMz\tPrecursorIntensity\tPrecursorCharge\tPrecursorSNR\tPrecursorMonoisotopicMass\tPrecursorQScore\t";
        if (decoy)
        {
          fs << "PrecursorQvalue\tPrecursorQvalueWithIsotopeDecoyOnly\tPrecursorQvalueWithNoiseDecoyOnly\tPrecursorQvalueWithChargeDecoyOnly\t";
        }
        fs << "IsotopeCosine\tChargeCosine\tChargeScore\tMassSNR\tChargeSNR\tAveragePPMError\tRepresentativeCharge\tRepresentativeMzStart\tRepresentativeMzEnd\tQScore\t";
        if (decoy)
        {
          fs << "Qvalue\tQvalueWithIsotopeDecoyOnly\tQvalueWithNoiseDecoyOnly\tQvalueWithChargeDecoyOnly";
        }
         fs << "\n";
      }
    }
  }

  void FLASHDeconvSpectrumFile::writeTopFD(const DeconvolvedSpectrum& dspec, std::fstream& fs,
                                           const double snr_threshold, const double decoy_harmonic_factor,
                                           const double decoy_precursor_offset) 
  {
    UInt ms_level = dspec.getOriginalSpectrum().getMSLevel();

    if (ms_level > 1)
    {
      if (dspec.getPrecursorPeakGroup().empty() || dspec.getPrecursorPeakGroup().getChargeSNR(dspec.getPrecursor().getCharge()) < snr_threshold)
      {
        return;
      }
    }

    if (dspec.size() < topFD_min_peak_count_)
    {
      return;
    }

    fs << std::fixed << std::setprecision(2);
    fs << "BEGIN IONS\n"
       << "ID=" << dspec.getScanNumber() << "\n"
       << "FRACTION_ID=" << 0 << "\n"
       << "SCANS=" << dspec.getScanNumber() << "\n"
       << "RETENTION_TIME=" << dspec.getOriginalSpectrum().getRT() << "\n"
       << "LEVEL=" << dspec.getOriginalSpectrum().getMSLevel() << "\n";

    if (ms_level > 1)
    {
      fs << "ACTIVATION=" << Precursor::NamesOfActivationMethodShort[dspec.getActivationMethod()] << "\n";
      fs << "MS_ONE_ID=" << dspec.getPrecursorScanNumber() << "\n"
         << "MS_ONE_SCAN=" << dspec.getPrecursorScanNumber() << "\n"
         << "PRECURSOR_MZ=" << std::to_string(dspec.getPrecursor().getMZ()) << "\n"
         << "PRECURSOR_CHARGE=" << (int)(dspec.getPrecursor().getCharge() * decoy_harmonic_factor) << "\n"
         << "PRECURSOR_MASS=" << std::to_string(dspec.getPrecursorPeakGroup().getMonoMass() * decoy_harmonic_factor + decoy_precursor_offset) << "\n"
         << "PRECURSOR_INTENSITY=" << dspec.getPrecursor().getIntensity() << "\n";
    }

    fs << std::setprecision(-1);

    double qscore_threshold = 0;
    std::vector<double> qscores;

    if (dspec.size() > topFD_max_peak_count_) // max peak count for TopPic = 500
    {
      qscores.reserve(dspec.size());
      for (auto& pg : dspec)
      {
        qscores.push_back(pg.getQScore());
      }
      std::sort(qscores.begin(), qscores.end());
      qscore_threshold = qscores[qscores.size() - topFD_max_peak_count_];
      std::vector<double>().swap(qscores);
    }

    int size = 0;
    for (auto& pg : dspec)
    {
      if (pg.getQScore() < qscore_threshold)
      {
        continue;
      }

      fs << std::fixed << std::setprecision(2);
      fs << std::to_string(pg.getMonoMass()) << "\t" << pg.getIntensity() << "\t" << (pg.isPositive() ? std::get<1>(pg.getAbsChargeRange()) : -std::get<1>(pg.getAbsChargeRange())) << "\n";
      fs << std::setprecision(-1);
      if (++size >= topFD_max_peak_count_)
      {
        break;
      }
    }
    fs << "END IONS\n\n";
  }
} // namespace OpenMS<|MERGE_RESOLUTION|>--- conflicted
+++ resolved
@@ -224,7 +224,6 @@
     }
   }
 
-<<<<<<< HEAD
   inline const int dlrow = 21, dlcol = 21;// charge, iso
 
   void FLASHDeconvSpectrumFile::writeDLMatrixHeader(std::fstream& fs)
@@ -241,8 +240,6 @@
     fs << "Class\n";
   }
 
-=======
->>>>>>> f09d9642
   template<class BidiIter>
   BidiIter random_unique(BidiIter begin, BidiIter end, size_t num_random)
   {
@@ -258,7 +255,6 @@
     return begin;
   }
 
-<<<<<<< HEAD
   void FLASHDeconvSpectrumFile::writeDLMatrix(std::vector<DeconvolvedSpectrum>& dspecs, std::fstream& fs, double tol, const FLASHDeconvHelperStructs::PrecalculatedAveragine& avg)
   {
     String cns[] = {"T", "D1", "D2", "D3"};
@@ -341,7 +337,7 @@
             if(pg.getDecoyFlag() != 2)
               continue;
           }
-          else if(pg.getDecoyFlag() != PeakGroup::decoyFlag::target)
+          else if(pg.getDecoyFlag() != PeakGroup::DecoyFlag::target)
           {
             continue;
           }
@@ -401,8 +397,6 @@
     }
   }
 
-=======
->>>>>>> f09d9642
   void FLASHDeconvSpectrumFile::writeDeconvolvedMassesHeader(std::fstream& fs, const int ms_level, const bool detail, const bool decoy)
   {
     if (detail)
