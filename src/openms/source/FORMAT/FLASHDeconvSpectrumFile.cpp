// --------------------------------------------------------------------------
//                   OpenMS -- Open-Source Mass Spectrometry
// --------------------------------------------------------------------------
// Copyright The OpenMS Team -- Eberhard Karls University Tuebingen,
// ETH Zurich, and Freie Universitaet Berlin 2002-2022.
//
// This software is released under a three-clause BSD license:
//  * Redistributions of source code must retain the above copyright
//    notice, this list of conditions and the following disclaimer.
//  * Redistributions in binary form must reproduce the above copyright
//    notice, this list of conditions and the following disclaimer in the
//    documentation and/or other materials provided with the distribution.
//  * Neither the name of any author or any participating institution
//    may be used to endorse or promote products derived from this software
//    without specific prior written permission.
// For a full list of authors, refer to the file AUTHORS.
// --------------------------------------------------------------------------
// THIS SOFTWARE IS PROVIDED BY THE COPYRIGHT HOLDERS AND CONTRIBUTORS "AS IS"
// AND ANY EXPRESS OR IMPLIED WARRANTIES, INCLUDING, BUT NOT LIMITED TO, THE
// IMPLIED WARRANTIES OF MERCHANTABILITY AND FITNESS FOR A PARTICULAR PURPOSE
// ARE DISCLAIMED. IN NO EVENT SHALL ANY OF THE AUTHORS OR THE CONTRIBUTING
// INSTITUTIONS BE LIABLE FOR ANY DIRECT, INDIRECT, INCIDENTAL, SPECIAL,
// EXEMPLARY, OR CONSEQUENTIAL DAMAGES (INCLUDING, BUT NOT LIMITED TO,
// PROCUREMENT OF SUBSTITUTE GOODS OR SERVICES; LOSS OF USE, DATA, OR PROFITS;
// OR BUSINESS INTERRUPTION) HOWEVER CAUSED AND ON ANY THEORY OF LIABILITY,
// WHETHER IN CONTRACT, STRICT LIABILITY, OR TORT (INCLUDING NEGLIGENCE OR
// OTHERWISE) ARISING IN ANY WAY OUT OF THE USE OF THIS SOFTWARE, EVEN IF
// ADVISED OF THE POSSIBILITY OF SUCH DAMAGE.
//
// --------------------------------------------------------------------------
// $Maintainer: Kyowon Jeong$
// $Authors: Kyowon Jeong $
// --------------------------------------------------------------------------

#include <OpenMS/ANALYSIS/TOPDOWN/FLASHDeconvAlgorithm.h>
#include <OpenMS/FORMAT/FLASHDeconvSpectrumFile.h>
#include <random>

namespace OpenMS
{
  /**
   * @brief FLASHDeconv Spectrum level output *.tsv, *.msalign (for TopPIC) file formats
     @ingroup FileIO

   */

  void FLASHDeconvSpectrumFile::writeDeconvolvedMasses(DeconvolvedSpectrum& dspec, DeconvolvedSpectrum& target_spec, std::fstream& fs, const String& file_name,
                                                       const FLASHDeconvHelperStructs::PrecalculatedAveragine& avg, double tol, const bool write_detail, const bool dummy)
  {
    static std::vector<uint> indices {};

    if (dspec.empty())
    {
      return;
    }

    while (indices.size() <= dspec.getOriginalSpectrum().getMSLevel())
    {
      indices.push_back(1);
    }
    uint& index = indices[dspec.getOriginalSpectrum().getMSLevel() - 1];

    for (auto& pg : dspec)
    {
      const double mono_mass = pg.getMonoMass();
      const double avg_mass = pg.getMonoMass() + avg.getAverageMassDelta(mono_mass);
      const double intensity = pg.getIntensity();

      auto charge_range = pg.getAbsChargeRange();
      int min_charge = pg.isPositive() ? std::get<0>(charge_range) : -std::get<1>(charge_range);
      int max_charge = pg.isPositive() ? std::get<1>(charge_range) : -std::get<0>(charge_range);

      pg.setIndex(index);
      fs << index++ << "\t" << file_name << "\t" << pg.getScanNumber() << "\t";
      if (dummy)
      {
        fs << pg.getTargetDummyType() << "\t";
      }
      fs << std::to_string(dspec.getOriginalSpectrum().getRT()) << "\t" << dspec.size() << "\t" << std::to_string(avg_mass) << "\t" << std::to_string(mono_mass) << "\t" << intensity << "\t"
         << min_charge << "\t" << max_charge << "\t" << pg.size() << "\t";

      if (write_detail)
      {
        std::unordered_set<double> excluded_peak_mzs;
        if (pg.getTargetDummyType() == PeakGroup::TargetDummyType::noise_dummy)
          FLASHDeconvAlgorithm::addMZsToExcludsionList(target_spec, excluded_peak_mzs);
        auto noisy_peaks = pg.recruitAllPeaksInSpectrum(dspec.getOriginalSpectrum(), tol * 1e-6, avg, pg.getMonoMass(), excluded_peak_mzs);
        std::sort(noisy_peaks.begin(), noisy_peaks.end());
        fs << std::fixed << std::setprecision(2);
        for (auto& p : pg)
        {
          fs <<  std::to_string(p.mz) << " ";
        }

        fs << "\t";
        fs << std::fixed << std::setprecision(1);
        for (auto& p : pg)
        {
          fs << p.intensity << " ";
        }

        fs << "\t";
        fs << std::setprecision(-1);
        for (auto& p : pg)
        {
          fs << (p.is_positive ? p.abs_charge : -p.abs_charge) << " ";
        }

        fs << "\t";
        for (auto& p : pg)
        {
          fs << p.getUnchargedMass() << " ";
        }

        fs << "\t";
        for (auto& p : pg)
        {
          fs << p.isotopeIndex << " ";
        }

        fs << "\t";
        fs << std::setprecision(2);
        for (auto& p : pg)
        {
          double average_mass = pg.getMonoMass() + p.isotopeIndex * pg.getIsotopeDaDistance();
          double mass_error = (average_mass / p.abs_charge + FLASHDeconvHelperStructs::getChargeMass(p.is_positive) - p.mz) / p.mz;
          fs << 1e6 * mass_error << " ";
        }
        fs << std::setprecision(-1);
        fs << "\t";
        fs << std::fixed << std::setprecision(2);
        for (auto& np : noisy_peaks)
        {
          fs <<  std::to_string(np.mz) << " ";
        }

        fs << "\t";
        fs << std::fixed << std::setprecision(1);
        for (auto& np : noisy_peaks)
        {
          fs << np.intensity << " ";
        }

        fs << "\t";
        fs << std::setprecision(-1);
        for (auto& np : noisy_peaks)
        {
          fs << (np.is_positive ? np.abs_charge : -np.abs_charge) << " ";
        }

        fs << "\t";
        for (auto& np : noisy_peaks)
        {
          fs << np.getUnchargedMass() << " ";
        }

        fs << "\t";
        for (auto& np : noisy_peaks)
        {
          fs << np.isotopeIndex << " ";
        }

        fs << "\t";
<<<<<<< HEAD
        fs << std::setprecision(2);
=======
>>>>>>> bc874057
        for (auto& np : noisy_peaks)
        {
          double average_mass = pg.getMonoMass() + np.isotopeIndex * pg.getIsotopeDaDistance();
          double mass_error = (average_mass / np.abs_charge + FLASHDeconvHelperStructs::getChargeMass(np.is_positive) - np.mz) / np.mz;
          fs << 1e6 * mass_error << " ";
        }
        fs << std::setprecision(-1);
        fs << "\t";
      }
      if (dspec.getOriginalSpectrum().getMSLevel() > 1)
      {
        // PrecursorScanNum	PrecursorMz	PrecursorIntensity PrecursorCharge	PrecursorMonoMass		PrecursorQscore
        fs << dspec.getPrecursorScanNumber() << "\t" << std::to_string(dspec.getPrecursor().getMZ()) << "\t" << dspec.getPrecursor().getIntensity() << "\t" << dspec.getPrecursor().getCharge() << "\t";

        if (dspec.getPrecursorPeakGroup().empty())
        {
          fs << "nan\tnan\tnan\t";
          if (dummy)
            fs << "nan\tnan\tnan\tnan\t";
        }
        else
        {
          fs << dspec.getPrecursorPeakGroup().getChargeSNR(dspec.getPrecursor().getCharge()) << "\t" << std::to_string(dspec.getPrecursorPeakGroup().getMonoMass()) << "\t"
             << dspec.getPrecursorPeakGroup().getQscore() << "\t";
          if (dummy)
          {
            fs << dspec.getPrecursorPeakGroup().getQvalue() << "\t" << dspec.getPrecursorPeakGroup().getQvalue(PeakGroup::TargetDummyType::isotope_dummy) << "\t"
               << dspec.getPrecursorPeakGroup().getQvalue(PeakGroup::TargetDummyType::noise_dummy) << "\t" << dspec.getPrecursorPeakGroup().getQvalue(PeakGroup::TargetDummyType::charge_dummy) << "\t";
          }
        }
      }
      fs << pg.getIsotopeCosine() << "\t" << pg.getChargeIsotopeCosine(pg.getRepAbsCharge()) << "\t" << pg.getChargeScore() << "\t";

      auto max_qscore_mz_range = pg.getRepMzRange();
      fs << pg.getSNR() << "\t" << pg.getChargeSNR(pg.getRepAbsCharge()) << "\t" << pg.getAvgPPMError() << "\t" << (pg.isPositive() ? pg.getRepAbsCharge() : -pg.getRepAbsCharge()) << "\t"
         << std::to_string(std::get<0>(max_qscore_mz_range)) << "\t" << std::to_string(std::get<1>(max_qscore_mz_range)) << "\t" << pg.getQscore();

      if (dummy)
      {
        fs << "\t" << pg.getQvalue() << "\t" << pg.getQvalue(PeakGroup::TargetDummyType::isotope_dummy) << "\t" << pg.getQvalue(PeakGroup::TargetDummyType::noise_dummy) << "\t"
           << pg.getQvalue(PeakGroup::TargetDummyType::charge_dummy);
      }

      if (write_detail)
      {
        fs << "\t" << std::setprecision(-1);

        for (int i = std::get<0>(charge_range); i <= std::get<1>(charge_range); i++)
        {
          fs << pg.getChargeIntensity(i);

          if (i < std::get<1>(charge_range))
          {
            fs << ";";
          }
        }
        fs << "\t";

        auto iso_intensities = pg.getIsotopeIntensities();
        for (size_t i = 0; i < iso_intensities.size(); i++)
        {
          fs << iso_intensities[i];
          if (i < iso_intensities.size() - 1)
          {
            fs << ";";
          }
        }
      }
      fs << "\n";
    }
  }

  void FLASHDeconvSpectrumFile::writeDeconvolvedMassesHeader(std::fstream& fs, const uint ms_level, const bool detail, const bool dummy)
  {
    if (detail)
    {
      if (ms_level == 1)
      {
        fs << "Index\tFileName\tScanNum\t";
        if (dummy)
        {
          fs << "TargetDummyType\t";
        }
        fs << "RetentionTime\tMassCountInSpec\tAverageMass\tMonoisotopicMass\t"
              "SumIntensity\tMinCharge\tMaxCharge\t"
              "PeakCount\tPeakMZs\tPeakIntensities\tPeakCharges\tPeakMasses\tPeakIsotopeIndices\tPeakPPMErrors\t"
              "NoisePeakMZs\tNoisePeakIntensities\tNoisePeakCharges\tNoisePeakMasses\tNoisePeakIsotopeIndices\tNoisePeakPPMErrors\t"
              "IsotopeCosine\tChargeCosine\tChargeScore\tMassSNR\tChargeSNR\tAveragePPMError\tRepresentativeCharge\tRepresentativeMzStart\tRepresentativeMzEnd\tQscore\t";
        if (dummy)
        {
          fs << "Qvalue\tQvalueWithIsotopeDummyOnly\tQvalueWithNoiseDummyOnly\tQvalueWithChargeDummyOnly\t";
        }
        fs << "PerChargeIntensity\tPerIsotopeIntensity\n";
      }
      else
      {
        fs << "Index\tFileName\tScanNum\t";
        if (dummy)
        {
          fs << "TargetDummyType\t";
        }
        fs << "RetentionTime\tMassCountInSpec\tAverageMass\tMonoisotopicMass\t"
              "SumIntensity\tMinCharge\tMaxCharge\t"
              "PeakCount\tPeakMZs\tPeakIntensities\tPeakCharges\tPeakMasses\tPeakIsotopeIndices\tPeakPPMErrors\t"
              "NoisePeakMZs\tNoisePeakIntensities\tNoisePeakCharges\tNoisePeakMasses\tNoisePeakIsotopeIndices\tNoisePeakPPMErrors\t"
              "PrecursorScanNum\tPrecursorMz\tPrecursorIntensity\tPrecursorCharge\tPrecursorSNR\tPrecursorMonoisotopicMass\tPrecursorQscore\t";
        if (dummy)
        {
          fs << "PrecursorQvalue\tPrecursorQvalueWithIsotopeDummyOnly\tPrecursorQvalueWithNoiseDummyOnly\tPrecursorQvalueWithChargeDummyOnly\t";
        }
        fs << "IsotopeCosine\tChargeCosine\tChargeScore\tMassSNR\tChargeSNR\tAveragePPMError\tRepresentativeCharge\tRepresentativeMzStart\tRepresentativeMzEnd\tQscore\t";
        if (dummy)
        {
          fs << "Qvalue\tQvalueWithIsotopeDummyOnly\tQvalueWithNoiseDummyOnly\tQvalueWithChargeDummyOnly\t";
        }
        fs << "PerChargeIntensity\tPerIsotopeIntensity\n";
      }
    }
    else
    {
      if (ms_level == 1)
      {
        fs << "Index\tFileName\tScanNum\t";
        if (dummy)
        {
          fs << "TargetDummyType\t";
        }
        fs << "RetentionTime\tMassCountInSpec\tAverageMass\tMonoisotopicMass\t"
              "SumIntensity\tMinCharge\tMaxCharge\t"
              "PeakCount\t"
              "IsotopeCosine\tChargeCosine\tChargeScore\tMassSNR\tChargeSNR\tAveragePPMError\tRepresentativeCharge\tRepresentativeMzStart\tRepresentativeMzEnd\tQscore\t";
        if (dummy)
        {
          fs << "Qvalue\tQvalueWithIsotopeDummyOnly\tQvalueWithNoiseDummyOnly\tQvalueWithChargeDummyOnly";
        }
        fs << "\n";
      }
      else
      {
        fs << "Index\tFileName\tScanNum\t";
        if (dummy)
        {
          fs << "TargetDummyType\t";
        }
        fs << "RetentionTime\tMassCountInSpec\tAverageMass\tMonoisotopicMass\t"
              "SumIntensity\tMinCharge\tMaxCharge\t"
              "PeakCount\t"
              "PrecursorScanNum\tPrecursorMz\tPrecursorIntensity\tPrecursorCharge\tPrecursorSNR\tPrecursorMonoisotopicMass\tPrecursorQscore\t";
        if (dummy)
        {
          fs << "PrecursorQvalue\tPrecursorQvalueWithIsotopeDummyOnly\tPrecursorQvalueWithNoiseDummyOnly\tPrecursorQvalueWithChargeDummyOnly\t";
        }
        fs << "IsotopeCosine\tChargeCosine\tChargeScore\tMassSNR\tChargeSNR\tAveragePPMError\tRepresentativeCharge\tRepresentativeMzStart\tRepresentativeMzEnd\tQscore\t";
        if (dummy)
        {
          fs << "Qvalue\tQvalueWithIsotopeDummyOnly\tQvalueWithNoiseDummyOnly\tQvalueWithChargeDummyOnly";
        }
        fs << "\n";
      }
    }
  }

  void FLASHDeconvSpectrumFile::writeTopFD(DeconvolvedSpectrum& dspec, std::fstream& fs, const double snr_threshold, const uint min_ms_level, const bool randomize_precursor_mass,
                                           const bool randomize_fragment_mass)
  {
    UInt ms_level = dspec.getOriginalSpectrum().getMSLevel();
    if (ms_level > min_ms_level)
    {
      if (dspec.getPrecursorPeakGroup().empty() || dspec.getPrecursorPeakGroup().getChargeSNR(dspec.getPrecursor().getCharge()) < snr_threshold)
      {
        return;
      }
    }

    if (dspec.size() < topFD_min_peak_count_)
    {
      return;
    }

    fs << std::fixed << std::setprecision(2);
    fs << "BEGIN IONS\n"
       << "ID=" << dspec.getScanNumber() << "\n"
       << "FRACTION_ID=" << 0 << "\n"
       << "SCANS=" << dspec.getScanNumber() << "\n"
       << "RETENTION_TIME=" << dspec.getOriginalSpectrum().getRT() << "\n"
       << "LEVEL=" << dspec.getOriginalSpectrum().getMSLevel() << "\n";


    if (ms_level > 1)
    {
      double precursor_mass = dspec.getPrecursorPeakGroup().getMonoMass();
      if (dspec.getActivationMethod() < Precursor::ActivationMethod::SIZE_OF_ACTIVATIONMETHOD)
      {
        fs << "ACTIVATION=" << Precursor::NamesOfActivationMethodShort[dspec.getActivationMethod()] << "\n";
      }
      fs << "MS_ONE_ID=" << dspec.getPrecursorScanNumber() << "\n"
         << "MS_ONE_SCAN=" << dspec.getPrecursorScanNumber() << "\n"
         << "PRECURSOR_MZ=" << std::to_string(dspec.getPrecursor().getMZ()) << "\n"
         << "PRECURSOR_CHARGE=" << (int)(dspec.getPrecursor().getCharge()) << "\n"
         << "PRECURSOR_MASS=" << std::to_string(precursor_mass + (randomize_precursor_mass ? (((double)rand() / (RAND_MAX)) * 200.0 - 100.0) : .0)) << "\n" // random number between 0 to 100.
         << "PRECURSOR_INTENSITY=" << dspec.getPrecursor().getIntensity() << "\n";
    }

    fs << std::setprecision(-1);

    double qscore_threshold = 0;
    std::vector<double> qscores;

    if (dspec.size() > topFD_max_peak_count_) // max peak count for TopPic = 500
    {
      qscores.reserve(dspec.size());
      for (auto& pg : dspec)
      {
        qscores.push_back(pg.getQscore());
      }
      std::sort(qscores.begin(), qscores.end());
      qscore_threshold = qscores[qscores.size() - topFD_max_peak_count_];
      std::vector<double>().swap(qscores);
    }

    int size = 0;
    for (auto& pg : dspec)
    {
      if (pg.getQscore() < qscore_threshold)
      {
        continue;
      }

      fs << std::fixed << std::setprecision(2);
      fs << std::to_string(pg.getMonoMass() + (randomize_fragment_mass ? (((double)rand() / (RAND_MAX)) * 200.0 - 100.0) : .0)) << "\t" << pg.getIntensity() << "\t"
         << (pg.isPositive() ? std::get<1>(pg.getAbsChargeRange()) : -std::get<1>(pg.getAbsChargeRange())) << "\n";
      fs << std::setprecision(-1);
      if (++size >= topFD_max_peak_count_)
      {
        break;
      }
    }
    fs << "END IONS\n\n";
  }
} // namespace OpenMS<|MERGE_RESOLUTION|>--- conflicted
+++ resolved
@@ -161,10 +161,7 @@
         }
 
         fs << "\t";
-<<<<<<< HEAD
         fs << std::setprecision(2);
-=======
->>>>>>> bc874057
         for (auto& np : noisy_peaks)
         {
           double average_mass = pg.getMonoMass() + np.isotopeIndex * pg.getIsotopeDaDistance();
