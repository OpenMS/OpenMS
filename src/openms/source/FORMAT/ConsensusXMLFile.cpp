--- conflicted
+++ resolved
@@ -640,11 +640,7 @@
       throw Exception::UnableToCreateFile(__FILE__, __LINE__, OPENMS_PRETTY_FUNCTION, filename, "invalid file extension, expected '" + FileTypes::typeToName(FileTypes::CONSENSUSXML) + "'");
     }
 
-<<<<<<< HEAD
-    if (!consensus_map.isMapConsistent(&Log_warn))
-=======
-    if (!consensus_map.isMapConsistent(&OPENMS_LOG_WARN))
->>>>>>> a4898c5f
+    if (!consensus_map.isMapConsistent(&OpenMS_Log_warn))
     {
       // Currently it is possible that FeatureLinkerUnlabeledQT triggers this exception
       // throw Exception::MissingInformation(__FILE__, __LINE__, OPENMS_PRETTY_FUNCTION, "The ConsensusXML file contains invalid maps or references thereof. No data was written! Please fix the file or notify the maintainer of this tool if you did not provide a consensusXML file!");
@@ -921,11 +917,7 @@
 
     parse_(filename, this);
 
-<<<<<<< HEAD
-    if (!map.isMapConsistent(&Log_warn)) // a warning is printed to LOG_WARN during isMapConsistent()
-=======
-    if (!map.isMapConsistent(&OPENMS_LOG_WARN)) // a warning is printed to OPENMS_LOG_WARN during isMapConsistent()
->>>>>>> a4898c5f
+    if (!map.isMapConsistent(&OpenMS_Log_warn)) // a warning is printed to LOG_WARN during isMapConsistent()
     {
       // don't throw exception for now, since this would prevent us from reading old files...
       // throw Exception::MissingInformation(__FILE__, __LINE__, OPENMS_PRETTY_FUNCTION, "The ConsensusXML file contains invalid maps or references thereof. Please fix the file!");
