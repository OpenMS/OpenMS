// --------------------------------------------------------------------------
//                   OpenMS -- Open-Source Mass Spectrometry
// --------------------------------------------------------------------------
// Copyright The OpenMS Team -- Eberhard Karls University Tuebingen,
// ETH Zurich, and Freie Universitaet Berlin 2002-2021.
//
// This software is released under a three-clause BSD license:
//  * Redistributions of source code must retain the above copyright
//    notice, this list of conditions and the following disclaimer.
//  * Redistributions in binary form must reproduce the above copyright
//    notice, this list of conditions and the following disclaimer in the
//    documentation and/or other materials provided with the distribution.
//  * Neither the name of any author or any participating institution
//    may be used to endorse or promote products derived from this software
//    without specific prior written permission.
// For a full list of authors, refer to the file AUTHORS.
// --------------------------------------------------------------------------
// THIS SOFTWARE IS PROVIDED BY THE COPYRIGHT HOLDERS AND CONTRIBUTORS "AS IS"
// AND ANY EXPRESS OR IMPLIED WARRANTIES, INCLUDING, BUT NOT LIMITED TO, THE
// IMPLIED WARRANTIES OF MERCHANTABILITY AND FITNESS FOR A PARTICULAR PURPOSE
// ARE DISCLAIMED. IN NO EVENT SHALL ANY OF THE AUTHORS OR THE CONTRIBUTING
// INSTITUTIONS BE LIABLE FOR ANY DIRECT, INDIRECT, INCIDENTAL, SPECIAL,
// EXEMPLARY, OR CONSEQUENTIAL DAMAGES (INCLUDING, BUT NOT LIMITED TO,
// PROCUREMENT OF SUBSTITUTE GOODS OR SERVICES; LOSS OF USE, DATA, OR PROFITS;
// OR BUSINESS INTERRUPTION) HOWEVER CAUSED AND ON ANY THEORY OF LIABILITY,
// WHETHER IN CONTRACT, STRICT LIABILITY, OR TORT (INCLUDING NEGLIGENCE OR
// OTHERWISE) ARISING IN ANY WAY OUT OF THE USE OF THIS SOFTWARE, EVEN IF
// ADVISED OF THE POSSIBILITY OF SUCH DAMAGE.
//
// --------------------------------------------------------------------------
// $Maintainer: Timo Sachsenberg  $
// $Authors: Marc Sturm, Andreas Bertsch, Mathias Walzer $
// --------------------------------------------------------------------------

#include <OpenMS/FORMAT/ControlledVocabulary.h>

#include <OpenMS/SYSTEM/File.h>
#include <OpenMS/FORMAT/HANDLERS/XMLHandler.h>

#include <iostream>
#include <fstream>

using namespace std;

namespace OpenMS
{

  ControlledVocabulary::CVTerm::CVTerm() :
    name(),
    id(),
    parents(),
    children(),
    obsolete(false),
    description(),
    synonyms(),
    unparsed(),
    xref_type(NONE),
    xref_binary()
  {
  }

  ControlledVocabulary::CVTerm::CVTerm(const CVTerm& rhs) :
    name(rhs.name),
    id(rhs.id),
    parents(rhs.parents),
    children(rhs.children),
    obsolete(rhs.obsolete),
    description(rhs.description),
    synonyms(rhs.synonyms),
    unparsed(rhs.unparsed),
    xref_type(rhs.xref_type),
    xref_binary(rhs.xref_binary),
    units(rhs.units)
  {
  }

  ControlledVocabulary::CVTerm& ControlledVocabulary::CVTerm::operator=(const CVTerm& rhs)
  {
    if (this != &rhs)
    {
      name = rhs.name;
      id = rhs.id;
      parents = rhs.parents;
      children = rhs.children;
      obsolete = rhs.obsolete;
      description = rhs.description;
      synonyms = rhs.synonyms;
      unparsed = rhs.unparsed;
      xref_type = rhs.xref_type;
      xref_binary = rhs.xref_binary;
      units = rhs.units;
    }
    return *this;
  }

  String ControlledVocabulary::CVTerm::getXRefTypeName(XRefType type)
  {
    switch (type)
    {
    case XSD_STRING: return "xsd:string";

    case XSD_INTEGER: return "xsd:integer";

    case XSD_DECIMAL: return "xsd:decimal";

    case XSD_NEGATIVE_INTEGER: return "xsd:negativeInteger";

    case XSD_POSITIVE_INTEGER: return "xsd:positiveInteger";

    case XSD_NON_NEGATIVE_INTEGER: return "xsd:nonNegativeInteger";

    case XSD_NON_POSITIVE_INTEGER: return "xsd:nonPositiveInteger";

    case XSD_BOOLEAN: return "xsd:boolean";

    case XSD_DATE: return "xsd:date";

    case XSD_ANYURI: return "xsd:anyURI";

    default: return "none";
    }
  }

//  bool ControlledVocabulary::CVTerm::isSearchEngineSpecificScore()
//  { //maybe unsafe?
//    if (this->parents.find("MS:1001143")!=this->parents.end()) return true;
//    return false;
//  }

  bool ControlledVocabulary::CVTerm::isHigherBetterScore(ControlledVocabulary::CVTerm term)
  {
//      for (StringList::const_iterator unp = this->unparsed.begin(); unp != this->unparsed.end(); ++unp)
//      {
//        if (unp->hasPrefix("relationship: has_order MS:1002108")) return true;
//      }
//      return false;
      //most scores are higher better, but most entries in CV for these are not annotated -> default is true
      for (StringList::const_iterator unp = term.unparsed.begin(); unp != term.unparsed.end(); ++unp)
      {
        if (unp->hasPrefix("relationship: has_order MS:1002109")) return false;
      }
      return true;
  }

  String ControlledVocabulary::CVTerm::toXMLString(const OpenMS::String& ref, const String& value) const
  {
    String s =  "<cvParam accession=\"" + id + "\" cvRef=\"" + ref + "\" name=\"" + Internal::XMLHandler::writeXMLEscape(name);
    if (!value.empty())
    {
      s += "\" value=\"" + Internal::XMLHandler::writeXMLEscape(value);
    }
    s +=  "\"/>";
    return s;
    //~ TODO: handle unknown cvparams in ControlledVocabulary to get same formatting but more userdefined interface
  }

  String ControlledVocabulary::CVTerm::toXMLString(const OpenMS::String& ref, const OpenMS::DataValue& value) const
  {
    String s =  "<cvParam accession=\"" + id + "\" cvRef=\"" + ref + "\" name=\"" + Internal::XMLHandler::writeXMLEscape(name);
    if (!value.isEmpty())
    {
      s += "\" value=\"" + Internal::XMLHandler::writeXMLEscape(value);
    }
    if (value.hasUnit())
    {
      String un = *(this->units.begin());
      s += "\" unitAccession=\"" + un + "\" unitCvRef=\"" + un.prefix(2);
      // TODO: Currently we do not store the unit name in the CVTerm, only the
      // accession number (we would need the ControlledVocabulary to look up
      // the unit CVTerm).
      // "\" unitName=\"" + unit.name
    }
    s +=  "\"/>";
    return s;
  }

  ControlledVocabulary::ControlledVocabulary() :
    terms_(),
    name_("")
  {

  }

  ControlledVocabulary::~ControlledVocabulary()
  {

  }

  void ControlledVocabulary::loadFromOBO(const String& name, const String& filename)
  {
    bool in_term = false;
    name_ = name;

    ifstream is(filename.c_str());
    if (!is)
    {
      throw Exception::FileNotFound(__FILE__, __LINE__, OPENMS_PRETTY_FUNCTION, filename);
    }

    String line, line_wo_spaces;
    CVTerm term;

    //parse file
    while (getline(is, line, '\n'))
    {
      line.trim();
      line_wo_spaces = line;
      line_wo_spaces.removeWhitespaces();

      //do nothing for empty lines
      if (line.empty())
      {
        continue;
      }
      //********************************************************************************
      //stanza line
      if (line_wo_spaces[0] == '[')
      {
        //[term] stanza
        if (line_wo_spaces.toLower() == "[term]") //new term
        {
          in_term = true;
          if (!term.id.empty()) //store last term
          {
            terms_[term.id] = term;
          }

          //clear temporary term members
          term = CVTerm();
        }
        // other stanza => not in a term
        else
        {
          in_term = false;
        }
      }
      //********************************************************************************
      //data line
      else if (in_term)
      {
        if (line_wo_spaces.hasPrefix("id:"))
        {
          term.id = line.substr(line.find(':') + 1).trim();
        }
        else if (line_wo_spaces.hasPrefix("name:"))
        {
          term.name = line.substr(line.find(':') + 1).trim();
        }
        else if (line_wo_spaces.hasPrefix("is_a:"))
        {
          if (line.has('!'))
          {
            String parent_id = line.substr(line.find(':') + 1).prefix('!').trim();
            term.parents.insert(parent_id);

            //check if the parent term name is correct
            String parent_name = line.suffix('!').trim();
            if (!checkName_(parent_id, parent_name))
              cerr << "Warning: while loading term '" << term.id << "' of CV '" << name_ << "': parent term name '" << parent_name << "' and id '" << parent_id << "' differ." << "\n";
          }
          else
          {
            term.parents.insert(line.substr(line.find(':') + 1).trim());
          }
        }
        // brenda tissue special relationships, DRV (derived and part of)
        else if (line_wo_spaces.hasPrefix("relationship:DRV") && name == "brenda")
        {
          if (line.has('!'))
          {
            // e.g. relationship: DRV BTO:0000142 ! brain
            String parent_id = line.substr(line.find("DRV") + 4).prefix(':') + ":" + line.suffix(':').prefix('!').trim();
            term.parents.insert(parent_id);

            //check if the parent term name is correct
            String parent_name = line.suffix('!').trim();
            if (!checkName_(parent_id, parent_name))
              cerr << "Warning: while loading term '" << term.id << "' of CV '" << name_ << "': DRV relationship term name '" << parent_name << "' and id '" << parent_id << "' differ." << "\n";
          }
          else
          {
            // e.g. relationship: DRV BTO:0000142
            term.parents.insert(line.substr(line.find("DRV") + 4).prefix(':') + ":" + line.suffix(':').trim());
          }
        }
        else if (line_wo_spaces.hasPrefix("relationship:part_of") && name == "brenda")
        {
          if (line.has('!'))
          {
            String parent_id = line.substr(line.find("part_of") + 8).prefix(':') + ":" + line.suffix(':').prefix('!').trim();
            term.parents.insert(parent_id);

            //check if the parent term name is correct
            String parent_name = line.suffix('!').trim();
            if (!checkName_(parent_id, parent_name))
            {
              cerr << "Warning: while loading term '" << term.id << "' of CV '" << name_ << "': part_of relationship term name '" << parent_name << "' and id '" << parent_id << "' differ." << "\n";
            }
          }
          else
          {
            term.parents.insert(line.substr(line.find("part_of") + 8).prefix(':') + ":" + line.suffix(':').trim());
          }
        }
        else if (line_wo_spaces.hasPrefix("relationship:has_units"))
        {
          if (line.has('!'))
          {
            String unit_id = line.substr(line.find("has_units") + 10).prefix(':') + ":" + line.suffix(':').prefix('!').trim();
            term.units.insert(unit_id);

            //check if the parent term name is correct
            String unit_name = line.suffix('!').trim();
            if (!checkName_(unit_id, unit_name))
            {
              cerr << "Warning: while loading term '" << term.id << "' of CV '" << name_ << "': has_units relationship term name '" << unit_name << "' and id '" << unit_id << "' differ." << "\n";
            }
          }
          else
          {
            term.units.insert(line.substr(line.find("has_units") + 10).prefix(':') + ":" + line.suffix(':').trim());
          }
        }
        else if (line_wo_spaces.hasPrefix("def:"))
        {
          String description = line.substr(line.find('"') + 1);
          description.trim();
          description = description.substr(0, description.find('"'));
          description.trim();
          term.description = description;
        }
        else if (line_wo_spaces.hasPrefix("synonym:"))
        {
          String synonym = line.substr(line.find('"') + 1);
          synonym.trim();
          synonym = synonym.substr(0, synonym.find('"'));
          synonym.trim();
          term.synonyms.push_back(synonym);
        }
        else if (line_wo_spaces == "is_obsolete:true")
        {
          term.obsolete = true;
        }
        else if (line_wo_spaces.hasPrefix("xref:value-type") || line_wo_spaces.hasPrefix("xref_analog:value-type"))
        {
          line_wo_spaces.remove('\\');
          if (line_wo_spaces.hasSubstring("value-type:xsd:string"))
          {
            term.xref_type = CVTerm::XSD_STRING;
            continue;
          }
          if (line_wo_spaces.hasSubstring("value-type:xsd:integer") || line_wo_spaces.hasSubstring("value-type:xsd:int"))
          {
            term.xref_type = CVTerm::XSD_INTEGER;
            continue;
          }
          if (line_wo_spaces.hasSubstring("value-type:xsd:decimal") ||
              line_wo_spaces.hasSubstring("value-type:xsd:float") ||
              line_wo_spaces.hasSubstring("value-type:xsd:double"))
          {
            term.xref_type = CVTerm::XSD_DECIMAL;
            continue;
          }
          if (line_wo_spaces.hasSubstring("value-type:xsd:negativeInteger"))
          {
            term.xref_type = CVTerm::XSD_NEGATIVE_INTEGER;
            continue;
          }
          if (line_wo_spaces.hasSubstring("value-type:xsd:positiveInteger"))
          {
            term.xref_type = CVTerm::XSD_POSITIVE_INTEGER;
            continue;
          }
          if (line_wo_spaces.hasSubstring("value-type:xsd:nonNegativeInteger"))
          {
            term.xref_type = CVTerm::XSD_NON_NEGATIVE_INTEGER;
            continue;
          }
          if (line_wo_spaces.hasSubstring("value-type:xsd:nonPositiveInteger"))
          {
            term.xref_type = CVTerm::XSD_NON_POSITIVE_INTEGER;
            continue;
          }
          if (line_wo_spaces.hasSubstring("value-type:xsd:boolean") || line_wo_spaces.hasSubstring("value-type:xsd:bool"))
          {
            term.xref_type = CVTerm::XSD_BOOLEAN;
            continue;
          }
          if (line_wo_spaces.hasSubstring("value-type:xsd:date"))
          {
            term.xref_type = CVTerm::XSD_DATE;
            continue;
          }
          if (line_wo_spaces.hasSubstring("value-type:xsd:anyURI"))
          {
            term.xref_type = CVTerm::XSD_ANYURI;
            continue;
          }
          cerr << "ControlledVocabulary: OBOFile: unknown xsd type: " << line_wo_spaces << ", ignoring" << "\n";
        }
        else if (line_wo_spaces.hasPrefix("xref:binary-data-type") || line_wo_spaces.hasPrefix("xref_analog:binary-data-type"))
        {
          line_wo_spaces.remove('\\');
          //remove description (if present)
          // according to rev1165 of the cv comments are here quoted, see http://psidev.cvs.sourceforge.net/viewvc/psidev/psi/psi-ms/mzML/controlledVocabulary/psi-ms.obo?revision=1.165&view=markup
          if (line_wo_spaces.has('\"'))
          {
            line_wo_spaces = line_wo_spaces.substr(0, line_wo_spaces.find('\"'));
          }
          //trim prefix
          line_wo_spaces = line_wo_spaces.substr(22);
          //trim just to be sure
          line_wo_spaces.trim();
          term.xref_binary.push_back(line_wo_spaces);
        }
        else if (!line.empty())
        {
          term.unparsed.push_back(line);
        }
      }
    }

    if (!term.id.empty()) //store last term
    {
      terms_[term.id] = term;
    }

    // now build all child terms
    for (Map<String, CVTerm>::iterator it = terms_.begin(); it != terms_.end(); ++it)
    {
      //cerr << it->first << "\n";
      for (set<String>::const_iterator pit = it->second.parents.begin(); pit != it->second.parents.end(); ++pit)
      {
        //cerr << "Parent: " << *pit << "\n";
        terms_[*pit].children.insert(it->first);
      }

      Map<String, String>::iterator mit = namesToIds_.find(it->second.name);
      if (mit == namesToIds_.end())
      {
        namesToIds_.insert(pair<String, String>(it->second.name, it->first));
      }
      else
      {
        //~ TODO that case would be bad do something
        String s = it->second.name + it->second.description;
        namesToIds_.insert(pair<String, String>(s, it->first));
      }
    }
  }

  const ControlledVocabulary::CVTerm& ControlledVocabulary::getTerm(const String& id) const
  {
    Map<String, CVTerm>::const_iterator it = terms_.find(id);
    if (it == terms_.end())
    {
      throw Exception::InvalidValue(__FILE__, __LINE__, OPENMS_PRETTY_FUNCTION, "Invalid CV identifier!", id);
    }
    return it->second;
  }

  const Map<String, ControlledVocabulary::CVTerm>& ControlledVocabulary::getTerms() const
  {
    return terms_;
  }

  void ControlledVocabulary::getAllChildTerms(set<String>& terms, const String& parent) const
  {
    //cerr << "Parent: " << parent << "\n";
<<<<<<< HEAD
    for (const auto& it : getTerm(parent).children)
    {
      terms.insert(it);
      //TODO: This is not safe for cyclic graphs. Are they allowed in CVs?
      getAllChildTerms(terms, it);
=======
    for (const auto& child : getTerm(parent).children)
    {
      terms.insert(child);
      //TODO: This is not safe for cyclic graphs. Are they allowed in CVs?
      getAllChildTerms(terms, child);
>>>>>>> 23c3063a
    }
  }

  const ControlledVocabulary::CVTerm& ControlledVocabulary::getTermByName(const String& name, const String& desc) const
  {
    //slow, but Vocabulary is very finite and this method will be called only a few times during write of a ML file using a CV
    Map<String, String>::const_iterator it = namesToIds_.find(name);
    if (it == namesToIds_.end())
    {
      if (!desc.empty())
      {
        it = namesToIds_.find(String(name + desc));
        if (it == namesToIds_.end())
        {
          throw Exception::InvalidValue(__FILE__, __LINE__, OPENMS_PRETTY_FUNCTION, "Invalid CV name!", name);
        }
      }
      else
      {
        throw Exception::InvalidValue(__FILE__, __LINE__, OPENMS_PRETTY_FUNCTION, "Invalid CV name!", name);
      }
    }

    return terms_[it->second];
  }

  bool ControlledVocabulary::exists(const String& id) const
  {
    return terms_.has(id);
  }

  const ControlledVocabulary::CVTerm* ControlledVocabulary::checkAndGetTermByName(const OpenMS::String& name) const
  {
    Map<String, String>::const_iterator it = namesToIds_.find(name);
    if (it == namesToIds_.end()) return nullptr;
    return &terms_[it->second];
  }

  bool ControlledVocabulary::hasTermWithName(const OpenMS::String& name) const
  {
    Map<String, String>::const_iterator it = namesToIds_.find(name);
    return it != namesToIds_.end();
  }

  bool ControlledVocabulary::isChildOf(const String& child, const String& parent) const
  {
    // cout << "CHECK child:" << child << " parent: " << parent << "\n";
    const CVTerm& ch = getTerm(child);

    for (const auto & it : ch.parents)
    {
      // cout << "Parent: " << it << "\n";

      // check if it is a direct parent
      if (it == parent)
      {
        return true;
      }
      // check if it is an indirect parent
      else if (isChildOf(it, parent))
      {
        return true;
      }
    }

    return false;
  }

  std::ostream& operator<<(std::ostream& os, const ControlledVocabulary& cv)
  {
    for (const auto & it : cv.terms_)
    {
      os << "[Term]\n";
      os << "id: '" << it.second.id << "'\n";
      os << "name: '" << it.second.name <<  "'\n";
      for (const auto & parent_term : it.second.parents)
      {
        cout << "is_a: '" << parent_term <<  "'\n";
      }
    }
    return os;
  }

  const String& ControlledVocabulary::name() const
  {
    return name_;
  }

  const ControlledVocabulary& ControlledVocabulary::getPSIMSCV()
  {
    static const ControlledVocabulary cv = []() {
      ControlledVocabulary cv;
      cv.loadFromOBO("MS", File::find("/CV/psi-ms.obo"));
      cv.loadFromOBO("PATO", File::find("/CV/quality.obo"));
      cv.loadFromOBO("UO", File::find("/CV/unit.obo"));
      cv.loadFromOBO("BTO", File::find("/CV/brenda.obo"));
      cv.loadFromOBO("GO", File::find("/CV/goslim_goa.obo"));
      return cv;
    }();
    return cv;
  }

  bool ControlledVocabulary::checkName_(const String& id, const String& name, bool ignore_case) const
  {
    if (!exists(id))
    {
      return true; //what?!
    }
    String parent_name = name;
    String real_parent_name = getTerm(id).name;

    if (ignore_case)
    {
      parent_name.toLower();
      real_parent_name.toLower();
    }

    return real_parent_name == parent_name;
  }

} // namespace OpenMS<|MERGE_RESOLUTION|>--- conflicted
+++ resolved
@@ -467,19 +467,11 @@
   void ControlledVocabulary::getAllChildTerms(set<String>& terms, const String& parent) const
   {
     //cerr << "Parent: " << parent << "\n";
-<<<<<<< HEAD
-    for (const auto& it : getTerm(parent).children)
-    {
-      terms.insert(it);
-      //TODO: This is not safe for cyclic graphs. Are they allowed in CVs?
-      getAllChildTerms(terms, it);
-=======
     for (const auto& child : getTerm(parent).children)
     {
       terms.insert(child);
       //TODO: This is not safe for cyclic graphs. Are they allowed in CVs?
       getAllChildTerms(terms, child);
->>>>>>> 23c3063a
     }
   }
 
