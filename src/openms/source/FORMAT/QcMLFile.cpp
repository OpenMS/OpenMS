// --------------------------------------------------------------------------
//                   OpenMS -- Open-Source Mass Spectrometry
// --------------------------------------------------------------------------
// Copyright The OpenMS Team -- Eberhard Karls University Tuebingen,
// ETH Zurich, and Freie Universitaet Berlin 2002-2021.
//
// This software is released under a three-clause BSD license:
//  * Redistributions of source code must retain the above copyright
//    notice, this list of conditions and the following disclaimer.
//  * Redistributions in binary form must reproduce the above copyright
//    notice, this list of conditions and the following disclaimer in the
//    documentation and/or other materials provided with the distribution.
//  * Neither the name of any author or any participating institution
//    may be used to endorse or promote products derived from this software
//    without specific prior written permission.
// For a full list of authors, refer to the file AUTHORS.
// --------------------------------------------------------------------------
// THIS SOFTWARE IS PROVIDED BY THE COPYRIGHT HOLDERS AND CONTRIBUTORS "AS IS"
// AND ANY EXPRESS OR IMPLIED WARRANTIES, INCLUDING, BUT NOT LIMITED TO, THE
// IMPLIED WARRANTIES OF MERCHANTABILITY AND FITNESS FOR A PARTICULAR PURPOSE
// ARE DISCLAIMED. IN NO EVENT SHALL ANY OF THE AUTHORS OR THE CONTRIBUTING
// INSTITUTIONS BE LIABLE FOR ANY DIRECT, INDIRECT, INCIDENTAL, SPECIAL,
// EXEMPLARY, OR CONSEQUENTIAL DAMAGES (INCLUDING, BUT NOT LIMITED TO,
// PROCUREMENT OF SUBSTITUTE GOODS OR SERVICES; LOSS OF USE, DATA, OR PROFITS;
// OR BUSINESS INTERRUPTION) HOWEVER CAUSED AND ON ANY THEORY OF LIABILITY,
// WHETHER IN CONTRACT, STRICT LIABILITY, OR TORT (INCLUDING NEGLIGENCE OR
// OTHERWISE) ARISING IN ANY WAY OUT OF THE USE OF THIS SOFTWARE, EVEN IF
// ADVISED OF THE POSSIBILITY OF SUCH DAMAGE.
//
// --------------------------------------------------------------------------
// $Maintainer: Mathias Walzer, Axel Walter $
// $Authors: Mathias Walzer $
// --------------------------------------------------------------------------

#include <OpenMS/FORMAT/QcMLFile.h>
#include <OpenMS/FORMAT/HANDLERS/XMLHandler.h>
#include <OpenMS/FORMAT/XMLFile.h>
#include <OpenMS/FORMAT/ControlledVocabulary.h>
#include <QFileInfo>
#include <OpenMS/SYSTEM/File.h>
#include <OpenMS/KERNEL/FeatureMap.h>
#include <OpenMS/KERNEL/ConsensusMap.h>
#include <OpenMS/CONCEPT/ProgressLogger.h>
#include <OpenMS/MATH/MISC/MathFunctions.h>
#include <OpenMS/MATH/STATISTICS/StatisticFunctions.h>
#include <fstream>
#include <set>

using namespace std;

namespace OpenMS
{

  QcMLFile::QualityParameter::QualityParameter() :
    name(),
    id(),
    value(),
    cvRef(),
    cvAcc(),
    unitRef(),
    unitAcc(),
    flag()
  {
  }

  QcMLFile::QualityParameter::QualityParameter(const QualityParameter& rhs) :
    name(rhs.name),
    id(rhs.id),
    value(rhs.value),
    cvRef(rhs.cvRef),
    cvAcc(rhs.cvAcc),
    unitRef(rhs.unitRef),
    unitAcc(rhs.unitAcc),
    flag(rhs.flag)
  {
  }

  QcMLFile::QualityParameter& QcMLFile::QualityParameter::operator=(const QualityParameter& rhs)
  {
    if (this != &rhs)
    {
      name = rhs.name;
      id = rhs.id;
      value = rhs.value;
      cvRef = rhs.cvRef;
      cvAcc = rhs.cvAcc;
      unitRef = rhs.unitRef;
      unitAcc = rhs.unitAcc;
      flag = rhs.flag;
    }
    return *this;
  }

  bool QcMLFile::QualityParameter::operator<(const QualityParameter& rhs) const
  {
    return name.toQString() < rhs.name.toQString();
  }

  bool QcMLFile::QualityParameter::operator>(const QualityParameter& rhs) const
  {
    return name.toQString() > rhs.name.toQString();
  }

  bool QcMLFile::QualityParameter::operator==(const QualityParameter& rhs) const
  {
    return name.toQString() == rhs.name.toQString();
  }

  String QcMLFile::QualityParameter::toXMLString(UInt indentation_level) const
  {
    String indent = String(indentation_level, '\t');
    String s = indent;
    s += "<qualityParameter";
    s += " name=\"" + name + "\"" + " ID=\"" + id + "\"" + " cvRef=\"" + cvRef + "\"" + " accession=\"" + cvAcc + "\"";
    if (value != "")
    {
      s += " value=\"" + value + "\"";
    }
    if (unitRef != "")
    {
      s += " unitRef=\"" + unitRef + "\"";
    }
    if (unitAcc != "")
    {
      s += " unitAcc=\"" + unitAcc + "\"";
    }
    if (!flag.empty())
    {
      s += " flag=\"true\"";
    }

    s += "/>\n";

    return s;
  }

  QcMLFile::Attachment::Attachment() :
    name(),
    id(),
    value(),
    cvRef(),
    cvAcc(),
    unitRef(),
    unitAcc(),
    qualityRef(),
    colTypes(),
    tableRows()
  {
  }

  QcMLFile::Attachment::Attachment(const Attachment& rhs) :
    name(rhs.name),
    id(rhs.id),
    value(rhs.value),
    cvRef(rhs.cvRef),
    cvAcc(rhs.cvAcc),
    unitRef(rhs.unitRef),
    unitAcc(rhs.unitAcc),
    binary(rhs.binary),
    qualityRef(rhs.qualityRef),
    colTypes(rhs.colTypes),
    tableRows(rhs.tableRows)
  {
  }

  QcMLFile::Attachment& QcMLFile::Attachment::operator=(const Attachment& rhs)
  {
    if (this != &rhs)
    {
      name = rhs.name;
      id = rhs.id;
      value = rhs.value;
      cvRef = rhs.cvRef;
      cvAcc = rhs.cvAcc;
      unitRef = rhs.unitRef;
      unitAcc = rhs.unitAcc;
      binary = rhs.binary;
      qualityRef = rhs.qualityRef;
      colTypes = rhs.colTypes;
      tableRows = rhs.tableRows;
    }
    return *this;
  }

  bool QcMLFile::Attachment::operator<(const Attachment& rhs) const
  {
    return name.toQString() < rhs.name.toQString();
  }

  bool QcMLFile::Attachment::operator>(const Attachment& rhs) const
  {
    return name.toQString() > rhs.name.toQString();
  }

  bool QcMLFile::Attachment::operator==(const Attachment& rhs) const
  {
    return name.toQString() == rhs.name.toQString();
  }

  String QcMLFile::Attachment::toCSVString(const String separator) const
  {
    String s = "";
    if ((!colTypes.empty()) && (!tableRows.empty()))
    {
      String replacement = "_";
      if (separator == replacement)
      {
        replacement = "$";
      }
      std::vector<String> copy = colTypes;
      for (std::vector<String>::iterator it = copy.begin(); it != copy.end(); ++it)
      {
        it->substitute(separator, replacement);
      }
      s += ListUtils::concatenate(copy, separator).trim();
      s += "\n";
      for (std::vector<std::vector<String> >::const_iterator it = tableRows.begin(); it != tableRows.end(); ++it)
      {
        std::vector<String> copy_row = *it;
        for (std::vector<String>::iterator sit = copy_row.begin(); sit != copy_row.end(); ++sit)
        {
          sit->substitute(separator, replacement);
        }
        s += ListUtils::concatenate(copy_row, separator).trim();
        s += "\n";
      }
    }
    return s;
  }

  //TODO CHANGE TO ACCEPTABLE WAY OF GENERATING A PRETTY XML FILE
  String QcMLFile::Attachment::toXMLString(UInt indentation_level) const
  {
    //TODO manage IDREF to qp internally
    String indent = String(indentation_level, '\t');
    String s = indent;
    s += "<attachment ";
    s += " name=\"" + name + "\"" + " ID=\"" + id + "\"" + " cvRef=\"" + cvRef + "\"" + " accession=\"" + cvAcc + "\"";
    if (value != "")
    {
      s += " value=\"" + value + "\"";
    }
    if (unitRef != "")
    {
      s += " unitRef=\"" + unitRef + "\"";
    }
    if (unitAcc != "")
    {
      s += " unitAcc=\"" + unitAcc + "\"";
    }
    if (qualityRef != "")
    {
      s += " qualityParameterRef=\"" + qualityRef + "\"";
    }

    if (binary != "")
    {
      s += ">\n";
      s += indent + "\t" + "<binary>" + binary + "</binary>\n";
      s += indent + "</attachment>\n";
    }
    else if ((!colTypes.empty()) && (!tableRows.empty()))
    {
      s += ">\n";
      s += "<table>";
      s += indent + "\t" + "<tableColumnTypes>";

      std::vector<String> copy = colTypes;
      for (std::vector<String>::iterator it = copy.begin(); it != copy.end(); ++it)
      {
        it->substitute(String(" "), String("_"));
      }

      s += ListUtils::concatenate(copy, " ").trim();
      s += "</tableColumnTypes>\n";
      for (std::vector<std::vector<String> >::const_iterator it = tableRows.begin(); it != tableRows.end(); ++it)
      {
        s += indent + "\t" + "<tableRowValues>";

        std::vector<String> copy_row = *it;
        for (std::vector<String>::iterator sit = copy_row.begin(); sit != copy_row.end(); ++sit)
        {
          sit->substitute(String(" "), String("_"));
        }

        s += ListUtils::concatenate(*it, " ").trim();
        s += "</tableRowValues>\n";
      }
      s += "</table>";
      s += indent + "</attachment>\n";
    }
    else
    {
      //TODO warning invalid attachment!
      return "";
    }

    return s;
  }

  QcMLFile::QcMLFile() :
<<<<<<< HEAD
    XMLHandler("", "0.7"), XMLFile("/SCHEMAS/qcml.xsd", "0.7"), ProgressLogger() //TODO keep version up-to-date
=======
    XMLHandler("", "0.7"), XMLFile("/SCHEMAS/qcml.xsd", "0.7"), ProgressLogger() //TODO keep version up to date
>>>>>>> cea1c584
  {
  }

  QcMLFile::~QcMLFile()
  {

  }

  void QcMLFile::addRunQualityParameter(String run_id, QualityParameter qp)
  {
    // TODO warn that run has to be registered!
    std::map<String, std::vector<QcMLFile::QualityParameter> >::const_iterator qpsit = runQualityQPs_.find(run_id); //if 'filename is a ID:'
    if (qpsit != runQualityQPs_.end())
    {
      runQualityQPs_[run_id].push_back(qp);
    }
    else
    {
      std::map<String, String>::const_iterator qpsit = run_Name_ID_map_.find(run_id); //if 'filename' is a name
      if (qpsit != run_Name_ID_map_.end())
      {
        runQualityQPs_[qpsit->second].push_back(qp);
      }
    }
    //TODO redundancy check
  }

  void QcMLFile::addSetQualityParameter(String set_id, QualityParameter qp)
  {
    // TODO warn that set has to be registered!
    std::map<String, std::vector<QcMLFile::QualityParameter> >::const_iterator qpsit = setQualityQPs_.find(set_id); //if 'filename is a ID:'
    if (qpsit != setQualityQPs_.end())
    {
      setQualityQPs_[set_id].push_back(qp);
    }
    else
    {
      std::map<String, String>::const_iterator qpsit = set_Name_ID_map_.find(set_id); //if 'filename' is a name
      if (qpsit != set_Name_ID_map_.end())
      {
        setQualityQPs_[qpsit->second].push_back(qp);
      }
    }
    //TODO redundancy check
  }

  void QcMLFile::addRunAttachment(String run_id, Attachment at)
  {
    runQualityAts_[run_id].push_back(at); //TODO permit AT without a QP (or enable orphan write out in store),redundancy check
  }

  void QcMLFile::addSetAttachment(String run_id, Attachment at)
  {
    setQualityAts_[run_id].push_back(at); //TODO add file QP to set member
  }

  void QcMLFile::getRunNames(std::vector<String>& ids) const
  {
    ids.clear();
    for (const auto& m : run_Name_ID_map_) ids.push_back(m.first);
  }

  void QcMLFile::getRunIDs(std::vector<String>& ids) const
  {
    ids.clear();
    for (const auto& m : runQualityQPs_) ids.push_back(m.first);
  }

  bool QcMLFile::existsRun(const String filename, bool checkname) const
  {
    std::map<String, std::vector<QcMLFile::QualityParameter> >::const_iterator qpsit = runQualityQPs_.find(filename); //if 'filename is a ID:'
    if (qpsit != runQualityQPs_.end()) //NO, do not!: permit AT without a QP
    {
      return true;
    }
    else if (checkname)
    {
      std::map<String, String>::const_iterator qpsit = run_Name_ID_map_.find(filename); //if 'filename' is a name
      if (qpsit != run_Name_ID_map_.end()) //NO, do not!: permit AT without a QP
      {
        return true;
      }

    }
    return false;
  }

  bool QcMLFile::existsSet(const String filename, bool checkname) const
  {
    std::map<String, std::vector<QcMLFile::QualityParameter> >::const_iterator qpsit = setQualityQPs_.find(filename); //if 'filename is a ID:'
    if (qpsit != setQualityQPs_.end()) //NO, do not!: permit AT without a QP
    {
      return true;
    }
    else if (checkname)
    {
      std::map<String, String>::const_iterator qpsit = set_Name_ID_map_.find(filename); //if 'filename' is a name
      if (qpsit != set_Name_ID_map_.end()) //NO, do not!: permit AT without a QP
      {
        return true;
      }
    }
    return false;
  }

  void QcMLFile::existsRunQualityParameter(const String filename, const String qpname, std::vector<String>& ids) const
  {
    ids.clear();
    std::map<String, std::vector<QcMLFile::QualityParameter> >::const_iterator qpsit = runQualityQPs_.find(filename);
    if (qpsit == runQualityQPs_.end()) //try name mapping if 'filename' is no ID but name
    {
      std::map<String, String>::const_iterator mapsit = run_Name_ID_map_.find(filename);
      if (mapsit != run_Name_ID_map_.end())
      {
        qpsit = runQualityQPs_.find(mapsit->second);
      }
    }
    if (qpsit != runQualityQPs_.end())
    {
      for (std::vector<QcMLFile::QualityParameter>::const_iterator qit = qpsit->second.begin(); qit != qpsit->second.end(); ++qit)
      {
        if (qpname == qit->cvAcc)
        {
          ids.push_back(qit->id);
        }
      }
    }
  }

  void QcMLFile::existsSetQualityParameter(const String filename, const String qpname, std::vector<String>& ids) const
  {
    ids.clear();
    std::map<String, std::vector<QcMLFile::QualityParameter> >::const_iterator qpsit = setQualityQPs_.find(filename);
    if (qpsit == setQualityQPs_.end()) //try name mapping if 'filename' is no ID but name
    {
      std::map<String, String>::const_iterator mapsit = set_Name_ID_map_.find(filename);
      if (mapsit != set_Name_ID_map_.end())
      {
        qpsit = setQualityQPs_.find(mapsit->second);
      }
    }
    if (qpsit != setQualityQPs_.end())
    {
      for (std::vector<QcMLFile::QualityParameter>::const_iterator qit = qpsit->second.begin(); qit != qpsit->second.end(); ++qit)
      {
        //~ std::cout << qit->name << "setexists" << std::endl;
        //~ std::cout << qpname << "qpname" << std::endl;
        if (qpname == qit->cvAcc)
        {
          ids.push_back(qit->id);
        }
      }
    }
  }

  void QcMLFile::removeQualityParameter(String r, std::vector<String>& ids)
  {
    removeAttachment(r, ids);
    for (Size i = 0; i < ids.size(); ++i)
    {
      std::vector<QcMLFile::QualityParameter>::iterator qit = runQualityQPs_[r].begin();
      while (qit != runQualityQPs_[r].end())
      {
        if (qit->id == ids[i])
        {
          qit = runQualityQPs_[r].erase(qit);
        }
        else
        {
          ++qit;
        }
      }
      qit = setQualityQPs_[r].begin();
      while (qit != setQualityQPs_[r].end())
      {
        if (qit->id == ids[i])
        {
          qit = setQualityQPs_[r].erase(qit);
        }
        else
        {
          ++qit;
        }
      }
    }
  }

  void QcMLFile::removeAttachment(String r, std::vector<String>& ids, String at)
  {
    bool not_all = at.size();
    for (Size i = 0; i < ids.size(); ++i)
    {
      std::vector<QcMLFile::Attachment>::iterator qit = runQualityAts_[r].begin();
      while (qit != runQualityAts_[r].end())
      {
        if (qit->qualityRef == ids[i] && ((qit->name == at) || (!not_all)))
        {
          qit = runQualityAts_[r].erase(qit);
        }
        else
        {
          ++qit;
        }
      }
      qit = setQualityAts_[r].begin();
      while (qit != setQualityAts_[r].end())
      {
        if (qit->qualityRef == ids[i] && ((qit->name == at) || (!not_all)))
        {
          qit = setQualityAts_[r].erase(qit);
        }
        else
        {
          ++qit;
        }
      }
    }
  }

  void QcMLFile::removeAttachment(String r, String at)
  {
    if (existsRun(r))
    {
      std::vector<QcMLFile::Attachment>::iterator qit = runQualityAts_[r].begin();
      //~ cout << "remove from " << r << endl;
      while (qit != runQualityAts_[r].end())
      {
        if (qit->cvAcc == at)
        {
          qit = runQualityAts_[r].erase(qit);
          //~ cout << "remove  " << at << endl;
        }
        else
        {
          ++qit;
        }
      }
    }
    if (existsSet(r))
    {
      std::vector<QcMLFile::Attachment>::iterator qit = setQualityAts_[r].begin();
      while (qit != setQualityAts_[r].end())
      {
        if (qit->cvAcc == at)
        {
          qit = setQualityAts_[r].erase(qit);
        }
        else
        {
          ++qit;
        }
      }
    }
  }

  void QcMLFile::removeAllAttachments(String at)
  {
    for (std::map<String, std::vector<Attachment> >::iterator it = runQualityAts_.begin(); it != runQualityAts_.end(); ++it)
    {
      removeAttachment(it->first, at);
    }
  }

  void QcMLFile::registerRun(const String id, const String name)
  {
    runQualityQPs_[id] = std::vector<QualityParameter>();
    runQualityAts_[id] = std::vector<Attachment>();
    run_Name_ID_map_[name] = id;
  }

  void QcMLFile::registerSet(const String id, const String name, const std::set<String>& names)
  {
    setQualityQPs_[id] = std::vector<QualityParameter>();
    setQualityAts_[id] = std::vector<Attachment>();
    set_Name_ID_map_[name] = id;
    setQualityQPs_members_[id] = names;
  }

  void QcMLFile::merge(const QcMLFile& addendum, String setname)
  {
    //~ runs (and create set if setname not empty)
    for (std::map<String, std::vector<QualityParameter> >::const_iterator it = addendum.runQualityQPs_.begin(); it != addendum.runQualityQPs_.end(); ++it)
    {
      runQualityQPs_[it->first].insert(runQualityQPs_[it->first].end(), it->second.begin(), it->second.end());
      std::sort(runQualityQPs_[it->first].begin(), runQualityQPs_[it->first].end());
      runQualityQPs_[it->first].erase(std::unique(runQualityQPs_[it->first].begin(), runQualityQPs_[it->first].end()), runQualityQPs_[it->first].end());
      if (setname != "")
      {
        setQualityQPs_members_[setname].insert(it->first);
      }
    }
    for (std::map<String, std::vector<Attachment> >::const_iterator it = addendum.runQualityAts_.begin(); it != addendum.runQualityAts_.end(); ++it)
    {
      runQualityAts_[it->first].insert(runQualityAts_[it->first].end(), it->second.begin(), it->second.end());
      std::sort(runQualityAts_[it->first].begin(), runQualityAts_[it->first].end());
      runQualityAts_[it->first].erase(std::unique(runQualityAts_[it->first].begin(), runQualityAts_[it->first].end()), runQualityAts_[it->first].end());
      if (setname != "")
      {
        setQualityQPs_members_[setname].insert(it->first);
      }
    }

    // sets
    //~ TODO sets are not supposed to overlap - throw error if so
    setQualityQPs_members_.insert(addendum.setQualityQPs_members_.begin(), addendum.setQualityQPs_members_.end());
    for (std::map<String, std::vector<QualityParameter> >::const_iterator it = addendum.setQualityQPs_.begin(); it != addendum.setQualityQPs_.end(); ++it)
    {
      setQualityQPs_[it->first].insert(setQualityQPs_[it->first].end(), it->second.begin(), it->second.end());
      std::sort(setQualityQPs_[it->first].begin(), setQualityQPs_[it->first].end());
      setQualityQPs_[it->first].erase(std::unique(setQualityQPs_[it->first].begin(), setQualityQPs_[it->first].end()), setQualityQPs_[it->first].end());
    }
    for (std::map<String, std::vector<Attachment> >::const_iterator it = addendum.setQualityAts_.begin(); it != addendum.setQualityAts_.end(); ++it)
    {
      setQualityAts_[it->first].insert(setQualityAts_[it->first].end(), it->second.begin(), it->second.end());
      std::sort(setQualityAts_[it->first].begin(), setQualityAts_[it->first].end());
      setQualityAts_[it->first].erase(std::unique(setQualityAts_[it->first].begin(), setQualityAts_[it->first].end()), setQualityAts_[it->first].end());
    }
  }

  String QcMLFile::exportAttachment(const String filename, const String qpname) const
  {
    std::map<String, std::vector<QcMLFile::Attachment> >::const_iterator qpsit = runQualityAts_.find(filename);
    if (qpsit == runQualityAts_.end()) //try name mapping if 'filename' is no ID but name
    {
      std::map<String, String>::const_iterator mapsit = run_Name_ID_map_.find(filename);
      if (mapsit != run_Name_ID_map_.end())
      {
        qpsit = runQualityAts_.find(mapsit->second);
      }
    }
    if (qpsit != runQualityAts_.end())
    {
      for (std::vector<QcMLFile::Attachment>::const_iterator qit = qpsit->second.begin(); qit != qpsit->second.end(); ++qit)
      {
        if ((qpname == qit->name) || (qpname == qit->cvAcc))
        {
          return qit->toCSVString("\t");
          //~ return qit->toXMLString(1);
        }
      }
    }

    // if the return statement wasn't hit from runs maybe it is from sets?
    qpsit = setQualityAts_.find(filename);
    if (qpsit == setQualityAts_.end()) //try name mapping if 'filename' is no ID but name
    {
      std::map<String, String>::const_iterator mapsit = set_Name_ID_map_.find(filename);
      if (mapsit != set_Name_ID_map_.end())
      {
        qpsit = setQualityAts_.find(mapsit->second);
      }
    }
    if (qpsit != setQualityAts_.end())
    {
      for (std::vector<QcMLFile::Attachment>::const_iterator qit = qpsit->second.begin(); qit != qpsit->second.end(); ++qit)
      {
        if ((qpname == qit->name) || (qpname == qit->cvAcc))
        {
          return qit->toCSVString("\t");
          //~ return qit->toXMLString(1);
        }
      }
    }

    return "";
  }

  String QcMLFile::exportQP(const String filename, const String qpname) const
  {
    std::map<String, std::vector<QcMLFile::QualityParameter> >::const_iterator qpsit = runQualityQPs_.find(filename);
    if (qpsit == runQualityQPs_.end()) //try name mapping if 'filename' is no ID but name
    {
      std::map<String, String>::const_iterator mapsit = run_Name_ID_map_.find(filename);
      if (mapsit != run_Name_ID_map_.end())
      {
        qpsit = runQualityQPs_.find(mapsit->second);
      }
    }
    if (qpsit != runQualityQPs_.end())
    {
      for (std::vector<QcMLFile::QualityParameter>::const_iterator qit = qpsit->second.begin(); qit != qpsit->second.end(); ++qit)
      {
        if (qpname == qit->cvAcc)
        {
          return /* "\""+ */ qit->value /* +"\"" */;
        }
      }
    }

    // if the return statement wasn't hit from runs maybe it is from sets?
    qpsit = setQualityQPs_.find(filename);
    if (qpsit == setQualityQPs_.end()) //try name mapping if 'filename' is no ID but name
    {
      std::map<String, String>::const_iterator mapsit = set_Name_ID_map_.find(filename);
      if (mapsit != set_Name_ID_map_.end())
      {
        qpsit = setQualityQPs_.find(mapsit->second);
      }
    }
    if (qpsit != setQualityQPs_.end())
    {
      for (std::vector<QcMLFile::QualityParameter>::const_iterator qit = qpsit->second.begin(); qit != qpsit->second.end(); ++qit)
      {
        if (qpname == qit->name)
        {
          return /* "\""+ */ qit->value /* +"\"" */;
        }
      }
    }

    return "N/A";
  }

  String QcMLFile::exportQPs(const String filename, const StringList qpnames) const
  {
    String ret = "";
    for (StringList::const_iterator qit = qpnames.begin(); qit != qpnames.end(); ++qit)
    {
      ret += exportQP(filename, *qit);
      ret += ",";
    }
    return ret;
  }

  String QcMLFile::map2csv(const std::map<String, std::map<String, String> >& cvs_table, const String& separator) const
  {
    String ret = "";
    std::vector<String> cols;
    if (!cvs_table.empty())
    {
      for (std::map<String, String>::const_iterator it = cvs_table.begin()->second.begin(); it != cvs_table.begin()->second.end(); ++it)
      {
        cols.push_back(it->first);
      }
      ret += "qp";
      ret += separator;
      for (std::vector<String>::const_iterator jt = cols.begin(); jt != cols.end(); ++jt)
      {
        ret += *jt;
        ret += separator;
      }
      ret += "\n";
      for (std::map<String, std::map<String, String> >::const_iterator it = cvs_table.begin(); it != cvs_table.end(); ++it)
      {
        ret += it->first;
        ret += separator;
        for (std::vector<String>::const_iterator jt = cols.begin(); jt != cols.end(); ++jt)
        {
          std::map<String, String>::const_iterator found = it->second.find(*jt);
          if (found != it->second.end())
          {
            ret += found->second;
            ret += separator;
          } //TODO else throw error
        }
        ret += "\n";
      }
    }
    return ret;
  }

  String QcMLFile::exportIDstats(const String& filename) const
  {
    std::map<String, std::vector<QualityParameter> >::const_iterator found = setQualityQPs_.find(filename);
    if (found == setQualityQPs_.end()) //try name mapping if 'filename' is no ID but name
    {
      std::map<String, String>::const_iterator mapsit = set_Name_ID_map_.find(filename);
      if (mapsit != set_Name_ID_map_.end())
      {
        found = setQualityQPs_.find(mapsit->second);
      }
    }
    if (found != setQualityQPs_.end())
    {
      std::map<String, std::map<String, String> > cvs_table;
      for (std::vector<QualityParameter>::const_iterator it = found->second.begin(); it != found->second.end(); ++it)
      {
        if (it->cvAcc == "QC:0000043" || it->cvAcc == "QC:0000044" || it->cvAcc == "QC:0000045" || it->cvAcc == "QC:0000046" || it->cvAcc == "QC:0000047")
        {
          cvs_table["id"][it->name.prefix(' ')] = it->value;
        }
        else if (it->cvAcc == "QC:0000053" || it->cvAcc == "QC:0000054" || it->cvAcc == "QC:0000055" || it->cvAcc == "QC:0000056" || it->cvAcc == "QC:0000057")
        {
          cvs_table["ms2"][it->name.prefix(' ')] = it->value;
        }
      }
      if (!cvs_table.empty())
      {
        return map2csv(cvs_table, "\t");
      }
    }

    return "";
  }

  void QcMLFile::collectSetParameter(const String setname, const String qp, std::vector<String>& ret)
  {
    for (std::set<String>::const_iterator it = setQualityQPs_members_[setname].begin(); it != setQualityQPs_members_[setname].end(); ++it)
    {
      for (std::vector<QualityParameter>::const_iterator jt = runQualityQPs_[*it].begin(); jt != runQualityQPs_[*it].end(); ++jt)
      {
        if (jt->cvAcc == qp)
        {
          ret.push_back(jt->value);
        }
      }
    }
  }

  void QcMLFile::load(const String& filename)
  {
    //Filename for error messages in XMLHandler
    file_ = filename;

    runQualityQPs_.clear(); // clear
    runQualityAts_.clear(); // clear
    setQualityQPs_.clear(); // clear
    setQualityAts_.clear(); // clear
    setQualityQPs_members_.clear(); // clear

    parse_(filename, this);
  }

  void QcMLFile::startElement(const XMLCh* const /*uri*/, const XMLCh* const /*local_name*/, const XMLCh* const qname, const xercesc::Attributes& attributes)
  {
    tag_ = sm_.convert(qname);
    String parent_tag;
    if (!open_tags_.empty())
    {
      parent_tag = open_tags_.back();
    }
    open_tags_.push_back(tag_);

    static set<String> to_ignore;
    if (to_ignore.empty())
    {
      to_ignore.insert("tableColumnTypes"); // will be handled entirely in characters.
      to_ignore.insert("tableRowValues"); // ...
      to_ignore.insert("binary"); // ...
    }

    if (to_ignore.find(tag_) != to_ignore.end())
    {
      return;
    }

    String tmp_str;
    if (tag_ == "qcML")
    {
      startProgress(0, 0, "loading qcML file");
      progress_ = 0;
      setProgress(++progress_);
    }
    else if (tag_ == "runQuality")
    {
      run_id_ = attributeAsString_(attributes, "ID"); //TODO!
      setProgress(++progress_);
      qps_.clear();
      ats_.clear();
      qp_ = QualityParameter();
      at_ = Attachment();
      name_ = "";
      //for the run name wait for the qp with the right cv, otherwise use a uid
    }
    else if (tag_ == "qualityParameter")
    {
      optionalAttributeAsString_(qp_.value, attributes, "value");
      optionalAttributeAsString_(qp_.unitAcc, attributes, "unitAccession");
      optionalAttributeAsString_(qp_.unitRef, attributes, "unitCvRef");
      optionalAttributeAsString_(qp_.flag, attributes, "flag");
      qp_.cvRef = attributeAsString_(attributes, "cvRef");
      qp_.cvAcc = attributeAsString_(attributes, "accession");
      qp_.id = attributeAsString_(attributes, "ID");
      qp_.name = attributeAsString_(attributes, "name");
      if (parent_tag == "runQuality")
      {
        if (qp_.cvAcc == "MS:1000577") //no own qc cv
        {
          name_ = qp_.value;
        }
      }
      else //setQuality
      {
        if (qp_.cvAcc == "MS:1000577") //TODO make sure these exist in runs later!
        {
          names_.insert(qp_.value);
        }
        if (qp_.cvAcc == "QC:0000058") //id: MS:1000577 name: raw data file  - with value of the file name of the run
        {
          name_ = qp_.value;
        }
      }
    }
    else if (tag_ == "attachment")
    {
      optionalAttributeAsString_(at_.value, attributes, "value");
      optionalAttributeAsString_(at_.unitAcc, attributes, "unitAccession");
      optionalAttributeAsString_(at_.unitRef, attributes, "unitCvRef");
      at_.cvRef = attributeAsString_(attributes, "cvRef");
      at_.cvAcc = attributeAsString_(attributes, "accession");
      at_.name = attributeAsString_(attributes, "name");
      at_.id = attributeAsString_(attributes, "ID");
      at_.qualityRef = attributeAsString_(attributes, "qualityParameterRef");
    }
    else if (tag_ == "setQuality")
    {
      setProgress(++progress_);
      run_id_ = attributeAsString_(attributes, "ID"); //TODO!
      qps_.clear();
      ats_.clear();
      qp_ = QualityParameter();
      at_ = Attachment();
      name_ = "";
    }
  }

  void QcMLFile::characters(const XMLCh* const chars, const XMLSize_t /*length*/)
  {
    if (tag_ == "tableRowValues")
    {
      String s = sm_.convert(chars);
      s.trim();
      if (!s.empty()) // always two notifications for a row, only the first one contains chars - dunno why
      {
        s.split(" ", row_);
      }
    }
    else if (tag_ == "tableColumnTypes")
    {
      String s = sm_.convert(chars);
      if (!s.empty()) // always two notifications for a row, only the first one contains chars - dunno why
      {
        s.split(" ", header_);
      }
    }
    else if (tag_ == "binary")
    {
      //chars may be split to several chunks => concatenate them
      at_.binary += sm_.convert(chars);
      //~ at_.binary = "bla";
    }
  }

  void QcMLFile::endElement(const XMLCh* const /*uri*/, const XMLCh* const /*local_name*/, const XMLCh* const qname)
  {
    static set<String> to_ignore;
    if (to_ignore.empty())
    {
      //~ to_ignore.insert("binary");
    }

    tag_ = sm_.convert(qname);

    //determine parent tag
    String parent_tag;
    if (open_tags_.size() > 1)
    {
      parent_tag = *(open_tags_.end() - 2);
    }
    String parent_parent_tag;
    if (open_tags_.size() > 2)
    {
      parent_parent_tag = *(open_tags_.end() - 3);
    }

    //close current tag
    open_tags_.pop_back();

    if (to_ignore.find(tag_) != to_ignore.end())
    {
      return;
    }
    if (tag_ == "tableColumnTypes")
    {
      at_.colTypes.swap(header_);
      header_.clear();
    }
    else if (tag_ == "tableRowValues")
    {
      if (!row_.empty())
      {
        at_.tableRows.push_back(row_);
      }
      row_.clear();
    }
    else if (tag_ == "qualityParameter")
    {
      if (!(qp_.cvAcc == "MS:1000577" && parent_tag == "setQuality")) //set members get treated differently!
      {
        qps_.push_back(qp_);
        qp_ = QualityParameter();
      }
    }
    else if (tag_ == "attachment")
    {
      ats_.push_back(at_);
      at_ = Attachment();
    }
    else if (tag_ == "runQuality")
    {
      if (name_ == "")
      {
        name_ = run_id_;
        //~ name_ = String(UniqueIdGenerator::getUniqueId());
        //TODO give warning that a run should have a name cv!!!
      }
      registerRun(run_id_, name_);
      for (std::vector<QualityParameter>::const_iterator it = qps_.begin(); it != qps_.end(); ++it)
      {
        addRunQualityParameter(run_id_, *it);
      }
      for (std::vector<Attachment>::const_iterator it = ats_.begin(); it != ats_.end(); ++it)
      {
        addRunAttachment(run_id_, *it);
      }
      ats_.clear();
      qps_.clear();
    }
    else if (tag_ == "setQuality")
    {
      if (name_ == "")
      {
        name_ = run_id_;
        //~ name_ = String(UniqueIdGenerator::getUniqueId());
        //TODO give warning that a run should have a name cv!!!
      }
      registerSet(run_id_, name_, names_);
      for (std::vector<QualityParameter>::const_iterator it = qps_.begin(); it != qps_.end(); ++it)
      {
        addSetQualityParameter(run_id_, *it);
      }
      for (std::vector<Attachment>::const_iterator it = ats_.begin(); it != ats_.end(); ++it)
      {
        addSetAttachment(run_id_, *it);
      }
      ats_.clear();
      qps_.clear();
    }
  }

  float calculateSNmedian(const MSSpectrum& spec, bool norm = true)
  {
    if (spec.size() == 0) return 0;
    vector<UInt> intensities;
    for (auto pt = spec.begin(); pt != spec.end(); ++pt)
    {
      intensities.push_back(pt->getIntensity());
    }
    float median = Math::median(intensities.begin(), intensities.end());
    
    float maxi = spec.back().getIntensity();
    if (!norm)
    {
      float sn_by_max2median = maxi / median;
      return sn_by_max2median;
    }

    float sign_int= 0;
    float nois_int = 0;
    size_t sign_cnt= 0;
    size_t nois_cnt = 0;
    for (MSSpectrum::const_iterator pt = spec.begin(); pt != spec.end(); ++pt)
    {
      if (pt->getIntensity() <= median)
      {
        ++nois_cnt;
        nois_int += pt->getIntensity();
      }
      else
      {
        ++sign_cnt;
        sign_int += pt->getIntensity();
      }
    }
    if (sign_cnt == 0 || nois_cnt == 0 || nois_int <= 0) return 0;
    return (sign_int / sign_cnt) / (nois_int / nois_cnt);
  }

  void QcMLFile::collectQCData(vector<ProteinIdentification>& prot_ids,
                               vector<PeptideIdentification>& pep_ids,
                               const FeatureMap& feature_map,
                               const ConsensusMap& consensus_map,
                               const String& inputfile_raw, 
                               const bool remove_duplicate_features,
                               const MSExperiment& exp)
  {
      // fetch vocabularies
      ControlledVocabulary cv;
      cv.loadFromOBO("PSI-MS", File::find("/CV/psi-ms.obo"));
      cv.loadFromOBO("QC", File::find("/CV/qc-cv.obo"));
      //-------------------------------------------------------------
      // MS acquisition
      //------------------------------------------------------------
      String base_name = QFileInfo(QString::fromStdString(inputfile_raw)).baseName();

      UInt min_mz = std::numeric_limits<UInt>::max();
      UInt max_mz = 0;
      std::map<Size, UInt> mslevelcounts;
      
      registerRun(base_name,base_name); //TODO use UIDs
      //---base MS aquisition qp
      String msaq_ref = base_name + "_msaq";
      QcMLFile::QualityParameter qp;
      qp.id = msaq_ref; ///< Identifier
      qp.cvRef = "QC"; ///< cv reference
      qp.cvAcc = "QC:0000004";
      try
      {
        const ControlledVocabulary::CVTerm& term = cv.getTerm(qp.cvAcc);
        qp.name = term.name; ///< Name
      }
      catch (...)
      {
        qp.name = "mzML file"; ///< Name
      }
      addRunQualityParameter(base_name, qp);
      
      //---file origin qp
      qp = QcMLFile::QualityParameter();
      qp.name = "mzML file"; ///< Name
      qp.id = base_name + "_run_name"; ///< Identifier
      qp.cvRef = "MS"; ///< cv reference
      qp.cvAcc = "MS:1000577";
      qp.value = base_name;
      addRunQualityParameter(base_name, qp);
      
      qp = QcMLFile::QualityParameter();
      qp.name = "instrument model"; ///< Name
      qp.id = base_name + "_instrument_name"; ///< Identifier
      qp.cvRef = "MS"; ///< cv reference
      qp.cvAcc = "MS:1000031";
      qp.value = exp.getInstrument().getName();
      addRunQualityParameter(base_name, qp);    

      qp = QcMLFile::QualityParameter();
      qp.name = "completion time"; ///< Name
      qp.id = base_name + "_date"; ///< Identifier
      qp.cvRef = "MS"; ///< cv reference
      qp.cvAcc = "MS:1000747";
      qp.value = exp.getDateTime().getDate();
      addRunQualityParameter(base_name, qp);

      //---precursors and SN
      QcMLFile::Attachment at;
      at.cvRef = "QC"; ///< cv reference
      at.cvAcc = "QC:0000044";
      at.qualityRef = msaq_ref;
      at.id = base_name + "_precursors"; ///< Identifier
      try
      {
        const ControlledVocabulary::CVTerm& term = cv.getTerm(at.cvAcc);
        at.name = term.name; ///< Name
      }
      catch (...)
      {
        at.name = "precursors"; ///< Name
      }

      at.colTypes.push_back("MS:1000894_[sec]");  // RT
      at.colTypes.push_back("MS:1000040");  // MZ
      at.colTypes.push_back("MS:1000041");  // charge
      at.colTypes.push_back("S/N");  // S/N
      at.colTypes.push_back("peak count");  // peak count
      
      for (Size i = 0; i < exp.size(); ++i)
      {
        mslevelcounts[exp[i].getMSLevel()]++;
        if (exp[i].getMSLevel() == 2)
        {
          if (exp[i].getPrecursors().front().getMZ() < min_mz)
          {
            min_mz = exp[i].getPrecursors().front().getMZ();
          }
          if (exp[i].getPrecursors().front().getMZ() > max_mz)
          {
            max_mz = exp[i].getPrecursors().front().getMZ();
          }
          std::vector<String> row;
          row.push_back(exp[i].getRT());
          row.push_back(exp[i].getPrecursors().front().getMZ());
          row.push_back(exp[i].getPrecursors().front().getCharge());
          row.push_back(calculateSNmedian(exp[i]));
          row.push_back(exp[i].size());
          at.tableRows.push_back(row);
        }
      }
      addRunAttachment(base_name, at);

      //---aquisition results qp
      qp = QcMLFile::QualityParameter();
      qp.cvRef = "QC"; ///< cv reference
      qp.cvAcc = "QC:0000006"; ///< cv accession for "aquisition results"
      qp.id = base_name + "_ms1aquisition"; ///< Identifier
      qp.value = String(mslevelcounts[1]);
      try
      {
        const ControlledVocabulary::CVTerm& term = cv.getTerm(qp.cvAcc);
        qp.name = term.name; ///< Name
      }
      catch (...)
      {
        qp.name = "number of ms1 spectra"; ///< Name
      }
      addRunQualityParameter(base_name, qp);
      

      qp = QcMLFile::QualityParameter();
      qp.cvRef = "QC"; ///< cv reference
      qp.cvAcc = "QC:0000007"; ///< cv accession for "aquisition results"
      qp.id = base_name + "_ms2aquisition"; ///< Identifier
      qp.value = String(mslevelcounts[2]);
      try
      {
        const ControlledVocabulary::CVTerm& term = cv.getTerm(qp.cvAcc);
        qp.name = term.name; ///< Name
      }
      catch (...)
      {
        qp.name = "number of ms2 spectra"; ///< Name
      }
      addRunQualityParameter(base_name, qp);

      qp = QcMLFile::QualityParameter();
      qp.cvRef = "QC"; ///< cv reference
      qp.cvAcc = "QC:0000008"; ///< cv accession for "aquisition results"
      qp.id = base_name + "_Chromaquisition"; ///< Identifier
      qp.value = String(exp.getChromatograms().size());
      try
      {
        const ControlledVocabulary::CVTerm& term = cv.getTerm(qp.cvAcc);
        qp.name = term.name; ///< Name
      }
      catch (...)
      {
        qp.name = "number of chromatograms"; ///< Name
      }
      addRunQualityParameter(base_name, qp);
      
      at = QcMLFile::Attachment();
      at.cvRef = "QC"; ///< cv reference
      at.cvAcc = "QC:0000009";
      at.qualityRef = msaq_ref;
      at.id = base_name + "_mzrange"; ///< Identifier
      try
      {
        const ControlledVocabulary::CVTerm& term = cv.getTerm(at.cvAcc);
        at.name = term.name; ///< Name
      }
      catch (...)
      {
        at.name = "MS MZ aquisition ranges"; ///< Name
      }

      at.colTypes.push_back("QC:0000010"); //MZ
      at.colTypes.push_back("QC:0000011"); //MZ
      std::vector<String> rowmz;
      rowmz.push_back(String(min_mz));
      rowmz.push_back(String(max_mz));
      at.tableRows.push_back(rowmz);
      addRunAttachment(base_name, at);

      at = QcMLFile::Attachment();
      at.cvRef = "QC"; ///< cv reference
      at.cvAcc = "QC:0000012";
      at.qualityRef = msaq_ref;
      at.id = base_name + "_rtrange"; ///< Identifier
      try
      {
        const ControlledVocabulary::CVTerm& term = cv.getTerm(at.cvAcc);
        at.name = term.name; ///< Name
      }
      catch (...)
      {
        at.name = "MS RT aquisition ranges"; ///< Name
      }

      at.colTypes.push_back("QC:0000013"); //MZ
      at.colTypes.push_back("QC:0000014"); //MZ
      std::vector<String> rowrt;
      rowrt.push_back(String(exp.begin()->getRT()));
      rowrt.push_back(String(exp.getSpectra().back().getRT()));
      at.tableRows.push_back(rowrt);
      addRunAttachment(base_name, at);
      

      //---ion current stability ( & tic ) qp
      at = QcMLFile::Attachment();
      at.cvRef = "QC"; ///< cv reference
      at.cvAcc = "QC:0000022";
      at.qualityRef = msaq_ref;
      at.id = base_name + "_tics"; ///< Identifier
      try
      {
        const ControlledVocabulary::CVTerm& term = cv.getTerm(at.cvAcc);
        at.name = term.name; ///< Name
      }
      catch (...)
      {
        at.name = "MS TICs"; ///< Name
      }

      at.colTypes.push_back("MS:1000894_[sec]");
      at.colTypes.push_back("MS:1000285");
      Size below_10k = 0;
      std::vector<OpenMS::Chromatogram> chroms = exp.getChromatograms();
      if (!chroms.empty()) //real TIC from the mzML
      {
        for (Size t = 0; t < chroms.size(); ++t)
        {
          if (chroms[t].getChromatogramType() == ChromatogramSettings::TOTAL_ION_CURRENT_CHROMATOGRAM)
          {
            for (Size i = 0; i < chroms[t].size(); ++i)
            {
              double sum = chroms[t][i].getIntensity();
              if (sum < 10000)
              {
                ++below_10k;
              }
              std::vector<String> row;
              row.push_back(chroms[t][i].getRT() * 60);
              row.push_back(sum);
              at.tableRows.push_back(row);
            }
            break;  // what if there are more than one? should generally not be though ...
          }
        }
        addRunAttachment(base_name, at);

        qp = QcMLFile::QualityParameter();
        qp.id = base_name + "_ticslump"; ///< Identifier
        qp.cvRef = "QC"; ///< cv reference
        qp.cvAcc = "QC:0000023";
        qp.value = String((100 / exp.size()) * below_10k);
        try
        {
          const ControlledVocabulary::CVTerm& term = cv.getTerm(qp.cvAcc);
          qp.name = term.name; ///< Name
        }
        catch (...)
        {
          qp.name = "percentage of tic slumps"; ///< Name
        }
        addRunQualityParameter(base_name, qp);
      }

      // -- reconstructed TIC or RIC from the MS1 intensities
      at = QcMLFile::Attachment();
      at.cvRef = "QC"; ///< cv reference
      at.cvAcc = "QC:0000056";
      at.qualityRef = msaq_ref;
      at.id = base_name + "_rics"; ///< Identifier
      try
      {
        const ControlledVocabulary::CVTerm& term = cv.getTerm(at.cvAcc);
        at.name = term.name; ///< Name
      }
      catch (...)
      {
        at.name = "MS RICs"; ///< Name
      }

      at.colTypes.push_back("MS:1000894_[sec]");
      at.colTypes.push_back("MS:1000285");
      at.colTypes.push_back("S/N");
      at.colTypes.push_back("peak count");
      Size prev = 0;
      below_10k = 0;
      Size jumps = 0;
      Size drops = 0;
      Size fact = 10;
      for (Size i = 0; i < exp.size(); ++i)
      {
        if (exp[i].getMSLevel() == 1)
        {
          UInt sum = 0;
          for (Size j = 0; j < exp[i].size(); ++j)
          {
            sum += exp[i][j].getIntensity();
          }
          if (prev > 0 && sum > fact * prev)  // no jumps after complete drops (or [re]starts)
          {
            ++jumps;
          }
          else if (sum < fact*prev)
          {
            ++drops;
          }
          if (sum < 10000)
          {
            ++below_10k;
          }
          prev = sum;
          std::vector<String> row;
          row.push_back(exp[i].getRT());
          row.push_back(sum);
          row.push_back(calculateSNmedian(exp[i]));
          row.push_back(exp[i].size());
          at.tableRows.push_back(row);
        }
      }
      addRunAttachment(base_name, at);

      qp = QcMLFile::QualityParameter();
      qp.id = base_name + "_ricslump"; ///< Identifier
      qp.cvRef = "QC"; ///< cv reference
      qp.cvAcc = "QC:0000057";
      qp.value = String((100 / exp.size()) * below_10k);
      try
      {
        const ControlledVocabulary::CVTerm& term = cv.getTerm(qp.cvAcc);
        qp.name = term.name; ///< Name
      }
      catch (...)
      {
        qp.name = "percentage of ric slumps"; ///< Name
      }
      addRunQualityParameter(base_name, qp);

      qp = QcMLFile::QualityParameter();
      qp.id = base_name + "_ricjump"; ///< Identifier
      qp.cvRef = "QC"; ///< cv reference
      qp.cvAcc = "QC:0000059";
      qp.value = String(jumps);
      try
      {
        const ControlledVocabulary::CVTerm& term = cv.getTerm(qp.cvAcc);
        qp.name = term.name; ///< Name
      }
      catch (...)
      {
        qp.name = "IS-1A"; ///< Name
      }
      addRunQualityParameter(base_name, qp);

      qp = QcMLFile::QualityParameter();
      qp.id = base_name + "_ricdump"; ///< Identifier
      qp.cvRef = "QC"; ///< cv reference
      qp.cvAcc = "QC:0000060";
      qp.value = String(drops);
      try
      {
        const ControlledVocabulary::CVTerm& term = cv.getTerm(qp.cvAcc);
        qp.name = term.name; ///< Name
      }
      catch (...)
      {
        qp.name = "IS-1B"; ///< Name
      }
      addRunQualityParameter(base_name, qp);

      //---injection times MSn
      at = QcMLFile::Attachment();
      at.cvRef = "QC"; ///< cv reference
      at.cvAcc = "QC:0000018";
      at.qualityRef = msaq_ref;
      at.id = base_name + "_ms2inj"; ///< Identifier
      try
      {
        const ControlledVocabulary::CVTerm& term = cv.getTerm(at.cvAcc);
        at.name = term.name; ///< Name
      }
      catch (...)
      {
        at.name = "MS2 injection time"; ///< Name
      }

      at.colTypes.push_back("MS:1000894_[sec]");
      at.colTypes.push_back("MS:1000927");
      for (Size i = 0; i < exp.size(); ++i)
      {
        if (exp[i].getMSLevel() > 1 && !exp[i].getAcquisitionInfo().empty())
        {
          for (Size j = 0; j < exp[i].getAcquisitionInfo().size(); ++j)
          {
            if (exp[i].getAcquisitionInfo()[j].metaValueExists("MS:1000927"))
            {
              std::vector<String> row;
              row.push_back(String(exp[i].getRT()));
              row.push_back(exp[i].getAcquisitionInfo()[j].getMetaValue("MS:1000927"));
              at.tableRows.push_back(row);
            }
          }
        }
      }
      if (!at.tableRows.empty())
      {
        addRunAttachment(base_name, at);
      }

      //-------------------------------------------------------------
      // MS  id
      //------------------------------------------------------------
      if (!prot_ids.empty() && !pep_ids.empty())
      {
        ProteinIdentification::SearchParameters params = prot_ids[0].getSearchParameters();
        vector<String> var_mods = params.variable_modifications;
        //~ boost::regex re("(?<=[KR])(?=[^P])");
      
        String msid_ref = base_name + "_msid";
        QcMLFile::QualityParameter qp;
        qp.id = msid_ref; ///< Identifier
        qp.cvRef = "QC"; ///< cv reference
        qp.cvAcc = "QC:0000025";
        try
        {
          const ControlledVocabulary::CVTerm& term = cv.getTerm(qp.cvAcc);
          qp.name = term.name; ///< Name
        }
        catch (...)
        {
          qp.name = "MS identification result details"; ///< Name
        }
        addRunQualityParameter(base_name, qp);


        at = QcMLFile::Attachment();
        at.cvRef = "QC"; ///< cv reference
        at.cvAcc = "QC:0000026";
        at.qualityRef = msid_ref;
        at.id = base_name + "_idsetting"; ///< Identifier
        try
        {
          const ControlledVocabulary::CVTerm& term = cv.getTerm(at.cvAcc);
          at.name = term.name; ///< Name
        }
        catch (...)
        {
          at.name = "MS id settings"; ///< Name
        }
        
        at.colTypes.push_back("MS:1001013"); //MS:1001013 db name  MS:1001016 version  MS:1001020 taxonomy
        at.colTypes.push_back("MS:1001016");
        at.colTypes.push_back("MS:1001020");
        std::vector<String> row;
        row.push_back(String(prot_ids.front().getSearchParameters().db));
        row.push_back(String(prot_ids.front().getSearchParameters().db_version));
        row.push_back(String(prot_ids.front().getSearchParameters().taxonomy));
        at.tableRows.push_back(row);
        addRunAttachment(base_name, at);


        UInt spectrum_count = 0;
        Size peptide_hit_count = 0;
        UInt runs_count = 0;
        Size protein_hit_count = 0;
        set<String> peptides;
        set<String> proteins;
        Size missedcleavages = 0;
        for (Size i = 0; i < pep_ids.size(); ++i)
        {
          if (!pep_ids[i].empty())
          {
            ++spectrum_count;
            peptide_hit_count += pep_ids[i].getHits().size();
            const vector<PeptideHit>& temp_hits = pep_ids[i].getHits();
            for (Size j = 0; j < temp_hits.size(); ++j)
            {
              peptides.insert(temp_hits[j].getSequence().toString());
            }
          }
        }
        for (set<String>::iterator it = peptides.begin(); it != peptides.end(); ++it)
        {
          for (String::const_iterator st = it->begin(); st != it->end() - 1; ++st)
          {
            if (*st == 'K' || *st == 'R')
            {
              ++missedcleavages;
            }
          }
        }

        for (Size i = 0; i < prot_ids.size(); ++i)
        {
          ++runs_count;
          protein_hit_count += prot_ids[i].getHits().size();
          const vector<ProteinHit>& temp_hits = prot_ids[i].getHits();
          for (Size j = 0; j < temp_hits.size(); ++j)
          {
            proteins.insert(temp_hits[j].getAccession());
          }
        }
        qp = QcMLFile::QualityParameter();
        qp.cvRef = "QC"; ///< cv reference
        qp.cvAcc = "QC:0000037"; ///< cv accession
        qp.id = base_name + "_misscleave"; ///< Identifier
        qp.value = missedcleavages;
        try
        {
          const ControlledVocabulary::CVTerm& term = cv.getTerm(qp.cvAcc);
          qp.name = term.name; ///< Name
        }
        catch (...)
        {
          qp.name = "total number of missed cleavages"; ///< Name
        }
        addRunQualityParameter(base_name, qp);

        
        qp = QcMLFile::QualityParameter();
        qp.cvRef = "QC"; ///< cv reference
        qp.cvAcc = "QC:0000032"; ///< cv accession
        qp.id = base_name + "_totprot"; ///< Identifier
        qp.value = protein_hit_count;
        try
        {
          const ControlledVocabulary::CVTerm& term = cv.getTerm(qp.cvAcc);
          qp.name = term.name; ///< Name
        }
        catch (...)
        {
          qp.name = "total number of identified proteins"; ///< Name
        }
        addRunQualityParameter(base_name, qp);


        qp = QcMLFile::QualityParameter();
        qp.cvRef = "QC"; ///< cv reference
        qp.cvAcc = "QC:0000033"; ///< cv accession
        qp.id = base_name + "_totuniqprot"; ///< Identifier
        qp.value = String(proteins.size());
        try
        {
          const ControlledVocabulary::CVTerm& term = cv.getTerm(qp.cvAcc);
          qp.name = term.name; ///< Name
        }
        catch (...)
        {
          qp.name = "total number of uniquely identified proteins"; ///< Name
        }
        addRunQualityParameter(base_name, qp);


        qp = QcMLFile::QualityParameter();
        qp.cvRef = "QC"; ///< cv reference
        qp.cvAcc = "QC:0000029"; ///< cv accession
        qp.id = base_name + "_psms"; ///< Identifier
        qp.value = String(spectrum_count);
        try
        {
          const ControlledVocabulary::CVTerm& term = cv.getTerm(qp.cvAcc);
          qp.name = term.name; ///< Name
        }
        catch (...)
        {
          qp.name = "total number of PSM"; ///< Name
        }
        addRunQualityParameter(base_name, qp);


        qp = QcMLFile::QualityParameter();
        qp.cvRef = "QC"; ///< cv reference
        qp.cvAcc = "QC:0000030"; ///< cv accession
        qp.id = base_name + "_totpeps"; ///< Identifier
        qp.value = String(peptide_hit_count);
        try
        {
          const ControlledVocabulary::CVTerm& term = cv.getTerm(qp.cvAcc);
          qp.name = term.name; ///< Name
        }
        catch (...)
        {
          qp.name = "total number of identified peptides"; ///< Name
        }
        addRunQualityParameter(base_name, qp);


        qp = QcMLFile::QualityParameter();
        qp.cvRef = "QC"; ///< cv reference
        qp.cvAcc = "QC:0000031"; ///< cv accession
        qp.id = base_name + "_totuniqpeps"; ///< Identifier
        qp.value = String(peptides.size());
        try
        {
          const ControlledVocabulary::CVTerm& term = cv.getTerm(qp.cvAcc);
          qp.name = term.name; ///< Name
        }
        catch (...)
        {
          qp.name = "total number of uniquely identified peptides"; ///< Name
        }
        addRunQualityParameter(base_name, qp);


        at = QcMLFile::Attachment();
        at.cvRef = "QC"; ///< cv reference
        at.cvAcc = "QC:0000038";
        at.qualityRef = msid_ref;
        at.id = base_name + "_massacc"; ///< Identifier
        try
        {
          const ControlledVocabulary::CVTerm& term = cv.getTerm(at.cvAcc);
          at.name = term.name; ///< Name
        }
        catch (...)
        {
          at.name = "delta ppm tables";
        }
        
        //~ delta ppm QC:0000039 RT MZ uniqueness ProteinID MS:1000885 target/decoy Score PeptideSequence MS:1000889 Annots string Similarity Charge UO:0000219 TheoreticalWeight UO:0000221 Oxidation_(M)
        at.colTypes.push_back("RT");
        at.colTypes.push_back("MZ");
        at.colTypes.push_back("Score");
        at.colTypes.push_back("PeptideSequence");
        at.colTypes.push_back("Charge");
        at.colTypes.push_back("TheoreticalWeight");
        at.colTypes.push_back("delta_ppm");
  //      at.colTypes.push_back("S/N");
        for (UInt w = 0; w < var_mods.size(); ++w)
        {
          at.colTypes.push_back(String(var_mods[w]).substitute(' ', '_'));
        }

        std::vector<double> deltas;
        //~ prot_ids[0].getSearchParameters();
        for (vector<PeptideIdentification>::iterator it = pep_ids.begin(); it != pep_ids.end(); ++it)
        {
          if (!it->getHits().empty())
          {
            std::vector<String> row;
            row.push_back(it->getRT());
            row.push_back(it->getMZ());
            PeptideHit tmp = it->getHits().front();  //N.B.: depends on score & sort
            vector<UInt> pep_mods;
            for (UInt w = 0; w < var_mods.size(); ++w)
            {
              pep_mods.push_back(0);
            }
            for (AASequence::ConstIterator z =  tmp.getSequence().begin(); z != tmp.getSequence().end(); ++z)
            {
              Residue res = *z;
              String temp;
              if (res.isModified() && res.getModificationName() != "Carbamidomethyl")
              {
                temp = res.getModificationName() + " (" + res.getOneLetterCode()  + ")";
                //cout<<res.getModification()<<endl;
                for (UInt w = 0; w < var_mods.size(); ++w)
                {
                  if (temp == var_mods[w])
                  {
                    //cout<<temp;
                    pep_mods[w] += 1;
                  }
                }
              }
            }

            row.push_back(tmp.getScore());
            row.push_back(tmp.getSequence().toString().removeWhitespaces());
            row.push_back(tmp.getCharge());
            double mz = tmp.getSequence().getMZ(tmp.getCharge());
            row.push_back(String(mz));
            double dppm = (it->getMZ()-mz)/(mz*(double)1e-6);
            row.push_back(String(dppm));
            deltas.push_back(dppm);
            for (UInt w = 0; w < var_mods.size(); ++w)
            {
              row.push_back(pep_mods[w]);
            }
            at.tableRows.push_back(row);
          }
        }
        addRunAttachment(base_name, at);
        qp = QcMLFile::QualityParameter();
        qp.cvRef = "QC"; ///< cv reference
        qp.cvAcc = "QC:0000040"; ///< cv accession
        qp.id = base_name + "_mean_delta"; ///< Identifier
        qp.value = String(OpenMS::Math::mean(deltas.begin(), deltas.end()));
        try
        {
          const ControlledVocabulary::CVTerm& term = cv.getTerm(qp.cvAcc);
          qp.name = term.name; ///< Name
        }
        catch (...)
        {
          qp.name = "mean delta ppm"; ///< Name
        }
        addRunQualityParameter(base_name, qp);


        qp = QcMLFile::QualityParameter();
        qp.cvRef = "QC"; ///< cv reference
        qp.cvAcc = "QC:0000041"; ///< cv accession
        qp.id = base_name + "_median_delta"; ///< Identifier
        qp.value = String(OpenMS::Math::median(deltas.begin(), deltas.end(), false));
        try
        {
          const ControlledVocabulary::CVTerm& term = cv.getTerm(qp.cvAcc);
          qp.name = term.name; ///< Name
        }
        catch (...)
        {
          qp.name = "median delta ppm"; ///< Name
        }
        addRunQualityParameter(base_name, qp);


        qp = QcMLFile::QualityParameter();
        qp.cvRef = "QC"; ///< cv reference
        qp.cvAcc = "QC:0000035"; ///< cv accession
        qp.id = base_name + "_ratio_id"; ///< Identifier
        qp.value = String(double(pep_ids.size()) / double(mslevelcounts[2]));
        try
        {
          const ControlledVocabulary::CVTerm& term = cv.getTerm(qp.cvAcc);
          qp.name = term.name; ///< Name
        }
        catch (...)
        {
          qp.name = "id ratio"; ///< Name
        }
        addRunQualityParameter(base_name, qp);
      }

      //-------------------------------------------------------------
      // MS quantitation
      //------------------------------------------------------------
      String msqu_ref = base_name + "_msqu";
      if (!feature_map.empty())
      {
        qp = QcMLFile::QualityParameter();
        qp.cvRef = "QC"; ///< cv reference
        qp.cvAcc = "QC:0000045"; ///< cv accession
        qp.id = msqu_ref; ///< Identifier
        try
        {
          const ControlledVocabulary::CVTerm& term = cv.getTerm(qp.cvAcc);
          qp.name = term.name; ///< Name
        }
        catch (...)
        {
          qp.name = "MS quantification result details"; ///< Name
        }
        addRunQualityParameter(base_name, qp);
        
        qp = QcMLFile::QualityParameter();
        qp.cvRef = "QC"; ///< cv reference
        qp.cvAcc = "QC:0000046"; ///< cv accession
        qp.id = base_name + "_feature_count"; ///< Identifier
        qp.value = String(feature_map.size());
        try
        {
          const ControlledVocabulary::CVTerm& term = cv.getTerm(qp.cvAcc);
          qp.name = term.name; ///< Name
        }
        catch (...)
        {
          qp.name = "number of features"; ///< Name
        }
        addRunQualityParameter(base_name, qp);      
      }

      if (!feature_map.empty() && !remove_duplicate_features)
      {
        QcMLFile::Attachment at;
        at = QcMLFile::Attachment();
        at.cvRef = "QC"; ///< cv reference
        at.cvAcc = "QC:0000047";
        at.qualityRef = msqu_ref;
        at.id = base_name + "_features"; ///< Identifier
        try
        {
          const ControlledVocabulary::CVTerm& term = cv.getTerm(at.cvAcc);
          at.name = term.name; ///< Name
        }
        catch (...)
        {
          at.name = "features"; ///< Name
        }
        at.colTypes.push_back("MZ");
        at.colTypes.push_back("RT");
        at.colTypes.push_back("Intensity");
        at.colTypes.push_back("Charge");
        at.colTypes.push_back("Quality");
        at.colTypes.push_back("FWHM");
        at.colTypes.push_back("IDs");
        UInt fiter = 0;
        UInt ided = 0;
        //ofstream out(outputfile_name.c_str());
        while (fiter < feature_map.size())
        {
          std::vector<String> row;
          row.push_back(feature_map[fiter].getMZ());
          row.push_back(feature_map[fiter].getRT());
          row.push_back(feature_map[fiter].getIntensity());
          row.push_back(feature_map[fiter].getCharge());
          row.push_back(feature_map[fiter].getOverallQuality());
          row.push_back(feature_map[fiter].getWidth());
          row.push_back(feature_map[fiter].getPeptideIdentifications().size());
          if (feature_map[fiter].getPeptideIdentifications().size() > 0)
          {
            ++ided;
          }
          fiter++;
          at.tableRows.push_back(row);
        }     
        addRunAttachment(base_name, at);

        qp = QcMLFile::QualityParameter();
        qp.cvRef = "QC"; ///< cv reference
        qp.cvAcc = "QC:0000058"; ///< cv accession
        qp.id = base_name + "_idfeature_count"; ///< Identifier
        qp.value = ided;
        try
        {
          const ControlledVocabulary::CVTerm& term = cv.getTerm(qp.cvAcc);
          qp.name = term.name; ///< Name
        }
        catch (...)
        {
          qp.name = "number of identified features"; ///< Name
        }
        addRunQualityParameter(base_name, qp);
      }
      else if (!feature_map.empty() && remove_duplicate_features)
      {
        QcMLFile::Attachment at;
        at = QcMLFile::Attachment();
        at.cvRef = "QC"; ///< cv reference
        at.cvAcc = "QC:0000047";
        at.qualityRef = msqu_ref;
        at.id = base_name + "_features"; ///< Identifier
        try
        {
          const ControlledVocabulary::CVTerm& term = cv.getTerm(at.cvAcc);
          at.name = term.name; ///< Name
        }
        catch (...)
        {
          at.name = "features"; ///< Name
        }
        
        at.colTypes.push_back("MZ");
        at.colTypes.push_back("RT");
        at.colTypes.push_back("Intensity");
        at.colTypes.push_back("Charge");
        FeatureMap map_out;
        UInt fiter = 0;
        while (fiter < feature_map.size())
        {
          FeatureMap map_tmp;
          for (UInt k = fiter; k <= feature_map.size(); ++k)
          {
            if (abs(feature_map[fiter].getRT() - feature_map[k].getRT()) < 0.1)
            {
              //~ cout << fiter << endl;
              map_tmp.push_back(feature_map[k]);
            }
            else
            {
              fiter = k;
              break;
            }
          }
          map_tmp.sortByMZ();
          UInt retif = 1;
          map_out.push_back(map_tmp[0]);
          while (retif < map_tmp.size())
          {
            if (abs(map_tmp[retif].getMZ() - map_tmp[retif - 1].getMZ()) > 0.01)
            {
              cout << "equal RT, but mass different" << endl;
              map_out.push_back(map_tmp[retif]);
            }
            retif++;
          }
        }
        addRunAttachment(base_name, at);
      }
      if (!consensus_map.empty())
      {
        at = QcMLFile::Attachment();
        qp.name = "consensuspoints"; ///< Name
        //~ qp.id = base_name + "_consensuses"; ///< Identifier
        qp.cvRef = "QC"; ///< cv reference
        qp.cvAcc = "QC:xxxxxxxx"; ///< cv accession "feature mapper results"

        at.colTypes.push_back("Native_spectrum_ID");
        at.colTypes.push_back("DECON_RT_(sec)");
        at.colTypes.push_back("DECON_MZ_(Th)");
        at.colTypes.push_back("DECON_Intensity");
        at.colTypes.push_back("Feature_RT_(sec)");
        at.colTypes.push_back("Feature_MZ_(Th)");
        at.colTypes.push_back("Feature_Intensity");
        at.colTypes.push_back("Feature_Charge");
        for (ConsensusMap::const_iterator cmit = consensus_map.begin(); cmit != consensus_map.end(); ++cmit)
        {
          const ConsensusFeature& CF = *cmit;
          for (ConsensusFeature::const_iterator cfit = CF.begin(); cfit != CF.end(); ++cfit)
          {
            std::vector<String> row;
            FeatureHandle FH = *cfit;
            row.push_back(CF.getMetaValue("spectrum_native_id"));
            row.push_back(CF.getRT()); row.push_back(CF.getMZ());
            row.push_back(CF.getIntensity());
            row.push_back(FH.getRT());
            row.push_back(FH.getMZ());
            row.push_back(FH.getCharge());
            at.tableRows.push_back(row);
          }
        }
        addRunAttachment(base_name, at);
      }
  }




  void QcMLFile::store(const String& filename) const 
  {
    //~ startProgress(0, 0, "storing qcML file");
    //~ progress_ = 0;
    //~ setProgress(++progress_);

    //~ file should either contain the complete stylesheet injection (including the stylesheet file preamble, the DOCTYPE definition and the stylesheet itself) or be empty
    std::string xslt = "";
    std::string xslt_ref = "";
    try
    {
      String xslt_file = File::find("XSL/QcML_report_sheet.xsl"); //TODO make this user defined pt.1
      std::ifstream in(xslt_file.c_str());
      xslt = std::string((std::istreambuf_iterator<char>(in)), std::istreambuf_iterator<char>());
      xslt = xslt.erase(0, xslt.find('\n') + 1);
      xslt_ref = "openms-qc-stylesheet"; //TODO make this user defined pt.2
    }
    catch (Exception::FileNotFound &)
    {
      warning(STORE, String("No qcml stylesheet found, result will not be viewable in a browser!"));
    }


    //open stream
    ofstream os(filename.c_str());
    if (!os)
    {
      throw Exception::UnableToCreateFile(__FILE__, __LINE__, OPENMS_PRETTY_FUNCTION, filename);
    }

    os.precision(writtenDigits<double>(0.0));

    //~ setProgress(++progress_);
    //header & xslt

    os << "<?xml version=\"1.0\" encoding=\"ISO-8859-1\"?>\n";
    if (!xslt_ref.empty())
    {
        os << "<?xml-stylesheet type=\"text/xml\" href=\"#" << xslt_ref << "\"?>\n";
        os << "<!DOCTYPE catelog [\n"
           << "  <!ATTLIST xsl:stylesheet\n"
           << "  id  ID  #REQUIRED>\n"
           << "  ]>\n";
    }
    os << "<qcML xmlns=\"https://github.com/qcML/qcml\" >\n"; //TODO creation date into schema!!

    //content runs
    std::set<String> keys;
    for (std::map<String, std::vector<QualityParameter> >::const_iterator it = runQualityQPs_.begin(); it != runQualityQPs_.end(); ++it)
    {
      keys.insert(it->first);
    }
    for (std::map<String, std::vector<Attachment> >::const_iterator it = runQualityAts_.begin(); it != runQualityAts_.end(); ++it)
    {
      keys.insert(it->first);
    }

    if (!keys.empty())
    {
      for (std::set<String>::const_iterator it = keys.begin(); it != keys.end(); ++it)
      {
        os << "\t<runQuality ID=\"" << String(*it) << "\">\n";
        std::map<String, std::vector<QualityParameter> >::const_iterator qpsit = runQualityQPs_.find(*it);
        if (qpsit != runQualityQPs_.end())
        {
          for (std::vector<QcMLFile::QualityParameter>::const_iterator qit = qpsit->second.begin(); qit != qpsit->second.end(); ++qit)
          {
            os << qit->toXMLString(4);
          }
        }
        std::map<String, std::vector<Attachment> >::const_iterator attit = runQualityAts_.find(*it);
        if (attit != runQualityAts_.end())
        {
          for (std::vector<QcMLFile::Attachment>::const_iterator ait = attit->second.begin(); ait != attit->second.end(); ++ait)
          {
            os << ait->toXMLString(4); //TODO check integrity of reference to qp!
          }
        }
        os << "\t</runQuality>\n";
      }
    }

    //content sets
    keys.clear();
    for (std::map<String, std::vector<QualityParameter> >::const_iterator it = setQualityQPs_.begin(); it != setQualityQPs_.end(); ++it)
    {
      keys.insert(it->first);
    }
    for (std::map<String, std::vector<Attachment> >::const_iterator it = setQualityAts_.begin(); it != setQualityAts_.end(); ++it)
    {
      keys.insert(it->first);
    }

    if (!keys.empty())
    {
      for (std::set<String>::const_iterator it = keys.begin(); it != keys.end(); ++it)
      {
        os << "\t<setQuality ID=\"" << String(*it) << "\">\n";
        //~ TODO warn if key has no entries in members_

        //document set members
        std::map<String, std::set<String> >::const_iterator jt = setQualityQPs_members_.find(*it);

        if (jt != setQualityQPs_members_.end())
        {
          for (std::set<String>::const_iterator kt = jt->second.begin(); kt != jt->second.end(); ++kt)
          {
            std::map<String, std::vector<QualityParameter> >::const_iterator rq = runQualityQPs_.find(*kt);
            if (rq != runQualityQPs_.end())
            {
                QcMLFile::QualityParameter qp;
                qp.id = *kt; ///< Identifier
                qp.name = "set name"; ///< Name
                qp.cvRef = "QC"; ///< cv reference
                qp.cvAcc = "QC:0000005";
                for (std::vector<QualityParameter>::const_iterator qit = rq->second.begin(); qit != rq->second.end(); ++qit)
                {
                  if (qit->cvAcc == "MS:1000577")
                    qp.value = qit->value;
                }
                os << qp.toXMLString(4);
            }
            else
            {
              //TODO warn - no mzML file registered for this run
            }
          }
        }

        std::map<String, std::vector<QualityParameter> >::const_iterator qpsit = setQualityQPs_.find(*it);
        if (qpsit != setQualityQPs_.end())
        {
          for (std::vector<QcMLFile::QualityParameter>::const_iterator qit = qpsit->second.begin(); qit != qpsit->second.end(); ++qit)
          {
            os << qit->toXMLString(4);
          }
        }

        std::map<String, std::vector<Attachment> >::const_iterator attit = setQualityAts_.find(*it);
        if (attit != setQualityAts_.end())
        {
          for (std::vector<QcMLFile::Attachment>::const_iterator ait = attit->second.begin(); ait != attit->second.end(); ++ait)
          {
            os << ait->toXMLString(4);
          }
        }
        os << "\t</setQuality>\n";
      }
    }
    os <<  "\t<cvList>\n";
    os <<  "\t<cv uri=\"http://psidev.cvs.sourceforge.net/viewvc/psidev/psi/psi-ms/mzML/controlledVocabulary/psi-ms.obo\" ID=\"psi_cv_ref\" fullName=\"PSI-MS\" version=\"3.41.0\"/>\n";
    os <<  "\t<cv uri=\"https://github.com/qcML/qcML-development/blob/master/cv/qc-cv.obo\" ID=\"qc_cv_ref\" fullName=\"QC-CV\" version=\"0.1.1\"/>\n";
    os <<  "\t<cv uri=\"http://obo.cvs.sourceforge.net/viewvc/obo/obo/ontology/phenotype/unit.obo\" ID=\"uo_cv_ref\" fullName=\"unit\" version=\"1.0.0\"/>\n";
    os <<  "\t</cvList>\n";

    if (!xslt_ref.empty())
    {
      os << xslt << "\n";
    }

    os << "</qcML>\n";
  }

}<|MERGE_RESOLUTION|>--- conflicted
+++ resolved
@@ -299,11 +299,7 @@
   }
 
   QcMLFile::QcMLFile() :
-<<<<<<< HEAD
     XMLHandler("", "0.7"), XMLFile("/SCHEMAS/qcml.xsd", "0.7"), ProgressLogger() //TODO keep version up-to-date
-=======
-    XMLHandler("", "0.7"), XMLFile("/SCHEMAS/qcml.xsd", "0.7"), ProgressLogger() //TODO keep version up to date
->>>>>>> cea1c584
   {
   }
 
