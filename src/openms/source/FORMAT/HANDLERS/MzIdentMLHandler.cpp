--- conflicted
+++ resolved
@@ -671,21 +671,8 @@
           }
         }
         String sir = "SIR_" + String(UniqueIdGenerator::getUniqueId());
-<<<<<<< HEAD
-        String sdr = sdat_ids.begin()->second;
-        std::map<String, String>::iterator pfo = ph_2_sdat_.find(it->getIdentifier());
-        if (pfo != ph_2_sdat_.end())
-        {
-          sdr = pfo->second;
-        }
-        else
-        {
-          LOG_WARN << "Falling back to referencing first spectrum file given because file or identifier could not be mapped." << std::endl;
-        }
-
-=======
+
         String sidres;
->>>>>>> 89fcb3b2
         sidres += String("\t\t\t<SpectrumIdentificationResult spectraData_ref=\"")
         //multi identification runs lookup from file_origin here
                 + sdr + String("\" spectrumID=\"")
