// --------------------------------------------------------------------------
//                   OpenMS -- Open-Source Mass Spectrometry
// --------------------------------------------------------------------------
// Copyright The OpenMS Team -- Eberhard Karls University Tuebingen,
// ETH Zurich, and Freie Universitaet Berlin 2002-2021.
//
// This software is released under a three-clause BSD license:
//  * Redistributions of source code must retain the above copyright
//    notice, this list of conditions and the following disclaimer.
//  * Redistributions in binary form must reproduce the above copyright
//    notice, this list of conditions and the following disclaimer in the
//    documentation and/or other materials provided with the distribution.
//  * Neither the name of any author or any participating institution
//    may be used to endorse or promote products derived from this software
//    without specific prior written permission.
// For a full list of authors, refer to the file AUTHORS.
// --------------------------------------------------------------------------
// THIS SOFTWARE IS PROVIDED BY THE COPYRIGHT HOLDERS AND CONTRIBUTORS "AS IS"
// AND ANY EXPRESS OR IMPLIED WARRANTIES, INCLUDING, BUT NOT LIMITED TO, THE
// IMPLIED WARRANTIES OF MERCHANTABILITY AND FITNESS FOR A PARTICULAR PURPOSE
// ARE DISCLAIMED. IN NO EVENT SHALL ANY OF THE AUTHORS OR THE CONTRIBUTING
// INSTITUTIONS BE LIABLE FOR ANY DIRECT, INDIRECT, INCIDENTAL, SPECIAL,
// EXEMPLARY, OR CONSEQUENTIAL DAMAGES (INCLUDING, BUT NOT LIMITED TO,
// PROCUREMENT OF SUBSTITUTE GOODS OR SERVICES; LOSS OF USE, DATA, OR PROFITS;
// OR BUSINESS INTERRUPTION) HOWEVER CAUSED AND ON ANY THEORY OF LIABILITY,
// WHETHER IN CONTRACT, STRICT LIABILITY, OR TORT (INCLUDING NEGLIGENCE OR
// OTHERWISE) ARISING IN ANY WAY OUT OF THE USE OF THIS SOFTWARE, EVEN IF
// ADVISED OF THE POSSIBILITY OF SUCH DAMAGE.
//
// --------------------------------------------------------------------------
// $Maintainer: Timo Sachsenberg $
// $Authors: Marc Sturm, Chris Bielow, Hannes Roest $
// --------------------------------------------------------------------------

#include <OpenMS/FORMAT/HANDLERS/MzMLHandler.h>

#include <OpenMS/CONCEPT/Exception.h>
#include <OpenMS/CONCEPT/LogStream.h>
#include <OpenMS/CONCEPT/VersionInfo.h>
#include <OpenMS/FORMAT/Base64.h>
#include <OpenMS/FORMAT/CVMappingFile.h>
#include <OpenMS/FORMAT/MSNumpressCoder.h>
#include <OpenMS/FORMAT/VALIDATORS/MzMLValidator.h>
#include <OpenMS/INTERFACES/IMSDataConsumer.h>
#include <OpenMS/SYSTEM/File.h>

namespace OpenMS::Internal
{

    /// Constructor for a read-only handler
    MzMLHandler::MzMLHandler(MapType& exp, const String& filename, const String& version, const ProgressLogger& logger)
      : MzMLHandler(filename, version, logger)
    {
      exp_ = &exp;
    }

    /// Constructor for a write-only handler
    MzMLHandler::MzMLHandler(const MapType& exp, const String& filename, const String& version, const ProgressLogger& logger)
      : MzMLHandler(filename, version, logger)
    {
      cexp_ = &exp;
    }

    /// delegated c'tor for the common things
    MzMLHandler::MzMLHandler(const String& filename, const String& version, const ProgressLogger& logger)
      : XMLHandler(filename, version),
        logger_(logger),
        cv_(ControlledVocabulary::getPSIMSCV())
    {
      CVMappingFile().load(File::find("/MAPPING/ms-mapping.xml"), mapping_);

      // check the version number of the mzML handler
      if (VersionInfo::VersionDetails::create(version_) == VersionInfo::VersionDetails::EMPTY)
      {
        OPENMS_LOG_ERROR << "MzMLHandler was initialized with an invalid version number: " << version_ << std::endl;
      }
    }


    /// Destructor
    MzMLHandler::~MzMLHandler()
    {
    }
    /// Set the peak file options
    void MzMLHandler::setOptions(const PeakFileOptions& opt)
    {
      options_ = opt;
      spectrum_data_.reserve(options_.getMaxDataPoolSize());
      chromatogram_data_.reserve(options_.getMaxDataPoolSize());
    }

    /// Get the peak file options
    PeakFileOptions& MzMLHandler::getOptions()
    {
      return options_;
    }


    /// handler which support partial loading, implement this method
    XMLHandler::LOADDETAIL MzMLHandler::getLoadDetail() const
    {
      return load_detail_;
    }

    /// handler which support partial loading, implement this method
    void MzMLHandler::setLoadDetail(const XMLHandler::LOADDETAIL d)
    {
      load_detail_ = d;
    }

    //@}

    /// Get the spectra and chromatogram counts of a file
    void MzMLHandler::getCounts(Size& spectra_counts, Size& chromatogram_counts)
    {
      if (load_detail_ == XMLHandler::LD_RAWCOUNTS)
      {
        spectra_counts = std::max(scan_count_total_, 0); // default is -1; if no specs were found, report 0
        chromatogram_counts = std::max(chrom_count_total_, 0);
      }
      else
      {
        spectra_counts = scan_count_;
        chromatogram_counts = chromatogram_count_;
      }
    }

    /// Set the IMSDataConsumer consumer which will consume the read data
    void MzMLHandler::setMSDataConsumer(Interfaces::IMSDataConsumer* consumer)
    {
      consumer_ = consumer;
    }

    void MzMLHandler::populateSpectraWithData_()
    {

      // Whether spectrum should be populated with data
      if (options_.getFillData())
      {
        size_t errCount = 0;
        String error_message;
#ifdef _OPENMP
#pragma omp parallel for
#endif
        for (SignedSize i = 0; i < (SignedSize)spectrum_data_.size(); i++)
        {
          // parallel exception catching and re-throwing business
          if (!errCount) // no need to parse further if already an error was encountered
          {
            try
            {
              populateSpectraWithData_(spectrum_data_[i].data,
                                       spectrum_data_[i].default_array_length,
                                       options_,
                                       spectrum_data_[i].spectrum);
              if (options_.getSortSpectraByMZ() && !spectrum_data_[i].spectrum.isSorted())
              {
                spectrum_data_[i].spectrum.sortByPosition();
              }
            }

            catch (OpenMS::Exception::BaseException& e)
            {
<<<<<<< HEAD
#pragma omp critical
=======
#pragma omp critical(MZMLErrorHandling)
>>>>>>> 23c3063a
              {
                ++errCount;
                error_message = e.what();
              }
            }
            catch (...)
            {
#pragma omp atomic
              ++errCount;
            }
          }
        }
        if (errCount != 0)
        {
          std::cerr << "  Parsing error: '" << error_message  << "'" << std::endl;
          std::cerr << "  You could try to disable sorting spectra while loading." << std::endl;
          throw Exception::ParseError(__FILE__, __LINE__, OPENMS_PRETTY_FUNCTION, file_, "Error during parsing of binary data: '" + error_message + "'");
        }
      }

      // Append all spectra to experiment / consumer
      for (Size i = 0; i < spectrum_data_.size(); i++)
      {
        if (consumer_ != nullptr)
        {
          consumer_->consumeSpectrum(spectrum_data_[i].spectrum);
          if (options_.getAlwaysAppendData())
          {
            exp_->addSpectrum(std::move(spectrum_data_[i].spectrum));
          }
        }
        else
        {
          exp_->addSpectrum(std::move(spectrum_data_[i].spectrum));
        }
      }

      // Delete batch
      spectrum_data_.clear();
    }

    void MzMLHandler::populateChromatogramsWithData_()
    {
      // Whether chromatogram should be populated with data
      if (options_.getFillData())
      {
        size_t errCount = 0;
        String error_message;
#ifdef _OPENMP
#pragma omp parallel for
#endif
        for (SignedSize i = 0; i < (SignedSize)chromatogram_data_.size(); i++)
        {
          // parallel exception catching and re-throwing business
          try
          {
            populateChromatogramsWithData_(chromatogram_data_[i].data,
                                           chromatogram_data_[i].default_array_length,
                                           options_,
                                           chromatogram_data_[i].chromatogram);
            if (options_.getSortChromatogramsByRT() && !chromatogram_data_[i].chromatogram.isSorted())
            {
              chromatogram_data_[i].chromatogram.sortByPosition();
            }
          }
          catch (OpenMS::Exception::BaseException& e)
          {
#pragma omp critical
            {
              ++errCount;
              error_message = e.what();
            }
          }
          catch (...)
          {
#pragma omp atomic
            ++errCount;
          }
        }
        if (errCount != 0)
        {
          // throw Exception::ParseError(__FILE__, __LINE__, OPENMS_PRETTY_FUNCTION, file_, "Error during parsing of binary data.");
          std::cerr << "  Parsing error: '" << error_message  << "'" << std::endl;
          std::cerr << "  You could try to disable sorting spectra while loading." << std::endl;
          throw Exception::ParseError(__FILE__, __LINE__, OPENMS_PRETTY_FUNCTION, file_, "Error during parsing of binary data: '" + error_message + "'");
        }

      }

      // Append all chromatograms to experiment / consumer
      for (Size i = 0; i < chromatogram_data_.size(); i++)
      {
        if (consumer_ != nullptr)
        {
          consumer_->consumeChromatogram(chromatogram_data_[i].chromatogram);
          if (options_.getAlwaysAppendData())
          {
            exp_->addChromatogram(std::move(chromatogram_data_[i].chromatogram));
          }
        }
        else
        {
          exp_->addChromatogram(std::move(chromatogram_data_[i].chromatogram));
        }
      }

      // Delete batch
      chromatogram_data_.clear();
    }

    void MzMLHandler::addSpectrumMetaData_(const std::vector<MzMLHandlerHelper::BinaryData>& input_data,
                                           const Size n,
                                           SpectrumType& spectrum) const
    {

      // add meta data
      UInt meta_float_array_index = 0;
      UInt meta_int_array_index = 0;
      UInt meta_string_array_index = 0;
      for (Size i = 0; i < input_data.size(); i++) //loop over all binary data arrays
      {
        if (input_data[i].meta.getName() != "m/z array" && input_data[i].meta.getName() != "intensity array") // is meta data array?
        {
          if (input_data[i].data_type == MzMLHandlerHelper::BinaryData::DT_FLOAT)
          {
            if (n < input_data[i].size)
            {
              double value = (input_data[i].precision == MzMLHandlerHelper::BinaryData::PRE_64) ? input_data[i].floats_64[n] : input_data[i].floats_32[n];
              spectrum.getFloatDataArrays()[meta_float_array_index].push_back(value);
            }
            ++meta_float_array_index;
          }
          else if (input_data[i].data_type == MzMLHandlerHelper::BinaryData::DT_INT)
          {
            if (n < input_data[i].size)
            {
              Int64 value = (input_data[i].precision == MzMLHandlerHelper::BinaryData::PRE_64) ? input_data[i].ints_64[n] : input_data[i].ints_32[n];
              spectrum.getIntegerDataArrays()[meta_int_array_index].push_back(value);
            }
            ++meta_int_array_index;
          }
          else if (input_data[i].data_type == MzMLHandlerHelper::BinaryData::DT_STRING)
          {
            if (n < input_data[i].decoded_char.size())
            {
              String value = input_data[i].decoded_char[n];
              spectrum.getStringDataArrays()[meta_string_array_index].push_back(value);
            }
            ++meta_string_array_index;
          }
        }
      }
    }

    void MzMLHandler::populateSpectraWithData_(std::vector<MzMLHandlerHelper::BinaryData>& input_data,
                                               Size& default_arr_length,
                                               const PeakFileOptions& peak_file_options,
                                               SpectrumType& spectrum)
    {
      typedef SpectrumType::PeakType PeakType;

      // decode all base64 arrays
      MzMLHandlerHelper::decodeBase64Arrays(input_data, options_.getSkipXMLChecks());

      //look up the precision and the index of the intensity and m/z array
      bool mz_precision_64 = true;
      bool int_precision_64 = true;
      SignedSize mz_index = -1;
      SignedSize int_index = -1;
      MzMLHandlerHelper::computeDataProperties_(input_data, mz_precision_64, mz_index, "m/z array");
      MzMLHandlerHelper::computeDataProperties_(input_data, int_precision_64, int_index, "intensity array");

      //Abort if no m/z or intensity array is present
      if (int_index == -1 || mz_index == -1)
      {
        //if defaultArrayLength > 0 : warn that no m/z or int arrays is present
        if (default_arr_length != 0)
        {
          warning(LOAD, String("The m/z or intensity array of spectrum '") + spectrum.getNativeID() + "' is missing and default_arr_length is " + default_arr_length + ".");
        }
        return;
      }

      // Error if intensity or m/z is encoded as int32|64 - they should be float32|64!
      if ((!input_data[mz_index].ints_32.empty()) || (!input_data[mz_index].ints_64.empty()))
      {
        fatalError(LOAD, "Encoding m/z array as integer is not allowed!");
      }
      if ((!input_data[int_index].ints_32.empty()) || (!input_data[int_index].ints_64.empty()))
      {
        fatalError(LOAD, "Encoding intensity array as integer is not allowed!");
      }

      // Warn if the decoded data has a different size than the defaultArrayLength
      Size mz_size = mz_precision_64 ? input_data[mz_index].floats_64.size() : input_data[mz_index].floats_32.size();
      Size int_size = int_precision_64 ? input_data[int_index].floats_64.size() : input_data[int_index].floats_32.size();
      // Check if int-size and mz-size are equal
      if (mz_size != int_size)
      {
        fatalError(LOAD, String("The length of m/z and integer values of spectrum '") + spectrum.getNativeID() + "' differ (mz-size: " + mz_size + ", int-size: " + int_size + "! Not reading spectrum!");
      }
      bool repair_array_length = false;
      if (default_arr_length != mz_size)
      {
        warning(LOAD, String("The m/z array of spectrum '") + spectrum.getNativeID() + "' has the size " + mz_size + ", but it should have size " + default_arr_length + " (defaultArrayLength).");
        repair_array_length = true;
      }
      if (default_arr_length != int_size)
      {
        warning(LOAD, String("The intensity array of spectrum '") + spectrum.getNativeID() + "' has the size " + int_size + ", but it should have size " + default_arr_length + " (defaultArrayLength).");
        repair_array_length = true;
      }
      if (repair_array_length)
      {
        default_arr_length = int_size;
        warning(LOAD, String("Fixing faulty defaultArrayLength to ") + default_arr_length + ".");
      }

      //create meta data arrays and reserve enough space for the content
      if (input_data.size() > 2)
      {
        for (Size i = 0; i < input_data.size(); i++)
        {
          if (input_data[i].meta.getName() != "m/z array" && input_data[i].meta.getName() != "intensity array")
          {
            if (input_data[i].data_type == MzMLHandlerHelper::BinaryData::DT_FLOAT)
            {
              // create new array
              spectrum.getFloatDataArrays().resize(spectrum.getFloatDataArrays().size() + 1);
              // reserve space in the array
              spectrum.getFloatDataArrays().back().reserve(input_data[i].size);
              // copy meta info into MetaInfoDescription
              spectrum.getFloatDataArrays().back().MetaInfoDescription::operator=(input_data[i].meta);
              if (input_data[i].precision == MzMLHandlerHelper::BinaryData::PRE_32)
              {
                spectrum.getFloatDataArrays().back().setMetaValue("is32bit", true);
              }
            }
            else if (input_data[i].data_type == MzMLHandlerHelper::BinaryData::DT_INT)
            {
              // create new array
              spectrum.getIntegerDataArrays().resize(spectrum.getIntegerDataArrays().size() + 1);
              // reserve space in the array
              spectrum.getIntegerDataArrays().back().reserve(input_data[i].size);
              // copy meta info into MetaInfoDescription
              spectrum.getIntegerDataArrays().back().MetaInfoDescription::operator=(input_data[i].meta);
            }
            else if (input_data[i].data_type == MzMLHandlerHelper::BinaryData::DT_STRING)
            {
              // create new array
              spectrum.getStringDataArrays().resize(spectrum.getStringDataArrays().size() + 1);
              // reserve space in the array
              spectrum.getStringDataArrays().back().reserve(input_data[i].decoded_char.size());
              // copy meta info into MetaInfoDescription
              spectrum.getStringDataArrays().back().MetaInfoDescription::operator=(input_data[i].meta);
            }
          }
        }
      }

      // Copy meta data from m/z and intensity binary
      // We don't have this as a separate location => store it in spectrum
      for (Size i = 0; i < input_data.size(); i++)
      {
        if (input_data[i].meta.getName() == "m/z array" || input_data[i].meta.getName() == "intensity array")
        {
          std::vector<UInt> keys;
          input_data[i].meta.getKeys(keys);
          for (Size k = 0; k < keys.size(); ++k)
          {
            spectrum.setMetaValue(keys[k], input_data[i].meta.getMetaValue(keys[k]));
          }
        }
      }

      // We found that the push back approach is about 5% faster than using
      // iterators (e.g. spectrum iterator that gets updated)

      //add the peaks and the meta data to the container (if they pass the restrictions)
      PeakType tmp;
      spectrum.reserve(default_arr_length);

      // the most common case: no ranges, 64 / 32 precision
      //  -> this saves about 10 % load time
      if ( mz_precision_64 && !int_precision_64 &&
           input_data.size() == 2 &&
           !peak_file_options.hasMZRange() &&
           !peak_file_options.hasIntensityRange()
         )
      {
        std::vector< double >::const_iterator mz_it = input_data[mz_index].floats_64.begin();
        std::vector< float >::const_iterator int_it = input_data[int_index].floats_32.begin();
        for (Size n = 0; n < default_arr_length; n++)
        {
          //add peak
          tmp.setIntensity(*int_it);
          tmp.setMZ(*mz_it);
          ++mz_it;
          ++int_it;
          spectrum.push_back(tmp);
        }
        return;
      }

      for (Size n = 0; n < default_arr_length; n++)
      {
        double mz = mz_precision_64 ? input_data[mz_index].floats_64[n] : input_data[mz_index].floats_32[n];
        double intensity = int_precision_64 ? input_data[int_index].floats_64[n] : input_data[int_index].floats_32[n];
        if ((!peak_file_options.hasMZRange() || peak_file_options.getMZRange().encloses(DPosition<1>(mz)))
           && (!peak_file_options.hasIntensityRange() || peak_file_options.getIntensityRange().encloses(DPosition<1>(intensity))))
        {
          //add peak
          tmp.setIntensity(intensity);
          tmp.setMZ(mz);
          spectrum.push_back(tmp);

          // Only if there are more than 2 data arrays, we need to check
          // for meta data (as there will always be an m/z and intensity
          // array)
          if (input_data.size() > 2)
          {
            addSpectrumMetaData_(input_data, n, spectrum);
          }
        }
      }
    }

    void MzMLHandler::populateChromatogramsWithData_(std::vector<MzMLHandlerHelper::BinaryData>& input_data,
                                                     Size& default_arr_length,
                                                     const PeakFileOptions& peak_file_options,
                                                     ChromatogramType& inp_chromatogram)
    {
      typedef ChromatogramType::PeakType ChromatogramPeakType;

      //decode all base64 arrays
      MzMLHandlerHelper::decodeBase64Arrays(input_data, options_.getSkipXMLChecks());

      //look up the precision and the index of the intensity and m/z array
      bool int_precision_64 = true;
      bool rt_precision_64 = true;
      SignedSize int_index = -1;
      SignedSize rt_index = -1;
      MzMLHandlerHelper::computeDataProperties_(input_data, rt_precision_64, rt_index, "time array");
      MzMLHandlerHelper::computeDataProperties_(input_data, int_precision_64, int_index, "intensity array");

      //Abort if no m/z or intensity array is present
      if (int_index == -1 || rt_index == -1)
      {
        //if defaultArrayLength > 0 : warn that no time or int arrays is present
        if (default_arr_length != 0)
        {
          warning(LOAD, String("The time or intensity array of chromatogram '") +
              inp_chromatogram.getNativeID() + "' is missing and default_arr_length is " + default_arr_length + ".");
        }
        return;
      }

      // Warn if the decoded data has a different size than the defaultArrayLength
      Size rt_size = rt_precision_64 ? input_data[rt_index].floats_64.size() : input_data[rt_index].floats_32.size();
      Size int_size = int_precision_64 ? input_data[int_index].floats_64.size() : input_data[int_index].floats_32.size();
      // Check if int-size and rt-size are equal
      if (rt_size != int_size)
      {
        fatalError(LOAD, String("The length of RT and intensity values of chromatogram '") + inp_chromatogram.getNativeID() + "' differ (rt-size: " + rt_size + ", int-size: " + int_size + "! Not reading chromatogram!");
      }
      bool repair_array_length = false;
      if (default_arr_length != rt_size)
      {
        warning(LOAD, String("The base64-decoded rt array of chromatogram '") + inp_chromatogram.getNativeID() + "' has the size " + rt_size + ", but it should have size " + default_arr_length + " (defaultArrayLength).");
        repair_array_length = true;
      }
      if (default_arr_length != int_size)
      {
        warning(LOAD, String("The base64-decoded intensity array of chromatogram '") + inp_chromatogram.getNativeID() + "' has the size " + int_size + ", but it should have size " + default_arr_length + " (defaultArrayLength).");
        repair_array_length = true;
      }
      // repair size of array, accessing memory that is beyond int_size will lead to segfaults later
      if (repair_array_length)
      {
        default_arr_length = int_size; // set to length of actual data (int_size and rt_size are equal, s.a.)
        warning(LOAD, String("Fixing faulty defaultArrayLength to ") + default_arr_length + ".");
      }

      // Create meta data arrays and reserve enough space for the content
      if (input_data.size() > 2)
      {
        for (Size i = 0; i < input_data.size(); i++)
        {
          if (input_data[i].meta.getName() != "intensity array" && input_data[i].meta.getName() != "time array")
          {
            if (input_data[i].data_type == MzMLHandlerHelper::BinaryData::DT_FLOAT)
            {
              // create new array
              inp_chromatogram.getFloatDataArrays().resize(inp_chromatogram.getFloatDataArrays().size() + 1);
              // reserve space in the array
              inp_chromatogram.getFloatDataArrays().back().reserve(input_data[i].size);
              // copy meta info into MetaInfoDescription
              inp_chromatogram.getFloatDataArrays().back().MetaInfoDescription::operator=(input_data[i].meta);
              if (input_data[i].precision == MzMLHandlerHelper::BinaryData::PRE_32)
              {
                inp_chromatogram.getFloatDataArrays().back().setMetaValue("is32bit", true);
              }
            }
            else if (input_data[i].data_type == MzMLHandlerHelper::BinaryData::DT_INT)
            {
              // create new array
              inp_chromatogram.getIntegerDataArrays().resize(inp_chromatogram.getIntegerDataArrays().size() + 1);
              // reserve space in the array
              inp_chromatogram.getIntegerDataArrays().back().reserve(input_data[i].size);
              // copy meta info into MetaInfoDescription
              inp_chromatogram.getIntegerDataArrays().back().MetaInfoDescription::operator=(input_data[i].meta);
            }
            else if (input_data[i].data_type == MzMLHandlerHelper::BinaryData::DT_STRING)
            {
              // create new array
              inp_chromatogram.getStringDataArrays().resize(inp_chromatogram.getStringDataArrays().size() + 1);
              // reserve space in the array
              inp_chromatogram.getStringDataArrays().back().reserve(input_data[i].decoded_char.size());
              // copy meta info into MetaInfoDescription
              inp_chromatogram.getStringDataArrays().back().MetaInfoDescription::operator=(input_data[i].meta);
            }
          }
        }
      }

      // Copy meta data from time and intensity binary
      // We don't have this as a separate location => store it directly in spectrum meta data
      for (Size i = 0; i < input_data.size(); i++)
      {
        if (input_data[i].meta.getName() == "time array" || input_data[i].meta.getName() == "intensity array")
        {
          std::vector<UInt> keys;
          input_data[i].meta.getKeys(keys);
          for (Size k = 0; k < keys.size(); ++k)
          {
            inp_chromatogram.setMetaValue(keys[k], input_data[i].meta.getMetaValue(keys[k]));
          }
        }
      }

      // Add the peaks and the meta data to the container (if they pass the restrictions)
      inp_chromatogram.reserve(default_arr_length);
      ChromatogramPeakType tmp;
      for (Size n = 0; n < default_arr_length; n++)
      {
        double rt = rt_precision_64 ? input_data[rt_index].floats_64[n] : input_data[rt_index].floats_32[n];
        double intensity = int_precision_64 ? input_data[int_index].floats_64[n] : input_data[int_index].floats_32[n];
        if ((!peak_file_options.hasRTRange() || peak_file_options.getRTRange().encloses(DPosition<1>(rt)))
           && (!peak_file_options.hasIntensityRange() || peak_file_options.getIntensityRange().encloses(DPosition<1>(intensity))))
        {
          //add peak
          tmp.setIntensity(intensity);
          tmp.setRT(rt);
          inp_chromatogram.push_back(tmp);

          //add meta data
          UInt meta_float_array_index = 0;
          UInt meta_int_array_index = 0;
          UInt meta_string_array_index = 0;
          for (Size i = 0; i < input_data.size(); i++) //loop over all binary data arrays
          {
            if (input_data[i].meta.getName() != "intensity array" && input_data[i].meta.getName() != "time array") // is meta data array?
            {
              if (input_data[i].data_type == MzMLHandlerHelper::BinaryData::DT_FLOAT)
              {
                if (n < input_data[i].size)
                {
                  double value = (input_data[i].precision == MzMLHandlerHelper::BinaryData::PRE_64) ? input_data[i].floats_64[n] : input_data[i].floats_32[n];
                  inp_chromatogram.getFloatDataArrays()[meta_float_array_index].push_back(value);
                }
                ++meta_float_array_index;
              }
              else if (input_data[i].data_type == MzMLHandlerHelper::BinaryData::DT_INT)
              {
                if (n < input_data[i].size)
                {
                  Int64 value = (input_data[i].precision == MzMLHandlerHelper::BinaryData::PRE_64) ? input_data[i].ints_64[n] : input_data[i].ints_32[n];
                  inp_chromatogram.getIntegerDataArrays()[meta_int_array_index].push_back(value);
                }
                ++meta_int_array_index;
              }
              else if (input_data[i].data_type == MzMLHandlerHelper::BinaryData::DT_STRING)
              {
                if (n < input_data[i].decoded_char.size())
                {
                  String value = input_data[i].decoded_char[n];
                  inp_chromatogram.getStringDataArrays()[meta_string_array_index].push_back(value);
                }
                ++meta_string_array_index;
              }
            }
          }
        }
      }
    }


    void MzMLHandler::characters(const XMLCh* const chars, const XMLSize_t length)
    {
      if (skip_spectrum_ || skip_chromatogram_)
      {
        return;
      }

      const String& current_tag = open_tags_.back();

      if (current_tag == "binary")
      {
        // Since we convert a Base64 string here, it can only contain plain ASCII
        sm_.appendASCII(chars, length, bin_data_.back().base64);
      }
      else if (current_tag == "offset" || current_tag == "indexListOffset" || current_tag == "fileChecksum")
      {
        //do nothing for
        // - index
        // - checksum
        // - binary chromatogram data
      }
      else
      {
        /*String transcoded_chars2 = sm_.convert(chars);
        transcoded_chars2.trim();
        if (transcoded_chars2 != "")
        {
          warning(LOAD, String("Unhandled character content in tag '") + current_tag + "': " +
              transcoded_chars2);
        }
        */
      }
    }


    void MzMLHandler::startElement(const XMLCh* const /*uri*/, const XMLCh* const /*local_name*/, const XMLCh* const qname, const xercesc::Attributes& attributes)
    {
      constexpr XMLCh s_count[] = {'c','o','u','n','t', 0};
      constexpr XMLCh s_default_array_length[] = { 'd','e','f','a','u','l','t','A','r','r','a','y','L','e','n','g','t','h' , 0};
      constexpr XMLCh s_array_length[] = { 'a','r','r','a','y','L','e','n','g','t','h' , 0};
      constexpr XMLCh s_accession[] = { 'a','c','c','e','s','s','i','o','n' , 0};
      constexpr XMLCh s_name[] = { 'n','a','m','e' , 0};
      constexpr XMLCh s_type[] = { 't','y','p','e' , 0};
      constexpr XMLCh s_value[] = { 'v','a','l','u','e' , 0};
      constexpr XMLCh s_unit_accession[] = { 'u','n','i','t','A','c','c','e','s','s','i','o','n' , 0};
      constexpr XMLCh s_id[] = { 'i','d' , 0};
      constexpr XMLCh s_ref[] = { 'r','e','f' , 0};
      constexpr XMLCh s_version[] = { 'v','e','r','s','i','o','n' , 0};
      constexpr XMLCh s_version_mzml[] = { 'm','z','M','L',':','v','e','r','s','i','o','n' , 0};
      constexpr XMLCh s_order[] = { 'o','r','d','e','r' , 0};
      constexpr XMLCh s_location[] = { 'l','o','c','a','t','i','o','n' , 0};
      constexpr XMLCh s_sample_ref[] = { 's','a','m','p','l','e','R','e','f' , 0};
      constexpr XMLCh s_software_ref[] = { 's','o','f','t','w','a','r','e','R','e','f' , 0};
      constexpr XMLCh s_source_file_ref[] = { 's','o','u','r','c','e','F','i','l','e','R','e','f' , 0};
      constexpr XMLCh s_spectrum_ref[] = { 's','p','e','c','t','r','u','m','R','e','f' , 0};
      constexpr XMLCh s_default_instrument_configuration_ref[] = { 'd','e','f','a','u','l','t','I','n','s','t','r','u','m','e','n','t','C','o','n','f','i','g','u','r','a','t','i','o','n','R','e','f' , 0};
      constexpr XMLCh s_instrument_configuration_ref[] = { 'i','n','s','t','r','u','m','e','n','t','C','o','n','f','i','g','u','r','a','t','i','o','n','R','e','f' , 0};
      constexpr XMLCh s_default_data_processing_ref[] = { 'd','e','f','a','u','l','t','D','a','t','a','P','r','o','c','e','s','s','i','n','g','R','e','f' , 0};
      constexpr XMLCh s_data_processing_ref[] = { 'd','a','t','a','P','r','o','c','e','s','s','i','n','g','R','e','f' , 0};
      constexpr XMLCh s_start_time_stamp[] = { 's','t','a','r','t','T','i','m','e','S','t','a','m','p' , 0};
      constexpr XMLCh s_external_spectrum_id[] = { 'e','x','t','e','r','n','a','l','S','p','e','c','t','r','u','m','I','D' , 0};
      constexpr XMLCh s_default_source_file_ref[] = { 'd','e','f','a','u','l','t','S','o','u','r','c','e','F','i','l','e','R','e','f' , 0};
      constexpr XMLCh s_scan_settings_ref[] = { 's','c','a','n','S','e','t','t','i','n','g','s','R','e','f' , 0};
      String tag = sm_.convert(qname);
      open_tags_.push_back(tag);

      // do nothing until a spectrum/chromatogram/spectrumList ends
      if (skip_spectrum_ || skip_chromatogram_)
      {
        return;
      }

      //determine parent tag
      String parent_tag;
      if (open_tags_.size() > 1)
      {
        parent_tag = *(open_tags_.end() - 2);
      }
      String parent_parent_tag;
      if (open_tags_.size() > 2)
      {
        parent_parent_tag = *(open_tags_.end() - 3);
      }

      if (tag == "spectrum")
      {
        // for cppcheck
        constexpr XMLCh s_spot_id[] = { 's','p','o','t','I','D', 0 };

        //number of peaks
        spec_ = SpectrumType();
        default_array_length_ = attributeAsInt_(attributes, s_default_array_length);
        //spectrum source file
        String source_file_ref;
        if (optionalAttributeAsString_(source_file_ref, attributes, s_source_file_ref))
        {
          if (source_files_.has(source_file_ref))
          {
            spec_.setSourceFile(source_files_[source_file_ref]);
          }
          else
          {
            OPENMS_LOG_WARN << "Error: unregistered source file reference " << source_file_ref << "." << std::endl;
          }
        }
        //native id
        spec_.setNativeID(attributeAsString_(attributes, s_id));
        //maldi spot id
        String maldi_spot_id;
        if (optionalAttributeAsString_(maldi_spot_id, attributes, s_spot_id))
        {
          spec_.setMetaValue("maldi_spot_id", maldi_spot_id);
        }
        //data processing
        String data_processing_ref;
        if (optionalAttributeAsString_(data_processing_ref, attributes, s_data_processing_ref))
        {
          spec_.setDataProcessing(processing_[data_processing_ref]);
        }
        else
        {
          spec_.setDataProcessing(processing_[default_processing_]);
        }
      }
      else if (tag == "chromatogram")
      {
        if (load_detail_ == XMLHandler::LD_COUNTS_WITHOPTIONS)
        { //, but we only want to count
          skip_chromatogram_ = true; // skip the remaining chrom, until endElement(chromatogram)
          ++chromatogram_count_;
        }

        chromatogram_ = ChromatogramType();
        default_array_length_ = attributeAsInt_(attributes, s_default_array_length);
        String source_file_ref;
        if (optionalAttributeAsString_(source_file_ref, attributes, s_source_file_ref))
        {
          chromatogram_.setSourceFile(source_files_[source_file_ref]);
        }
        // native id
        chromatogram_.setNativeID(attributeAsString_(attributes, s_id));
        // data processing
        String data_processing_ref;
        if (optionalAttributeAsString_(data_processing_ref, attributes, s_data_processing_ref))
        {
          chromatogram_.setDataProcessing(processing_[data_processing_ref]);
        }
        else
        {
          chromatogram_.setDataProcessing(processing_[default_processing_]);
        }
      }
      else if (tag == "spectrumList")
      {
        //default data processing
        default_processing_ = attributeAsString_(attributes, s_default_data_processing_ref);

        //Abort if we need meta data only
        if (options_.getMetadataOnly())
        {
          throw EndParsingSoftly(__FILE__, __LINE__, OPENMS_PRETTY_FUNCTION);
        }
        scan_count_total_ = attributeAsInt_(attributes, s_count);
        logger_.startProgress(0, scan_count_total_, "loading spectra list");
        in_spectrum_list_ = true;
        // we only want total scan count and chrom count
        if (load_detail_ == XMLHandler::LD_RAWCOUNTS)
        { // in case chromatograms came before spectra, we have all information --> end parsing
          if (chrom_count_total_ != -1) throw EndParsingSoftly(__FILE__, __LINE__, OPENMS_PRETTY_FUNCTION);
          // or skip the remaining spectra until </spectrumList>
          skip_spectrum_ = true;
        }
        else
        {
          exp_->reserveSpaceSpectra(scan_count_total_);
        }
      }
      else if (tag == "chromatogramList")
      {
        // default data processing
        default_processing_ = attributeAsString_(attributes, s_default_data_processing_ref);

        //Abort if we need meta data only
        if (options_.getMetadataOnly())
        {
          throw EndParsingSoftly(__FILE__, __LINE__, OPENMS_PRETTY_FUNCTION);
        }
        chrom_count_total_ = attributeAsInt_(attributes, s_count);
        logger_.startProgress(0, chrom_count_total_, "loading chromatogram list");
        in_spectrum_list_ = false;

        // we only want total scan count and chrom count
        if (load_detail_ == XMLHandler::LD_RAWCOUNTS)
        { // in case spectra came before chroms, we have all information --> end parsing
          if (scan_count_total_ != -1)
          {
            throw EndParsingSoftly(__FILE__, __LINE__, OPENMS_PRETTY_FUNCTION);
          }
          // or skip the remaining chroms until </chromatogramList>
          skip_chromatogram_ = true;
        }
        else
        {
          exp_->reserveSpaceChromatograms(chrom_count_total_);
        }
      }
      else if (tag == "binaryDataArrayList" /* && in_spectrum_list_*/)
      {
        bin_data_.reserve(attributeAsInt_(attributes, s_count));
      }
      else if (tag == "binaryDataArray" /* && in_spectrum_list_*/)
      {
        bin_data_.push_back(BinaryData());
        bin_data_.back().np_compression = MSNumpressCoder::NONE; // ensure that numpress compression is initially set to none ...
        bin_data_.back().compression = false; // ensure that zlib compression is initially set to none ...

        // array length
        Int array_length = (Int) default_array_length_;
        optionalAttributeAsInt_(array_length, attributes, s_array_length);
        bin_data_.back().size = array_length;

        // data processing
        String data_processing_ref;
        if (optionalAttributeAsString_(data_processing_ref, attributes, s_data_processing_ref))
        {
          bin_data_.back().meta.setDataProcessing(processing_[data_processing_ref]);
        }
      }
      else if (tag == "cvParam")
      {
        String value = "";
        optionalAttributeAsString_(value, attributes, s_value);
        String unit_accession = "";
        optionalAttributeAsString_(unit_accession, attributes, s_unit_accession);
        handleCVParam_(parent_parent_tag, parent_tag, attributeAsString_(attributes, s_accession), attributeAsString_(attributes, s_name), value, unit_accession);
      }
      else if (tag == "userParam")
      {
        String type = "";
        optionalAttributeAsString_(type, attributes, s_type);
        String value = "";
        optionalAttributeAsString_(value, attributes, s_value);
        String unit_accession = "";
        optionalAttributeAsString_(unit_accession, attributes, s_unit_accession);
        handleUserParam_(parent_parent_tag, parent_tag, attributeAsString_(attributes, s_name), type, value, unit_accession);
      }
      else if (tag == "referenceableParamGroup")
      {
        current_id_ = attributeAsString_(attributes, s_id);
      }
      else if (tag == "sourceFile")
      {
        current_id_ = attributeAsString_(attributes, s_id);
        // Name of the source file, without reference to location (either URI or local path). e.g. "control.mzML"
        String name_of_file = attributeAsString_(attributes, s_name);

        //URI-formatted location where the file was retrieved.
        String path_to_file = attributeAsString_(attributes, s_location);

        // mzML files often deviate from the specification by storing e.g. the full path in the name attribute etc.
        // error: whole path is stored in file name. fix: split into path and file name
        if (path_to_file.empty() && !name_of_file.empty())
        {
          path_to_file = File::path(name_of_file);
          name_of_file = File::basename(name_of_file);
          if (path_to_file == ".")
          {
            path_to_file = "file://./";
          }
        }

        // format URI prefix as in mzML spec.
        if (path_to_file.hasPrefix("File://"))
        {
          path_to_file.substitute("File://", "file://");
        }
        if (path_to_file.hasPrefix("FILE://"))
        {
          path_to_file.substitute("FILE://", "file://");
        }
        if (path_to_file.hasPrefix("file:///."))
        {
          path_to_file.substitute("file:///.", "file://./");
        }

        bool is_relative_path = path_to_file.hasPrefix("file://./") || path_to_file.hasPrefix("file://../");

        // ill formed absolute or relative path
        if (!is_relative_path && path_to_file.hasPrefix("file://") && !path_to_file.hasPrefix("file:///"))
        {
          warning(LOAD, "Ill formed absolute or relative sourceFile path: " + path_to_file);
        }

        // if possible convert relative path to absolute path
        if (is_relative_path && File::isDirectory(path_to_file))
        {
          String normal_path = String(path_to_file).substitute("file://", ""); // remove URI prefix
          path_to_file = String("file://") + File::absolutePath(normal_path); // on linux this e.g. file:///home... on win: file://C:/...
        }

        // absolute path to the root: remove additional / otherwise we will get file://// on concatenation
        if (!is_relative_path && path_to_file == "file:///")
        {
          path_to_file = "file://";
        }

        source_files_[current_id_].setNameOfFile(name_of_file);
        source_files_[current_id_].setPathToFile(path_to_file);
      }
      else if (tag == "referenceableParamGroupRef")
      {
        //call handleCVParam_ with the parent tag for each parameter in the group
        String ref = attributeAsString_(attributes, s_ref);
        for (Size i = 0; i < ref_param_[ref].size(); ++i)
        {
          handleCVParam_(parent_parent_tag, parent_tag, ref_param_[ref][i].accession, ref_param_[ref][i].name, ref_param_[ref][i].value, ref_param_[ref][i].unit_accession);
        }
      }
      else if (tag == "scan")
      {
        Acquisition tmp;
        //source file => meta data
        String source_file_ref;
        if (optionalAttributeAsString_(source_file_ref, attributes, s_source_file_ref))
        {
          tmp.setMetaValue("source_file_name", source_files_[source_file_ref].getNameOfFile());
          tmp.setMetaValue("source_file_path", source_files_[source_file_ref].getPathToFile());
        }
        //external spectrum id => meta data
        String external_spectrum_id;
        if (optionalAttributeAsString_(external_spectrum_id, attributes, s_external_spectrum_id))
        {
          tmp.setIdentifier(external_spectrum_id);
        }

        //spectrumRef - not really needed

        //instrumentConfigurationRef - not really needed: why should a scan have a different instrument?
        String instrument_configuration_ref;
        if (optionalAttributeAsString_(instrument_configuration_ref, attributes, s_instrument_configuration_ref))
        {
          warning(LOAD, "Unhandled attribute 'instrumentConfigurationRef' in 'scan' tag.");
        }

        spec_.getAcquisitionInfo().push_back(std::move(tmp));
      }
      else if (tag == "mzML")
      {
        scan_count_ = 0;
        chromatogram_count_ = 0;
        scan_count_total_ = -1;
        chrom_count_total_ = -1;


        //check file version against schema version
        String file_version;
        if (!(optionalAttributeAsString_(file_version, attributes, s_version) || optionalAttributeAsString_(file_version, attributes, s_version_mzml)) )
        {
          warning(LOAD, "No version attribute in mzML");
        }

        VersionInfo::VersionDetails current_version = VersionInfo::VersionDetails::create(file_version);
        static VersionInfo::VersionDetails mzML_min_version = VersionInfo::VersionDetails::create("1.1.0");

        if (current_version == VersionInfo::VersionDetails::EMPTY)
        {
          warning(LOAD, String("Invalid mzML version string '") + file_version + "'. Assuming mzML version " + version_ + "!");
        }
        else
        {
          if (current_version < mzML_min_version)
          {
            fatalError(LOAD, String("Only mzML 1.1.0 or higher is supported! This file has version '") + file_version + "'.");
          }
          else if (current_version > VersionInfo::VersionDetails::create(version_))
          {
            warning(LOAD, "The mzML file version (" + file_version + ") is newer than the parser version (" + version_ + "). This might lead to undefined behavior.");
          }
        }

        //handle file accession
        String accession;
        if (optionalAttributeAsString_(accession, attributes, s_accession))
        {
          exp_->setIdentifier(accession);
        }
        //handle file id
        String id;
        if (optionalAttributeAsString_(id, attributes, s_id))
        {
          exp_->setMetaValue("mzml_id", id);
        }
      }
      else if (tag == "contact")
      {
        exp_->getContacts().push_back(ContactPerson());
      }
      else if (tag == "sample")
      {
        current_id_ = attributeAsString_(attributes, s_id);
        String name;
        if (optionalAttributeAsString_(name, attributes, s_name))
        {
          samples_[current_id_].setName(name);
        }
      }
      else if (tag == "run")
      {
        //sample
        String sample_ref;
        if (optionalAttributeAsString_(sample_ref, attributes, s_sample_ref))
        {
          exp_->setSample(samples_[sample_ref]);
        }
        //instrument
        String instrument_ref = attributeAsString_(attributes, s_default_instrument_configuration_ref);
        exp_->setInstrument(instruments_[instrument_ref]);
        //start time
        String start_time;
        if (optionalAttributeAsString_(start_time, attributes, s_start_time_stamp))
        {
          exp_->setDateTime(asDateTime_(start_time));
        }
        //defaultSourceFileRef
        String default_source_file_ref;
        if (optionalAttributeAsString_(default_source_file_ref, attributes, s_default_source_file_ref))
        {
          exp_->getSourceFiles().push_back(source_files_[default_source_file_ref]);
        }
      }
      else if (tag == "software")
      {
        current_id_ = attributeAsString_(attributes, s_id);
        software_[current_id_].setVersion(attributeAsString_(attributes, s_version));
      }
      else if (tag == "dataProcessing")
      {
        current_id_ = attributeAsString_(attributes, s_id);
      }
      else if (tag == "processingMethod")
      {
        DataProcessingPtr dp(new DataProcessing);
        // See ticket 452: Do NOT remove this try/catch block until foreign
        // software (e.g. ProteoWizard msconvert.exe) produces valid mzML.
        try
        {
          dp->setSoftware(software_[attributeAsString_(attributes, s_software_ref)]);
        }
        catch (Exception::ParseError& /*e*/)
        {
          OPENMS_LOG_ERROR << "Warning: Parsing error, \"processingMethod\" is missing the required attribute \"softwareRef\".\n" <<
          "The software tool which generated this mzML should be fixed. Please notify the maintainers." << std::endl;
        }
        processing_[current_id_].push_back(dp);
        //The order of processing methods is currently ignored
      }
      else if (tag == "instrumentConfiguration")
      {
        current_id_ = attributeAsString_(attributes, s_id);

        //scan settings
        String scan_settings_ref;
        if (optionalAttributeAsString_(scan_settings_ref, attributes, s_scan_settings_ref))
        {
          warning(LOAD, "Unhandled attribute 'scanSettingsRef' in 'instrumentConfiguration' tag.");
        }
      }
      else if (tag == "softwareRef")
      {
        //Set the software of the instrument
        instruments_[current_id_].setSoftware(software_[attributeAsString_(attributes, s_ref)]);
      }
      else if (tag == "source")
      {
        instruments_[current_id_].getIonSources().push_back(IonSource());
        instruments_[current_id_].getIonSources().back().setOrder(attributeAsInt_(attributes, s_order));
      }
      else if (tag == "analyzer")
      {
        instruments_[current_id_].getMassAnalyzers().push_back(MassAnalyzer());
        instruments_[current_id_].getMassAnalyzers().back().setOrder(attributeAsInt_(attributes, s_order));
      }
      else if (tag == "detector")
      {
        instruments_[current_id_].getIonDetectors().push_back(IonDetector());
        instruments_[current_id_].getIonDetectors().back().setOrder(attributeAsInt_(attributes, s_order));
      }
      else if (tag == "precursor")
      {
        if (in_spectrum_list_)
        {
          //initialize
          spec_.getPrecursors().push_back(Precursor());

          //source file => meta data
          String source_file_ref;
          if (optionalAttributeAsString_(source_file_ref, attributes, s_source_file_ref))
          {
            spec_.getPrecursors().back().setMetaValue("source_file_name", source_files_[source_file_ref].getNameOfFile());
            spec_.getPrecursors().back().setMetaValue("source_file_path", source_files_[source_file_ref].getPathToFile());
          }
          //external spectrum id => meta data
          String external_spectrum_id;
          if (optionalAttributeAsString_(external_spectrum_id, attributes, s_external_spectrum_id))
          {
            spec_.getPrecursors().back().setMetaValue("external_spectrum_id", external_spectrum_id);
          }

          //spectrum_ref => meta data
          String spectrum_ref;
          if (optionalAttributeAsString_(spectrum_ref, attributes, s_spectrum_ref))
          {
            spec_.getPrecursors().back().setMetaValue("spectrum_ref",  spectrum_ref);
          }
          //reset selected ion count
          selected_ion_count_ = 0;
        }
        else
        {
          chromatogram_.setPrecursor(Precursor());

          String source_file_ref;
          if (optionalAttributeAsString_(source_file_ref, attributes, s_source_file_ref))
          {
            chromatogram_.getPrecursor().setMetaValue("source_file_name", source_files_[source_file_ref].getNameOfFile());
            chromatogram_.getPrecursor().setMetaValue("source_file_path", source_files_[source_file_ref].getPathToFile());
          }

          String external_spectrum_id;
          if (optionalAttributeAsString_(external_spectrum_id, attributes, s_external_spectrum_id))
          {
            chromatogram_.getPrecursor().setMetaValue("external_spectrum_id", external_spectrum_id);
          }
          selected_ion_count_ = 0;
        }
      }
      else if (tag == "product")
      {
        //initialize
        if (in_spectrum_list_)
        {
          spec_.getProducts().push_back(Product());
        }
        else
        {
          chromatogram_.setProduct(Product());
        }
      }
      else if (tag == "selectedIon")
      {
        //increase selected ion count
        ++selected_ion_count_;
      }
      else if (tag == "selectedIonList")
      {
        //Warn if more than one selected ion is present
        if (attributeAsInt_(attributes, s_count) > 1)
        {
          warning(LOAD, "OpenMS can currently handle only one selection ion per precursor! Only the first ion is loaded!");
        }
      }
      else if (tag == "scanWindow")
      {
        spec_.getInstrumentSettings().getScanWindows().push_back(ScanWindow());
      }
    }

    void MzMLHandler::endElement(const XMLCh* const /*uri*/, const XMLCh* const /*local_name*/, const XMLCh* const qname)
    {
      constexpr XMLCh s_spectrum[] = { 's','p','e','c','t','r','u','m' , 0};
      constexpr XMLCh s_chromatogram[] = { 'c','h','r','o','m','a','t','o','g','r','a','m' , 0};
      constexpr XMLCh s_spectrum_list[] = { 's','p','e','c','t','r','u','m','L','i','s','t' , 0};
      constexpr XMLCh s_chromatogram_list[] = { 'c','h','r','o','m','a','t','o','g','r','a','m','L','i','s','t' , 0};
      constexpr XMLCh s_mzml[] = { 'm','z','M','L' , 0};

      open_tags_.pop_back();

      if (equal_(qname, s_spectrum))
      {
        if (!skip_spectrum_)
        {
          // catch errors stemming from confusion about elution time and scan time
          if (!rt_set_ && spec_.metaValueExists("elution time (seconds)"))
          {
            spec_.setRT(spec_.getMetaValue("elution time (seconds)"));
          }
          /* this is too hot (could be SRM as well? -- check!):
          // correct spectrum type if possible (i.e., make it more specific)
          if (spec_.getInstrumentSettings().getScanMode() == InstrumentSettings::MASSSPECTRUM)
          {
          if (spec_.getMSLevel() <= 1) spec_.getInstrumentSettings().setScanMode(InstrumentSettings::MS1SPECTRUM);
          else                         spec_.getInstrumentSettings().setScanMode(InstrumentSettings::MSNSPECTRUM);
          }
          */

          // Move current data to (temporary) spectral data object
          SpectrumData tmp;
          tmp.spectrum = std::move(spec_);
          tmp.default_array_length = default_array_length_;
          if (options_.getFillData())
          {
            tmp.data = std::move(bin_data_);
          }
          // append current spectral data to buffer
          spectrum_data_.push_back(std::move(tmp));

          if (spectrum_data_.size() >= options_.getMaxDataPoolSize())
          {
            populateSpectraWithData_();
          }
        }

        switch (load_detail_)
        {
          case XMLHandler::LD_ALLDATA:
          case XMLHandler::LD_COUNTS_WITHOPTIONS:
            skip_spectrum_ = false; // don't skip the next spectrum (unless via options later)
            break;
          case XMLHandler::LD_RAWCOUNTS:
            skip_spectrum_ = true; // we always skip spectra; we only need the outer <spectrumList/chromatogramList count=...>
            break;
        }

        rt_set_ = false;
        logger_.nextProgress();
        bin_data_.clear();
        default_array_length_ = 0;
      }
      else if (equal_(qname, s_chromatogram))
      {
        if (!skip_chromatogram_)
        {

          // Move current data to (temporary) spectral data object
          ChromatogramData tmp;
          tmp.default_array_length = default_array_length_;
          tmp.chromatogram = std::move(chromatogram_);
          if (options_.getFillData())
          {
            tmp.data = std::move(bin_data_);
          }
          // append current spectral data to buffer
          chromatogram_data_.push_back(std::move(tmp));

          if (chromatogram_data_.size() >= options_.getMaxDataPoolSize())
          {
            populateChromatogramsWithData_();
          }
        }

        switch (load_detail_)
        {
          case XMLHandler::LD_ALLDATA:
          case XMLHandler::LD_COUNTS_WITHOPTIONS:
            skip_chromatogram_ = false; // don't skip the next chrom
            break;
          case XMLHandler::LD_RAWCOUNTS:
            skip_chromatogram_ = true; // we always skip chroms; we only need the outer <spectrumList/chromatogramList count=...>
            break;
        }

        logger_.nextProgress();
        bin_data_.clear();
        default_array_length_ = 0;
      }
      else if (equal_(qname, s_spectrum_list))
      {
        skip_spectrum_ = false; // no more spectra to come, so stop skipping (for the LD_RAWCOUNTS case)
        in_spectrum_list_ = false;
        logger_.endProgress();
      }
      else if (equal_(qname, s_chromatogram_list))
      {
        skip_chromatogram_ = false; // no more chromatograms to come, so stop skipping
        in_spectrum_list_ = false;
        logger_.endProgress();
      }
      else if (equal_(qname, s_mzml))
      {
        ref_param_.clear();
        current_id_ = "";
        source_files_.clear();
        samples_.clear();
        software_.clear();
        instruments_.clear();
        processing_.clear();

        // Flush the remaining data
        populateSpectraWithData_();
        populateChromatogramsWithData_();
      }
    }

    void MzMLHandler::handleCVParam_(const String& parent_parent_tag,
                                     const String& parent_tag,
                                     const String& accession,
                                     const String& name,
                                     const String& value,
                                     const String& unit_accession)
    {
      // the actual value stored in the CVParam
      // we assume for now that it is a string value, we update the type later on
      DataValue termValue = value;

      //Abort on unknown terms
      if (!cv_.exists(accession))
      {
        //in 'sample' several external CVs are used (Brenda, GO, ...). Do not warn then.
        if (parent_tag != "sample")
        {
          warning(LOAD, String("Unknown cvParam '") + accession + "' in tag '" + parent_tag + "'.");
          return;
        }
      }
      else
      {
        const ControlledVocabulary::CVTerm& term = cv_.getTerm(accession);

        //obsolete CV terms
        if (term.obsolete)
        {
          warning(LOAD, String("Obsolete CV term '") + accession + " - " + term.name + "' used in tag '" + parent_tag + "'.");
        }
        //check if term name and parsed name match
        String parsed_name = name;
        parsed_name.trim();
        String correct_name = term.name;
        correct_name.trim();
        if (parsed_name != correct_name)
        {
          warning(LOAD, String("Name of CV term not correct: '") + term.id + " - " + parsed_name + "' should be '" + correct_name + "'");
        }
        if (term.obsolete)
        {
          warning(LOAD, String("Obsolete CV term '") + accession + " - " + term.name + "' used in tag '" + parent_tag + "'.");
        }
        //values used in wrong places and wrong value types
        if (!value.empty())
        {
          if (term.xref_type == ControlledVocabulary::CVTerm::NONE)
          {
            //Quality CV does not state value type :(
            if (!accession.hasPrefix("PATO:"))
            {
              warning(LOAD, String("The CV term '") + accession + " - " + term.name + "' used in tag '" + parent_tag + "' must not have a value. The value is '" + value + "'.");
            }
          }
          else
          {
            switch (term.xref_type)
            {
              //string value can be anything
              case ControlledVocabulary::CVTerm::XSD_STRING:
                break;

              //int value => try casting
              case ControlledVocabulary::CVTerm::XSD_INTEGER:
              case ControlledVocabulary::CVTerm::XSD_NEGATIVE_INTEGER:
              case ControlledVocabulary::CVTerm::XSD_POSITIVE_INTEGER:
              case ControlledVocabulary::CVTerm::XSD_NON_NEGATIVE_INTEGER:
              case ControlledVocabulary::CVTerm::XSD_NON_POSITIVE_INTEGER:
                try
                {
                  termValue = value.toInt();
                }
                catch (Exception::ConversionError&)
                {
                  warning(LOAD, String("The CV term '") + accession + " - " + term.name + "' used in tag '" + parent_tag + "' must have an integer value. The value is '" + value + "'.");
                  return;
                }
                break;

              //double value => try casting
              case ControlledVocabulary::CVTerm::XSD_DECIMAL:
                try
                {
                  termValue = value.toDouble();
                }
                catch (Exception::ConversionError&)
                {
                  warning(LOAD, String("The CV term '") + accession + " - " + term.name + "' used in tag '" + parent_tag + "' must have a floating-point value. The value is '" + value + "'.");
                  return;
                }
                break;

              //date string => try conversion
              case ControlledVocabulary::CVTerm::XSD_DATE:
                try
                {
                  DateTime tmp;
                  tmp.set(value);
                }
                catch (Exception::ParseError&)
                {
                  warning(LOAD, String("The CV term '") + accession + " - " + term.name + "' used in tag '" + parent_tag + "' must be a valid date. The value is '" + value + "'.");
                  return;
                }
                break;

              default:
                warning(LOAD, String("The CV term '") + accession + " - " + term.name + "' used in tag '" + parent_tag + "' has the unknown value type '" + ControlledVocabulary::CVTerm::getXRefTypeName(term.xref_type) + "'.");
                break;
            }
          }
        }
        //no value, although there should be a numerical value
        else if (term.xref_type != ControlledVocabulary::CVTerm::NONE &&
                 term.xref_type != ControlledVocabulary::CVTerm::XSD_STRING && // should be numerical
                 !cv_.isChildOf(accession, "MS:1000513") // here the value type relates to the binary data array, not the 'value=' attribute!
                )
        {
          warning(LOAD, String("The CV term '") + accession + " - " + term.name + "' used in tag '" + parent_tag + "' should have a numerical value. The value is '" + value + "'.");
          return;
        }
      }

      if (!unit_accession.empty())
      {
        if (unit_accession.hasPrefix("UO:"))
        {
          termValue.setUnit(unit_accession.suffix(unit_accession.size() - 3).toInt());
          termValue.setUnitType(DataValue::UnitType::UNIT_ONTOLOGY);
        }
        else if (unit_accession.hasPrefix("MS:"))
        {
          termValue.setUnit(unit_accession.suffix(unit_accession.size() - 3).toInt());
          termValue.setUnitType(DataValue::UnitType::MS_ONTOLOGY);
        }
        else
        {
          warning(LOAD, String("Unhandled unit '") + unit_accession + "' in tag '" + parent_tag + "'.");
        }
      }

      //------------------------- run ----------------------------
      if (parent_tag == "run")
      {
        //MS:1000857 ! run attribute
        if (accession == "MS:1000858") //fraction identifier
        {
          exp_->setFractionIdentifier(value);
        }
        else
        {
          warning(LOAD, String("Unhandled cvParam '") + accession + "' in tag '" + parent_tag + "'.");
        }
      }
      //------------------------- binaryDataArray ----------------------------
      else if (parent_tag == "binaryDataArray")
      {
        // store name for all non-default arrays
        if (cv_.isChildOf(accession, "MS:1000513")) // other array names as string
        {
          bin_data_.back().meta.setName(cv_.getTerm(accession).name);
        }

        if (!MzMLHandlerHelper::handleBinaryDataArrayCVParam(bin_data_, accession, value, name, unit_accession))
        {
          if (!cv_.isChildOf(accession, "MS:1000513")) //other array names as string
          {
            warning(LOAD, String("Unhandled cvParam '") + accession + "' in tag '" + parent_tag + "'.");
          }
        }
      }
      //------------------------- spectrum ----------------------------
      else if (parent_tag == "spectrum")
      {
        //spectrum type
        if (accession == "MS:1000294") //mass spectrum
        {
          spec_.getInstrumentSettings().setScanMode(InstrumentSettings::MASSSPECTRUM);
        }
        else if (accession == "MS:1000579") //MS1 spectrum
        {
          spec_.getInstrumentSettings().setScanMode(InstrumentSettings::MS1SPECTRUM);
        }
        else if (accession == "MS:1000580") //MSn spectrum
        {
          spec_.getInstrumentSettings().setScanMode(InstrumentSettings::MSNSPECTRUM);
        }
        else if (accession == "MS:1000581") //CRM spectrum
        {
          spec_.getInstrumentSettings().setScanMode(InstrumentSettings::CRM);
        }
        else if (accession == "MS:1000582") //SIM spectrum
        {
          spec_.getInstrumentSettings().setScanMode(InstrumentSettings::SIM);
        }
        else if (accession == "MS:1000583") //SRM spectrum
        {
          spec_.getInstrumentSettings().setScanMode(InstrumentSettings::SRM);
        }
        else if (accession == "MS:1000804") //electromagnetic radiation spectrum
        {
          spec_.getInstrumentSettings().setScanMode(InstrumentSettings::EMR);
        }
        else if (accession == "MS:1000805") //emission spectrum
        {
          spec_.getInstrumentSettings().setScanMode(InstrumentSettings::EMISSION);
        }
        else if (accession == "MS:1000806") //absorption spectrum
        {
          spec_.getInstrumentSettings().setScanMode(InstrumentSettings::ABSORPTION);
        }
        else if (accession == "MS:1000325") //constant neutral gain spectrum
        {
          spec_.getInstrumentSettings().setScanMode(InstrumentSettings::CNG);
        }
        else if (accession == "MS:1000326") //constant neutral loss spectrum
        {
          spec_.getInstrumentSettings().setScanMode(InstrumentSettings::CNL);
        }
        else if (accession == "MS:1000341") //precursor ion spectrum
        {
          spec_.getInstrumentSettings().setScanMode(InstrumentSettings::PRECURSOR);
        }
        else if (accession == "MS:1000789") //enhanced multiply charged spectrum
        {
          spec_.getInstrumentSettings().setScanMode(InstrumentSettings::EMC);
        }
        else if (accession == "MS:1000790") //time-delayed fragmentation spectrum
        {
          spec_.getInstrumentSettings().setScanMode(InstrumentSettings::TDF);
        }
        //spectrum representation
        else if (accession == "MS:1000127") //centroid spectrum
        {
          spec_.setType(SpectrumSettings::CENTROID);
        }
        else if (accession == "MS:1000128") //profile spectrum
        {
          spec_.setType(SpectrumSettings::PROFILE);
        }
        else if (accession == "MS:1000525") //spectrum representation
        {
          spec_.setType(SpectrumSettings::UNKNOWN);
        }
        // spectrum attribute
        else if (accession == "MS:1000511") //ms level
        {
          spec_.setMSLevel(value.toInt());

          if (options_.hasMSLevels() && !options_.containsMSLevel(spec_.getMSLevel()))
          {
            skip_spectrum_ = true;
          }
          else
          { // MS level is ok
            if (load_detail_ == XMLHandler::LD_COUNTS_WITHOPTIONS)
            { //, and we only want to count
              // , but do not skip the spectrum yet if (load_detail_ == XMLHandler::LD_COUNTS_WITHOPTIONS), since it might be outside the RT range (so should not count)
              //skip_spectrum_ = false; // it is false right now... keep it that way
            }
          }

        }
        else if (accession == "MS:1000497") // deprecated: zoom scan is now a scan attribute
        {
          OPENMS_LOG_DEBUG << "MS:1000497 - zoom scan is now a scan attribute. Reading it for backwards compatibility reasons as spectrum attribute." 
                           << " You can make this warning go away by converting this file using FileConverter to a newer version of the PSI ontology."
                           << " Or by using a recent converter that supports the newest PSI ontology."
                           << std::endl;
          spec_.getInstrumentSettings().setZoomScan(true);
        }
        else if (accession == "MS:1000285") //total ion current
        {
          //No member => meta data
          spec_.setMetaValue("total ion current", termValue);
        }
        else if (accession == "MS:1000504") //base peak m/z
        {
          //No member => meta data
          spec_.setMetaValue("base peak m/z", termValue);
        }
        else if (accession == "MS:1000505") //base peak intensity
        {
          //No member => meta data
          spec_.setMetaValue("base peak intensity", termValue);
        }
        else if (accession == "MS:1000527") //highest observed m/z
        {
          //No member => meta data
          spec_.setMetaValue("highest observed m/z", termValue);
        }
        else if (accession == "MS:1000528") //lowest observed m/z
        {
          //No member => meta data
          spec_.setMetaValue("lowest observed m/z", termValue);
        }
        else if (accession == "MS:1000618") //highest observed wavelength
        {
          //No member => meta data
          spec_.setMetaValue("highest observed wavelength", termValue);
        }
        else if (accession == "MS:1000619") //lowest observed wavelength
        {
          //No member => meta data
          spec_.setMetaValue("lowest observed wavelength", termValue);
        }
        else if (accession == "MS:1000796") //spectrum title
        {
          //No member => meta data
          spec_.setMetaValue("spectrum title", termValue);
        }
        else if (accession == "MS:1000797") //peak list scans
        {
          //No member => meta data
          spec_.setMetaValue("peak list scans", termValue);
        }
        else if (accession == "MS:1000798") //peak list raw scans
        {
          //No member => meta data
          spec_.setMetaValue("peak list raw scans", termValue);
        }
        else if (accession == "MS:1001581") //FAIMS compensation voltage
        {
          // According to the PSI-MS ontology this term should be stored below the "scan" and not "spectrum" parent.
          // Some pwiz version put this term on the "spectrum" level so we also read it here.
          //TODO CV term is wrongly annotated without an xref data type -> cast to double
          spec_.setDriftTime(value.toDouble());
          spec_.setDriftTimeUnit(DriftTimeUnit::FAIMS_COMPENSATION_VOLTAGE);
        }
        //scan polarity
        else if (accession == "MS:1000129") //negative scan
        {
          spec_.getInstrumentSettings().setPolarity(IonSource::NEGATIVE);
        }
        else if (accession == "MS:1000130") //positive scan
        {
          spec_.getInstrumentSettings().setPolarity(IonSource::POSITIVE);
        }
        else
          warning(LOAD, String("Unhandled cvParam '") + accession + "' in tag '" + parent_tag + "'.");
      }
      //------------------------- scanWindow ----------------------------
      else if (parent_tag == "scanWindow")
      {
        if (accession == "MS:1000501") //scan window lower limit
        {
          spec_.getInstrumentSettings().getScanWindows().back().begin = value.toDouble();
        }
        else if (accession == "MS:1000500") //scan window upper limit
        {
          spec_.getInstrumentSettings().getScanWindows().back().end = value.toDouble();
        }
        else
          warning(LOAD, String("Unhandled cvParam '") + accession + "' in tag '" + parent_tag + "'.");
      }
      //------------------------- referenceableParamGroup ----------------------------
      else if (parent_tag == "referenceableParamGroup")
      {
        SemanticValidator::CVTerm term;
        term.accession = accession;
        term.name = name;
        term.value = value;
        term.unit_accession = unit_accession;
        ref_param_[current_id_].push_back(std::move(term));
      }
      //------------------------- selectedIon ----------------------------
      else if (parent_tag == "selectedIon")
      {
        //parse only the first selected ion
        if (selected_ion_count_ > 1)
        {
          return;
        }
        if (accession == "MS:1000744") //selected ion m/z
        {
          double this_mz = value.toDouble();
          Precursor& precursor = in_spectrum_list_ ?
            spec_.getPrecursors().back() : chromatogram_.getPrecursor();
          if (this_mz != precursor.getMZ())
          {
            if (options_.getPrecursorMZSelectedIon())
            {
              // overwrite the m/z of the isolation window:
              precursor.setMetaValue("isolation window target m/z",
                                     precursor.getMZ());
              precursor.setMZ(this_mz);
            }
            else // keep precursor m/z from isolation window
            {
              precursor.setMetaValue("selected ion m/z", this_mz);
            }
          }
          // don't need to do anything if the two m/z values are the same
        }
        else if (accession == "MS:1000041") //charge state
        {
          if (in_spectrum_list_)
          {
            spec_.getPrecursors().back().setCharge(value.toInt());
          }
          else
          {
            chromatogram_.getPrecursor().setCharge(value.toInt());
          }
        }
        else if (accession == "MS:1000042") //peak intensity
        {
          if (in_spectrum_list_)
          {
            spec_.getPrecursors().back().setIntensity(value.toDouble());
          }
          else
          {
            chromatogram_.getPrecursor().setIntensity(value.toDouble());
          }
        }
        else if (accession == "MS:1000633") //possible charge state
        {
          if (in_spectrum_list_)
          {
            spec_.getPrecursors().back().getPossibleChargeStates().push_back(value.toInt());
          }
          else
          {
            chromatogram_.getPrecursor().getPossibleChargeStates().push_back(value.toInt());
          }
        }
        else if (accession == "MS:1002476" || accession == "MS:1002815" || accession == "MS:1001581") //ion mobility drift time or FAIM compensation voltage
        {
          // Drift time may be a property of the precursor (in case we are
          // acquiring a fragment ion spectrum) or of the spectrum itself.
          // According to the updated OBO, it can be a precursor or a scan
          // attribute.
          //
          // If we find here, this relates to a particular precursor. We still
          // also store it in MSSpectrum in case a client only checks there.
          // In most cases, there is a single precursor with a single drift
          // time.
          //
          // Note that only milliseconds and VSSC are valid units

          auto unit = DriftTimeUnit::MILLISECOND;
          if (accession == "MS:1002476")
          {
            unit = DriftTimeUnit::MILLISECOND;
          }
          else if (accession == "MS:1002815")
          {
            unit = DriftTimeUnit::VSSC;          
          }
          else if (accession == "MS:1001581")
          {
            unit = DriftTimeUnit::FAIMS_COMPENSATION_VOLTAGE;          
          }

          if (in_spectrum_list_)
          {
            spec_.getPrecursors().back().setDriftTime(value.toDouble());
            spec_.setDriftTime(value.toDouble());
            spec_.setDriftTimeUnit(unit);
            spec_.getPrecursors().back().setDriftTimeUnit(unit);
          }
          else
          {
            chromatogram_.getPrecursor().setDriftTime(value.toDouble());
            chromatogram_.getPrecursor().setDriftTimeUnit(unit);
          }
        }
        else
        {
          warning(LOAD, String("Unhandled cvParam '") + accession + "' in tag '" + parent_tag + "'.");
        }
      }
      //------------------------- activation ----------------------------
      else if (parent_tag == "activation")
      {
        //precursor activation attribute
        if (in_spectrum_list_)
        {
          if (accession == "MS:1000245") //charge stripping
          {
            //No member => meta data
            spec_.getPrecursors().back().setMetaValue("charge stripping", String("true"));
          }
          else if (accession == "MS:1000045") //collision energy (ev)
          {
            //No member => meta data
            spec_.getPrecursors().back().setMetaValue("collision energy", termValue);
          }
          else if (accession == "MS:1000412") //buffer gas
          {
            //No member => meta data
            spec_.getPrecursors().back().setMetaValue("buffer gas", termValue);
          }
          else if (accession == "MS:1000419") //collision gas
          {
            //No member => meta data
            spec_.getPrecursors().back().setMetaValue("collision gas", termValue);
          }
          else if (accession == "MS:1000509") //activation energy (ev)
          {
            spec_.getPrecursors().back().setActivationEnergy(value.toDouble());
          }
          else if (accession == "MS:1000138") //percent collision energy
          {
            //No member => meta data
            spec_.getPrecursors().back().setMetaValue("percent collision energy", termValue);
          }
          else if (accession == "MS:1000869") //collision gas pressure
          {
            //No member => meta data
            spec_.getPrecursors().back().setMetaValue("collision gas pressure", termValue);
          }
          //dissociation method
          else if (accession == "MS:1000044") //dissociation method
          {
            //nothing to do here
          }
          else if (accession == "MS:1000133") //collision-induced dissociation
          {
            spec_.getPrecursors().back().getActivationMethods().insert(Precursor::CID);
          }
          else if (accession == "MS:1000134") //plasma desorption
          {
            spec_.getPrecursors().back().getActivationMethods().insert(Precursor::PD);
          }
          else if (accession == "MS:1000135") //post-source decay
          {
            spec_.getPrecursors().back().getActivationMethods().insert(Precursor::PSD);
          }
          else if (accession == "MS:1000136") //surface-induced dissociation
          {
            spec_.getPrecursors().back().getActivationMethods().insert(Precursor::SID);
          }
          else if (accession == "MS:1000242") //blackbody infrared radiative dissociation
          {
            spec_.getPrecursors().back().getActivationMethods().insert(Precursor::BIRD);
          }
          else if (accession == "MS:1000250") //electron capture dissociation
          {
            spec_.getPrecursors().back().getActivationMethods().insert(Precursor::ECD);
          }
          else if (accession == "MS:1000262") //infrared multiphoton dissociation
          {
            spec_.getPrecursors().back().getActivationMethods().insert(Precursor::IMD);
          }
          else if (accession == "MS:1000282") //sustained off-resonance irradiation
          {
            spec_.getPrecursors().back().getActivationMethods().insert(Precursor::SORI);
          }
          else if (accession == "MS:1000422") //high-energy collision-induced dissociation
          {
            spec_.getPrecursors().back().getActivationMethods().insert(Precursor::HCID);
          }
          else if (accession == "MS:1000433") //low-energy collision-induced dissociation
          {
            spec_.getPrecursors().back().getActivationMethods().insert(Precursor::LCID);
          }
          else if (accession == "MS:1000435") //photodissociation
          {
            spec_.getPrecursors().back().getActivationMethods().insert(Precursor::PHD);
          }
          else if (accession == "MS:1000598") //electron transfer dissociation
          {
            spec_.getPrecursors().back().getActivationMethods().insert(Precursor::ETD);
          }
          else if (accession == "MS:1000599") //pulsed q dissociation
          {
            spec_.getPrecursors().back().getActivationMethods().insert(Precursor::PQD);
          }
          else
            warning(LOAD, String("Unhandled cvParam '") + accession + "' in tag '" + parent_tag + "'.");
        }
        else
        {
          if (accession == "MS:1000245") //charge stripping
          {
            //No member => meta data
            chromatogram_.getPrecursor().setMetaValue("charge stripping", String("true"));
          }
          else if (accession == "MS:1000045") //collision energy (ev)
          {
            //No member => meta data
            chromatogram_.getPrecursor().setMetaValue("collision energy", termValue);
          }
          else if (accession == "MS:1000412") //buffer gas
          {
            //No member => meta data
            chromatogram_.getPrecursor().setMetaValue("buffer gas", termValue);
          }
          else if (accession == "MS:1000419") //collision gas
          {
            //No member => meta data
            chromatogram_.getPrecursor().setMetaValue("collision gas", termValue);
          }
          else if (accession == "MS:1000509") //activation energy (ev)
          {
            chromatogram_.getPrecursor().setActivationEnergy(value.toDouble());
          }
          else if (accession == "MS:1000138") //percent collision energy
          {
            //No member => meta data
            chromatogram_.getPrecursor().setMetaValue("percent collision energy", termValue);
          }
          else if (accession == "MS:1000869") //collision gas pressure
          {
            //No member => meta data
            chromatogram_.getPrecursor().setMetaValue("collision gas pressure", termValue);
          }
          //dissociation method
          else if (accession == "MS:1000044") //dissociation method
          {
            //nothing to do here
          }
          else if (accession == "MS:1000133") //collision-induced dissociation
          {
            chromatogram_.getPrecursor().getActivationMethods().insert(Precursor::CID);
          }
          else if (accession == "MS:1000134") //plasma desorption
          {
            chromatogram_.getPrecursor().getActivationMethods().insert(Precursor::PD);
          }
          else if (accession == "MS:1000135") //post-source decay
          {
            chromatogram_.getPrecursor().getActivationMethods().insert(Precursor::PSD);
          }
          else if (accession == "MS:1000136") //surface-induced dissociation
          {
            chromatogram_.getPrecursor().getActivationMethods().insert(Precursor::SID);
          }
          else if (accession == "MS:1000242") //blackbody infrared radiative dissociation
          {
            chromatogram_.getPrecursor().getActivationMethods().insert(Precursor::BIRD);
          }
          else if (accession == "MS:1000250") //electron capture dissociation
          {
            chromatogram_.getPrecursor().getActivationMethods().insert(Precursor::ECD);
          }
          else if (accession == "MS:1000262") //infrared multiphoton dissociation
          {
            chromatogram_.getPrecursor().getActivationMethods().insert(Precursor::IMD);
          }
          else if (accession == "MS:1000282") //sustained off-resonance irradiation
          {
            chromatogram_.getPrecursor().getActivationMethods().insert(Precursor::SORI);
          }
          else if (accession == "MS:1000422") //high-energy collision-induced dissociation
          {
            chromatogram_.getPrecursor().getActivationMethods().insert(Precursor::HCID);
          }
          else if (accession == "MS:1000433") //low-energy collision-induced dissociation
          {
            chromatogram_.getPrecursor().getActivationMethods().insert(Precursor::LCID);
          }
          else if (accession == "MS:1000435") //photodissociation
          {
            chromatogram_.getPrecursor().getActivationMethods().insert(Precursor::PHD);
          }
          else if (accession == "MS:1000598") //electron transfer dissociation
          {
            chromatogram_.getPrecursor().getActivationMethods().insert(Precursor::ETD);
          }
          else if (accession == "MS:1000599") //pulsed q dissociation
          {
            chromatogram_.getPrecursor().getActivationMethods().insert(Precursor::PQD);
          }
          else
            warning(LOAD, String("Unhandled cvParam '") + accession + "' in tag '" + parent_tag + "'.");
        }
      }
      //------------------------- isolationWindow ----------------------------
      else if (parent_tag == "isolationWindow")
      {
        if (parent_parent_tag == "precursor")
        {
          if (accession == "MS:1000827") //isolation window target m/z
          {
            if (in_spectrum_list_)
            {
              spec_.getPrecursors().back().setMZ(value.toDouble());
            }
            else
            {
              chromatogram_.getPrecursor().setMZ(value.toDouble());
            }
          }
          else if (accession == "MS:1000828") //isolation window lower offset
          {
            if (in_spectrum_list_)
            {
              spec_.getPrecursors().back().setIsolationWindowLowerOffset(value.toDouble());
            }
            else
            {
              chromatogram_.getPrecursor().setIsolationWindowLowerOffset(value.toDouble());
            }
          }
          else if (accession == "MS:1000829") //isolation window upper offset
          {
            if (in_spectrum_list_)
            {
              spec_.getPrecursors().back().setIsolationWindowUpperOffset(value.toDouble());
            }
            else
            {
              chromatogram_.getPrecursor().setIsolationWindowUpperOffset(value.toDouble());
            }
          }
          else
            warning(LOAD, String("Unhandled cvParam '") + accession + "' in tag '" + parent_tag + "'.");
        }
        else if (parent_parent_tag == "product")
        {
          if (accession == "MS:1000827") //isolation window target m/z
          {
            if (in_spectrum_list_)
            {
              spec_.getProducts().back().setMZ(value.toDouble());
            }
            else
            {
              chromatogram_.getProduct().setMZ(value.toDouble());
            }
          }
          else if (accession == "MS:1000829") //isolation window upper offset
          {
            if (in_spectrum_list_)
            {
              spec_.getProducts().back().setIsolationWindowUpperOffset(value.toDouble());
            }
            else
            {
              chromatogram_.getProduct().setIsolationWindowUpperOffset(value.toDouble());
            }
          }
          else if (accession == "MS:1000828") //isolation window lower offset
          {
            if (in_spectrum_list_)
            {
              spec_.getProducts().back().setIsolationWindowLowerOffset(value.toDouble());
            }
            else
            {
              chromatogram_.getProduct().setIsolationWindowLowerOffset(value.toDouble());
            }
          }
          else
            warning(LOAD, String("Unhandled cvParam '") + accession + "' in tag '" + parent_tag + "'.");
        }
      }
      //------------------------- scanList ----------------------------
      else if (parent_tag == "scanList")
      {
        if (cv_.isChildOf(accession, "MS:1000570")) //method of combination as string
        {
          spec_.getAcquisitionInfo().setMethodOfCombination(cv_.getTerm(accession).name);
        }
        else
        {
          warning(LOAD, String("Unhandled cvParam '") + accession + "' in tag '" + parent_tag + "'.");
        }
      }
      //------------------------- scan ----------------------------
      else if (parent_tag == "scan")
      {
        //scan attributes
        if (accession == "MS:1000502") //dwell time
        {
          //No member => meta data
          spec_.setMetaValue("dwell time", termValue);
        }
        else if (accession == "MS:1002476" || accession == "MS:1002815" || accession == "MS:1001581") //ion mobility drift time or FAIMS compensation voltage
        {
          // Drift time may be a property of the precursor (in case we are
          // acquiring a fragment ion spectrum) or of the spectrum itself.
          // According to the updated OBO, it can be a precursor or a scan
          // attribute.
          //
          // If we find it here, it relates to the scan or spectrum itself and
          // not to a particular precursor.
          //
          // Note: this is where pwiz stores the ion mobility for a spectrum

          auto unit = DriftTimeUnit::MILLISECOND;
          if (accession == "MS:1002476")
          {
            unit = DriftTimeUnit::MILLISECOND;
          }
          else if (accession == "MS:1002815")
          {
            unit = DriftTimeUnit::VSSC;
          }
          else if (accession == "MS:1001581")
          {
            unit = DriftTimeUnit::FAIMS_COMPENSATION_VOLTAGE;
          }

          spec_.setDriftTime(value.toDouble());
          spec_.setDriftTimeUnit(unit);
        }
        else if (accession == "MS:1000011") //mass resolution
        {
          //No member => meta data
          spec_.setMetaValue("mass resolution", termValue);
        }
        else if (accession == "MS:1000015") //scan rate
        {
          //No member => meta data
          spec_.setMetaValue("scan rate", termValue);
        }
        else if (accession == "MS:1000016") //scan start time
        {
          if (unit_accession == "UO:0000031") //minutes
          {
            spec_.setRT(60.0 * value.toDouble());
          }
          else //seconds
          {
            spec_.setRT(value.toDouble());
          }
          rt_set_ = true;
          if (options_.hasRTRange())
          {
            if (!options_.getRTRange().encloses(DPosition<1>(spec_.getRT())))
            {
              skip_spectrum_ = true;
            }
            else
            { // we are within RT range
              if (load_detail_ == XMLHandler::LD_COUNTS_WITHOPTIONS)
              { //, but we only want to count
                skip_spectrum_ = true;
                ++scan_count_;
              }
            }
          }
          else if (load_detail_ == XMLHandler::LD_COUNTS_WITHOPTIONS)
          { // all RTs are valid, and the MS level of the current spectrum is in our MSLevels (otherwise we would not be here)
            skip_spectrum_ = true;
            ++scan_count_;
          }
        }
        else if (accession == "MS:1000826") //elution time
        {
          if (unit_accession == "UO:0000031") //minutes
          {
            spec_.setMetaValue("elution time (seconds)", 60.0 * value.toDouble());
          }
          else //seconds
          {
            spec_.setMetaValue("elution time (seconds)", value.toDouble());
          }
        }
        else if (accession == "MS:1000512") //filter string
        {
          //No member => meta data
          spec_.setMetaValue("filter string", termValue);
        }
        else if (accession == "MS:1000803") //analyzer scan offset
        {
          //No member => meta data
          spec_.setMetaValue("analyzer scan offset", termValue); // used in SpectraIDViewTab()
        }
        else if (accession == "MS:1000616") //preset scan configuration
        {
          //No member => meta data
          spec_.setMetaValue("preset scan configuration", termValue);
        }
        else if (accession == "MS:1000800") //mass resolving power
        {
          //No member => meta data
          spec_.setMetaValue("mass resolving power", termValue);
        }
        else if (accession == "MS:1000880") //interchannel delay
        {
          //No member => meta data
          spec_.setMetaValue("interchannel delay", termValue);
        }
        //scan direction
        else if (accession == "MS:1000092") //decreasing m/z scan
        {
          //No member => meta data
          spec_.setMetaValue("scan direction", String("decreasing"));
        }
        else if (accession == "MS:1000093") //increasing m/z scan
        {
          //No member => meta data
          spec_.setMetaValue("scan direction", String("increasing"));
        }
        //scan law
        else if (accession == "MS:1000094") //scan law: exponential
        {
          //No member => meta data
          spec_.setMetaValue("scan law", String("exponential"));
        }
        else if (accession == "MS:1000095") //scan law: linear
        {
          //No member => meta data
          spec_.setMetaValue("scan law", String("linear"));
        }
        else if (accession == "MS:1000096") //scan law: quadratic
        {
          //No member => meta data
          spec_.setMetaValue("scan law", String("quadratic"));
        }
        else if (accession == "MS:1000497") // zoom scan
        {
          spec_.getInstrumentSettings().setZoomScan(true);
        }
        else
        {
          //warning(LOAD, String("Unhandled cvParam '") + accession + "' in tag '" + parent_tag + "'."); //of course just pops up with debug flag set ...
          spec_.getAcquisitionInfo().back().setMetaValue(accession, termValue);
        }
      }
      //------------------------- contact ----------------------------
      else if (parent_tag == "contact")
      {
        if (accession == "MS:1000586") //contact name
        {
          exp_->getContacts().back().setName(value);
        }
        else if (accession == "MS:1000587") //contact address
        {
          exp_->getContacts().back().setAddress(value);
        }
        else if (accession == "MS:1000588") //contact URL
        {
          exp_->getContacts().back().setURL(value);
        }
        else if (accession == "MS:1000589") //contact email
        {
          exp_->getContacts().back().setEmail(value);
        }
        else if (accession == "MS:1000590") //contact organization
        {
          exp_->getContacts().back().setInstitution(value);
        }
        else
          warning(LOAD, String("Unhandled cvParam '") + accession + "' in tag '" + parent_tag + "'.");
      }
      //------------------------- sourceFile ----------------------------
      else if (parent_tag == "sourceFile")
      {
        if (accession == "MS:1000569") //SHA-1 checksum
        {
          source_files_[current_id_].setChecksum(value, SourceFile::SHA1);
        }
        else if (accession == "MS:1000568") //MD5 checksum
        {
          source_files_[current_id_].setChecksum(value, SourceFile::MD5);
        }
        else if (cv_.isChildOf(accession, "MS:1000560")) //source file type as string
        {
          source_files_[current_id_].setFileType(cv_.getTerm(accession).name);
        }
        else if (cv_.isChildOf(accession, "MS:1000767")) //native spectrum identifier format as string
        {
          source_files_[current_id_].setNativeIDType(cv_.getTerm(accession).name);
          source_files_[current_id_].setNativeIDTypeAccession(cv_.getTerm(accession).id);
        }
        else
          warning(LOAD, String("Unhandled cvParam '") + accession + "' in tag '" + parent_tag + "'.");
      }
      //------------------------- sample ----------------------------
      else if (parent_tag == "sample")
      {
        if (accession == "MS:1000004") //sample mass (gram)
        {
          samples_[current_id_].setMass(value.toDouble());
        }
        else if (accession == "MS:1000001") //sample number
        {
          samples_[current_id_].setNumber(value);
        }
        else if (accession == "MS:1000005") //sample volume (milliliter)
        {
          samples_[current_id_].setVolume(value.toDouble());
        }
        else if (accession == "MS:1000006") //sample concentration (gram per liter)
        {
          samples_[current_id_].setConcentration(value.toDouble());
        }
        else if (accession == "MS:1000053") //sample batch
        {
          //No member => meta data
          samples_[current_id_].setMetaValue("sample batch", termValue);
        }
        else if (accession == "MS:1000047") //emulsion
        {
          samples_[current_id_].setState(Sample::EMULSION);
        }
        else if (accession == "MS:1000048") //gas
        {
          samples_[current_id_].setState(Sample::GAS);
        }
        else if (accession == "MS:1000049") //liquid
        {
          samples_[current_id_].setState(Sample::LIQUID);
        }
        else if (accession == "MS:1000050") //solid
        {
          samples_[current_id_].setState(Sample::SOLID);
        }
        else if (accession == "MS:1000051") //solution
        {
          samples_[current_id_].setState(Sample::SOLUTION);
        }
        else if (accession == "MS:1000052") //suspension
        {
          samples_[current_id_].setState(Sample::SUSPENSION);
        }
        else if (accession.hasPrefix("PATO:")) //quality of an object
        {
          //No member => meta data
          samples_[current_id_].setMetaValue(String(name), termValue);
        }
        else if (accession.hasPrefix("GO:")) //cellular_component
        {
          //No member => meta data
          samples_[current_id_].setMetaValue("GO cellular component", String(name));
        }
        else if (accession.hasPrefix("BTO:")) //brenda source tissue ontology
        {
          //No member => meta data
          samples_[current_id_].setMetaValue("brenda source tissue", String(name));
        }
        else
          warning(LOAD, String("Unhandled cvParam '") + accession + "' in tag '" + parent_tag + "'.");
      }
      //------------------------- instrumentConfiguration ----------------------------
      else if (parent_tag == "instrumentConfiguration")
      {
        //instrument model
        if (accession == "MS:1000031")
        {
          //unknown instrument => nothing to do
        }
        else if (cv_.isChildOf(accession, "MS:1000031")) //instrument name as string
        {
          instruments_[current_id_].setName(cv_.getTerm(accession).name);
        }
        //instrument attribute
        else if (accession == "MS:1000529") //instrument serial number
        {
          //No member => meta data
          instruments_[current_id_].setMetaValue("instrument serial number", termValue);
        }
        else if (accession == "MS:1000032") //customization
        {
          instruments_[current_id_].setCustomizations(value);
        }
        else if (accession == "MS:1000236") //transmission
        {
          //No member => metadata
          instruments_[current_id_].setMetaValue("transmission", termValue);
        }
        //ion optics type
        else if (accession == "MS:1000246") //delayed extraction
        {
          instruments_[current_id_].setIonOptics(Instrument::DELAYED_EXTRACTION);
        }
        else if (accession == "MS:1000221") //magnetic deflection
        {
          instruments_[current_id_].setIonOptics(Instrument::MAGNETIC_DEFLECTION);
        }
        else if (accession == "MS:1000275") //collision quadrupole
        {
          instruments_[current_id_].setIonOptics(Instrument::COLLISION_QUADRUPOLE);
        }
        else if (accession == "MS:1000281") //selected ion flow tube
        {
          instruments_[current_id_].setIonOptics(Instrument::SELECTED_ION_FLOW_TUBE);
        }
        else if (accession == "MS:1000286") //time lag focusing
        {
          instruments_[current_id_].setIonOptics(Instrument::TIME_LAG_FOCUSING);
        }
        else if (accession == "MS:1000300") //reflectron
        {
          instruments_[current_id_].setIonOptics(Instrument::REFLECTRON);
        }
        else if (accession == "MS:1000307") //einzel lens
        {
          instruments_[current_id_].setIonOptics(Instrument::EINZEL_LENS);
        }
        else if (accession == "MS:1000309") //first stability region
        {
          instruments_[current_id_].setIonOptics(Instrument::FIRST_STABILITY_REGION);
        }
        else if (accession == "MS:1000310") //fringing field
        {
          instruments_[current_id_].setIonOptics(Instrument::FRINGING_FIELD);
        }
        else if (accession == "MS:1000311") //kinetic energy analyzer
        {
          instruments_[current_id_].setIonOptics(Instrument::KINETIC_ENERGY_ANALYZER);
        }
        else if (accession == "MS:1000320") //static field
        {
          instruments_[current_id_].setIonOptics(Instrument::STATIC_FIELD);
        }
        //ion optics attribute
        else if (accession == "MS:1000304") //accelerating voltage
        {
          //No member => metadata
          instruments_[current_id_].setMetaValue("accelerating voltage", termValue);
        }
        else if (accession == "MS:1000216") //field-free region
        {
          //No member => metadata
          instruments_[current_id_].setMetaValue("field-free region", String("true"));
        }
        else if (accession == "MS:1000308") //electric field strength
        {
          //No member => metadata
          instruments_[current_id_].setMetaValue("electric field strength", termValue);
        }
        else if (accession == "MS:1000319") //space charge effect
        {
          //No member => metadata
          instruments_[current_id_].setMetaValue("space charge effect", String("true"));
        }
        else
          warning(LOAD, String("Unhandled cvParam '") + accession + "' in tag '" + parent_tag + "'.");
      }
      else if (parent_tag == "source")
      {
        //inlet type
        if (accession == "MS:1000055") //continuous flow fast atom bombardment
        {
          instruments_[current_id_].getIonSources().back().setInletType(IonSource::CONTINUOUSFLOWFASTATOMBOMBARDMENT);
        }
        else if (accession == "MS:1000056") //direct inlet
        {
          instruments_[current_id_].getIonSources().back().setInletType(IonSource::DIRECT);
        }
        else if (accession == "MS:1000057") //electrospray inlet
        {
          instruments_[current_id_].getIonSources().back().setInletType(IonSource::ELECTROSPRAYINLET);
        }
        else if (accession == "MS:1000058") //flow injection analysis
        {
          instruments_[current_id_].getIonSources().back().setInletType(IonSource::FLOWINJECTIONANALYSIS);
        }
        else if (accession == "MS:1000059") //inductively coupled plasma
        {
          instruments_[current_id_].getIonSources().back().setInletType(IonSource::INDUCTIVELYCOUPLEDPLASMA);
        }
        else if (accession == "MS:1000060") //infusion
        {
          instruments_[current_id_].getIonSources().back().setInletType(IonSource::INFUSION);
        }
        else if (accession == "MS:1000061") //jet separator
        {
          instruments_[current_id_].getIonSources().back().setInletType(IonSource::JETSEPARATOR);
        }
        else if (accession == "MS:1000062") //membrane separator
        {
          instruments_[current_id_].getIonSources().back().setInletType(IonSource::MEMBRANESEPARATOR);
        }
        else if (accession == "MS:1000063") //moving belt
        {
          instruments_[current_id_].getIonSources().back().setInletType(IonSource::MOVINGBELT);
        }
        else if (accession == "MS:1000064") //moving wire
        {
          instruments_[current_id_].getIonSources().back().setInletType(IonSource::MOVINGWIRE);
        }
        else if (accession == "MS:1000065") //open split
        {
          instruments_[current_id_].getIonSources().back().setInletType(IonSource::OPENSPLIT);
        }
        else if (accession == "MS:1000066") //particle beam
        {
          instruments_[current_id_].getIonSources().back().setInletType(IonSource::PARTICLEBEAM);
        }
        else if (accession == "MS:1000067") //reservoir
        {
          instruments_[current_id_].getIonSources().back().setInletType(IonSource::RESERVOIR);
        }
        else if (accession == "MS:1000068") //septum
        {
          instruments_[current_id_].getIonSources().back().setInletType(IonSource::SEPTUM);
        }
        else if (accession == "MS:1000069") //thermospray inlet
        {
          instruments_[current_id_].getIonSources().back().setInletType(IonSource::THERMOSPRAYINLET);
        }
        else if (accession == "MS:1000248") //direct insertion probe
        {
          instruments_[current_id_].getIonSources().back().setInletType(IonSource::BATCH);
        }
        else if (accession == "MS:1000249") //direct liquid introduction
        {
          instruments_[current_id_].getIonSources().back().setInletType(IonSource::CHROMATOGRAPHY);
        }
        else if (accession == "MS:1000396") //membrane inlet
        {
          instruments_[current_id_].getIonSources().back().setInletType(IonSource::MEMBRANE);
        }
        else if (accession == "MS:1000485") //nanospray inlet
        {
          instruments_[current_id_].getIonSources().back().setInletType(IonSource::NANOSPRAY);
        }
        //ionization type
        else if (accession == "MS:1000071") //chemical ionization
        {
          instruments_[current_id_].getIonSources().back().setIonizationMethod(IonSource::CI);
        }
        else if (accession == "MS:1000073") //electrospray ionization
        {
          instruments_[current_id_].getIonSources().back().setIonizationMethod(IonSource::ESI);
        }
        else if (accession == "MS:1000074") //fast atom bombardment ionization
        {
          instruments_[current_id_].getIonSources().back().setIonizationMethod(IonSource::FAB);
        }
        else if (accession == "MS:1000227") //multiphoton ionization
        {
          instruments_[current_id_].getIonSources().back().setIonizationMethod(IonSource::MPI);
        }
        else if (accession == "MS:1000240") //atmospheric pressure ionization
        {
          instruments_[current_id_].getIonSources().back().setIonizationMethod(IonSource::API);
        }
        else if (accession == "MS:1000247") //desorption ionization
        {
          instruments_[current_id_].getIonSources().back().setIonizationMethod(IonSource::DI);
        }
        else if (accession == "MS:1000255") //flowing afterglow
        {
          instruments_[current_id_].getIonSources().back().setIonizationMethod(IonSource::FA);
        }
        else if (accession == "MS:1000258") //field ionization
        {
          instruments_[current_id_].getIonSources().back().setIonizationMethod(IonSource::FII);
        }
        else if (accession == "MS:1000259") //glow discharge ionization
        {
          instruments_[current_id_].getIonSources().back().setIonizationMethod(IonSource::GD_MS);
        }
        else if (accession == "MS:1000271") //Negative ion chemical ionization
        {
          instruments_[current_id_].getIonSources().back().setIonizationMethod(IonSource::NICI);
        }
        else if (accession == "MS:1000272") //neutralization reionization mass spectrometry
        {
          instruments_[current_id_].getIonSources().back().setIonizationMethod(IonSource::NRMS);
        }
        else if (accession == "MS:1000273") //photoionization
        {
          instruments_[current_id_].getIonSources().back().setIonizationMethod(IonSource::PI);
        }
        else if (accession == "MS:1000274") //pyrolysis mass spectrometry
        {
          instruments_[current_id_].getIonSources().back().setIonizationMethod(IonSource::PYMS);
        }
        else if (accession == "MS:1000276") //resonance enhanced multiphoton ionization
        {
          instruments_[current_id_].getIonSources().back().setIonizationMethod(IonSource::REMPI);
        }
        else if (accession == "MS:1000380") //adiabatic ionization
        {
          instruments_[current_id_].getIonSources().back().setIonizationMethod(IonSource::AI);
        }
        else if (accession == "MS:1000381") //associative ionization
        {
          instruments_[current_id_].getIonSources().back().setIonizationMethod(IonSource::ASI);
        }
        else if (accession == "MS:1000383") //autodetachment
        {
          instruments_[current_id_].getIonSources().back().setIonizationMethod(IonSource::AD);
        }
        else if (accession == "MS:1000384") //autoionization
        {
          instruments_[current_id_].getIonSources().back().setIonizationMethod(IonSource::AUI);
        }
        else if (accession == "MS:1000385") //charge exchange ionization
        {
          instruments_[current_id_].getIonSources().back().setIonizationMethod(IonSource::CEI);
        }
        else if (accession == "MS:1000386") //chemi-ionization
        {
          instruments_[current_id_].getIonSources().back().setIonizationMethod(IonSource::CHEMI);
        }
        else if (accession == "MS:1000388") //dissociative ionization
        {
          instruments_[current_id_].getIonSources().back().setIonizationMethod(IonSource::DISSI);
        }
        else if (accession == "MS:1000389") //electron ionization
        {
          instruments_[current_id_].getIonSources().back().setIonizationMethod(IonSource::EI);
        }
        else if (accession == "MS:1000395") //liquid secondary ionization
        {
          instruments_[current_id_].getIonSources().back().setIonizationMethod(IonSource::LSI);
        }
        else if (accession == "MS:1000399") //penning ionization
        {
          instruments_[current_id_].getIonSources().back().setIonizationMethod(IonSource::PEI);
        }
        else if (accession == "MS:1000400") //plasma desorption ionization
        {
          instruments_[current_id_].getIonSources().back().setIonizationMethod(IonSource::PD);
        }
        else if (accession == "MS:1000402") //secondary ionization
        {
          instruments_[current_id_].getIonSources().back().setIonizationMethod(IonSource::SI);
        }
        else if (accession == "MS:1000403") //soft ionization
        {
          instruments_[current_id_].getIonSources().back().setIonizationMethod(IonSource::SOI);
        }
        else if (accession == "MS:1000404") //spark ionization
        {
          instruments_[current_id_].getIonSources().back().setIonizationMethod(IonSource::SPI);
        }
        else if (accession == "MS:1000406") //surface ionization
        {
          instruments_[current_id_].getIonSources().back().setIonizationMethod(IonSource::SUI);
        }
        else if (accession == "MS:1000407") //thermal ionization
        {
          instruments_[current_id_].getIonSources().back().setIonizationMethod(IonSource::TI);
        }
        else if (accession == "MS:1000408") //vertical ionization
        {
          instruments_[current_id_].getIonSources().back().setIonizationMethod(IonSource::VI);
        }
        else if (accession == "MS:1000446") //fast ion bombardment
        {
          instruments_[current_id_].getIonSources().back().setIonizationMethod(IonSource::FIB);
        }
        else if (accession == "MS:1000070") //atmospheric pressure chemical ionization
        {
          instruments_[current_id_].getIonSources().back().setIonizationMethod(IonSource::APCI);
        }
        else if (accession == "MS:1000239") //atmospheric pressure matrix-assisted laser desorption ionization
        {
          instruments_[current_id_].getIonSources().back().setIonizationMethod(IonSource::AP_MALDI);
        }
        else if (accession == "MS:1000382") //atmospheric pressure photoionization
        {
          instruments_[current_id_].getIonSources().back().setIonizationMethod(IonSource::APPI);
        }
        else if (accession == "MS:1000075") //matrix-assisted laser desorption ionization
        {
          instruments_[current_id_].getIonSources().back().setIonizationMethod(IonSource::MALDI);
        }
        else if (accession == "MS:1000257") //field desorption
        {
          instruments_[current_id_].getIonSources().back().setIonizationMethod(IonSource::FD);
        }
        else if (accession == "MS:1000387") //desorption/ionization on silicon
        {
          instruments_[current_id_].getIonSources().back().setIonizationMethod(IonSource::SILI);
        }
        else if (accession == "MS:1000393") //laser desorption ionization
        {
          instruments_[current_id_].getIonSources().back().setIonizationMethod(IonSource::LD);
        }
        else if (accession == "MS:1000405") //surface-assisted laser desorption ionization
        {
          instruments_[current_id_].getIonSources().back().setIonizationMethod(IonSource::SALDI);
        }
        else if (accession == "MS:1000397") //microelectrospray
        {
          instruments_[current_id_].getIonSources().back().setIonizationMethod(IonSource::MESI);
        }
        else if (accession == "MS:1000398") //nanoelectrospray
        {
          instruments_[current_id_].getIonSources().back().setIonizationMethod(IonSource::NESI);
        }
        else if (accession == "MS:1000278") //surface enhanced laser desorption ionization
        {
          instruments_[current_id_].getIonSources().back().setIonizationMethod(IonSource::SELDI);
        }
        else if (accession == "MS:1000279") //surface enhanced neat desorption
        {
          instruments_[current_id_].getIonSources().back().setIonizationMethod(IonSource::SEND);
        }
        else if (accession == "MS:1000008") //ionization type (base term)
        {
          instruments_[current_id_].getIonSources().back().setIonizationMethod(IonSource::IONMETHODNULL);
        }
        //source attribute
        else if (accession == "MS:1000392") //ionization efficiency
        {
          //No member => meta data
          instruments_[current_id_].getIonSources().back().setMetaValue("ionization efficiency", termValue);
        }
        else if (accession == "MS:1000486") //source potential
        {
          //No member => meta data
          instruments_[current_id_].getIonSources().back().setMetaValue("source potential", termValue);
        }
        else if (accession == "MS:1000875") // declustering potential
        {
          //No member => meta data
          instruments_[current_id_].getIonSources().back().setMetaValue("declustering potential", termValue);
        }
        else if (accession == "MS:1000876") // cone voltage
        {
          //No member => meta data
          instruments_[current_id_].getIonSources().back().setMetaValue("cone voltage", termValue);
        }
        else if (accession == "MS:1000877") // tube lens
        {
          //No member => meta data
          instruments_[current_id_].getIonSources().back().setMetaValue("tube lens", termValue);
        }
        //laser attribute
        else if (accession == "MS:1000843") // wavelength
        {
          //No member => meta data
          instruments_[current_id_].getIonSources().back().setMetaValue("wavelength", termValue);
        }
        else if (accession == "MS:1000844") // focus diameter x
        {
          //No member => meta data
          instruments_[current_id_].getIonSources().back().setMetaValue("focus diameter x", termValue);
        }
        else if (accession == "MS:1000845") // focus diameter y
        {
          //No member => meta data
          instruments_[current_id_].getIonSources().back().setMetaValue("focus diameter y", termValue);
        }
        else if (accession == "MS:1000846") // pulse energy
        {
          //No member => meta data
          instruments_[current_id_].getIonSources().back().setMetaValue("pulse energy", termValue);
        }
        else if (accession == "MS:1000847") // pulse duration
        {
          //No member => meta data
          instruments_[current_id_].getIonSources().back().setMetaValue("pulse duration", termValue);
        }
        else if (accession == "MS:1000848") // attenuation
        {
          //No member => meta data
          instruments_[current_id_].getIonSources().back().setMetaValue("attenuation", termValue);
        }
        else if (accession == "MS:1000849") // impact angle
        {
          //No member => meta data
          instruments_[current_id_].getIonSources().back().setMetaValue("impact angle", termValue);
        }
        //laser type
        else if (accession == "MS:1000850") // gas laser
        {
          //No member => meta data
          instruments_[current_id_].getIonSources().back().setMetaValue("laser type", "gas laser");
        }
        else if (accession == "MS:1000851") // solid-state laser
        {
          //No member => meta data
          instruments_[current_id_].getIonSources().back().setMetaValue("laser type", "solid-state laser");
        }
        else if (accession == "MS:1000852") // dye-laser
        {
          //No member => meta data
          instruments_[current_id_].getIonSources().back().setMetaValue("laser type", "dye-laser");
        }
        else if (accession == "MS:1000853") // free electron laser
        {
          //No member => meta data
          instruments_[current_id_].getIonSources().back().setMetaValue("laser type", "free electron laser");
        }
        //MALDI matrix application
        else if (accession == "MS:1000834") // matrix solution
        {
          //No member => meta data
          instruments_[current_id_].getIonSources().back().setMetaValue("matrix solution", termValue);
        }
        else if (accession == "MS:1000835") // matrix solution concentration
        {
          //No member => meta data
          instruments_[current_id_].getIonSources().back().setMetaValue("matrix solution concentration", termValue);
        }
        // matrix application type
        else if (accession == "MS:1000836") // dried dropplet
        {
          //No member => meta data
          instruments_[current_id_].getIonSources().back().setMetaValue("matrix application type", "dried dropplet");
        }
        else if (accession == "MS:1000837") // printed
        {
          //No member => meta data
          instruments_[current_id_].getIonSources().back().setMetaValue("matrix application type", "printed");
        }
        else if (accession == "MS:1000838") // sprayed
        {
          //No member => meta data
          instruments_[current_id_].getIonSources().back().setMetaValue("matrix application type", "sprayed");
        }
        else if (accession == "MS:1000839") //  precoated plate
        {
          //No member => meta data
          instruments_[current_id_].getIonSources().back().setMetaValue("matrix application type", " precoated plate");
        }
        else
          warning(LOAD, String("Unhandled cvParam '") + accession + "' in tag '" + parent_tag + "'.");
      }
      else if (parent_tag == "analyzer")
      {
        //mass analyzer type
        if (accession == "MS:1000079") //fourier transform ion cyclotron resonance mass spectrometer
        {
          instruments_[current_id_].getMassAnalyzers().back().setType(MassAnalyzer::FOURIERTRANSFORM);
        }
        else if (accession == "MS:1000080") //magnetic sector
        {
          instruments_[current_id_].getMassAnalyzers().back().setType(MassAnalyzer::SECTOR);
        }
        else if (accession == "MS:1000081") //quadrupole
        {
          instruments_[current_id_].getMassAnalyzers().back().setType(MassAnalyzer::QUADRUPOLE);
        }
        else if (accession == "MS:1000084") //time-of-flight
        {
          instruments_[current_id_].getMassAnalyzers().back().setType(MassAnalyzer::TOF);
        }
        else if (accession == "MS:1000254") //electrostatic energy analyzer
        {
          instruments_[current_id_].getMassAnalyzers().back().setType(MassAnalyzer::ESA);
        }
        else if (accession == "MS:1000264") //ion trap
        {
          instruments_[current_id_].getMassAnalyzers().back().setType(MassAnalyzer::IT);
        }
        else if (accession == "MS:1000284") //stored waveform inverse fourier transform
        {
          instruments_[current_id_].getMassAnalyzers().back().setType(MassAnalyzer::SWIFT);
        }
        else if (accession == "MS:1000288") //cyclotron
        {
          instruments_[current_id_].getMassAnalyzers().back().setType(MassAnalyzer::CYCLOTRON);
        }
        else if (accession == "MS:1000484") //orbitrap
        {
          instruments_[current_id_].getMassAnalyzers().back().setType(MassAnalyzer::ORBITRAP);
        }
        else if (accession == "MS:1000078") //axial ejection linear ion trap
        {
          instruments_[current_id_].getMassAnalyzers().back().setType(MassAnalyzer::AXIALEJECTIONLINEARIONTRAP);
        }
        else if (accession == "MS:1000082") //quadrupole ion trap
        {
          instruments_[current_id_].getMassAnalyzers().back().setType(MassAnalyzer::PAULIONTRAP);
        }
        else if (accession == "MS:1000083") //radial ejection linear ion trap
        {
          instruments_[current_id_].getMassAnalyzers().back().setType(MassAnalyzer::RADIALEJECTIONLINEARIONTRAP);
        }
        else if (accession == "MS:1000291") //linear ion trap
        {
          instruments_[current_id_].getMassAnalyzers().back().setType(MassAnalyzer::LIT);
        }
        else if (accession == "MS:1000443") //mass analyzer type (base term)
        {
          instruments_[current_id_].getMassAnalyzers().back().setType(MassAnalyzer::ANALYZERNULL);
        }
        //mass analyzer attribute
        else if (accession == "MS:1000014") //accuracy (ppm)
        {
          instruments_[current_id_].getMassAnalyzers().back().setAccuracy(value.toDouble());
        }
        else if (accession == "MS:1000022") //TOF Total Path Length (meter)
        {
          instruments_[current_id_].getMassAnalyzers().back().setTOFTotalPathLength(value.toDouble());
        }
        else if (accession == "MS:1000024") //final MS exponent
        {
          instruments_[current_id_].getMassAnalyzers().back().setFinalMSExponent(value.toInt());
        }
        else if (accession == "MS:1000025") //magnetic field strength (tesla)
        {
          instruments_[current_id_].getMassAnalyzers().back().setMagneticFieldStrength(value.toDouble());
        }
        else if (accession == "MS:1000105") //reflectron off
        {
          instruments_[current_id_].getMassAnalyzers().back().setReflectronState(MassAnalyzer::OFF);
        }
        else if (accession == "MS:1000106") //reflectron on
        {
          instruments_[current_id_].getMassAnalyzers().back().setReflectronState(MassAnalyzer::ON);
        }
        else
          warning(LOAD, String("Unhandled cvParam '") + accession + "' in tag '" + parent_tag + "'.");
      }
      else if (parent_tag == "detector")
      {
        //detector type
        if (accession == "MS:1000107") //channeltron
        {
          instruments_[current_id_].getIonDetectors().back().setType(IonDetector::CHANNELTRON);
        }
        else if (accession == "MS:1000110") //daly detector
        {
          instruments_[current_id_].getIonDetectors().back().setType(IonDetector::DALYDETECTOR);
        }
        else if (accession == "MS:1000112") //faraday cup
        {
          instruments_[current_id_].getIonDetectors().back().setType(IonDetector::FARADAYCUP);
        }
        else if (accession == "MS:1000114") //microchannel plate detector
        {
          instruments_[current_id_].getIonDetectors().back().setType(IonDetector::MICROCHANNELPLATEDETECTOR);
        }
        else if (accession == "MS:1000115") //multi-collector
        {
          instruments_[current_id_].getIonDetectors().back().setType(IonDetector::MULTICOLLECTOR);
        }
        else if (accession == "MS:1000116") //photomultiplier
        {
          instruments_[current_id_].getIonDetectors().back().setType(IonDetector::PHOTOMULTIPLIER);
        }
        else if (accession == "MS:1000253") //electron multiplier
        {
          instruments_[current_id_].getIonDetectors().back().setType(IonDetector::ELECTRONMULTIPLIER);
        }
        else if (accession == "MS:1000345") //array detector
        {
          instruments_[current_id_].getIonDetectors().back().setType(IonDetector::ARRAYDETECTOR);
        }
        else if (accession == "MS:1000346") //conversion dynode
        {
          instruments_[current_id_].getIonDetectors().back().setType(IonDetector::CONVERSIONDYNODE);
        }
        else if (accession == "MS:1000347") //dynode
        {
          instruments_[current_id_].getIonDetectors().back().setType(IonDetector::DYNODE);
        }
        else if (accession == "MS:1000348") //focal plane collector
        {
          instruments_[current_id_].getIonDetectors().back().setType(IonDetector::FOCALPLANECOLLECTOR);
        }
        else if (accession == "MS:1000349") //ion-to-photon detector
        {
          instruments_[current_id_].getIonDetectors().back().setType(IonDetector::IONTOPHOTONDETECTOR);
        }
        else if (accession == "MS:1000350") //point collector
        {
          instruments_[current_id_].getIonDetectors().back().setType(IonDetector::POINTCOLLECTOR);
        }
        else if (accession == "MS:1000351") //postacceleration detector
        {
          instruments_[current_id_].getIonDetectors().back().setType(IonDetector::POSTACCELERATIONDETECTOR);
        }
        else if (accession == "MS:1000621") //photodiode array detector
        {
          instruments_[current_id_].getIonDetectors().back().setType(IonDetector::PHOTODIODEARRAYDETECTOR);
        }
        else if (accession == "MS:1000624") //inductive detector
        {
          instruments_[current_id_].getIonDetectors().back().setType(IonDetector::INDUCTIVEDETECTOR);
        }
        else if (accession == "MS:1000108") //conversion dynode electron multiplier
        {
          instruments_[current_id_].getIonDetectors().back().setType(IonDetector::CONVERSIONDYNODEELECTRONMULTIPLIER);
        }
        else if (accession == "MS:1000109") //conversion dynode photomultiplier
        {
          instruments_[current_id_].getIonDetectors().back().setType(IonDetector::CONVERSIONDYNODEPHOTOMULTIPLIER);
        }
        else if (accession == "MS:1000111") //electron multiplier tube
        {
          instruments_[current_id_].getIonDetectors().back().setType(IonDetector::ELECTRONMULTIPLIERTUBE);
        }
        else if (accession == "MS:1000113") //focal plane array
        {
          instruments_[current_id_].getIonDetectors().back().setType(IonDetector::FOCALPLANEARRAY);
        }
        else if (accession == "MS:1000026") //detector type (base term)
        {
          instruments_[current_id_].getIonDetectors().back().setType(IonDetector::TYPENULL);
        }
        //detector attribute
        else if (accession == "MS:1000028") //detector resolution
        {
          instruments_[current_id_].getIonDetectors().back().setResolution(value.toDouble());
        }
        else if (accession == "MS:1000029") //sampling frequency
        {
          instruments_[current_id_].getIonDetectors().back().setADCSamplingFrequency(value.toDouble());
        }
        //detector acquisition mode
        else if (accession == "MS:1000117") //analog-digital converter
        {
          instruments_[current_id_].getIonDetectors().back().setAcquisitionMode(IonDetector::ADC);
        }
        else if (accession == "MS:1000118") //pulse counting
        {
          instruments_[current_id_].getIonDetectors().back().setAcquisitionMode(IonDetector::PULSECOUNTING);
        }
        else if (accession == "MS:1000119") //time-digital converter
        {
          instruments_[current_id_].getIonDetectors().back().setAcquisitionMode(IonDetector::TDC);
        }
        else if (accession == "MS:1000120") //transient recorder
        {
          instruments_[current_id_].getIonDetectors().back().setAcquisitionMode(IonDetector::TRANSIENTRECORDER);
        }
        else
          warning(LOAD, String("Unhandled cvParam '") + accession + "' in tag '" + parent_tag + "'.");
      }
      else if (parent_tag == "processingMethod")
      {
        //data processing parameter
        if (accession == "MS:1000629") //low intensity threshold (ion count)
        {
          processing_[current_id_].back()->setMetaValue("low_intensity_threshold", termValue);
        }
        else if (accession == "MS:1000631") //high intensity threshold (ion count)
        {
          processing_[current_id_].back()->setMetaValue("high_intensity_threshold", termValue);
        }
        else if (accession == "MS:1000787") //inclusive low intensity threshold
        {
          processing_[current_id_].back()->setMetaValue("inclusive_low_intensity_threshold", termValue);
        }
        else if (accession == "MS:1000788") //inclusive high intensity threshold
        {
          processing_[current_id_].back()->setMetaValue("inclusive_high_intensity_threshold", termValue);
        }
        else if (accession == "MS:1000747") //completion time
        {
          processing_[current_id_].back()->setCompletionTime(asDateTime_(value));
        }
        //file format conversion
        else if (accession == "MS:1000530") //file format conversion
        {
          processing_[current_id_].back()->getProcessingActions().insert(DataProcessing::FORMAT_CONVERSION);
        }
        else if (accession == "MS:1000544") //Conversion to mzML
        {
          processing_[current_id_].back()->getProcessingActions().insert(DataProcessing::CONVERSION_MZML);
        }
        else if (accession == "MS:1000545") //Conversion to mzXML
        {
          processing_[current_id_].back()->getProcessingActions().insert(DataProcessing::CONVERSION_MZXML);
        }
        else if (accession == "MS:1000546") //Conversion to mzData
        {
          processing_[current_id_].back()->getProcessingActions().insert(DataProcessing::CONVERSION_MZDATA);
        }
        else if (accession == "MS:1000741") //Conversion to DTA
        {
          processing_[current_id_].back()->getProcessingActions().insert(DataProcessing::CONVERSION_DTA);
        }
        //data processing action
        else if (accession == "MS:1000543") //data processing action
        {
          processing_[current_id_].back()->getProcessingActions().insert(DataProcessing::DATA_PROCESSING);
        }
        else if (accession == "MS:1000033") //deisotoping
        {
          processing_[current_id_].back()->getProcessingActions().insert(DataProcessing::DEISOTOPING);
        }
        else if (accession == "MS:1000034") //charge deconvolution
        {
          processing_[current_id_].back()->getProcessingActions().insert(DataProcessing::CHARGE_DECONVOLUTION);
        }
        else if (accession == "MS:1000035" || cv_.isChildOf(accession, "MS:1000035")) //peak picking (or child terms, we make no difference)
        {
          processing_[current_id_].back()->getProcessingActions().insert(DataProcessing::PEAK_PICKING);
        }
        else if (accession == "MS:1000592" || cv_.isChildOf(accession, "MS:1000592")) //smoothing (or child terms, we make no difference)
        {
          processing_[current_id_].back()->getProcessingActions().insert(DataProcessing::SMOOTHING);
        }
        else if (accession == "MS:1000778" || cv_.isChildOf(accession, "MS:1000778")) //charge state calculation (or child terms, we make no difference)
        {
          processing_[current_id_].back()->getProcessingActions().insert(DataProcessing::CHARGE_CALCULATION);
        }
        else if (accession == "MS:1000780" || cv_.isChildOf(accession, "MS:1000780")) //precursor recalculation (or child terms, we make no difference)
        {
          processing_[current_id_].back()->getProcessingActions().insert(DataProcessing::PRECURSOR_RECALCULATION);
        }
        else if (accession == "MS:1000593") //baseline reduction
        {
          processing_[current_id_].back()->getProcessingActions().insert(DataProcessing::BASELINE_REDUCTION);
        }
        else if (accession == "MS:1000745") //retention time alignment
        {
          processing_[current_id_].back()->getProcessingActions().insert(DataProcessing::ALIGNMENT);
        }
        else if (accession == "MS:1001484") //intensity normalization
        {
          processing_[current_id_].back()->getProcessingActions().insert(DataProcessing::NORMALIZATION);
        }
        else if (accession == "MS:1001485") //m/z calibration
        {
          processing_[current_id_].back()->getProcessingActions().insert(DataProcessing::CALIBRATION);
        }
        else if (accession == "MS:1001486" || cv_.isChildOf(accession, "MS:1001486")) //data filtering (or child terms, we make no difference)
        {
          processing_[current_id_].back()->getProcessingActions().insert(DataProcessing::FILTERING);
        }
        else
          warning(LOAD, String("Unhandled cvParam '") + accession + "' in tag '" + parent_tag + "'.");
      }
      else if (parent_tag == "fileContent")
      {
        if (cv_.isChildOf(accession, "MS:1000524")) //data file content
        {
          //ignored
          //exp_->setMetaValue(name, termValue);
        }
        else if (cv_.isChildOf(accession, "MS:1000525")) //spectrum representation
        {
          //ignored
          //exp_->setMetaValue(name, termValue);
        }
        else
          warning(LOAD, String("Unhandled cvParam '") + accession + "' in tag '" + parent_tag + "'.");
      }
      else if (parent_tag == "software")
      {
        if (cv_.isChildOf(accession, "MS:1000531")) //software as string
        {
          if (accession == "MS:1000799") //custom unreleased software tool => use value as name
          {
            software_[current_id_].setName(value);
          }
          else //use name as name
          {
            software_[current_id_].setName(name);
          }
        }
        else
        {
          warning(LOAD, String("Unhandled cvParam '") + accession + "' in tag '" + parent_tag + "'.");
        }
        //~ software_[current_id_].addCVTerm(   CVTerm (accession, value, const String &cv_identifier_ref, const String &value, const Unit &unit)   ); TODO somthing like that
      }
      else if (parent_tag == "chromatogram")
      {
        if (accession == "MS:1000810")
        {
          chromatogram_.setChromatogramType(ChromatogramSettings::MASS_CHROMATOGRAM);
        }
        else if (accession == "MS:1000235")
        {
          chromatogram_.setChromatogramType(ChromatogramSettings::TOTAL_ION_CURRENT_CHROMATOGRAM);
        }
        else if (accession == "MS:1000627")
        {
          chromatogram_.setChromatogramType(ChromatogramSettings::SELECTED_ION_CURRENT_CHROMATOGRAM);
        }
        else if (accession == "MS:1000628")
        {
          chromatogram_.setChromatogramType(ChromatogramSettings::BASEPEAK_CHROMATOGRAM);
        }
        else if (accession == "MS:1001472")
        {
          chromatogram_.setChromatogramType(ChromatogramSettings::SELECTED_ION_MONITORING_CHROMATOGRAM);
        }
        else if (accession == "MS:1001473")
        {
          chromatogram_.setChromatogramType(ChromatogramSettings::SELECTED_REACTION_MONITORING_CHROMATOGRAM);
        }
        else if (accession == "MS:1001474")
        {
          chromatogram_.setChromatogramType(ChromatogramSettings::SELECTED_REACTION_MONITORING_CHROMATOGRAM);
        }
        else if (accession == "MS:1000811")
        {
          chromatogram_.setChromatogramType(ChromatogramSettings::ELECTROMAGNETIC_RADIATION_CHROMATOGRAM);
        }
        else if (accession == "MS:1000812")
        {
          chromatogram_.setChromatogramType(ChromatogramSettings::ABSORPTION_CHROMATOGRAM);
        }
        else if (accession == "MS:1000813")
        {
          chromatogram_.setChromatogramType(ChromatogramSettings::EMISSION_CHROMATOGRAM);
        }
        else if (accession == "MS:1000809")
        {
          chromatogram_.setName(value);
        }
        else
          warning(LOAD, String("Unhandled cvParam '") + accession + "' in tag '" + parent_tag + "'.");
      }
      else if (parent_tag == "target")
      {
        //allowed but, not needed
      }
      else
        warning(LOAD, String("Unhandled cvParam '") + accession + "' in tag '" + parent_tag + "'.");
    }

    void MzMLHandler::handleUserParam_(const String& parent_parent_tag,
                                       const String& parent_tag,
                                       const String& name,
                                       const String& type,
                                       const String& value,
                                       const String& unit_accession)
    {
      //create a DataValue that contains the data in the right type
      DataValue data_value;

      // float type
      if (type == "xsd:double" || type == "xsd:float")
      {
        data_value = DataValue(value.toDouble());
      }
      // integer type
      else if (type == "xsd:byte" || type == "xsd:decimal" ||
               type == "xsd:int" || type == "xsd:integer" ||
               type == "xsd:long" || type == "xsd:negativeInteger" ||
               type == "xsd:nonNegativeInteger" || type == "xsd:nonPositiveInteger" ||
               type == "xsd:positiveInteger" || type == "xsd:short" ||
               type == "xsd:unsignedByte" || type == "xsd:unsignedInt"
               || type == "xsd:unsignedLong" || type == "xsd:unsignedShort")
      {
        data_value = DataValue(value.toInt());
      }
      // everything else is treated as a string
      else
      {
        data_value = DataValue(value);
      }

      if (!unit_accession.empty())
      {
        if (unit_accession.hasPrefix("UO:"))
        {
          data_value.setUnit(unit_accession.suffix(unit_accession.size() - 3).toInt());
          data_value.setUnitType(DataValue::UnitType::UNIT_ONTOLOGY);
        }
        else if (unit_accession.hasPrefix("MS:"))
        {
          data_value.setUnit(unit_accession.suffix(unit_accession.size() - 3).toInt());
          data_value.setUnitType(DataValue::UnitType::MS_ONTOLOGY);
        }
        else
        {
          warning(LOAD, String("Unhandled unit '") + unit_accession + "' in tag '" + parent_tag + "'.");
        }
      }

      //find the right MetaInfoInterface
      if (parent_tag == "run")
      {
        exp_->setMetaValue(name, data_value);
      }
      else if (parent_tag == "instrumentConfiguration")
      {
        instruments_[current_id_].setMetaValue(name, data_value);
      }
      else if (parent_tag == "source")
      {
        instruments_[current_id_].getIonSources().back().setMetaValue(name, data_value);
      }
      else if (parent_tag == "analyzer")
      {
        instruments_[current_id_].getMassAnalyzers().back().setMetaValue(name, data_value);
      }
      else if (parent_tag == "detector")
      {
        instruments_[current_id_].getIonDetectors().back().setMetaValue(name, data_value);
      }
      else if (parent_tag == "sample")
      {
        samples_[current_id_].setMetaValue(name, data_value);
      }
      else if (parent_tag == "software")
      {
        software_[current_id_].setMetaValue(name, data_value);
      }
      else if (parent_tag == "contact")
      {
        exp_->getContacts().back().setMetaValue(name, data_value);
      }
      else if (parent_tag == "sourceFile")
      {
        source_files_[current_id_].setMetaValue(name, data_value);
      }
      else if (parent_tag == "binaryDataArray")
      {
        bin_data_.back().meta.setMetaValue(name, data_value);
      }
      else if (parent_tag == "spectrum")
      {
        spec_.setMetaValue(name, data_value);
      }
      else if (parent_tag == "chromatogram")
      {
        chromatogram_.setMetaValue(name, data_value);
      }
      else if (parent_tag == "scanList")
      {
        spec_.getAcquisitionInfo().setMetaValue(name, data_value);
      }
      else if (parent_tag == "scan")
      {
        spec_.getAcquisitionInfo().back().setMetaValue(name, data_value);
      }
      else if (parent_tag == "scanWindow")
      {
        spec_.getInstrumentSettings().getScanWindows().back().setMetaValue(name, data_value);
      }
      else if (parent_tag == "isolationWindow")
      {
        //We don't have this as a separate location => store it in the precursor
        if (parent_parent_tag == "precursor")
        {
          if (in_spectrum_list_)
          {
            spec_.getPrecursors().back().setMetaValue(name, data_value);
          }
          else
          {
            chromatogram_.getPrecursor().setMetaValue(name, data_value);
          }
        }
        else if (parent_parent_tag == "product")
        {
          if (in_spectrum_list_)
          {
            spec_.getProducts().back().setMetaValue(name, data_value);
          }
          else
          {
            chromatogram_.getProduct().setMetaValue(name, data_value);
          }
        }
      }
      else if (parent_tag == "selectedIon")
      {
        //parse only the first selected ion
        if (selected_ion_count_ > 1)
          return;

        //We don't have this as a separate location => store it in the precursor
        if (in_spectrum_list_)
        {
          spec_.getPrecursors().back().setMetaValue(name, data_value);
        }
        else
        {
          chromatogram_.getPrecursor().setMetaValue(name, data_value);
        }
      }
      else if (parent_tag == "activation")
      {
        //We don't have this as a separate location => store it in the precursor
        if (in_spectrum_list_)
        {
          spec_.getPrecursors().back().setMetaValue(name, data_value);
        }
        else
        {
          chromatogram_.getPrecursor().setMetaValue(name, data_value);
        }
      }
      else if (parent_tag == "processingMethod")
      {
        processing_[current_id_].back()->setMetaValue(name, data_value);
      }
      else if (parent_tag == "fileContent")
      {
        //exp_->setMetaValue(name, data_value);
      }
      else
      {
        warning(LOAD, String("Unhandled userParam '") + name + "' in tag '" + parent_tag + "'.");
      }
    }

    bool MzMLHandler::validateCV_(const ControlledVocabulary::CVTerm& c, const String& path, const Internal::MzMLValidator& validator) const
    {
      // We remember already validated path-term-combinations in cached_terms_
      // This avoids recomputing SemanticValidator::locateTerm() multiple times for the same terms and paths
      // validateCV_() is called very often for the same path-term-combinations, so we save lots of repetitive computations
      // By caching these combinations we save about 99% of the runtime of validateCV_()

      const auto it = cached_terms_.find(std::make_pair(path, c.id));
      if (it != cached_terms_.end())
      {
        return it->second;
      }

      SemanticValidator::CVTerm sc;
      sc.accession = c.id;
      sc.name = c.name;
      sc.has_unit_accession = false;
      sc.has_unit_name = false;

      bool isValid = validator.SemanticValidator::locateTerm(path, sc);
      cached_terms_[std::make_pair(path, c.id)] = isValid;
      return isValid;
    }

    String MzMLHandler::writeCV_(const ControlledVocabulary::CVTerm& c, const DataValue& metaValue) const
    {
      String cvTerm = "<cvParam cvRef=\"" + c.id.prefix(':') + "\" accession=\"" + c.id + "\" name=\"" + c.name;
      if (!metaValue.isEmpty())
      {
        cvTerm += "\" value=\"" + writeXMLEscape(metaValue.toString());
        if (metaValue.hasUnit())
        {
          //  unitAccession="UO:0000021" unitName="gram" unitCvRef="UO"
          //
          // We need to identify the correct CV term for the *unit* by
          // retrieving the identifier and looking up the term within the
          // correct ontology in our cv_ object.
          char s[8];
          snprintf(s, sizeof(s), "%07d", metaValue.getUnit()); // all CV use 7 digit identifiers padded with zeros
          String unitstring = String(s);
          if (metaValue.getUnitType() == DataValue::UnitType::UNIT_ONTOLOGY)
          {
            unitstring = "UO:" + unitstring;
          }
          else if (metaValue.getUnitType() == DataValue::UnitType::MS_ONTOLOGY)
          {
            unitstring = "MS:" + unitstring;
          }
          else
          {
            warning(LOAD, String("Unhandled unit ontology '") );
          }

          ControlledVocabulary::CVTerm unit = cv_.getTerm(unitstring);
          cvTerm += "\" unitAccession=\"" + unit.id + "\" unitName=\"" + unit.name + "\" unitCvRef=\"" + unit.id.prefix(2);
        }
      }
      cvTerm += "\"/>\n";
      return cvTerm;
    }

    void MzMLHandler::writeUserParam_(std::ostream& os, const MetaInfoInterface& meta, UInt indent, const String& path, const Internal::MzMLValidator& validator, const std::set<String>& exclude) const
    {
      std::vector<String> cvParams;
      std::vector<String> userParams;

      std::vector<String> keys;
      meta.getKeys(keys);

      for (std::vector<String>::iterator key = keys.begin(); key != keys.end(); ++key)
      {
        if (exclude.count(*key)) continue; // skip excluded entries

        // special treatment of GO and BTO terms
        // <cvParam cvRef="BTO" accession="BTO:0000199" name="cardiac muscle"/>

        if (*key == "GO cellular component" || *key == "brenda source tissue")
        {
          // the CVTerm info is in the meta value
          const ControlledVocabulary::CVTerm* c = cv_.checkAndGetTermByName(meta.getMetaValue(*key));

          if (c != nullptr)
          {
            // TODO: validate CV, we currently cannot do this as the relations in the BTO and GO are not captured by our CV impl
            cvParams.push_back(writeCV_(*c, DataValue::EMPTY));
          }
        }
        else
        {
          bool writtenAsCVTerm = false;
          const ControlledVocabulary::CVTerm* c = cv_.checkAndGetTermByName(*key);
          if (c != nullptr)
          {
            if (validateCV_(*c, path, validator))
            {
              // write CV
              cvParams.push_back(writeCV_(*c, meta.getMetaValue(*key)));
              writtenAsCVTerm = true;
            }
          }

          // if we could not write it as CVTerm we will store it at least as userParam
          if (!writtenAsCVTerm)
          {
            String userParam = "<userParam name=\"" + *key + "\" type=\"";

            const DataValue& d = meta.getMetaValue(*key);
            //determine type
            if (d.valueType() == DataValue::INT_VALUE)
            {
              userParam += "xsd:integer";
            }
            else if (d.valueType() == DataValue::DOUBLE_VALUE)
            {
              userParam += "xsd:double";
            }
            else //string or lists are converted to string
            {
              userParam += "xsd:string";
            }

            userParam += "\" value=\"" + writeXMLEscape(d.toString());

            if (d.hasUnit())
            {
              //  unitAccession="UO:0000021" unitName="gram" unitCvRef="UO"
              //
              // We need to identify the correct CV term for the *unit* by
              // retrieving the identifier and looking up the term within the
              // correct ontology in our cv_ object.
              char s[8];
              snprintf(s, sizeof(s), "%07d", d.getUnit()); // all CV use 7 digit identifiers padded with zeros
              String unitstring = String(s);
              if (d.getUnitType() == DataValue::UnitType::UNIT_ONTOLOGY)
              {
                unitstring = "UO:" + unitstring;
              }
              else if (d.getUnitType() == DataValue::UnitType::MS_ONTOLOGY)
              {
                unitstring = "MS:" + unitstring;
              }
              else
              {
                warning(LOAD, String("Unhandled unit ontology '") );
              }

              ControlledVocabulary::CVTerm unit = cv_.getTerm(unitstring);
              userParam += "\" unitAccession=\"" + unit.id + "\" unitName=\"" + unit.name + "\" unitCvRef=\"" + unit.id.prefix(2);
            }

            userParam += "\"/>\n";


            userParams.push_back(std::move(userParam));
          }
        }
      }

      // write out all the cvParams and userParams in correct order
      for (std::vector<String>::iterator term = cvParams.begin(); term != cvParams.end(); ++term)
      {
        os << String(indent, '\t') << *term;
      }

      for (std::vector<String>::iterator term = userParams.begin(); term != userParams.end(); ++term)
      {
        os << String(indent, '\t') << *term;
      }
    }

    ControlledVocabulary::CVTerm MzMLHandler::getChildWithName_(const String& parent_accession, const String& name) const
    {
      ControlledVocabulary::CVTerm res;
      auto searcher = [&res, &name, this] (const String& child)
      {
        const ControlledVocabulary::CVTerm& current = this->cv_.getTerm(child);
        if (current.name == name)
        {
          res = current;
          return true;
        }
        return false;
      };
      cv_.iterateAllChildren(parent_accession, searcher);
      return res;
    }

    void MzMLHandler::writeSoftware_(std::ostream& os, const String& id, const Software& software, const Internal::MzMLValidator& validator)
    {
      os << "\t\t<software id=\"" << id << "\" version=\"" << software.getVersion() << "\" >\n";
      ControlledVocabulary::CVTerm so_term = getChildWithName_("MS:1000531", software.getName());
      if (so_term.id.empty())
      {
        so_term = getChildWithName_("MS:1000531", software.getName() + " software"); //act of desperation to find the right cv and keep compatible with older cv mzmls
      }
      if (so_term.id.empty())
      {
        so_term = getChildWithName_("MS:1000531", "TOPP " + software.getName()); //act of desperation to find the right cv and keep compatible with older cv mzmls
      }
      if (so_term.id == "MS:1000799")
      {
        os << "\t\t\t<cvParam cvRef=\"MS\" accession=\"MS:1000799\" name=\"custom unreleased software tool\" value=\"\" />\n";
      }
      else if (!so_term.id.empty())
      {
        os << "\t\t\t<cvParam cvRef=\"MS\" accession=\"" << so_term.id << "\" name=\"" << writeXMLEscape(so_term.name) << "\" />\n";
      }
      else
      {
        os << "\t\t\t<cvParam cvRef=\"MS\" accession=\"MS:1000799\" name=\"custom unreleased software tool\" value=\"" << writeXMLEscape(software.getName()) << "\" />\n";
      }
      writeUserParam_(os, software, 3, "/mzML/Software/cvParam/@accession", validator);
      os << "\t\t</software>\n";
    }

    void MzMLHandler::writeSourceFile_(std::ostream& os, const String& id, const SourceFile& source_file, const Internal::MzMLValidator& validator)
    {
      os << "\t\t\t<sourceFile id=\"" << id << "\" name=\"" << writeXMLEscape(source_file.getNameOfFile()) << "\" location=\"" << writeXMLEscape(source_file.getPathToFile()) << "\">\n";
      //checksum
      if (source_file.getChecksumType() == SourceFile::SHA1)
      {
        os << "\t\t\t\t<cvParam cvRef=\"MS\" accession=\"MS:1000569\" name=\"SHA-1\" value=\"" << source_file.getChecksum() << "\" />\n";
      }
      else if (source_file.getChecksumType() == SourceFile::MD5)
      {
        os << "\t\t\t\t<cvParam cvRef=\"MS\" accession=\"MS:1000568\" name=\"MD5\" value=\"" << source_file.getChecksum() << "\" />\n";
      }
      else //FORCED
      {
        os << "\t\t\t\t<cvParam cvRef=\"MS\" accession=\"MS:1000569\" name=\"SHA-1\" value=\"\" />\n";
      }
      //file type
      ControlledVocabulary::CVTerm ft_term = getChildWithName_("MS:1000560", source_file.getFileType());
      if (ft_term.id.empty() && source_file.getFileType().hasSuffix("file"))
      {
        ft_term = getChildWithName_("MS:1000560", source_file.getFileType().chop(4) + "format");   // this is born out of desperation that sourcefile has a string interface for its filetype and not the enum, which could have been easily manipulated to the updated cv
      }
      if (!ft_term.id.empty())
      {
        os << "\t\t\t\t<cvParam cvRef=\"MS\" accession=\"" << ft_term.id << "\" name=\"" << ft_term.name << "\" />\n";
      }
      else //FORCED
      {
        os << "\t\t\t\t<cvParam cvRef=\"MS\" accession=\"MS:1000564\" name=\"PSI mzData format\" />\n";
      }
      //native ID format
      ControlledVocabulary::CVTerm id_term = getChildWithName_("MS:1000767", source_file.getNativeIDType());
      if (!id_term.id.empty())
      {
        os << "\t\t\t\t<cvParam cvRef=\"MS\" accession=\"" << id_term.id << "\" name=\"" << id_term.name << "\" />\n";
      }
      else //FORCED
      {
        os << "\t\t\t\t<cvParam cvRef=\"MS\" accession=\"MS:1000777\" name=\"spectrum identifier nativeID format\" />\n";
      }
      writeUserParam_(os, source_file, 4, "/mzML/fileDescription/sourceFileList/sourceFile/cvParam/@accession", validator);
      os << "\t\t\t</sourceFile>\n";
    }

    void MzMLHandler::writeDataProcessing_(std::ostream& os, const String& id, const std::vector< ConstDataProcessingPtr >& dps, const Internal::MzMLValidator& validator)
    {
      os << "\t\t<dataProcessing id=\"" << id << "\">\n";

      //FORCED
      if (dps.empty())
      {
        os << "\t\t\t<processingMethod order=\"0\" softwareRef=\"so_default\">\n";
        os << "\t\t\t\t<cvParam cvRef=\"MS\" accession=\"MS:1000544\" name=\"Conversion to mzML\" />\n";
        os << "\t\t\t\t<userParam name=\"warning\" type=\"xsd:string\" value=\"fictional processing method used to fulfill format requirements\" />\n";
        os << "\t\t\t</processingMethod>\n";
      }

      bool written = false;
      for (Size i = 0; i < dps.size(); ++i)
      {
        //data processing action
        os << "\t\t\t<processingMethod order=\"0\" softwareRef=\"so_" << id << "_pm_" << i << "\">\n";
        if (dps[i]->getProcessingActions().count(DataProcessing::DATA_PROCESSING) == 1)
        {
          os << "\t\t\t\t<cvParam cvRef=\"MS\" accession=\"MS:1000543\" name=\"data processing action\" />\n";
          written = true;
        }
        if (dps[i]->getProcessingActions().count(DataProcessing::CHARGE_DECONVOLUTION) == 1)
        {
          os << "\t\t\t\t<cvParam cvRef=\"MS\" accession=\"MS:1000034\" name=\"charge deconvolution\" />\n";
          written = true;
        }
        if (dps[i]->getProcessingActions().count(DataProcessing::DEISOTOPING) == 1)
        {
          os << "\t\t\t\t<cvParam cvRef=\"MS\" accession=\"MS:1000033\" name=\"deisotoping\" />\n";
          written = true;
        }
        if (dps[i]->getProcessingActions().count(DataProcessing::SMOOTHING) == 1)
        {
          os << "\t\t\t\t<cvParam cvRef=\"MS\" accession=\"MS:1000592\" name=\"smoothing\" />\n";
          written = true;
        }
        if (dps[i]->getProcessingActions().count(DataProcessing::CHARGE_CALCULATION) == 1)
        {
          os << "\t\t\t\t<cvParam cvRef=\"MS\" accession=\"MS:1000778\" name=\"charge state calculation\" />\n";
          written = true;
        }
        if (dps[i]->getProcessingActions().count(DataProcessing::PRECURSOR_RECALCULATION) == 1)
        {
          os << "\t\t\t\t<cvParam cvRef=\"MS\" accession=\"MS:1000780\" name=\"precursor recalculation\" />\n";
          written = true;
        }
        if (dps[i]->getProcessingActions().count(DataProcessing::BASELINE_REDUCTION) == 1)
        {
          os << "\t\t\t\t<cvParam cvRef=\"MS\" accession=\"MS:1000593\" name=\"baseline reduction\" />\n";
          written = true;
        }
        if (dps[i]->getProcessingActions().count(DataProcessing::PEAK_PICKING) == 1)
        {
          os << "\t\t\t\t<cvParam cvRef=\"MS\" accession=\"MS:1000035\" name=\"peak picking\" />\n";
          written = true;
        }
        if (dps[i]->getProcessingActions().count(DataProcessing::ALIGNMENT) == 1)
        {
          os << "\t\t\t\t<cvParam cvRef=\"MS\" accession=\"MS:1000745\" name=\"retention time alignment\" />\n";
          written = true;
        }
        if (dps[i]->getProcessingActions().count(DataProcessing::CALIBRATION) == 1)
        {
          os << "\t\t\t\t<cvParam cvRef=\"MS\" accession=\"MS:1001485\" name=\"m/z calibration\" />\n";
          written = true;
        }
        if (dps[i]->getProcessingActions().count(DataProcessing::NORMALIZATION) == 1)
        {
          os << "\t\t\t\t<cvParam cvRef=\"MS\" accession=\"MS:1001484\" name=\"intensity normalization\" />\n";
          written = true;
        }
        if (dps[i]->getProcessingActions().count(DataProcessing::FILTERING) == 1)
        {
          os << "\t\t\t\t<cvParam cvRef=\"MS\" accession=\"MS:1001486\" name=\"data filtering\" />\n";
          written = true;
        }
        //file format conversion
        if (dps[i]->getProcessingActions().count(DataProcessing::FORMAT_CONVERSION) == 1)
        {
          os << "\t\t\t\t<cvParam cvRef=\"MS\" accession=\"MS:1000530\" name=\"file format conversion\" />\n";
          written = true;
        }
        if (dps[i]->getProcessingActions().count(DataProcessing::CONVERSION_MZDATA) == 1)
        {
          os << "\t\t\t\t<cvParam cvRef=\"MS\" accession=\"MS:1000546\" name=\"Conversion to mzData\" />\n";
          written = true;
        }
        if (dps[i]->getProcessingActions().count(DataProcessing::CONVERSION_MZML) == 1)
        {
          os << "\t\t\t\t<cvParam cvRef=\"MS\" accession=\"MS:1000544\" name=\"Conversion to mzML\" />\n";
          written = true;
        }
        if (dps[i]->getProcessingActions().count(DataProcessing::CONVERSION_MZXML) == 1)
        {
          os << "\t\t\t\t<cvParam cvRef=\"MS\" accession=\"MS:1000545\" name=\"Conversion to mzXML\" />\n";
          written = true;
        }
        if (dps[i]->getProcessingActions().count(DataProcessing::CONVERSION_DTA) == 1)
        {
          os << "\t\t\t\t<cvParam cvRef=\"MS\" accession=\"MS:1000741\" name=\"Conversion to dta\" />\n";
          written = true;
        }
        if (!written)
        {
          os << "\t\t\t\t<cvParam cvRef=\"MS\" accession=\"MS:1000543\" name=\"data processing action\" />\n";
        }

        //data processing attribute
        if (dps[i]->getCompletionTime().isValid())
        {
          os << "\t\t\t\t<cvParam cvRef=\"MS\" accession=\"MS:1000747\" name=\"completion time\" value=\"" << dps[i]->getCompletionTime().toString("yyyy-MM-dd+hh:mm") << "\" />\n";
        }

        writeUserParam_(os, *(dps[i].get()), 4, "/mzML/dataProcessingList/dataProcessing/processingMethod/cvParam/@accession", validator);
        os << "\t\t\t</processingMethod>\n";
      }

      os << "\t\t</dataProcessing>\n";
    }

    void MzMLHandler::writePrecursor_(std::ostream& os, const Precursor& precursor, const Internal::MzMLValidator& validator)
    {
      // optional attributes
      String external_spectrum_id =
          precursor.metaValueExists("external_spectrum_id") ?
          " externalSpectrumID=\"" + precursor.getMetaValue("external_spectrum_id").toString() + "\"" :
          "";
      String spectrum_ref =
          precursor.metaValueExists("spectrum_ref") ?
          " spectrumRef=\"" + precursor.getMetaValue("spectrum_ref").toString() + "\"":
          "";

      os << "\t\t\t\t\t<precursor" + external_spectrum_id + spectrum_ref + ">\n";
      //--------------------------------------------------------------------------------------------
      //isolation window (optional)
      //--------------------------------------------------------------------------------------------

      // precursor m/z may come from "selected ion":
      double mz = precursor.getMetaValue("isolation window target m/z",
                                         precursor.getMZ());
      // Note that TPP parsers break when the isolation window is written out
      // in mzML files and the precursorMZ gets set to zero.
      if (mz > 0.0 && !options_.getForceTPPCompatability())
      {
        os << "\t\t\t\t\t\t<isolationWindow>\n";
        os << "\t\t\t\t\t\t\t<cvParam cvRef=\"MS\" accession=\"MS:1000827\" name=\"isolation window target m/z\" value=\"" << mz << "\" unitAccession=\"MS:1000040\" unitName=\"m/z\" unitCvRef=\"MS\" />\n";
        if (precursor.getIsolationWindowLowerOffset() > 0.0)
        {
          os << "\t\t\t\t\t\t\t<cvParam cvRef=\"MS\" accession=\"MS:1000828\" name=\"isolation window lower offset\" value=\"" << precursor.getIsolationWindowLowerOffset() << "\" unitAccession=\"MS:1000040\" unitName=\"m/z\" unitCvRef=\"MS\" />\n";
        }
        if (precursor.getIsolationWindowUpperOffset() > 0.0)
        {
          os << "\t\t\t\t\t\t\t<cvParam cvRef=\"MS\" accession=\"MS:1000829\" name=\"isolation window upper offset\" value=\"" << precursor.getIsolationWindowUpperOffset() << "\" unitAccession=\"MS:1000040\" unitName=\"m/z\" unitCvRef=\"MS\" />\n";
        }
        os << "\t\t\t\t\t\t</isolationWindow>\n";
      }
      //userParam: no extra object for it => no user parameters

      //--------------------------------------------------------------------------------------------
      //selected ion list (optional)
      //--------------------------------------------------------------------------------------------
      //

      if (options_.getForceTPPCompatability() ||
          precursor.getCharge() != 0 ||
          precursor.getIntensity() > 0.0 ||
          precursor.getDriftTime() >= 0.0 ||
          precursor.getDriftTimeUnit() == DriftTimeUnit::FAIMS_COMPENSATION_VOLTAGE ||
          !precursor.getPossibleChargeStates().empty() ||
          precursor.getMZ() > 0.0)
      {
        // precursor m/z may come from "isolation window":
        mz = precursor.getMetaValue("selected ion m/z",
                                    precursor.getMZ());
        os << "\t\t\t\t\t\t<selectedIonList count=\"1\">\n";
        os << "\t\t\t\t\t\t\t<selectedIon>\n";
        os << "\t\t\t\t\t\t\t\t<cvParam cvRef=\"MS\" accession=\"MS:1000744\" name=\"selected ion m/z\" value=\"" << mz << "\" unitAccession=\"MS:1000040\" unitName=\"m/z\" unitCvRef=\"MS\" />\n";
        if (options_.getForceTPPCompatability() || precursor.getCharge() != 0)
        {
          os << "\t\t\t\t\t\t\t\t<cvParam cvRef=\"MS\" accession=\"MS:1000041\" name=\"charge state\" value=\"" << precursor.getCharge() << "\" />\n";
        }
        if ( precursor.getIntensity() > 0.0)
        {
          os << "\t\t\t\t\t\t\t\t<cvParam cvRef=\"MS\" accession=\"MS:1000042\" name=\"peak intensity\" value=\"" << precursor.getIntensity() << "\" unitAccession=\"MS:1000132\" unitName=\"percent of base peak\" unitCvRef=\"MS\" />\n";
        }
        for (Size j = 0; j < precursor.getPossibleChargeStates().size(); ++j)
        {
          os << "\t\t\t\t\t\t\t\t<cvParam cvRef=\"MS\" accession=\"MS:1000633\" name=\"possible charge state\" value=\"" << precursor.getPossibleChargeStates()[j] << "\" />\n";
        }

        if (precursor.getDriftTime() != IMTypes::DRIFTTIME_NOT_SET)
        {
          switch (precursor.getDriftTimeUnit())
          {
            default:
              // assume milliseconds, but warn
              warning(STORE, String("Precursor drift time unit not set, assume milliseconds"));
              [[fallthrough]];
            case DriftTimeUnit::MILLISECOND:
              os << "\t\t\t\t\t\t\t\t<cvParam cvRef=\"MS\" accession=\"MS:1002476\" name=\"ion mobility drift time\" value=\"" << precursor.getDriftTime()
                  << "\" unitAccession=\"UO:0000028\" unitName=\"millisecond\" unitCvRef=\"UO\" />\n";
              break;
            case DriftTimeUnit::VSSC:
              os << "\t\t\t\t\t\t\t\t<cvParam cvRef=\"MS\" accession=\"MS:1002815\" name=\"inverse reduced ion mobility\" value=\"" << precursor.getDriftTime()
                  << "\" unitAccession=\"MS:1002814\" unitName=\"volt-second per square centimeter\" unitCvRef=\"MS\" />\n";
              break;
          }
        }
        //userParam: no extra object for it => no user parameters
        os << "\t\t\t\t\t\t\t</selectedIon>\n";
        os << "\t\t\t\t\t\t</selectedIonList>\n";
      }

      //--------------------------------------------------------------------------------------------
      //activation (mandatory)
      //--------------------------------------------------------------------------------------------
      os << "\t\t\t\t\t\t<activation>\n";
#pragma clang diagnostic push
#pragma clang diagnostic ignored "-Wfloat-equal"
      if (precursor.getActivationEnergy() != 0)
#pragma clang diagnostic pop
      {
        os << "\t\t\t\t\t\t\t<cvParam cvRef=\"MS\" accession=\"MS:1000509\" name=\"activation energy\" value=\"" << precursor.getActivationEnergy() << "\" unitAccession=\"UO:0000266\" unitName=\"electronvolt\" unitCvRef=\"UO\" />\n";
      }
      if (precursor.getActivationMethods().count(Precursor::CID) != 0)
      {
        os << "\t\t\t\t\t\t\t<cvParam cvRef=\"MS\" accession=\"MS:1000133\" name=\"collision-induced dissociation\" />\n";
      }
      if (precursor.getActivationMethods().count(Precursor::PD) != 0)
      {
        os << "\t\t\t\t\t\t\t<cvParam cvRef=\"MS\" accession=\"MS:1000134\" name=\"plasma desorption\" />\n";
      }
      if (precursor.getActivationMethods().count(Precursor::PSD) != 0)
      {
        os << "\t\t\t\t\t\t\t<cvParam cvRef=\"MS\" accession=\"MS:1000135\" name=\"post-source decay\" />\n";
      }
      if (precursor.getActivationMethods().count(Precursor::SID) != 0)
      {
        os << "\t\t\t\t\t\t\t<cvParam cvRef=\"MS\" accession=\"MS:1000136\" name=\"surface-induced dissociation\" />\n";
      }
      if (precursor.getActivationMethods().count(Precursor::BIRD) != 0)
      {
        os << "\t\t\t\t\t\t\t<cvParam cvRef=\"MS\" accession=\"MS:1000242\" name=\"blackbody infrared radiative dissociation\" />\n";
      }
      if (precursor.getActivationMethods().count(Precursor::ECD) != 0)
      {
        os << "\t\t\t\t\t\t\t<cvParam cvRef=\"MS\" accession=\"MS:1000250\" name=\"electron capture dissociation\" />\n";
      }
      if (precursor.getActivationMethods().count(Precursor::IMD) != 0)
      {
        os << "\t\t\t\t\t\t\t<cvParam cvRef=\"MS\" accession=\"MS:1000262\" name=\"infrared multiphoton dissociation\" />\n";
      }
      if (precursor.getActivationMethods().count(Precursor::SORI) != 0)
      {
        os << "\t\t\t\t\t\t\t<cvParam cvRef=\"MS\" accession=\"MS:1000282\" name=\"sustained off-resonance irradiation\" />\n";
      }
      if (precursor.getActivationMethods().count(Precursor::HCID) != 0)
      {
        os << "\t\t\t\t\t\t\t<cvParam cvRef=\"MS\" accession=\"MS:1000422\" name=\"beam-type collision-induced dissociation\" />\n";
      }
      if (precursor.getActivationMethods().count(Precursor::LCID) != 0)
      {
        os << "\t\t\t\t\t\t\t<cvParam cvRef=\"MS\" accession=\"MS:1000433\" name=\"low-energy collision-induced dissociation\" />\n";
      }
      if (precursor.getActivationMethods().count(Precursor::PHD) != 0)
      {
        os << "\t\t\t\t\t\t\t<cvParam cvRef=\"MS\" accession=\"MS:1000435\" name=\"photodissociation\" />\n";
      }
      if (precursor.getActivationMethods().count(Precursor::ETD) != 0)
      {
        os << "\t\t\t\t\t\t\t<cvParam cvRef=\"MS\" accession=\"MS:1000598\" name=\"electron transfer dissociation\" />\n";
      }
      if (precursor.getActivationMethods().count(Precursor::PQD) != 0)
      {
        os << "\t\t\t\t\t\t\t<cvParam cvRef=\"MS\" accession=\"MS:1000599\" name=\"pulsed q dissociation\" />\n";
      }
      if (precursor.getActivationMethods().empty())
      {
        os << "\t\t\t\t\t\t\t<cvParam cvRef=\"MS\" accession=\"MS:1000044\" name=\"dissociation method\" />\n";
      }
      // as "precursor" has no own user param its userParam is stored here;
      // don't write out parameters that are used internally to distinguish
      // between precursor m/z values from different sources:
      writeUserParam_(os, precursor, 7, "/mzML/run/spectrumList/spectrum/precursorList/precursor/activation/cvParam/@accession", validator, {"isolation window target m/z", "selected ion m/z", "external_spectrum_id", "spectrum_ref"});
      os << "\t\t\t\t\t\t</activation>\n";
      os << "\t\t\t\t\t</precursor>\n";

    }

    void MzMLHandler::writeProduct_(std::ostream& os, const Product& product, const Internal::MzMLValidator& validator)
    {
      os << "\t\t\t\t\t<product>\n";
      os << "\t\t\t\t\t\t<isolationWindow>\n";
      os << "\t\t\t\t\t\t\t<cvParam cvRef=\"MS\" accession=\"MS:1000827\" name=\"isolation window target m/z\" value=\"" << product.getMZ() << "\" unitAccession=\"MS:1000040\" unitName=\"m/z\" unitCvRef=\"MS\" />\n";
      if ( product.getIsolationWindowLowerOffset() > 0.0)
      {
          os << "\t\t\t\t\t\t\t<cvParam cvRef=\"MS\" accession=\"MS:1000828\" name=\"isolation window lower offset\" value=\"" << product.getIsolationWindowLowerOffset() << "\" unitAccession=\"MS:1000040\" unitName=\"m/z\" unitCvRef=\"MS\" />\n";
      }
      if ( product.getIsolationWindowUpperOffset() > 0.0)
      {
          os << "\t\t\t\t\t\t\t<cvParam cvRef=\"MS\" accession=\"MS:1000829\" name=\"isolation window upper offset\" value=\"" << product.getIsolationWindowUpperOffset() << "\" unitAccession=\"MS:1000040\" unitName=\"m/z\" unitCvRef=\"MS\" />\n";
      }
      writeUserParam_(os, product, 7, "/mzML/run/spectrumList/spectrum/productList/product/isolationWindow/cvParam/@accession", validator);
      os << "\t\t\t\t\t\t</isolationWindow>\n";
      os << "\t\t\t\t\t</product>\n";
    }

    void MzMLHandler::writeTo(std::ostream& os)
    {
      const MapType& exp = *(cexp_);
      logger_.startProgress(0, exp.size() + exp.getChromatograms().size(), "storing mzML file");
      int progress = 0;
      UInt stored_spectra = 0;
      UInt stored_chromatograms = 0;
      Internal::MzMLValidator validator(mapping_, cv_);

      std::vector<std::vector< ConstDataProcessingPtr > > dps;
      //--------------------------------------------------------------------------------------------
      //header
      //--------------------------------------------------------------------------------------------
      writeHeader_(os, exp, dps, validator);

      //--------------------------------------------------------------------------------------------
      // spectra
      //--------------------------------------------------------------------------------------------
      if (!exp.empty())
      {
        // INFO : do not try to be smart and skip empty spectra or
        // chromatograms. There can be very good reasons for this (e.g. if the
        // meta information needs to be stored here but the actual data is
        // stored somewhere else).
        os << "\t\t<spectrumList count=\"" << exp.size() << "\" defaultDataProcessingRef=\"dp_sp_0\">\n";

        // check native ids
        bool renew_native_ids = false;
        for (Size s_idx = 0; s_idx < exp.size(); ++s_idx)
        {
          if (!exp[s_idx].getNativeID().has('='))
          {
            renew_native_ids = true;
            break;
          }
        }

        // issue warning if something is wrong
        if (renew_native_ids)
        {
          warning(STORE, String("Invalid native IDs detected. Using spectrum identifier nativeID format (spectrum=xsd:nonNegativeInteger) for all spectra."));
        }

        // write actual data
        for (Size s_idx = 0; s_idx < exp.size(); ++s_idx)
        {
          logger_.setProgress(progress++);
          const SpectrumType& spec = exp[s_idx];
          writeSpectrum_(os, spec, s_idx, validator, renew_native_ids, dps);
          ++stored_spectra;
        }
        os << "\t\t</spectrumList>\n";
      }

      //--------------------------------------------------------------------------------------------
      // chromatograms
      //--------------------------------------------------------------------------------------------
      if (!exp.getChromatograms().empty())
      {
        // INFO : do not try to be smart and skip empty spectra or
        // chromatograms. There can be very good reasons for this (e.g. if the
        // meta information needs to be stored here but the actual data is
        // stored somewhere else).
        os << "\t\t<chromatogramList count=\"" << exp.getChromatograms().size() << "\" defaultDataProcessingRef=\"dp_sp_0\">\n";
        for (Size c_idx = 0; c_idx != exp.getChromatograms().size(); ++c_idx)
        {
          logger_.setProgress(progress++);
          const ChromatogramType& chromatogram = exp.getChromatograms()[c_idx];
          writeChromatogram_(os, chromatogram, c_idx, validator);
          ++stored_chromatograms;
        }
        os << "\t\t</chromatogramList>" << "\n";
      }

      MzMLHandlerHelper::writeFooter_(os, options_, spectra_offsets_, chromatograms_offsets_);

      OPENMS_LOG_INFO << stored_spectra << " spectra and " << stored_chromatograms << " chromatograms stored.\n";

      logger_.endProgress();
    }

    void MzMLHandler::writeHeader_(std::ostream& os,
                                   const MapType& exp,
                                   std::vector<std::vector< ConstDataProcessingPtr > >& dps,
                                   const Internal::MzMLValidator& validator)
    {
      os << "<?xml version=\"1.0\" encoding=\"ISO-8859-1\"?>\n";

      if (options_.getWriteIndex())
      {
        os << "<indexedmzML xmlns=\"http://psi.hupo.org/ms/mzml\" xmlns:xsi=\"http://www.w3.org/2001/XMLSchema-instance\" xsi:schemaLocation=\"http://psi.hupo.org/ms/mzml http://psidev.info/files/ms/mzML/xsd/mzML1.1.0_idx.xsd\">\n";
      }
      os << R"(<mzML xmlns="http://psi.hupo.org/ms/mzml" xmlns:xsi="http://www.w3.org/2001/XMLSchema-instance" xsi:schemaLocation="http://psi.hupo.org/ms/mzml http://psidev.info/files/ms/mzML/xsd/mzML1.1.0.xsd" accession=")" << writeXMLEscape(exp.getIdentifier()) << "\" version=\"" << version_ << "\">\n";
      //--------------------------------------------------------------------------------------------
      // CV list
      //--------------------------------------------------------------------------------------------
      os << "\t<cvList count=\"5\">\n"
         << "\t\t<cv id=\"MS\" fullName=\"Proteomics Standards Initiative Mass Spectrometry Ontology\" URI=\"http://psidev.cvs.sourceforge.net/*checkout*/psidev/psi/psi-ms/mzML/controlledVocabulary/psi-ms.obo\"/>\n"
         << "\t\t<cv id=\"UO\" fullName=\"Unit Ontology\" URI=\"http://obo.cvs.sourceforge.net/obo/obo/ontology/phenotype/unit.obo\"/>\n"
         << "\t\t<cv id=\"BTO\" fullName=\"BrendaTissue545\" version=\"unknown\" URI=\"http://www.brenda-enzymes.info/ontology/tissue/tree/update/update_files/BrendaTissueOBO\"/>\n"
         << "\t\t<cv id=\"GO\" fullName=\"Gene Ontology - Slim Versions\" version=\"unknown\" URI=\"http://www.geneontology.org/GO_slims/goslim_goa.obo\"/>\n"
         << "\t\t<cv id=\"PATO\" fullName=\"Quality ontology\" version=\"unknown\" URI=\"http://obo.cvs.sourceforge.net/*checkout*/obo/obo/ontology/phenotype/quality.obo\"/>\n"
         << "\t</cvList>\n";
      //--------------------------------------------------------------------------------------------
      // file content
      //--------------------------------------------------------------------------------------------
      os << "\t<fileDescription>\n";
      os << "\t\t<fileContent>\n";
      Map<InstrumentSettings::ScanMode, UInt> file_content;
      for (Size i = 0; i < exp.size(); ++i)
      {
        ++file_content[exp[i].getInstrumentSettings().getScanMode()];
      }
      if (file_content.has(InstrumentSettings::MASSSPECTRUM))
      {
        os << "\t\t\t<cvParam cvRef=\"MS\" accession=\"MS:1000294\" name=\"mass spectrum\" />\n";
      }
      if (file_content.has(InstrumentSettings::MS1SPECTRUM))
      {
        os << "\t\t\t<cvParam cvRef=\"MS\" accession=\"MS:1000579\" name=\"MS1 spectrum\" />\n";
      }
      if (file_content.has(InstrumentSettings::MSNSPECTRUM))
      {
        os << "\t\t\t<cvParam cvRef=\"MS\" accession=\"MS:1000580\" name=\"MSn spectrum\" />\n";
      }
      if (file_content.has(InstrumentSettings::SIM))
      {
        os << "\t\t\t<cvParam cvRef=\"MS\" accession=\"MS:1000582\" name=\"SIM spectrum\" />\n";
      }
      if (file_content.has(InstrumentSettings::SRM))
      {
        os << "\t\t\t<cvParam cvRef=\"MS\" accession=\"MS:1000583\" name=\"SRM spectrum\" />\n";
      }
      if (file_content.has(InstrumentSettings::CRM))
      {
        os << "\t\t\t<cvParam cvRef=\"MS\" accession=\"MS:1000581\" name=\"CRM spectrum\" />\n";
      }
      if (file_content.has(InstrumentSettings::PRECURSOR))
      {
        os << "\t\t\t<cvParam cvRef=\"MS\" accession=\"MS:1000341\" name=\"precursor ion spectrum\" />\n";
      }
      if (file_content.has(InstrumentSettings::CNG))
      {
        os << "\t\t\t<cvParam cvRef=\"MS\" accession=\"MS:1000325\" name=\"constant neutral gain spectrum\" />\n";
      }
      if (file_content.has(InstrumentSettings::CNL))
      {
        os << "\t\t\t<cvParam cvRef=\"MS\" accession=\"MS:1000326\" name=\"constant neutral loss spectrum\" />\n";
      }
      if (file_content.has(InstrumentSettings::EMR))
      {
        os << "\t\t\t<cvParam cvRef=\"MS\" accession=\"MS:1000804\" name=\"electromagnetic radiation spectrum\" />\n";
      }
      if (file_content.has(InstrumentSettings::EMISSION))
      {
        os << "\t\t\t<cvParam cvRef=\"MS\" accession=\"MS:1000805\" name=\"emission spectrum\" />\n";
      }
      if (file_content.has(InstrumentSettings::ABSORPTION))
      {
        os << "\t\t\t<cvParam cvRef=\"MS\" accession=\"MS:1000806\" name=\"absorption spectrum\" />\n";
      }
      if (file_content.has(InstrumentSettings::EMC))
      {
        os << "\t\t\t<cvParam cvRef=\"MS\" accession=\"MS:1000789\" name=\"enhanced multiply charged spectrum\" />\n";
      }
      if (file_content.has(InstrumentSettings::TDF))
      {
        os << "\t\t\t<cvParam cvRef=\"MS\" accession=\"MS:1000789\" name=\"time-delayed fragmentation spectrum\" />\n";
      }
      if (file_content.has(InstrumentSettings::UNKNOWN) || file_content.empty())
      {
        os << "\t\t\t<cvParam cvRef=\"MS\" accession=\"MS:1000294\" name=\"mass spectrum\" />\n";
      }
      // writeUserParam_(os, exp, 3, "/mzML/fileDescription/fileContent/cvParam/@accession", validator);
      os << "\t\t</fileContent>\n";

      //--------------------------------------------------------------------------------------------
      // source file list
      //--------------------------------------------------------------------------------------------
      //find out how many spectra source files need to be written
      UInt sf_sp_count = 0;
      for (Size i = 0; i < exp.size(); ++i)
      {
        if (exp[i].getSourceFile() != SourceFile())
        {
          ++sf_sp_count;
        }
      }
      if (!exp.getSourceFiles().empty() || sf_sp_count > 0)
      {
        os << "\t\t<sourceFileList count=\"" << exp.getSourceFiles().size() + sf_sp_count << "\">\n";

        //write source file of run
        for (Size i = 0; i < exp.getSourceFiles().size(); ++i)
        {
          writeSourceFile_(os, String("sf_ru_") + String(i), exp.getSourceFiles()[i], validator);
        }

        // write source files of spectra
        if (sf_sp_count > 0)
        {
          const SourceFile sf_default;
          for (Size i = 0; i < exp.size(); ++i)
          {
            if (exp[i].getSourceFile() != sf_default)
            {
              writeSourceFile_(os, String("sf_sp_") + i, exp[i].getSourceFile(), validator);
            }
          }
        }

        os << "\t\t</sourceFileList>\n";
      }

      //--------------------------------------------------------------------------------------------
      // contacts
      //--------------------------------------------------------------------------------------------
      for (Size i = 0; i < exp.getContacts().size(); ++i)
      {
        const ContactPerson& cp = exp.getContacts()[i];
        os << "\t\t<contact>\n";
        os << "\t\t\t<cvParam cvRef=\"MS\" accession=\"MS:1000586\" name=\"contact name\" value=\"" << writeXMLEscape(cp.getLastName()) << ", " << writeXMLEscape(cp.getFirstName()) << "\" />\n";
        os << "\t\t\t<cvParam cvRef=\"MS\" accession=\"MS:1000590\" name=\"contact affiliation\" value=\"" << writeXMLEscape(cp.getInstitution()) << "\" />\n";

        if (!cp.getAddress().empty())
        {
          os << "\t\t\t<cvParam cvRef=\"MS\" accession=\"MS:1000587\" name=\"contact address\" value=\"" << writeXMLEscape(cp.getAddress()) << "\" />\n";
        }
        if (!cp.getURL().empty())
        {
          os << "\t\t\t<cvParam cvRef=\"MS\" accession=\"MS:1000588\" name=\"contact URL\" value=\"" << writeXMLEscape(cp.getURL()) << "\" />\n";
        }
        if (!cp.getEmail().empty())
        {
          os << "\t\t\t<cvParam cvRef=\"MS\" accession=\"MS:1000589\" name=\"contact email\" value=\"" << writeXMLEscape(cp.getEmail()) << "\" />\n";
        }
        if (!cp.getContactInfo().empty())
        {
          os << "\t\t\t<userParam name=\"contact_info\" type=\"xsd:string\" value=\"" << writeXMLEscape(cp.getContactInfo()) << "\" />\n";
        }
        writeUserParam_(os, cp, 3, "/mzML/fileDescription/contact/cvParam/@accession", validator);
        os << "\t\t</contact>\n";
      }
      os << "\t</fileDescription>\n";

      //--------------------------------------------------------------------------------------------
      // sample
      //--------------------------------------------------------------------------------------------
      const Sample& sa = exp.getSample();
      os << "\t<sampleList count=\"1\">\n";
      os << "\t\t<sample id=\"sa_0\" name=\"" << writeXMLEscape(sa.getName()) << "\">\n";
      if (!sa.getNumber().empty())
      {
        os << "\t\t\t<cvParam cvRef=\"MS\" accession=\"MS:1000001\" name=\"sample number\" value=\"" << writeXMLEscape(sa.getNumber()) << "\" />\n";
      }
      os << "\t\t\t<cvParam cvRef=\"MS\" accession=\"MS:1000004\" name=\"sample mass\" value=\"" << sa.getMass() << "\" unitAccession=\"UO:0000021\" unitName=\"gram\" unitCvRef=\"UO\" />\n";
      os << "\t\t\t<cvParam cvRef=\"MS\" accession=\"MS:1000005\" name=\"sample volume\" value=\"" << sa.getVolume() << "\" unitAccession=\"UO:0000098\" unitName=\"milliliter\" unitCvRef=\"UO\" />\n";
      os << "\t\t\t<cvParam cvRef=\"MS\" accession=\"MS:1000006\" name=\"sample concentration\" value=\"" << sa.getConcentration() << "\" unitAccession=\"UO:0000175\" unitName=\"gram per liter\" unitCvRef=\"UO\" />\n";
      if (sa.getState() == Sample::EMULSION)
      {
        os << "\t\t\t<cvParam cvRef=\"MS\" accession=\"MS:1000047\" name=\"emulsion\" />\n";
      }
      else if (sa.getState() == Sample::GAS)
      {
        os << "\t\t\t<cvParam cvRef=\"MS\" accession=\"MS:1000048\" name=\"gas\" />\n";
      }
      else if (sa.getState() == Sample::LIQUID)
      {
        os << "\t\t\t<cvParam cvRef=\"MS\" accession=\"MS:1000049\" name=\"liquid\" />\n";
      }
      else if (sa.getState() == Sample::SOLID)
      {
        os << "\t\t\t<cvParam cvRef=\"MS\" accession=\"MS:1000050\" name=\"solid\" />\n";
      }
      else if (sa.getState() == Sample::SOLUTION)
      {
        os << "\t\t\t<cvParam cvRef=\"MS\" accession=\"MS:1000051\" name=\"solution\" />\n";
      }
      else if (sa.getState() == Sample::SUSPENSION)
      {
        os << "\t\t\t<cvParam cvRef=\"MS\" accession=\"MS:1000052\" name=\"suspension\" />\n";
      }
      if (!sa.getComment().empty())
      {
        os << "\t\t\t<userParam name=\"comment\" type=\"xsd:string\" value=\"" << writeXMLEscape(sa.getComment()) << "\" />\n";
      }
      writeUserParam_(os, sa, 3, "/mzML/sampleList/sample/cvParam/@accession", validator);
      os << "\t\t</sample>\n";
      os << "\t</sampleList>\n";

      //--------------------------------------------------------------------------------------------
      // Software
      //--------------------------------------------------------------------------------------------

      // instrument software and fallback software is always written (see below)
      Size num_software(2);

      // Create a list of all different data processings: check if the
      // DataProcessing of the current spectra/chromatogram is already present
      // and if not, append it to the dps vector
      for (Size s = 0; s < exp.size(); ++s)
      {
        bool already_present = false;
        for (Size j = 0; j < dps.size(); j++)
        {
          already_present = OpenMS::Helpers::cmpPtrContainer(
              exp[s].getDataProcessing(), dps[j]);
          if (already_present) break;
        }
        if (!already_present)
        {
          dps.push_back(exp[s].getDataProcessing());
          num_software += exp[s].getDataProcessing().size();
        }
      }
      for (Size s = 0; s < exp.getChromatograms().size(); ++s)
      {
        bool already_present = false;
        for (Size j = 0; j < dps.size(); j++)
        {
          already_present = OpenMS::Helpers::cmpPtrContainer(
              exp.getChromatograms()[s].getDataProcessing(), dps[j]);
          if (already_present) break;
        }
        if (!already_present)
        {
          dps.push_back(exp.getChromatograms()[s].getDataProcessing());
          num_software += exp.getChromatograms()[s].getDataProcessing().size();
        }
      }

      // count binary data array software
      Size num_bi_software(0);

      for (Size s = 0; s < exp.size(); ++s)
      {
        for (Size m = 0; m < exp[s].getFloatDataArrays().size(); ++m)
        {
          for (Size i = 0; i < exp[s].getFloatDataArrays()[m].getDataProcessing().size(); ++i)
          {
            ++num_bi_software;
          }
        }
      }

      os << "\t<softwareList count=\"" << num_software + num_bi_software << "\">\n";

      // write instrument software
      writeSoftware_(os, "so_in_0", exp.getInstrument().getSoftware(), validator);

      // write fallback software
      writeSoftware_(os, "so_default", Software(), validator);

      // write the software of the dps
      for (Size s1 = 0; s1 != dps.size(); ++s1)
      {
        for (Size s2 = 0; s2 != dps[s1].size(); ++s2)
        {
          writeSoftware_(os, String("so_dp_sp_") + s1 + "_pm_" + s2, dps[s1][s2]->getSoftware(), validator);
        }
      }

      //write data processing (for each binary data array)
      for (Size s = 0; s < exp.size(); ++s)
      {
        for (Size m = 0; m < exp[s].getFloatDataArrays().size(); ++m)
        {
          for (Size i = 0; i < exp[s].getFloatDataArrays()[m].getDataProcessing().size(); ++i)
          {
            writeSoftware_(os, String("so_dp_sp_") + s + "_bi_" + m + "_pm_" + i,
                exp[s].getFloatDataArrays()[m].getDataProcessing()[i]->getSoftware(), validator);
          }
        }
      }
      os << "\t</softwareList>\n";

      //--------------------------------------------------------------------------------------------
      // instrument configuration (enclosing ion source, mass analyzer and detector)
      //--------------------------------------------------------------------------------------------
      const Instrument& in = exp.getInstrument();
      os << "\t<instrumentConfigurationList count=\"1\">\n";
      os << "\t\t<instrumentConfiguration id=\"ic_0\">\n";
      ControlledVocabulary::CVTerm in_term = getChildWithName_("MS:1000031", in.getName());
      if (!in_term.id.empty())
      {
        os << "\t\t\t<cvParam cvRef=\"MS\" accession=\"" << in_term.id << "\" name=\"" << writeXMLEscape(in_term.name) << "\" />\n";
      }
      else
      {
        os << "\t\t\t<cvParam cvRef=\"MS\" accession=\"MS:1000031\" name=\"instrument model\" />\n";
      }

      if (!in.getCustomizations().empty())
      {
        os << "\t\t\t<cvParam cvRef=\"MS\" accession=\"MS:1000032\" name=\"customization\" value=\"" << writeXMLEscape(in.getCustomizations()) << "\" />\n";
      }

      //ion optics
      if (in.getIonOptics() == Instrument::MAGNETIC_DEFLECTION)
      {
        os << "\t\t\t<cvParam cvRef=\"MS\" accession=\"MS:1000221\" name=\"magnetic deflection\" />\n";
      }
      else if (in.getIonOptics() == Instrument::DELAYED_EXTRACTION)
      {
        os << "\t\t\t<cvParam cvRef=\"MS\" accession=\"MS:1000246\" name=\"delayed extraction\" />\n";
      }
      else if (in.getIonOptics() == Instrument::COLLISION_QUADRUPOLE)
      {
        os << "\t\t\t<cvParam cvRef=\"MS\" accession=\"MS:1000275\" name=\"collision quadrupole\" />\n";
      }
      else if (in.getIonOptics() == Instrument::SELECTED_ION_FLOW_TUBE)
      {
        os << "\t\t\t<cvParam cvRef=\"MS\" accession=\"MS:1000281\" name=\"selected ion flow tube\" />\n";
      }
      else if (in.getIonOptics() == Instrument::TIME_LAG_FOCUSING)
      {
        os << "\t\t\t<cvParam cvRef=\"MS\" accession=\"MS:1000286\" name=\"time lag focusing\" />\n";
      }
      else if (in.getIonOptics() == Instrument::REFLECTRON)
      {
        os << "\t\t\t<cvParam cvRef=\"MS\" accession=\"MS:1000300\" name=\"reflectron\" />\n";
      }
      else if (in.getIonOptics() == Instrument::EINZEL_LENS)
      {
        os << "\t\t\t<cvParam cvRef=\"MS\" accession=\"MS:1000307\" name=\"einzel lens\" />\n";
      }
      else if (in.getIonOptics() == Instrument::FIRST_STABILITY_REGION)
      {
        os << "\t\t\t<cvParam cvRef=\"MS\" accession=\"MS:1000309\" name=\"first stability region\" />\n";
      }
      else if (in.getIonOptics() == Instrument::FRINGING_FIELD)
      {
        os << "\t\t\t<cvParam cvRef=\"MS\" accession=\"MS:1000310\" name=\"fringing field\" />\n";
      }
      else if (in.getIonOptics() == Instrument::KINETIC_ENERGY_ANALYZER)
      {
        os << "\t\t\t<cvParam cvRef=\"MS\" accession=\"MS:1000311\" name=\"kinetic energy analyzer\" />\n";
      }
      else if (in.getIonOptics() == Instrument::STATIC_FIELD)
      {
        os << "\t\t\t<cvParam cvRef=\"MS\" accession=\"MS:1000320\" name=\"static field\" />\n";
      }

      writeUserParam_(os, in, 3, "/mzML/instrumentConfigurationList/instrumentConfiguration/cvParam/@accession", validator);
      Size component_count = in.getIonSources().size() + in.getMassAnalyzers().size() + in.getIonDetectors().size();
      if (component_count != 0)
      {
        os << "\t\t\t<componentList count=\"" << (std::max)((Size)3, component_count) << "\">\n";
        //--------------------------------------------------------------------------------------------
        // ion source
        //--------------------------------------------------------------------------------------------
        for (Size i = 0; i < in.getIonSources().size(); ++i)
        {
          const IonSource& so = in.getIonSources()[i];
          os << "\t\t\t\t<source order=\"" << so.getOrder() << "\">\n";

          if (so.getInletType() == IonSource::CONTINUOUSFLOWFASTATOMBOMBARDMENT)
          {
            os << "\t\t\t\t\t<cvParam cvRef=\"MS\" accession=\"MS:1000055\" name=\"continuous flow fast atom bombardment\" />\n";
          }
          else if (so.getInletType() == IonSource::DIRECT)
          {
            os << "\t\t\t\t\t<cvParam cvRef=\"MS\" accession=\"MS:1000056\" name=\"direct inlet\" />\n";
          }
          else if (so.getInletType() == IonSource::ELECTROSPRAYINLET)
          {
            os << "\t\t\t\t\t<cvParam cvRef=\"MS\" accession=\"MS:1000057\" name=\"electrospray inlet\" />\n";
          }
          else if (so.getInletType() == IonSource::FLOWINJECTIONANALYSIS)
          {
            os << "\t\t\t\t\t<cvParam cvRef=\"MS\" accession=\"MS:1000058\" name=\"flow injection analysis\" />\n";
          }
          else if (so.getInletType() == IonSource::INDUCTIVELYCOUPLEDPLASMA)
          {
            os << "\t\t\t\t\t<cvParam cvRef=\"MS\" accession=\"MS:1000059\" name=\"inductively coupled plasma\" />\n";
          }
          else if (so.getInletType() == IonSource::INFUSION)
          {
            os << "\t\t\t\t\t<cvParam cvRef=\"MS\" accession=\"MS:1000060\" name=\"infusion\" />\n";
          }
          else if (so.getInletType() == IonSource::JETSEPARATOR)
          {
            os << "\t\t\t\t\t<cvParam cvRef=\"MS\" accession=\"MS:1000061\" name=\"jet separator\" />\n";
          }
          else if (so.getInletType() == IonSource::MEMBRANESEPARATOR)
          {
            os << "\t\t\t\t\t<cvParam cvRef=\"MS\" accession=\"MS:1000062\" name=\"membrane separator\" />\n";
          }
          else if (so.getInletType() == IonSource::MOVINGBELT)
          {
            os << "\t\t\t\t\t<cvParam cvRef=\"MS\" accession=\"MS:1000063\" name=\"moving belt\" />\n";
          }
          else if (so.getInletType() == IonSource::MOVINGWIRE)
          {
            os << "\t\t\t\t\t<cvParam cvRef=\"MS\" accession=\"MS:1000064\" name=\"moving wire\" />\n";
          }
          else if (so.getInletType() == IonSource::OPENSPLIT)
          {
            os << "\t\t\t\t\t<cvParam cvRef=\"MS\" accession=\"MS:1000065\" name=\"open split\" />\n";
          }
          else if (so.getInletType() == IonSource::PARTICLEBEAM)
          {
            os << "\t\t\t\t\t<cvParam cvRef=\"MS\" accession=\"MS:1000066\" name=\"particle beam\" />\n";
          }
          else if (so.getInletType() == IonSource::RESERVOIR)
          {
            os << "\t\t\t\t\t<cvParam cvRef=\"MS\" accession=\"MS:1000067\" name=\"reservoir\" />\n";
          }
          else if (so.getInletType() == IonSource::SEPTUM)
          {
            os << "\t\t\t\t\t<cvParam cvRef=\"MS\" accession=\"MS:1000068\" name=\"septum\" />\n";
          }
          else if (so.getInletType() == IonSource::THERMOSPRAYINLET)
          {
            os << "\t\t\t\t\t<cvParam cvRef=\"MS\" accession=\"MS:1000069\" name=\"thermospray inlet\" />\n";
          }
          else if (so.getInletType() == IonSource::BATCH)
          {
            os << "\t\t\t\t\t<cvParam cvRef=\"MS\" accession=\"MS:1000248\" name=\"direct insertion probe\" />\n";
          }
          else if (so.getInletType() == IonSource::CHROMATOGRAPHY)
          {
            os << "\t\t\t\t\t<cvParam cvRef=\"MS\" accession=\"MS:1000249\" name=\"direct liquid introduction\" />\n";
          }
          else if (so.getInletType() == IonSource::MEMBRANE)
          {
            os << "\t\t\t\t\t<cvParam cvRef=\"MS\" accession=\"MS:1000396\" name=\"membrane inlet\" />\n";
          }
          else if (so.getInletType() == IonSource::NANOSPRAY)
          {
            os << "\t\t\t\t\t<cvParam cvRef=\"MS\" accession=\"MS:1000485\" name=\"nanospray inlet\" />\n";
          }

          if (so.getIonizationMethod() == IonSource::APCI)
          {
            os << "\t\t\t\t\t<cvParam cvRef=\"MS\" accession=\"MS:1000070\" name=\"atmospheric pressure chemical ionization\" />\n";
          }
          else if (so.getIonizationMethod() == IonSource::CI)
          {
            os << "\t\t\t\t\t<cvParam cvRef=\"MS\" accession=\"MS:1000071\" name=\"chemical ionization\" />\n";
          }
          else if (so.getIonizationMethod() == IonSource::ESI)
          {
            os << "\t\t\t\t\t<cvParam cvRef=\"MS\" accession=\"MS:1000073\" name=\"electrospray ionization\" />\n";
          }
          else if (so.getIonizationMethod() == IonSource::FAB)
          {
            os << "\t\t\t\t\t<cvParam cvRef=\"MS\" accession=\"MS:1000074\" name=\"fast atom bombardment ionization\" />\n";
          }
          else if (so.getIonizationMethod() == IonSource::MALDI)
          {
            os << "\t\t\t\t\t<cvParam cvRef=\"MS\" accession=\"MS:1000075\" name=\"matrix-assisted laser desorption ionization\" />\n";
          }
          else if (so.getIonizationMethod() == IonSource::MPI)
          {
            os << "\t\t\t\t\t<cvParam cvRef=\"MS\" accession=\"MS:1000227\" name=\"multiphoton ionization\" />\n";
          }
          else if (so.getIonizationMethod() == IonSource::AP_MALDI)
          {
            os << "\t\t\t\t\t<cvParam cvRef=\"MS\" accession=\"MS:1000239\" name=\"atmospheric pressure matrix-assisted laser desorption ionization\" />\n";
          }
          else if (so.getIonizationMethod() == IonSource::API)
          {
            os << "\t\t\t\t\t<cvParam cvRef=\"MS\" accession=\"MS:1000240\" name=\"atmospheric pressure ionization\" />\n";
          }
          else if (so.getIonizationMethod() == IonSource::DI)
          {
            os << "\t\t\t\t\t<cvParam cvRef=\"MS\" accession=\"MS:1000247\" name=\"desorption ionization\" />\n";
          }
          else if (so.getIonizationMethod() == IonSource::FA)
          {
            os << "\t\t\t\t\t<cvParam cvRef=\"MS\" accession=\"MS:1000255\" name=\"flowing afterglow\" />\n";
          }
          else if (so.getIonizationMethod() == IonSource::FD)
          {
            os << "\t\t\t\t\t<cvParam cvRef=\"MS\" accession=\"MS:1000257\" name=\"field desorption\" />\n";
          }
          else if (so.getIonizationMethod() == IonSource::FI)
          {
            os << "\t\t\t\t\t<cvParam cvRef=\"MS\" accession=\"MS:1000258\" name=\"field ionization\" />\n";
          }
          else if (so.getIonizationMethod() == IonSource::GD_MS)
          {
            os << "\t\t\t\t\t<cvParam cvRef=\"MS\" accession=\"MS:1000259\" name=\"glow discharge ionization\" />\n";
          }
          else if (so.getIonizationMethod() == IonSource::NICI)
          {
            os << "\t\t\t\t\t<cvParam cvRef=\"MS\" accession=\"MS:1000271\" name=\"Negative ion chemical ionization\" />\n";
          }
          else if (so.getIonizationMethod() == IonSource::NRMS)
          {
            os << "\t\t\t\t\t<cvParam cvRef=\"MS\" accession=\"MS:1000272\" name=\"neutralization reionization mass spectrometry\" />\n";
          }
          else if (so.getIonizationMethod() == IonSource::PI)
          {
            os << "\t\t\t\t\t<cvParam cvRef=\"MS\" accession=\"MS:1000273\" name=\"photoionization\" />\n";
          }
          else if (so.getIonizationMethod() == IonSource::PYMS)
          {
            os << "\t\t\t\t\t<cvParam cvRef=\"MS\" accession=\"MS:1000274\" name=\"pyrolysis mass spectrometry\" />\n";
          }
          else if (so.getIonizationMethod() == IonSource::REMPI)
          {
            os << "\t\t\t\t\t<cvParam cvRef=\"MS\" accession=\"MS:1000276\" name=\"resonance enhanced multiphoton ionization\" />\n";
          }
          else if (so.getIonizationMethod() == IonSource::SELDI)
          {
            os << "\t\t\t\t\t<cvParam cvRef=\"MS\" accession=\"MS:1000278\" name=\"surface enhanced laser desorption ionization\" />\n";
          }
          else if (so.getIonizationMethod() == IonSource::SEND)
          {
            os << "\t\t\t\t\t<cvParam cvRef=\"MS\" accession=\"MS:1000279\" name=\"surface enhanced neat desorption\" />\n";
          }
          else if (so.getIonizationMethod() == IonSource::AI)
          {
            os << "\t\t\t\t\t<cvParam cvRef=\"MS\" accession=\"MS:1000380\" name=\"adiabatic ionization\" />\n";
          }
          else if (so.getIonizationMethod() == IonSource::ASI)
          {
            os << "\t\t\t\t\t<cvParam cvRef=\"MS\" accession=\"MS:1000381\" name=\"associative ionization\" />\n";
          }
          else if (so.getIonizationMethod() == IonSource::APPI)
          {
            os << "\t\t\t\t\t<cvParam cvRef=\"MS\" accession=\"MS:1000382\" name=\"atmospheric pressure photoionization\" />\n";
          }
          else if (so.getIonizationMethod() == IonSource::AD)
          {
            os << "\t\t\t\t\t<cvParam cvRef=\"MS\" accession=\"MS:1000383\" name=\"autodetachment\" />\n";
          }
          else if (so.getIonizationMethod() == IonSource::AUI)
          {
            os << "\t\t\t\t\t<cvParam cvRef=\"MS\" accession=\"MS:1000384\" name=\"autoionization\" />\n";
          }
          else if (so.getIonizationMethod() == IonSource::CEI)
          {
            os << "\t\t\t\t\t<cvParam cvRef=\"MS\" accession=\"MS:1000385\" name=\"charge exchange ionization\" />\n";
          }
          else if (so.getIonizationMethod() == IonSource::CHEMI)
          {
            os << "\t\t\t\t\t<cvParam cvRef=\"MS\" accession=\"MS:1000386\" name=\"chemi-ionization\" />\n";
          }
          else if (so.getIonizationMethod() == IonSource::SILI)
          {
            os << "\t\t\t\t\t<cvParam cvRef=\"MS\" accession=\"MS:1000387\" name=\"desorption/ionization on silicon\" />\n";
          }
          else if (so.getIonizationMethod() == IonSource::DISSI)
          {
            os << "\t\t\t\t\t<cvParam cvRef=\"MS\" accession=\"MS:1000388\" name=\"dissociative ionization\" />\n";
          }
          else if (so.getIonizationMethod() == IonSource::EI)
          {
            os << "\t\t\t\t\t<cvParam cvRef=\"MS\" accession=\"MS:1000389\" name=\"electron ionization\" />\n";
          }
          else if (so.getIonizationMethod() == IonSource::LD)
          {
            os << "\t\t\t\t\t<cvParam cvRef=\"MS\" accession=\"MS:1000393\" name=\"laser desorption ionization\" />\n";
          }
          else if (so.getIonizationMethod() == IonSource::LSI)
          {
            os << "\t\t\t\t\t<cvParam cvRef=\"MS\" accession=\"MS:1000395\" name=\"liquid secondary ionization\" />\n";
          }
          else if (so.getIonizationMethod() == IonSource::MESI)
          {
            os << "\t\t\t\t\t<cvParam cvRef=\"MS\" accession=\"MS:1000397\" name=\"microelectrospray\" />\n";
          }
          else if (so.getIonizationMethod() == IonSource::NESI)
          {
            os << "\t\t\t\t\t<cvParam cvRef=\"MS\" accession=\"MS:1000398\" name=\"nanoelectrospray\" />\n";
          }
          else if (so.getIonizationMethod() == IonSource::PEI)
          {
            os << "\t\t\t\t\t<cvParam cvRef=\"MS\" accession=\"MS:1000399\" name=\"penning ionization\" />\n";
          }
          else if (so.getIonizationMethod() == IonSource::PD)
          {
            os << "\t\t\t\t\t<cvParam cvRef=\"MS\" accession=\"MS:1000400\" name=\"plasma desorption ionization\" />\n";
          }
          else if (so.getIonizationMethod() == IonSource::SI)
          {
            os << "\t\t\t\t\t<cvParam cvRef=\"MS\" accession=\"MS:1000402\" name=\"secondary ionization\" />\n";
          }
          else if (so.getIonizationMethod() == IonSource::SOI)
          {
            os << "\t\t\t\t\t<cvParam cvRef=\"MS\" accession=\"MS:1000403\" name=\"soft ionization\" />\n";
          }
          else if (so.getIonizationMethod() == IonSource::SPI)
          {
            os << "\t\t\t\t\t<cvParam cvRef=\"MS\" accession=\"MS:1000404\" name=\"spark ionization\" />\n";
          }
          else if (so.getIonizationMethod() == IonSource::SALDI)
          {
            os << "\t\t\t\t\t<cvParam cvRef=\"MS\" accession=\"MS:1000405\" name=\"surface-assisted laser desorption ionization\" />\n";
          }
          else if (so.getIonizationMethod() == IonSource::SUI)
          {
            os << "\t\t\t\t\t<cvParam cvRef=\"MS\" accession=\"MS:1000406\" name=\"surface ionization\" />\n";
          }
          else if (so.getIonizationMethod() == IonSource::TI)
          {
            os << "\t\t\t\t\t<cvParam cvRef=\"MS\" accession=\"MS:1000407\" name=\"thermal ionization\" />\n";
          }
          else if (so.getIonizationMethod() == IonSource::VI)
          {
            os << "\t\t\t\t\t<cvParam cvRef=\"MS\" accession=\"MS:1000408\" name=\"vertical ionization\" />\n";
          }
          else if (so.getIonizationMethod() == IonSource::FIB)
          {
            os << "\t\t\t\t\t<cvParam cvRef=\"MS\" accession=\"MS:1000446\" name=\"fast ion bombardment\" />\n";
          }
          else if (so.getIonizationMethod() == IonSource::IONMETHODNULL)
          {
            os << "\t\t\t\t\t<cvParam cvRef=\"MS\" accession=\"MS:1000008\" name=\"ionization type\" />\n";
          }

          writeUserParam_(os, so, 5, "/mzML/instrumentConfigurationList/instrumentConfiguration/componentList/source/cvParam/@accession", validator);
          os << "\t\t\t\t</source>\n";
        }
        //FORCED
        if (component_count < 3 && in.getIonSources().empty())
        {
          os << "\t\t\t\t<source order=\"1234\">\n";
          os << "\t\t\t\t\t<cvParam cvRef=\"MS\" accession=\"MS:1000446\" name=\"fast ion bombardment\" />\n";
          os << "\t\t\t\t\t<userParam name=\"warning\" type=\"xsd:string\" value=\"invented ion source, to fulfill mzML schema\" />\n";
          os << "\t\t\t\t</source>\n";
        }
        //--------------------------------------------------------------------------------------------
        // mass analyzer
        //--------------------------------------------------------------------------------------------
        for (Size i = 0; i < in.getMassAnalyzers().size(); ++i)
        {
          const MassAnalyzer& ma = in.getMassAnalyzers()[i];
          os << "\t\t\t\t<analyzer order=\"" << ma.getOrder() << "\">\n";

          os << "\t\t\t\t\t<cvParam cvRef=\"MS\" accession=\"MS:1000014\" name=\"accuracy\" value=\"" << ma.getAccuracy() << "\" unitAccession=\"UO:0000169\" unitName=\"parts per million\" unitCvRef=\"UO\" />\n";
          // @todo: the parameters below are instrument specific and should not be written every time
          os << "\t\t\t\t\t<cvParam cvRef=\"MS\" accession=\"MS:1000022\" name=\"TOF Total Path Length\" value=\"" << ma.getTOFTotalPathLength() << "\" unitAccession=\"UO:0000008\" unitName=\"meter\" unitCvRef=\"UO\" />\n";
          os << "\t\t\t\t\t<cvParam cvRef=\"MS\" accession=\"MS:1000024\" name=\"final MS exponent\" value=\"" << ma.getFinalMSExponent() << "\" />\n";
          os << "\t\t\t\t\t<cvParam cvRef=\"MS\" accession=\"MS:1000025\" name=\"magnetic field strength\" value=\"" << ma.getMagneticFieldStrength() << "\" unitAccession=\"UO:0000228\" unitName=\"tesla\" unitCvRef=\"UO\" />\n";

          if (ma.getReflectronState() == MassAnalyzer::ON)
          {
            os << "\t\t\t\t\t<cvParam cvRef=\"MS\" accession=\"MS:1000106\" name=\"reflectron on\" />\n";

          }
          else if (ma.getReflectronState() == MassAnalyzer::OFF)
          {
            os << "\t\t\t\t\t<cvParam cvRef=\"MS\" accession=\"MS:1000105\" name=\"reflectron off\" />\n";
          }

          if (ma.getType() == MassAnalyzer::FOURIERTRANSFORM)
          {
            os << "\t\t\t\t\t<cvParam cvRef=\"MS\" accession=\"MS:1000079\" name=\"fourier transform ion cyclotron resonance mass spectrometer\" />\n";
          }
          else if (ma.getType() == MassAnalyzer::SECTOR)
          {
            os << "\t\t\t\t\t<cvParam cvRef=\"MS\" accession=\"MS:1000080\" name=\"magnetic sector\" />\n";
          }
          else if (ma.getType() == MassAnalyzer::QUADRUPOLE)
          {
            os << "\t\t\t\t\t<cvParam cvRef=\"MS\" accession=\"MS:1000081\" name=\"quadrupole\" />\n";
          }
          else if (ma.getType() == MassAnalyzer::TOF)
          {
            os << "\t\t\t\t\t<cvParam cvRef=\"MS\" accession=\"MS:1000084\" name=\"time-of-flight\" />\n";
          }
          else if (ma.getType() == MassAnalyzer::ESA)
          {
            os << "\t\t\t\t\t<cvParam cvRef=\"MS\" accession=\"MS:1000254\" name=\"electrostatic energy analyzer\" />\n";
          }
          else if (ma.getType() == MassAnalyzer::IT)
          {
            os << "\t\t\t\t\t<cvParam cvRef=\"MS\" accession=\"MS:1000264\" name=\"ion trap\" />\n";
          }
          else if (ma.getType() == MassAnalyzer::SWIFT)
          {
            os << "\t\t\t\t\t<cvParam cvRef=\"MS\" accession=\"MS:1000284\" name=\"stored waveform inverse fourier transform\" />\n";
          }
          else if (ma.getType() == MassAnalyzer::CYCLOTRON)
          {
            os << "\t\t\t\t\t<cvParam cvRef=\"MS\" accession=\"MS:1000288\" name=\"cyclotron\" />\n";
          }
          else if (ma.getType() == MassAnalyzer::ORBITRAP)
          {
            os << "\t\t\t\t\t<cvParam cvRef=\"MS\" accession=\"MS:1000484\" name=\"orbitrap\" />\n";
          }
          else if (ma.getType() == MassAnalyzer::AXIALEJECTIONLINEARIONTRAP)
          {
            os << "\t\t\t\t\t<cvParam cvRef=\"MS\" accession=\"MS:1000078\" name=\"axial ejection linear ion trap\" />\n";
          }
          else if (ma.getType() == MassAnalyzer::PAULIONTRAP)
          {
            os << "\t\t\t\t\t<cvParam cvRef=\"MS\" accession=\"MS:1000082\" name=\"quadrupole ion trap\" />\n";
          }
          else if (ma.getType() == MassAnalyzer::RADIALEJECTIONLINEARIONTRAP)
          {
            os << "\t\t\t\t\t<cvParam cvRef=\"MS\" accession=\"MS:1000083\" name=\"radial ejection linear ion trap\" />\n";
          }
          else if (ma.getType() == MassAnalyzer::LIT)
          {
            os << "\t\t\t\t\t<cvParam cvRef=\"MS\" accession=\"MS:1000291\" name=\"linear ion trap\" />\n";
          }
          else if (ma.getType() == MassAnalyzer::ANALYZERNULL)
          {
            os << "\t\t\t\t\t<cvParam cvRef=\"MS\" accession=\"MS:1000443\" name=\"mass analyzer type\" />\n";
          }

          writeUserParam_(os, ma, 5, "/mzML/instrumentConfigurationList/instrumentConfiguration/componentList/analyzer/cvParam/@accession", validator);
          os << "\t\t\t\t</analyzer>\n";
        }
        //FORCED
        if (component_count < 3 && in.getMassAnalyzers().empty())
        {
          os << "\t\t\t\t<analyzer order=\"1234\">\n";
          os << "\t\t\t\t\t\t<cvParam cvRef=\"MS\" accession=\"MS:1000288\" name=\"cyclotron\" />\n";
          os << "\t\t\t\t\t<userParam name=\"warning\" type=\"xsd:string\" value=\"invented mass analyzer, to fulfill mzML schema\" />\n";
          os << "\t\t\t\t</analyzer>\n";
        }
        //--------------------------------------------------------------------------------------------
        // ion detector
        //--------------------------------------------------------------------------------------------
        for (Size i = 0; i < in.getIonDetectors().size(); ++i)
        {
          const IonDetector& id = in.getIonDetectors()[i];
          os << "\t\t\t\t<detector order=\"" << id.getOrder() << "\">\n";

          os << "\t\t\t\t\t<cvParam cvRef=\"MS\" accession=\"MS:1000028\" name=\"detector resolution\" value=\"" << id.getResolution() << "\" />\n";
          os << "\t\t\t\t\t<cvParam cvRef=\"MS\" accession=\"MS:1000029\" name=\"sampling frequency\" value=\"" << id.getADCSamplingFrequency() << "\" unitAccession=\"UO:0000106\" unitName=\"hertz\" unitCvRef=\"UO\" />\n";

          if (id.getAcquisitionMode() == IonDetector::ADC)
          {
            os << "\t\t\t\t\t<cvParam cvRef=\"MS\" accession=\"MS:1000117\" name=\"analog-digital converter\" />\n";
          }
          else if (id.getAcquisitionMode() == IonDetector::PULSECOUNTING)
          {
            os << "\t\t\t\t\t<cvParam cvRef=\"MS\" accession=\"MS:1000118\" name=\"pulse counting\" />\n";
          }
          else if (id.getAcquisitionMode() == IonDetector::TDC)
          {
            os << "\t\t\t\t\t<cvParam cvRef=\"MS\" accession=\"MS:1000119\" name=\"time-digital converter\" />\n";
          }
          else if (id.getAcquisitionMode() == IonDetector::TRANSIENTRECORDER)
          {
            os << "\t\t\t\t\t<cvParam cvRef=\"MS\" accession=\"MS:1000120\" name=\"transient recorder\" />\n";
          }

          if (id.getType() == IonDetector::CHANNELTRON)
          {
            os << "\t\t\t\t\t<cvParam cvRef=\"MS\" accession=\"MS:1000107\" name=\"channeltron\" />\n";
          }
          else if (id.getType() == IonDetector::DALYDETECTOR)
          {
            os << "\t\t\t\t\t<cvParam cvRef=\"MS\" accession=\"MS:1000110\" name=\"daly detector\" />\n";
          }
          else if (id.getType() == IonDetector::FARADAYCUP)
          {
            os << "\t\t\t\t\t<cvParam cvRef=\"MS\" accession=\"MS:1000112\" name=\"faraday cup\" />\n";
          }
          else if (id.getType() == IonDetector::MICROCHANNELPLATEDETECTOR)
          {
            os << "\t\t\t\t\t<cvParam cvRef=\"MS\" accession=\"MS:1000114\" name=\"microchannel plate detector\" />\n";
          }
          else if (id.getType() == IonDetector::MULTICOLLECTOR)
          {
            os << "\t\t\t\t\t<cvParam cvRef=\"MS\" accession=\"MS:1000115\" name=\"multi-collector\" />\n";
          }
          else if (id.getType() == IonDetector::PHOTOMULTIPLIER)
          {
            os << "\t\t\t\t\t<cvParam cvRef=\"MS\" accession=\"MS:1000116\" name=\"photomultiplier\" />\n";
          }
          else if (id.getType() == IonDetector::ELECTRONMULTIPLIER)
          {
            os << "\t\t\t\t\t<cvParam cvRef=\"MS\" accession=\"MS:1000253\" name=\"electron multiplier\" />\n";
          }
          else if (id.getType() == IonDetector::ARRAYDETECTOR)
          {
            os << "\t\t\t\t\t<cvParam cvRef=\"MS\" accession=\"MS:1000345\" name=\"array detector\" />\n";
          }
          else if (id.getType() == IonDetector::CONVERSIONDYNODE)
          {
            os << "\t\t\t\t\t<cvParam cvRef=\"MS\" accession=\"MS:1000346\" name=\"conversion dynode\" />\n";
          }
          else if (id.getType() == IonDetector::DYNODE)
          {
            os << "\t\t\t\t\t<cvParam cvRef=\"MS\" accession=\"MS:1000347\" name=\"dynode\" />\n";
          }
          else if (id.getType() == IonDetector::FOCALPLANECOLLECTOR)
          {
            os << "\t\t\t\t\t<cvParam cvRef=\"MS\" accession=\"MS:1000348\" name=\"focal plane collector\" />\n";
          }
          else if (id.getType() == IonDetector::IONTOPHOTONDETECTOR)
          {
            os << "\t\t\t\t\t<cvParam cvRef=\"MS\" accession=\"MS:1000349\" name=\"ion-to-photon detector\" />\n";
          }
          else if (id.getType() == IonDetector::POINTCOLLECTOR)
          {
            os << "\t\t\t\t\t<cvParam cvRef=\"MS\" accession=\"MS:1000350\" name=\"point collector\" />\n";
          }
          else if (id.getType() == IonDetector::POSTACCELERATIONDETECTOR)
          {
            os << "\t\t\t\t\t<cvParam cvRef=\"MS\" accession=\"MS:1000351\" name=\"postacceleration detector\" />\n";
          }
          else if (id.getType() == IonDetector::PHOTODIODEARRAYDETECTOR)
          {
            os << "\t\t\t\t\t<cvParam cvRef=\"MS\" accession=\"MS:1000621\" name=\"photodiode array detector\" />\n";
          }
          else if (id.getType() == IonDetector::INDUCTIVEDETECTOR)
          {
            os << "\t\t\t\t\t<cvParam cvRef=\"MS\" accession=\"MS:1000624\" name=\"inductive detector\" />\n";
          }
          else if (id.getType() == IonDetector::CONVERSIONDYNODEELECTRONMULTIPLIER)
          {
            os << "\t\t\t\t\t<cvParam cvRef=\"MS\" accession=\"MS:1000108\" name=\"conversion dynode electron multiplier\" />\n";
          }
          else if (id.getType() == IonDetector::CONVERSIONDYNODEPHOTOMULTIPLIER)
          {
            os << "\t\t\t\t\t<cvParam cvRef=\"MS\" accession=\"MS:1000109\" name=\"conversion dynode photomultiplier\" />\n";
          }
          else if (id.getType() == IonDetector::ELECTRONMULTIPLIERTUBE)
          {
            os << "\t\t\t\t\t<cvParam cvRef=\"MS\" accession=\"MS:1000111\" name=\"electron multiplier tube\" />\n";
          }
          else if (id.getType() == IonDetector::FOCALPLANEARRAY)
          {
            os << "\t\t\t\t\t<cvParam cvRef=\"MS\" accession=\"MS:1000113\" name=\"focal plane array\" />\n";
          }
          else if (id.getType() == IonDetector::TYPENULL)
          {
            os << "\t\t\t\t\t<cvParam cvRef=\"MS\" accession=\"MS:1000026\" name=\"detector type\" />\n";
          }

          writeUserParam_(os, id, 5, "/mzML/instrumentConfigurationList/instrumentConfiguration/componentList/detector/cvParam/@accession", validator);
          os << "\t\t\t\t</detector>\n";
        }
        //FORCED
        if (component_count < 3 && in.getIonDetectors().empty())
        {
          os << "\t\t\t\t<detector order=\"1234\">\n";
          os << "\t\t\t\t\t<cvParam cvRef=\"MS\" accession=\"MS:1000107\" name=\"channeltron\" />\n";
          os << "\t\t\t\t\t<userParam name=\"warning\" type=\"xsd:string\" value=\"invented ion detector, to fulfill mzML schema\" />\n";
          os << "\t\t\t\t</detector>\n";
        }
        os << "\t\t\t</componentList>\n";
      }
      os << "\t\t\t<softwareRef ref=\"so_in_0\" />\n";
      os << "\t\t</instrumentConfiguration>\n";
      os << "\t</instrumentConfigurationList>\n";

      //--------------------------------------------------------------------------------------------
      // data processing
      //--------------------------------------------------------------------------------------------

      // count number of float data array dps
      Size num_bi_dps(0);
      for (Size s = 0; s < exp.size(); ++s)
      {
        for (Size m = 0; m < exp[s].getFloatDataArrays().size(); ++m)
        {
          ++num_bi_dps;
        }
      }

      os << "\t<dataProcessingList count=\"" << (std::max)((Size)1, dps.size() + num_bi_dps) << "\">\n";

      // default (if experiment is empty and no actual data processing is here)
      if (dps.size() + num_bi_dps == 0)
      {
        std::vector< ConstDataProcessingPtr > dummy;
        writeDataProcessing_(os, "dp_sp_0", dummy, validator);
      }

      for (Size s = 0; s < dps.size(); ++s)
      {
        writeDataProcessing_(os, String("dp_sp_") + s, dps[s], validator);
      }

      //for each binary data array
      for (Size s = 0; s < exp.size(); ++s)
      {
        for (Size m = 0; m < exp[s].getFloatDataArrays().size(); ++m)
        {
          writeDataProcessing_(os, String("dp_sp_") + s + "_bi_" + m,
              exp[s].getFloatDataArrays()[m].getDataProcessing(), validator);
        }
      }

      os << "\t</dataProcessingList>\n";
      //--------------------------------------------------------------------------------------------
      // acquisitionSettings
      //--------------------------------------------------------------------------------------------

      //--------------------------------------------------------------------------------------------
      // run
      //--------------------------------------------------------------------------------------------
      os << "\t<run id=\"ru_0\" defaultInstrumentConfigurationRef=\"ic_0\" sampleRef=\"sa_0\"";
      if (exp.getDateTime().isValid())
      {
        os << " startTimeStamp=\"" << exp.getDateTime().get().substitute(' ', 'T') << "\"";
      }
      if (!exp.getSourceFiles().empty())
      {
        os << " defaultSourceFileRef=\"sf_ru_0\"";
      }
      os << ">\n";

      //run attributes
      if (!exp.getFractionIdentifier().empty())
      {
        os << "\t\t<cvParam cvRef=\"MS\" accession=\"MS:1000858\" name=\"fraction identifier\" value=\"" << exp.getFractionIdentifier() << "\" />\n";
      }

      writeUserParam_(os, exp, 2, "/mzML/run/cvParam/@accession", validator);

    }

    void MzMLHandler::writeSpectrum_(std::ostream& os,
                                     const SpectrumType& spec,
                                     Size s,
                                     const Internal::MzMLValidator& validator,
                                     bool renew_native_ids,
                                     std::vector<std::vector< ConstDataProcessingPtr > >& dps)
    {
      //native id
      String native_id = spec.getNativeID();
      if (renew_native_ids)
      {
        native_id = String("spectrum=") + s;
      }

      Int64 offset = os.tellp();
      spectra_offsets_.push_back(make_pair(native_id, offset + 3));

      // IMPORTANT make sure the offset (above) corresponds to the start of the <spectrum tag
      os << "\t\t\t<spectrum id=\"" << writeXMLEscape(native_id) << "\" index=\"" << s << "\" defaultArrayLength=\"" << spec.size() << "\"";
      if (spec.getSourceFile() != SourceFile())
      {
        os << " sourceFileRef=\"sf_sp_" << s << "\"";
      }
      //the data processing info of the first spectrum is the default
      //if (s==0 || spec.getDataProcessing()!=exp[0].getDataProcessing())
      if (s == 0 || spec.getDataProcessing() != dps[0])
      {
        Size dp_ref_num = s;
        if (s != 0)
        {
          for (Size i = 0; i < dps.size(); ++i)
          {
            if (spec.getDataProcessing() == dps[i])
            {
              dp_ref_num = i;
              break;
            }
          }
        }
        os << " dataProcessingRef=\"dp_sp_" << dp_ref_num << "\"";
      }
      os << ">\n";

      //spectrum representation
      if (spec.getType() == SpectrumSettings::CENTROID)
      {
        os << "\t\t\t\t<cvParam cvRef=\"MS\" accession=\"MS:1000127\" name=\"centroid spectrum\" />\n";
      }
      else if (spec.getType() == SpectrumSettings::PROFILE)
      {
        os << "\t\t\t\t<cvParam cvRef=\"MS\" accession=\"MS:1000128\" name=\"profile spectrum\" />\n";
      }
      else
      {
        os << "\t\t\t\t<cvParam cvRef=\"MS\" accession=\"MS:1000525\" name=\"spectrum representation\" />\n";
      }

      //spectrum attributes
      if (spec.getMSLevel() != 0)
      {
        os << "\t\t\t\t<cvParam cvRef=\"MS\" accession=\"MS:1000511\" name=\"ms level\" value=\"" << spec.getMSLevel() << "\" />\n";
      }

      //spectrum type
      if (spec.getInstrumentSettings().getScanMode() == InstrumentSettings::MASSSPECTRUM)
      {
        os << "\t\t\t\t<cvParam cvRef=\"MS\" accession=\"MS:1000294\" name=\"mass spectrum\" />\n";
      }
      else if (spec.getInstrumentSettings().getScanMode() == InstrumentSettings::MS1SPECTRUM)
      {
        os << "\t\t\t\t<cvParam cvRef=\"MS\" accession=\"MS:1000579\" name=\"MS1 spectrum\" />\n";
      }
      else if (spec.getInstrumentSettings().getScanMode() == InstrumentSettings::MSNSPECTRUM)
      {
        os << "\t\t\t\t<cvParam cvRef=\"MS\" accession=\"MS:1000580\" name=\"MSn spectrum\" />\n";
      }
      else if (spec.getInstrumentSettings().getScanMode() == InstrumentSettings::SIM)
      {
        os << "\t\t\t\t<cvParam cvRef=\"MS\" accession=\"MS:1000582\" name=\"SIM spectrum\" />\n";
      }
      else if (spec.getInstrumentSettings().getScanMode() == InstrumentSettings::SRM)
      {
        os << "\t\t\t\t<cvParam cvRef=\"MS\" accession=\"MS:1000583\" name=\"SRM spectrum\" />\n";
      }
      else if (spec.getInstrumentSettings().getScanMode() == InstrumentSettings::CRM)
      {
        os << "\t\t\t\t<cvParam cvRef=\"MS\" accession=\"MS:1000581\" name=\"CRM spectrum\" />\n";
      }
      else if (spec.getInstrumentSettings().getScanMode() == InstrumentSettings::PRECURSOR)
      {
        os << "\t\t\t<cvParam cvRef=\"MS\" accession=\"MS:1000341\" name=\"precursor ion spectrum\" />\n";
      }
      else if (spec.getInstrumentSettings().getScanMode() == InstrumentSettings::CNG)
      {
        os << "\t\t\t<cvParam cvRef=\"MS\" accession=\"MS:1000325\" name=\"constant neutral gain spectrum\" />\n";
      }
      else if (spec.getInstrumentSettings().getScanMode() == InstrumentSettings::CNL)
      {
        os << "\t\t\t<cvParam cvRef=\"MS\" accession=\"MS:1000326\" name=\"constant neutral loss spectrum\" />\n";
      }
      else if (spec.getInstrumentSettings().getScanMode() == InstrumentSettings::EMR)
      {
        os << "\t\t\t<cvParam cvRef=\"MS\" accession=\"MS:1000804\" name=\"electromagnetic radiation spectrum\" />\n";
      }
      else if (spec.getInstrumentSettings().getScanMode() == InstrumentSettings::EMISSION)
      {
        os << "\t\t\t<cvParam cvRef=\"MS\" accession=\"MS:1000805\" name=\"emission spectrum\" />\n";
      }
      else if (spec.getInstrumentSettings().getScanMode() == InstrumentSettings::ABSORPTION)
      {
        os << "\t\t\t<cvParam cvRef=\"MS\" accession=\"MS:1000806\" name=\"absorption spectrum\" />\n";
      }
      else if (spec.getInstrumentSettings().getScanMode() == InstrumentSettings::EMC)
      {
        os << "\t\t\t<cvParam cvRef=\"MS\" accession=\"MS:1000789\" name=\"enhanced multiply charged spectrum\" />\n";
      }
      else if (spec.getInstrumentSettings().getScanMode() == InstrumentSettings::TDF)
      {
        os << "\t\t\t<cvParam cvRef=\"MS\" accession=\"MS:1000789\" name=\"time-delayed fragmentation spectrum\" />\n";
      }
      else   //FORCED
      {
        os << "\t\t\t\t<cvParam cvRef=\"MS\" accession=\"MS:1000294\" name=\"mass spectrum\" />\n";
      }

      //scan polarity
      if (spec.getInstrumentSettings().getPolarity() == IonSource::NEGATIVE)
      {
        os << "\t\t\t\t<cvParam cvRef=\"MS\" accession=\"MS:1000129\" name=\"negative scan\" />\n";
      }
      else if (spec.getInstrumentSettings().getPolarity() == IonSource::POSITIVE)
      {
        os << "\t\t\t\t<cvParam cvRef=\"MS\" accession=\"MS:1000130\" name=\"positive scan\" />\n";
      }

      writeUserParam_(os, spec, 4, "/mzML/run/spectrumList/spectrum/cvParam/@accession", validator);
      //--------------------------------------------------------------------------------------------
      //scan list
      //--------------------------------------------------------------------------------------------
      os << "\t\t\t\t<scanList count=\"" << (std::max)((Size)1, spec.getAcquisitionInfo().size()) << "\">\n";
      ControlledVocabulary::CVTerm ai_term = getChildWithName_("MS:1000570", spec.getAcquisitionInfo().getMethodOfCombination());
      if (!ai_term.id.empty())
      {
        os << "\t\t\t\t\t<cvParam cvRef=\"MS\" accession=\"" << ai_term.id << "\" name=\"" << ai_term.name << "\" />\n";
      }
      else
      {
        os << "\t\t\t\t\t<cvParam cvRef=\"MS\" accession=\"MS:1000795\" name=\"no combination\" />\n";
      }
      writeUserParam_(os, spec.getAcquisitionInfo(), 5, "/mzML/run/spectrumList/spectrum/scanList/cvParam/@accession", validator);

      //--------------------------------------------------------------------------------------------
      //scan
      //--------------------------------------------------------------------------------------------
      for (Size j = 0; j < spec.getAcquisitionInfo().size(); ++j)
      {
        const Acquisition& ac = spec.getAcquisitionInfo()[j];
        os << "\t\t\t\t\t<scan "; // TODO
        if (!ac.getIdentifier().empty())
        {
          os << "externalSpectrumID=\"" << ac.getIdentifier() << "\"";
        }
        os << ">\n";
        if (j == 0)
        {
          os << "\t\t\t\t\t\t<cvParam cvRef=\"MS\" accession=\"MS:1000016\" name=\"scan start time\" value=\"" << spec.getRT()
             << "\" unitAccession=\"UO:0000010\" unitName=\"second\" unitCvRef=\"UO\" />\n";

          if (spec.getDriftTimeUnit() == DriftTimeUnit::FAIMS_COMPENSATION_VOLTAGE)
          {
            os << "\t\t\t\t\t\t<cvParam cvRef=\"MS\" accession=\"MS:1001581\" name=\"FAIMS compensation voltage\" value=\"" << spec.getDriftTime()
                << "\" unitAccession=\"UO:000218\" unitName=\"volt\" unitCvRef=\"UO\" />\n";
          }          
          else if (spec.getDriftTime() != IMTypes::DRIFTTIME_NOT_SET)// if drift time was never set, don't report it
          {
            if (spec.getDriftTimeUnit() == DriftTimeUnit::MILLISECOND)
            {
              os << "\t\t\t\t\t\t<cvParam cvRef=\"MS\" accession=\"MS:1002476\" name=\"ion mobility drift time\" value=\"" << spec.getDriftTime()
                 << "\" unitAccession=\"UO:0000028\" unitName=\"millisecond\" unitCvRef=\"UO\" />\n";
            }
            else if (spec.getDriftTimeUnit() == DriftTimeUnit::VSSC)
            {
              os << "\t\t\t\t\t\t<cvParam cvRef=\"MS\" accession=\"MS:1002815\" name=\"inverse reduced ion mobility\" value=\"" << spec.getDriftTime()
                 << "\" unitAccession=\"MS:1002814\" unitName=\"volt-second per square centimeter\" unitCvRef=\"MS\" />\n";
            }
            else
            {
              // assume milliseconds, but warn
              warning(STORE, String("Spectrum drift time unit not set, assume milliseconds"));
              os << "\t\t\t\t\t\t<cvParam cvRef=\"MS\" accession=\"MS:1002476\" name=\"ion mobility drift time\" value=\"" << spec.getDriftTime()
                 << "\" unitAccession=\"UO:0000028\" unitName=\"millisecond\" unitCvRef=\"UO\" />\n";
            }
          }
        }
        writeUserParam_(os, ac, 6, "/mzML/run/spectrumList/spectrum/scanList/scan/cvParam/@accession", validator);

        if (spec.getInstrumentSettings().getZoomScan())
        {
          os << "\t\t\t\t\t\t<cvParam cvRef=\"MS\" accession=\"MS:1000497\" name=\"zoom scan\" />\n";
        }

        //scan windows
        if (j == 0 && !spec.getInstrumentSettings().getScanWindows().empty())
        {
          os << "\t\t\t\t\t\t<scanWindowList count=\"" << spec.getInstrumentSettings().getScanWindows().size() << "\">\n";
          for (Size k = 0; k < spec.getInstrumentSettings().getScanWindows().size(); ++k)
          {
            os << "\t\t\t\t\t\t\t<scanWindow>\n";
            os << "\t\t\t\t\t\t\t\t<cvParam cvRef=\"MS\" accession=\"MS:1000501\" name=\"scan window lower limit\" value=\"" << spec.getInstrumentSettings().getScanWindows()[k].begin << "\" unitAccession=\"MS:1000040\" unitName=\"m/z\" unitCvRef=\"MS\" />\n";
            os << "\t\t\t\t\t\t\t\t<cvParam cvRef=\"MS\" accession=\"MS:1000500\" name=\"scan window upper limit\" value=\"" << spec.getInstrumentSettings().getScanWindows()[k].end << "\" unitAccession=\"MS:1000040\" unitName=\"m/z\" unitCvRef=\"MS\" />\n";
            writeUserParam_(os, spec.getInstrumentSettings().getScanWindows()[k], 8, "/mzML/run/spectrumList/spectrum/scanList/scan/scanWindowList/scanWindow/cvParam/@accession", validator);
            os << "\t\t\t\t\t\t\t</scanWindow>\n";
          }
          os << "\t\t\t\t\t\t</scanWindowList>\n";
        }
        os << "\t\t\t\t\t</scan>\n";
      }
      //fallback if we have no acquisition information (a dummy scan is created for RT and so on)
      if (spec.getAcquisitionInfo().empty())
      {
        os << "\t\t\t\t\t<scan>\n";
        os << "\t\t\t\t\t\t<cvParam cvRef=\"MS\" accession=\"MS:1000016\" name=\"scan start time\" value=\"" << spec.getRT() << "\" unitAccession=\"UO:0000010\" unitName=\"second\" unitCvRef=\"UO\" />\n";

        if (spec.getInstrumentSettings().getZoomScan())
        {
          os << "\t\t\t\t\t\t<cvParam cvRef=\"MS\" accession=\"MS:1000497\" name=\"zoom scan\" />\n";
        }
        //scan windows
        if (!spec.getInstrumentSettings().getScanWindows().empty())
        {
          os << "\t\t\t\t\t\t<scanWindowList count=\"" << spec.getInstrumentSettings().getScanWindows().size() << "\">\n";
          for (Size j = 0; j < spec.getInstrumentSettings().getScanWindows().size(); ++j)
          {
            os << "\t\t\t\t\t\t\t<scanWindow>\n";
            os << "\t\t\t\t\t\t\t\t<cvParam cvRef=\"MS\" accession=\"MS:1000501\" name=\"scan window lower limit\" value=\"" << spec.getInstrumentSettings().getScanWindows()[j].begin << "\" unitAccession=\"MS:1000040\" unitName=\"m/z\" unitCvRef=\"MS\" />\n";
            os << "\t\t\t\t\t\t\t\t<cvParam cvRef=\"MS\" accession=\"MS:1000500\" name=\"scan window upper limit\" value=\"" << spec.getInstrumentSettings().getScanWindows()[j].end << "\" unitAccession=\"MS:1000040\" unitName=\"m/z\" unitCvRef=\"MS\" />\n";
            writeUserParam_(os, spec.getInstrumentSettings().getScanWindows()[j], 8, "/mzML/run/spectrumList/spectrum/scanList/scan/scanWindowList/scanWindow/cvParam/@accession", validator);
            os << "\t\t\t\t\t\t\t</scanWindow>\n";
          }
          os << "\t\t\t\t\t\t</scanWindowList>\n";
        }
        os << "\t\t\t\t\t</scan>\n";
      }
      os << "\t\t\t\t</scanList>\n";

      //--------------------------------------------------------------------------------------------
      //precursor list
      //--------------------------------------------------------------------------------------------
      if (!spec.getPrecursors().empty())
      {
        os << "\t\t\t\t<precursorList count=\"" << spec.getPrecursors().size() << "\">\n";
        for (Size p = 0; p != spec.getPrecursors().size(); ++p)
        {
          writePrecursor_(os, spec.getPrecursors()[p], validator);
        }
        os << "\t\t\t\t</precursorList>\n";
      }

      //--------------------------------------------------------------------------------------------
      //product list
      //--------------------------------------------------------------------------------------------
      if (!spec.getProducts().empty())
      {
        os << "\t\t\t\t<productList count=\"" << spec.getProducts().size() << "\">\n";
        for (Size p = 0; p < spec.getProducts().size(); ++p)
        {
          writeProduct_(os, spec.getProducts()[p], validator);
        }
        os << "\t\t\t\t</productList>\n";
      }

      //--------------------------------------------------------------------------------------------
      //binary data array list
      //--------------------------------------------------------------------------------------------
      if (!spec.empty())
      {
        String encoded_string;
        os << "\t\t\t\t<binaryDataArrayList count=\"" << (2 + spec.getFloatDataArrays().size() + spec.getStringDataArrays().size() + spec.getIntegerDataArrays().size()) << "\">\n";

        writeContainerData_<SpectrumType>(os, options_, spec, "mz");
        writeContainerData_<SpectrumType>(os, options_, spec, "intensity");

        String compression_term = MzMLHandlerHelper::getCompressionTerm_(options_, options_.getNumpressConfigurationIntensity(), "\t\t\t\t\t\t", false);
        // write float data array
        for (Size m = 0; m < spec.getFloatDataArrays().size(); ++m)
        {
          const SpectrumType::FloatDataArray& array = spec.getFloatDataArrays()[m];
          writeBinaryFloatDataArray_(os, options_, array, s, m, true, validator);
        }
        // write integer data array
        for (Size m = 0; m < spec.getIntegerDataArrays().size(); ++m)
        {
          const SpectrumType::IntegerDataArray& array = spec.getIntegerDataArrays()[m];
          std::vector<Int64> data64_to_encode(array.size());
          for (Size p = 0; p < array.size(); ++p)
          {
            data64_to_encode[p] = array[p];
          }
          Base64::encodeIntegers(data64_to_encode, Base64::BYTEORDER_LITTLEENDIAN, encoded_string, options_.getCompression());

          String data_processing_ref_string = "";
          if (!array.getDataProcessing().empty())
          {
            data_processing_ref_string = String("dataProcessingRef=\"dp_sp_") + s + "_bi_" + m + "\"";
          }
          os << "\t\t\t\t\t<binaryDataArray arrayLength=\"" << array.size() << "\" encodedLength=\"" << encoded_string.size() << "\" " << data_processing_ref_string << ">\n";
          os << "\t\t\t\t\t\t<cvParam cvRef=\"MS\" accession=\"MS:1000522\" name=\"64-bit integer\" />\n";
          os << "\t\t\t\t\t\t" << compression_term << "\n";
          ControlledVocabulary::CVTerm bi_term = getChildWithName_("MS:1000513", array.getName());
          if (!bi_term.id.empty())
          {
            os << "\t\t\t\t\t\t<cvParam cvRef=\"MS\" accession=\"" << bi_term.id << "\" name=\"" << bi_term.name << "\" />\n";
          }
          else
          {
            os << "\t\t\t\t\t\t<cvParam cvRef=\"MS\" accession=\"MS:1000786\" name=\"non-standard data array\" value=\"" << array.getName() << "\" />\n";
          }
          writeUserParam_(os, array, 6, "/mzML/run/spectrumList/spectrum/binaryDataArrayList/binaryDataArray/cvParam/@accession", validator);
          os << "\t\t\t\t\t\t<binary>" << encoded_string << "</binary>\n";
          os << "\t\t\t\t\t</binaryDataArray>\n";
        }
        // write string data arrays
        for (Size m = 0; m < spec.getStringDataArrays().size(); ++m)
        {
          const SpectrumType::StringDataArray& array = spec.getStringDataArrays()[m];
          std::vector<String> data_to_encode;
          data_to_encode.resize(array.size());
          for (Size p = 0; p < array.size(); ++p)
            data_to_encode[p] = array[p];
          Base64::encodeStrings(data_to_encode, encoded_string, options_.getCompression());
          String data_processing_ref_string = "";
          if (!array.getDataProcessing().empty())
          {
            data_processing_ref_string = String("dataProcessingRef=\"dp_sp_") + s + "_bi_" + m + "\"";
          }
          os << "\t\t\t\t\t<binaryDataArray arrayLength=\"" << array.size() << "\" encodedLength=\"" << encoded_string.size() << "\" " << data_processing_ref_string << ">\n";
          os << "\t\t\t\t\t\t<cvParam cvRef=\"MS\" accession=\"MS:1001479\" name=\"null-terminated ASCII string\" />\n";
          os << "\t\t\t\t\t\t" << compression_term << "\n";
          os << "\t\t\t\t\t\t<cvParam cvRef=\"MS\" accession=\"MS:1000786\" name=\"non-standard data array\" value=\"" << array.getName() << "\" />\n";
          writeUserParam_(os, array, 6, "/mzML/run/spectrumList/spectrum/binaryDataArrayList/binaryDataArray/cvParam/@accession", validator);
          os << "\t\t\t\t\t\t<binary>" << encoded_string << "</binary>\n";
          os << "\t\t\t\t\t</binaryDataArray>\n";
        }
        os << "\t\t\t\t</binaryDataArrayList>\n";
      }

      os << "\t\t\t</spectrum>\n";
    }

    template <typename ContainerT>
    void MzMLHandler::writeContainerData_(std::ostream& os, const PeakFileOptions& pf_options_, const ContainerT& container, String array_type)
    {
      // Intensity is the same for chromatograms and spectra, the second
      // dimension is either "time" or "mz" (both of these are controlled by
      // getMz32Bit)
      bool is32Bit = ((array_type == "intensity" && pf_options_.getIntensity32Bit()) || pf_options_.getMz32Bit());
      if (!is32Bit || pf_options_.getNumpressConfigurationMassTime().np_compression != MSNumpressCoder::NONE)
      {
        std::vector<double> data_to_encode(container.size());
        if (array_type == "intensity")
        {
          for (Size p = 0; p < container.size(); ++p)
          {
            data_to_encode[p] = container[p].getIntensity();
          }
        }
        else
        {
          for (Size p = 0; p < container.size(); ++p)
          {
            data_to_encode[p] = container[p].getMZ();
          }
        }
        writeBinaryDataArray_(os, pf_options_, data_to_encode, false, array_type);
      }
      else
      {
        std::vector<float> data_to_encode(container.size());

        if (array_type == "intensity")
        {
          for (Size p = 0; p < container.size(); ++p)
          {
            data_to_encode[p] = container[p].getIntensity();
          }
        }
        else
        {
          for (Size p = 0; p < container.size(); ++p)
          {
            data_to_encode[p] = container[p].getMZ();
          }
        }
        writeBinaryDataArray_(os, pf_options_, data_to_encode, true, array_type);
      }

    }

    template <typename DataType>
    void MzMLHandler::writeBinaryDataArray_(std::ostream& os,
                                            const PeakFileOptions& pf_options_,
                                            std::vector<DataType>& data_to_encode,
                                            bool is32bit,
                                            String array_type)
    {
      String encoded_string;
      bool no_numpress = true;

      // Compute the array-type and the compression CV term
      String cv_term_type;
      String compression_term;
      String compression_term_no_np;
      MSNumpressCoder::NumpressConfig np_config;
      if (array_type == "mz")
      {
        cv_term_type = "\t\t\t\t\t\t<cvParam cvRef=\"MS\" accession=\"MS:1000514\" name=\"m/z array\" unitAccession=\"MS:1000040\" unitName=\"m/z\" unitCvRef=\"MS\" />\n";
        compression_term = MzMLHandlerHelper::getCompressionTerm_(pf_options_, pf_options_.getNumpressConfigurationMassTime(), "\t\t\t\t\t\t", true);
        compression_term_no_np = MzMLHandlerHelper::getCompressionTerm_(pf_options_, pf_options_.getNumpressConfigurationMassTime(), "\t\t\t\t\t\t", false);
        np_config = pf_options_.getNumpressConfigurationMassTime();
      }
      else if (array_type == "time")
      {
        cv_term_type = "\t\t\t\t\t\t<cvParam cvRef=\"MS\" accession=\"MS:1000595\" name=\"time array\" unitAccession=\"UO:0000010\" unitName=\"second\" unitCvRef=\"MS\" />\n";
        compression_term = MzMLHandlerHelper::getCompressionTerm_(pf_options_, pf_options_.getNumpressConfigurationMassTime(), "\t\t\t\t\t\t", true);
        compression_term_no_np = MzMLHandlerHelper::getCompressionTerm_(pf_options_, pf_options_.getNumpressConfigurationMassTime(), "\t\t\t\t\t\t", false);
        np_config = pf_options_.getNumpressConfigurationMassTime();
      }
      else if (array_type == "intensity")
      {
        cv_term_type = "\t\t\t\t\t\t<cvParam cvRef=\"MS\" accession=\"MS:1000515\" name=\"intensity array\" unitAccession=\"MS:1000131\" unitName=\"number of detector counts\" unitCvRef=\"MS\"/>\n";
        compression_term = MzMLHandlerHelper::getCompressionTerm_(pf_options_, pf_options_.getNumpressConfigurationIntensity(), "\t\t\t\t\t\t", true);
        compression_term_no_np = MzMLHandlerHelper::getCompressionTerm_(pf_options_, pf_options_.getNumpressConfigurationIntensity(), "\t\t\t\t\t\t", false);
        np_config = pf_options_.getNumpressConfigurationIntensity();
      }
      else
      {
        throw Exception::InvalidValue(__FILE__, __LINE__, OPENMS_PRETTY_FUNCTION, "Unknown array type", array_type);
      }

      // Try numpress encoding (if it is enabled) and fall back to regular encoding if it fails
      if (np_config.np_compression != MSNumpressCoder::NONE)
      {
        MSNumpressCoder().encodeNP(data_to_encode, encoded_string, pf_options_.getCompression(), np_config);
        if (!encoded_string.empty())
        {
          // numpress succeeded
          no_numpress = false;
          os << "\t\t\t\t\t<binaryDataArray encodedLength=\"" << encoded_string.size() << "\">\n";
          os << cv_term_type;
          os << "\t\t\t\t\t\t<cvParam cvRef=\"MS\" accession=\"MS:1000523\" name=\"64-bit float\" />\n";
        }
      }

      // Regular DataArray without numpress (either 32 or 64 bit encoded)
      if (is32bit && no_numpress)
      {
        compression_term = compression_term_no_np; // select the no-numpress term
        Base64::encode(data_to_encode, Base64::BYTEORDER_LITTLEENDIAN, encoded_string, pf_options_.getCompression());
        os << "\t\t\t\t\t<binaryDataArray encodedLength=\"" << encoded_string.size() << "\">\n";
        os << cv_term_type;
        os << "\t\t\t\t\t\t<cvParam cvRef=\"MS\" accession=\"MS:1000521\" name=\"32-bit float\" />\n";
      }
      else if (!is32bit && no_numpress)
      {
        compression_term = compression_term_no_np; // select the no-numpress term
        Base64::encode(data_to_encode, Base64::BYTEORDER_LITTLEENDIAN, encoded_string, pf_options_.getCompression());
        os << "\t\t\t\t\t<binaryDataArray encodedLength=\"" << encoded_string.size() << "\">\n";
        os << cv_term_type;
        os << "\t\t\t\t\t\t<cvParam cvRef=\"MS\" accession=\"MS:1000523\" name=\"64-bit float\" />\n";
      }

      os << compression_term << "\n";
      os << "\t\t\t\t\t\t<binary>" << encoded_string << "</binary>\n";
      os << "\t\t\t\t\t</binaryDataArray>\n";
    }

    void MzMLHandler::writeBinaryFloatDataArray_(std::ostream& os,
                                                 const PeakFileOptions& pf_options_,
                                                 const OpenMS::DataArrays::FloatDataArray& array,
                                                 const Size spec_chrom_idx,
                                                 const Size array_idx,
                                                 bool isSpectrum,
                                                 const Internal::MzMLValidator& validator)
    {
      String encoded_string;
      bool no_numpress = true;
<<<<<<< HEAD
      std::vector<double> data_to_encode = array;
      MetaInfoDescription array_metadata = array;

      bool is32bit = array_metadata.metaValueExists("is32bit");
      array_metadata.removeMetaValue("is32bit");
=======
      std::vector<float> data_to_encode = array;
      MetaInfoDescription array_metadata = array;
      // bool is32bit = true;
>>>>>>> 23c3063a

      // Compute the array-type and the compression CV term
      String cv_term_type;
      String compression_term;
      String compression_term_no_np;
      MSNumpressCoder::NumpressConfig np_config;
      // if (array_type == "float_data")
      {
        // Try and identify whether we have a CV term for this particular array (otherwise write the array name itself)
        ControlledVocabulary::CVTerm bi_term = getChildWithName_("MS:1000513", array.getName()); // name: binary data array

        String unit_cv_term = "";
        if (array_metadata.metaValueExists("unit_accession"))
        {
          ControlledVocabulary::CVTerm unit = cv_.getTerm(array_metadata.getMetaValue("unit_accession"));
          unit_cv_term = " unitAccession=\"" + unit.id + "\" unitName=\"" + unit.name + "\" unitCvRef=\"" + unit.id.prefix(2) + "\"";
          array_metadata.removeMetaValue("unit_accession"); // prevent this from being written as userParam
        }

<<<<<<< HEAD
        if (bi_term.id != "")
=======
        if (!bi_term.id.empty())
>>>>>>> 23c3063a
        {
          cv_term_type = "\t\t\t\t\t\t<cvParam cvRef=\"MS\" accession=\"" + bi_term.id + "\" name=\"" + bi_term.name + "\"" + unit_cv_term + " />\n";
        }
        else
        {
          cv_term_type = "\t\t\t\t\t\t<cvParam cvRef=\"MS\" accession=\"MS:1000786\" name=\"non-standard data array\" value=\"" +
            array.getName() + "\"" + unit_cv_term + " />\n";
        }

        compression_term = MzMLHandlerHelper::getCompressionTerm_(pf_options_, pf_options_.getNumpressConfigurationFloatDataArray(), "\t\t\t\t\t\t", true);
        compression_term_no_np = MzMLHandlerHelper::getCompressionTerm_(pf_options_, pf_options_.getNumpressConfigurationFloatDataArray(), "\t\t\t\t\t\t", false);
        np_config = pf_options_.getNumpressConfigurationFloatDataArray();
      }

      String data_processing_ref_string = "";
      if (!array.getDataProcessing().empty())
      {
        data_processing_ref_string = String("dataProcessingRef=\"dp_sp_") + spec_chrom_idx + "_bi_" + array_idx + "\"";
      }

      // Try numpress encoding (if it is enabled) and fall back to regular encoding if it fails
      if (np_config.np_compression != MSNumpressCoder::NONE)
      {
        MSNumpressCoder().encodeNP(data_to_encode, encoded_string, pf_options_.getCompression(), np_config);
        if (!encoded_string.empty())
        {
          // numpress succeeded
          no_numpress = false;
          os << "\t\t\t\t\t<binaryDataArray arrayLength=\"" << array.size() << "\" encodedLength=\"" << encoded_string.size() << "\" " << data_processing_ref_string << ">\n";
          os << cv_term_type;
          os << "\t\t\t\t\t\t<cvParam cvRef=\"MS\" accession=\"MS:1000523\" name=\"64-bit float\" />\n";
        }
      }

      // Regular DataArray without numpress (either 32 or 64 bit encoded)
      if (is32bit && no_numpress)
      {
        compression_term = compression_term_no_np; // select the no-numpress term
        std::vector<float> v_float(data_to_encode.begin(), data_to_encode.end());
        Base64::encode(v_float, Base64::BYTEORDER_LITTLEENDIAN, encoded_string, pf_options_.getCompression());
        os << "\t\t\t\t\t<binaryDataArray arrayLength=\"" << array.size() << "\" encodedLength=\"" << encoded_string.size() << "\" " << data_processing_ref_string << ">\n";

        os << cv_term_type;
        os << "\t\t\t\t\t\t<cvParam cvRef=\"MS\" accession=\"MS:1000521\" name=\"32-bit float\" />\n";
      }
      else if (!is32bit && no_numpress)
      {
        compression_term = compression_term_no_np; // select the no-numpress term
        Base64::encode(data_to_encode, Base64::BYTEORDER_LITTLEENDIAN, encoded_string, pf_options_.getCompression());
        os << "\t\t\t\t\t<binaryDataArray arrayLength=\"" << array.size() << "\" encodedLength=\"" << encoded_string.size() << "\" " << data_processing_ref_string << ">\n";
        os << cv_term_type;
        os << "\t\t\t\t\t\t<cvParam cvRef=\"MS\" accession=\"MS:1000523\" name=\"64-bit float\" />\n";
      }

      os << compression_term << "\n";
      if (isSpectrum)
      {
        writeUserParam_(os, array_metadata, 6, "/mzML/run/spectrumList/spectrum/binaryDataArrayList/binaryDataArray/cvParam/@accession", validator);
      }
      else
      {
        writeUserParam_(os, array_metadata, 6, "/mzML/run/chromatogramList/chromatogram/binaryDataArrayList/binaryDataArray/cvParam/@accession", validator);
      }
      os << "\t\t\t\t\t\t<binary>" << encoded_string << "</binary>\n";
      os << "\t\t\t\t\t</binaryDataArray>\n";
    }

    // We only ever need 2 instances for the following functions: one for Spectra / Chromatograms and one for floats / doubles
    template void MzMLHandler::writeContainerData_<SpectrumType>(std::ostream& os,
                                                                 const PeakFileOptions& pf_options_,
                                                                 const SpectrumType& container,
                                                                 String array_type);

    template void MzMLHandler::writeContainerData_<ChromatogramType>(std::ostream& os,
                                                                     const PeakFileOptions& pf_options_,
                                                                     const ChromatogramType& container,
                                                                     String array_type);

    template void MzMLHandler::writeBinaryDataArray_<float>(std::ostream& os,
                                                            const PeakFileOptions& pf_options_,
                                                            std::vector<float>& data_to_encode,
                                                            bool is32bit,
                                                            String array_type);

    template void MzMLHandler::writeBinaryDataArray_<double>(std::ostream& os,
                                                             const PeakFileOptions& pf_options_,
                                                             std::vector<double>& data_to_encode,
                                                             bool is32bit,
                                                             String array_type);

    void MzMLHandler::writeChromatogram_(std::ostream& os,
                                         const ChromatogramType& chromatogram,
                                         Size c,
                                         const Internal::MzMLValidator& validator)
    {
      Int64 offset = os.tellp();
      chromatograms_offsets_.push_back(make_pair(chromatogram.getNativeID(), offset + 3));

      // TODO native id with chromatogram=?? prefix?
      // IMPORTANT make sure the offset (above) corresponds to the start of the <chromatogram tag
      os << "\t\t\t<chromatogram id=\"" << writeXMLEscape(chromatogram.getNativeID()) << "\" index=\"" << c << "\" defaultArrayLength=\"" << chromatogram.size() << "\">" << "\n";

      // write cvParams (chromatogram type)
      if (chromatogram.getChromatogramType() == ChromatogramSettings::MASS_CHROMATOGRAM)
      {
        os << "\t\t\t\t<cvParam cvRef=\"MS\" accession=\"MS:1000810\" name=\"ion current chromatogram\" />\n";
      }
      else if (chromatogram.getChromatogramType() == ChromatogramSettings::TOTAL_ION_CURRENT_CHROMATOGRAM)
      {
        os << "\t\t\t\t<cvParam cvRef=\"MS\" accession=\"MS:1000235\" name=\"total ion current chromatogram\" />\n";
      }
      else if (chromatogram.getChromatogramType() == ChromatogramSettings::SELECTED_ION_CURRENT_CHROMATOGRAM)
      {
        os << "\t\t\t\t<cvParam cvRef=\"MS\" accession=\"MS:1000627\" name=\"selected ion current chromatogram\" />\n";
      }
      else if (chromatogram.getChromatogramType() == ChromatogramSettings::BASEPEAK_CHROMATOGRAM)
      {
        os << "\t\t\t\t<cvParam cvRef=\"MS\" accession=\"MS:1000628\" name=\"basepeak chromatogram\" />\n";
      }
      else if (chromatogram.getChromatogramType() == ChromatogramSettings::SELECTED_ION_MONITORING_CHROMATOGRAM)
      {
        os << "\t\t\t\t<cvParam cvRef=\"MS\" accession=\"MS:1001472\" name=\"selected ion monitoring chromatogram\" />\n";
      }
      else if (chromatogram.getChromatogramType() == ChromatogramSettings::SELECTED_REACTION_MONITORING_CHROMATOGRAM)
      {
        os << "\t\t\t\t<cvParam cvRef=\"MS\" accession=\"MS:1001473\" name=\"selected reaction monitoring chromatogram\" />\n";
      }
      else if (chromatogram.getChromatogramType() == ChromatogramSettings::ELECTROMAGNETIC_RADIATION_CHROMATOGRAM)
      {
        os << "\t\t\t\t<cvParam cvRef=\"MS\" accession=\"MS:1000811\" name=\"electromagnetic radiation chromatogram\" />\n";
      }
      else if (chromatogram.getChromatogramType() == ChromatogramSettings::ABSORPTION_CHROMATOGRAM)
      {
        os << "\t\t\t\t<cvParam cvRef=\"MS\" accession=\"MS:1000812\" name=\"absorption chromatogram\" />\n";
      }
      else if (chromatogram.getChromatogramType() == ChromatogramSettings::EMISSION_CHROMATOGRAM)
      {
        os << "\t\t\t\t<cvParam cvRef=\"MS\" accession=\"MS:1000813\" name=\"emission chromatogram\" />\n";
      }
      else
      {
        // TODO
      }
      writePrecursor_(os, chromatogram.getPrecursor(), validator);
      writeProduct_(os, chromatogram.getProduct(), validator);

      //--------------------------------------------------------------------------------------------
      //binary data array list
      //--------------------------------------------------------------------------------------------
      String compression_term;
      String encoded_string;
      os << "\t\t\t\t<binaryDataArrayList count=\"" << (2 + chromatogram.getFloatDataArrays().size() + chromatogram.getStringDataArrays().size() + chromatogram.getIntegerDataArrays().size()) << "\">\n";

      writeContainerData_<ChromatogramType>(os, options_, chromatogram, "time");
      writeContainerData_<ChromatogramType>(os, options_, chromatogram, "intensity");

      compression_term = MzMLHandlerHelper::getCompressionTerm_(options_, options_.getNumpressConfigurationIntensity(), "\t\t\t\t\t\t", false);
      // write float data array
      for (Size m = 0; m < chromatogram.getFloatDataArrays().size(); ++m)
      {
        const ChromatogramType::FloatDataArray& array = chromatogram.getFloatDataArrays()[m];
        writeBinaryFloatDataArray_(os, options_, array, c, m, false, validator);
      }
      //write integer data array
      for (Size m = 0; m < chromatogram.getIntegerDataArrays().size(); ++m)
      {
        const ChromatogramType::IntegerDataArray& array = chromatogram.getIntegerDataArrays()[m];
        std::vector<Int64> data64_to_encode(array.size());
        for (Size p = 0; p < array.size(); ++p)
        {
          data64_to_encode[p] = array[p];
        }
        Base64::encodeIntegers(data64_to_encode, Base64::BYTEORDER_LITTLEENDIAN, encoded_string, options_.getCompression());
        String data_processing_ref_string = "";
        if (!array.getDataProcessing().empty())
        {
          data_processing_ref_string = String("dataProcessingRef=\"dp_sp_") + c + "_bi_" + m + "\"";
        }
        os << "\t\t\t\t\t<binaryDataArray arrayLength=\"" << array.size() << "\" encodedLength=\"" << encoded_string.size() << "\" " << data_processing_ref_string << ">\n";
        os << "\t\t\t\t\t\t<cvParam cvRef=\"MS\" accession=\"MS:1000522\" name=\"64-bit integer\" />\n";
        os << "\t\t\t\t\t\t" << compression_term << "\n";
        ControlledVocabulary::CVTerm bi_term = getChildWithName_("MS:1000513", array.getName());
        if (!bi_term.id.empty())
        {
          os << "\t\t\t\t\t\t<cvParam cvRef=\"MS\" accession=\"" << bi_term.id << "\" name=\"" << bi_term.name << "\" />\n";
        }
        else
        {
          os << "\t\t\t\t\t\t<cvParam cvRef=\"MS\" accession=\"MS:1000786\" name=\"non-standard data array\" value=\"" << array.getName() << "\" />\n";
        }
        writeUserParam_(os, array, 6, "/mzML/run/chromatogramList/chromatogram/binaryDataArrayList/binaryDataArray/cvParam/@accession", validator);
        os << "\t\t\t\t\t\t<binary>" << encoded_string << "</binary>\n";
        os << "\t\t\t\t\t</binaryDataArray>\n";
      }
      //write string data arrays
      for (Size m = 0; m < chromatogram.getStringDataArrays().size(); ++m)
      {
        const ChromatogramType::StringDataArray& array = chromatogram.getStringDataArrays()[m];
        std::vector<String> data_to_encode;
        data_to_encode.resize(array.size());
        for (Size p = 0; p < array.size(); ++p)
        {
          data_to_encode[p] = array[p];
        }
        Base64::encodeStrings(data_to_encode, encoded_string, options_.getCompression());
        String data_processing_ref_string = "";
        if (!array.getDataProcessing().empty())
        {
          data_processing_ref_string = String("dataProcessingRef=\"dp_sp_") + c + "_bi_" + m + "\"";
        }
        os << "\t\t\t\t\t<binaryDataArray arrayLength=\"" << array.size() << "\" encodedLength=\"" << encoded_string.size() << "\" " << data_processing_ref_string << ">\n";
        os << "\t\t\t\t\t\t<cvParam cvRef=\"MS\" accession=\"MS:1001479\" name=\"null-terminated ASCII string\" />\n";
        os << "\t\t\t\t\t\t" << compression_term << "\n";
        os << "\t\t\t\t\t\t<cvParam cvRef=\"MS\" accession=\"MS:1000786\" name=\"non-standard data array\" value=\"" << array.getName() << "\" />\n";
        writeUserParam_(os, array, 6, "/mzML/run/chromatogramList/chromatogram/binaryDataArrayList/binaryDataArray/cvParam/@accession", validator);
        os << "\t\t\t\t\t\t<binary>" << encoded_string << "</binary>\n";
        os << "\t\t\t\t\t</binaryDataArray>\n";
      }
      os << "\t\t\t\t</binaryDataArrayList>\n";
      os << "\t\t\t</chromatogram>" << "\n";
    }

} // namespace OpenMS   // namespace Internal<|MERGE_RESOLUTION|>--- conflicted
+++ resolved
@@ -161,11 +161,7 @@
 
             catch (OpenMS::Exception::BaseException& e)
             {
-<<<<<<< HEAD
-#pragma omp critical
-=======
 #pragma omp critical(MZMLErrorHandling)
->>>>>>> 23c3063a
               {
                 ++errCount;
                 error_message = e.what();
@@ -5497,17 +5493,11 @@
     {
       String encoded_string;
       bool no_numpress = true;
-<<<<<<< HEAD
       std::vector<double> data_to_encode = array;
       MetaInfoDescription array_metadata = array;
 
       bool is32bit = array_metadata.metaValueExists("is32bit");
       array_metadata.removeMetaValue("is32bit");
-=======
-      std::vector<float> data_to_encode = array;
-      MetaInfoDescription array_metadata = array;
-      // bool is32bit = true;
->>>>>>> 23c3063a
 
       // Compute the array-type and the compression CV term
       String cv_term_type;
@@ -5527,11 +5517,7 @@
           array_metadata.removeMetaValue("unit_accession"); // prevent this from being written as userParam
         }
 
-<<<<<<< HEAD
-        if (bi_term.id != "")
-=======
         if (!bi_term.id.empty())
->>>>>>> 23c3063a
         {
           cv_term_type = "\t\t\t\t\t\t<cvParam cvRef=\"MS\" accession=\"" + bi_term.id + "\" name=\"" + bi_term.name + "\"" + unit_cv_term + " />\n";
         }
