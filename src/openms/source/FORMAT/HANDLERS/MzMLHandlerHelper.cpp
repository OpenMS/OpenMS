--- conflicted
+++ resolved
@@ -56,44 +56,6 @@
 
   String MzMLHandlerHelper::getCompressionTerm_(const PeakFileOptions& opt, MSNumpressCoder::NumpressConfig np, String indent, bool use_numpress)
   {
-<<<<<<< HEAD
-=======
-    if (np.np_compression != MSNumpressCoder::NONE && opt.getCompression() )
-    {
-      // TODO check if zlib AND numpress are allowed at the same time by the standard ... 
-      // It is technically possible, but is illegal according to the standard:
-      //
-      // MUST supply a *child* term of MS:1000572 (binary data compression type) only once
-      //
-      // If you comment out the exception, it will work though.
-      //
-      throw Exception::InvalidValue(__FILE__, __LINE__, OPENMS_PRETTY_FUNCTION, "Cannot have numpress and zlib compression at the same time", "numpress, zlib");
-    }
-
-    String np_term;
-    switch (np.np_compression)
-    {
-      case MSNumpressCoder::LINEAR:
-        np_term = "<cvParam cvRef=\"MS\" accession=\"MS:1002312\" name=\"MS-Numpress linear prediction compression\" />";
-        break;
-      case MSNumpressCoder::PIC:
-        np_term = "<cvParam cvRef=\"MS\" accession=\"MS:1002313\" name=\"MS-Numpress positive integer compression\" />";
-        break;
-      case MSNumpressCoder::SLOF:
-        np_term = "<cvParam cvRef=\"MS\" accession=\"MS:1002314\" name=\"MS-Numpress short logged float compression\" />";
-        break;
-      case MSNumpressCoder::SIZE_OF_NUMPRESSCOMPRESSION:
-        np_term = "";
-        break;
-      case MSNumpressCoder::NONE:
-        np_term = "";
-        break;
-    }
-
-    // force numpress term to be empty
-    if (!use_numpress) np_term = "";
-
->>>>>>> 37376bed
     if (opt.getCompression())
     {
       if (np.np_compression == MSNumpressCoder::NONE || !use_numpress)
