// Copyright (c) 2002-2023, The OpenMS Team -- EKU Tuebingen, ETH Zurich, and FU Berlin
// SPDX-License-Identifier: BSD-3-Clause
//
// --------------------------------------------------------------------------
// $Maintainer: Timo Sachsenberg $
// $Authors: $
// --------------------------------------------------------------------------
//

#include "OpenMS/KERNEL/Peak1D.h"
#include <OpenMS/CHEMISTRY/Element.h>

#include <OpenMS/CHEMISTRY/Isotope.h>

#include <ostream>
#include <algorithm>
#include <cassert>

using namespace std;

namespace OpenMS
{
  Element::Element() :
    name_(OPENMS_CHEMISTRY_ELEMENT_NAME_DEFAULT),
    symbol_(OPENMS_CHEMISTRY_ELEMENT_SYMBOL_DEFAULT),
    atomic_number_(OPENMS_CHEMISTRY_ELEMENT_ATOMICNUMBER_DEFAULT),
    average_weight_(OPENMS_CHEMISTRY_ELEMENT_WEIGHT_DEFAULT),
    mono_weight_(OPENMS_CHEMISTRY_ELEMENT_WEIGHT_DEFAULT)
  {
  }

  Element::Element(const Element & e) = default;


  Element::Element(const string & name,
                   const string & symbol,
                   unsigned int atomic_number,
                   double average_weight,
                   double mono_weight,
                   const IsotopeDistribution & isotopes) :
    name_(name),
    symbol_(symbol),
    atomic_number_(atomic_number),
    average_weight_(average_weight),
<<<<<<< HEAD
    mono_weight_(mono_weight),
    isotope_distr_(isotopes)
=======
    mono_weight_(mono_weight)
>>>>>>> f7f43aa2
  {
    this->setIsotopeDistribution(isotopes);
  }

  Element::~Element() = default;

  void Element::setAtomicNumber(unsigned int atomic_number)
  {
    atomic_number_ = atomic_number;
  }

  unsigned int Element::getAtomicNumber() const
  {
    return atomic_number_;
  }

  void Element::setAverageWeight(double weight)
  {
    average_weight_ = weight;
  }

  double Element::getAverageWeight() const
  {
    return average_weight_;
  }

  void Element::setMonoWeight(double weight)
  {
    mono_weight_ = weight;
  }

  double Element::getMonoWeight() const
  {
    return mono_weight_;
  }

  void Element::setIsotopeDistribution(const IsotopeDistribution & distribution)
  {
<<<<<<< HEAD
    isotope_distr_ = distribution;
    // TODO: remove this fxn
=======
    //force sortedness by mz. A lot of code relies on this.
    assert(std::is_sorted(distribution.begin(), distribution.end(), Peak1D::MZLess()));
    isotopes_ = distribution;
>>>>>>> f7f43aa2
  }

  const IsotopeDistribution & Element::getIsotopeDistribution() const
  {
    return isotope_distr_;
  }

  void Element::setIsotopes(const std::vector<const Isotope*>& isotopes)
  {
    isotopes_ = isotopes;
    updateIsotopeDistr_(); // calculate new cached distribution
  }

  void Element::updateIsotopeDistr_()
  {
    auto dist = isotope_distr_.getContainer();
    dist.clear();
    dist.reserve(isotopes_.size());
    for (const auto& isotope : isotopes_)
    {
      dist.emplace_back(isotope->getMonoWeight(), isotope->getAbundance());
    }
    isotope_distr_.set(std::move(dist));
  }

  const std::vector<const Isotope*>& Element::getIsotopes() const
  {
    return isotopes_;
  }

  void Element::setName(const string & name)
  {
    name_ = name;
  }

  const string & Element::getName() const
  {
    return name_;
  }

  void Element::setSymbol(const string & symbol)
  {
    symbol_ = symbol;
  }

  const string & Element::getSymbol() const
  {
    return symbol_;
  }

  Element & Element::operator=(const Element & element) = default;


  bool Element::operator==(const Element & element) const
  {
    return name_ == element.name_ &&
           symbol_ == element.symbol_ &&
           atomic_number_ == element.atomic_number_ &&
           average_weight_ == element.average_weight_ &&
           mono_weight_ == element.mono_weight_ &&
           isotope_distr_ == element.isotope_distr_ &&
           isotopes_ == element.isotopes_;
  }

  bool Element::operator<(const Element & rhs) const
  {
    return std::tie(
     atomic_number_,
     mono_weight_,
     symbol_,
     name_,
     average_weight_,
     isotope_distr_,
     isotopes_)
     <
     std::tie(
      rhs.atomic_number_,
      rhs.mono_weight_,
      rhs.symbol_,
      rhs.name_,
      rhs.average_weight_,
      rhs.isotope_distr_,
      rhs.isotopes_);
  }

  bool Element::operator!=(const Element & element) const
  {
    return !(*this == element);
  }

  std::ostream & operator<<(std::ostream & os, const Element & element)
  {
    os  << element.name_ << " "
    << element.symbol_ << " "
    << element.atomic_number_ << " "
    << element.average_weight_ << " "
    << element.mono_weight_;
    os << "\nIsotopes: \n";

    for (const auto& isotope : element.isotopes_)
    {
      os << (*isotope) << "\n";;
    }
    return os;
  }

} // namespace OpenMS
<|MERGE_RESOLUTION|>--- conflicted
+++ resolved
@@ -31,7 +31,6 @@
 
   Element::Element(const Element & e) = default;
 
-
   Element::Element(const string & name,
                    const string & symbol,
                    unsigned int atomic_number,
@@ -42,12 +41,7 @@
     symbol_(symbol),
     atomic_number_(atomic_number),
     average_weight_(average_weight),
-<<<<<<< HEAD
-    mono_weight_(mono_weight),
-    isotope_distr_(isotopes)
-=======
     mono_weight_(mono_weight)
->>>>>>> f7f43aa2
   {
     this->setIsotopeDistribution(isotopes);
   }
@@ -86,14 +80,10 @@
 
   void Element::setIsotopeDistribution(const IsotopeDistribution & distribution)
   {
-<<<<<<< HEAD
-    isotope_distr_ = distribution;
-    // TODO: remove this fxn
-=======
     //force sortedness by mz. A lot of code relies on this.
     assert(std::is_sorted(distribution.begin(), distribution.end(), Peak1D::MZLess()));
-    isotopes_ = distribution;
->>>>>>> f7f43aa2
+    isotope_distr_ = distribution;
+    // TODO: remove this fxn, the only way to change the isotope distribution should be through setIsotopes()
   }
 
   const IsotopeDistribution & Element::getIsotopeDistribution() const
