--- conflicted
+++ resolved
@@ -590,16 +590,14 @@
     map<unsigned int, double> uranium_mass = {{234u,  234.040950}, {235u,  235.043928}, {238u,   238.05079}};
     buildElement_("Uranium", "U", 92u, uranium_abundance, uranium_mass);
 
-<<<<<<< HEAD
     // special case for deuterium and tritium
     const Element* deuterium = getElement("(2)H");
     symbols_["D"] = deuterium;
     const Element* tritium = getElement("(3)H");
     symbols_["T"] = tritium;
-=======
+
     // Pu, Am, Cm, Bk, Cf, Es, Fm, Md, No, Lr, Rf, Db, Sg, Bh, Hs, Mt, Ds, Rg, Cn, Nh, Fl, Mc, Lv, Ts and Og Abundances are not known.
 
->>>>>>> f3910ff6
   }
 
   void ElementDB::buildElement_(const string& name, const string& symbol, const unsigned int an, const map<unsigned int, double>& abundance, const map<unsigned int, double>& mass)
