// Copyright (c) 2002-2023, The OpenMS Team -- EKU Tuebingen, ETH Zurich, and FU Berlin
// SPDX-License-Identifier: BSD-3-Clause
//
// --------------------------------------------------------------------------
// $Maintainer: Timo Sachsenberg $
// $Authors: Andreas Bertsch, Timo Sachsenberg, Chris Bielow, Jang Jang Jin$
// --------------------------------------------------------------------------
//

#include <OpenMS/CHEMISTRY/ElementDB.h>

#include <OpenMS/CHEMISTRY/Element.h>
#include <OpenMS/CHEMISTRY/Isotope.h>
#include <OpenMS/DATASTRUCTURES/String.h>
#include <OpenMS/CONCEPT/Constants.h>
#include <OpenMS/CONCEPT/Exception.h>
<<<<<<< HEAD
=======
#include <OpenMS/CHEMISTRY/Element.h>

>>>>>>> f7f43aa2
#include <iostream>
#include <cmath>
#include <memory>

using namespace std;

namespace OpenMS
{
  ElementDB::ElementDB()
  {
    storeElements_();
  }

  ElementDB::~ElementDB()
  {
    clear_();
  }

  ElementDB* ElementDB::getInstance()
  {
    static ElementDB* db_ = new ElementDB;
    return db_;
  }

  const unordered_map<string, const Element*>& ElementDB::getNames() const
  {
    return names_;
  }

  const unordered_map<string, const Element*>& ElementDB::getSymbols() const
  {
    return symbols_;
  }

  const unordered_map<unsigned int, const Element*>& ElementDB::getAtomicNumbers() const
  {
    return atomic_numbers_;
  }

  const unordered_map<string, const Isotope*>& ElementDB::getIsotopeSymbols() const
  {
    return isotopes_;
  }

  const Element* ElementDB::getElement(const string& name) const
  {
    if (auto entry = symbols_.find(name); entry != symbols_.end())
    {
      return entry->second;
    }
    else
    {
      if (auto entry = names_.find(name); entry != names_.end())
      {
        return entry->second;
      }
    }
    return nullptr;
  }

  const Isotope* ElementDB::getIsotope(const string& name) const
  {
    if (auto entry = isotopes_.find(name); entry != isotopes_.end())
    {
      return entry->second;
    }
    return nullptr;
  }

  const Element* ElementDB::getElement(unsigned int atomic_number) const
  {
    if (auto entry = atomic_numbers_.find(atomic_number); entry != atomic_numbers_.end())
    {
      return entry->second;
    }
    return nullptr;
  }

  bool ElementDB::hasElement(const string& name) const
  {
    return (names_.count(name) == 1)|| (symbols_.count(name) == 1);
  }

  bool ElementDB::hasElement(unsigned int atomic_number) const
  {
    return atomic_numbers_.find(atomic_number) != atomic_numbers_.end();
  }

  void ElementDB::addElement(const std::string& name,
                             const std::string& symbol,
                             const unsigned int an,
                             const std::map<unsigned int, double>& abundance,
                             const std::map<unsigned int, double>& mass,
                             bool replace_existing)
  {
    if (hasElement(an) && !replace_existing)
    {      
      throw Exception::IllegalArgument(__FILE__, __LINE__, OPENMS_PRETTY_FUNCTION, String("Element with atomic number ") + an + " already exists");
    }
    buildElement_(name, symbol, an, abundance, mass);
  }

  void ElementDB::addIsotope(const std::string& name,
                  const std::string& symbol,
                  const unsigned int an,
                  double abundance,
                  double mass,
                  double half_life,
                  Isotope::DecayMode decay,
                  bool replace_existing)
  {
    unsigned int mass_number = std::round(mass);
    string iso_name = "(" + std::to_string(mass_number) + ")" + name;
    string iso_symbol = "(" + std::to_string(mass_number) + ")" + symbol;

    if (!hasElement( an )  )
    {
      throw Exception::IllegalArgument(__FILE__, __LINE__, OPENMS_PRETTY_FUNCTION, String("Cannot add isotope ") +
          name + " since the element with  atomic number " + an + " does not yet exsist -- create it first!");
    }

    if (hasElement( iso_symbol )  )
    {
      if (!replace_existing)
      {
        throw Exception::IllegalArgument(__FILE__, __LINE__, OPENMS_PRETTY_FUNCTION, String("Isotope with symbol ") + iso_symbol + " already exists and replace_existing is set to false.");
      }
      const Isotope* isotope = new Isotope(iso_name, iso_symbol, an, mass_number - an, mass, abundance, half_life, decay);
      addIsotopeToMaps_(iso_name, iso_symbol, isotope);
      // we changed/updated the isotopes, so we need to update
      const Element* const_ele = isotope->getElement();
      Element* element = const_cast<Element*>(const_ele);
      element->setIsotopes(element->getIsotopes());
    }
    else
    {
      const Isotope* isotope = new Isotope(iso_name, iso_symbol, an, mass_number - an, mass, abundance, half_life, decay);
      isotope = addIsotopeToMaps_(iso_name, iso_symbol, isotope);

      // we added a new isotope, so we need to add it to the element
      const Element* const_ele = isotope->getElement();
      Element* element = const_cast<Element*>(const_ele);
      auto iso_list = element->getIsotopes();
      iso_list.push_back(isotope);
      element->setIsotopes(iso_list);
    }
  }

  double ElementDB::calculateAvgWeight_(const map<unsigned int, double>& abundance, const map<unsigned int, double>& mass)
  {
    double avg = 0;
    // calculate weighted average
    for (const auto& it : abundance)
    {
      avg += mass.at(it.first) * abundance.at(it.first);
    }
    return avg;
  }

  double ElementDB::calculateMonoWeight_(const map<unsigned int, double>& abundance, const map<unsigned int, double>& mass)
  {
    double highest_abundance = -1.0;
    int highest_abundance_isotope = -1;

    // the monoisotopic weight is the *most abundant* isotope of an element
    for (const auto& it : abundance)
    {
      if (it.second > highest_abundance)
      {
        highest_abundance = it.second;
        highest_abundance_isotope = it.first;
      }
    }

    if (highest_abundance_isotope != -1) return mass.at(highest_abundance_isotope);
    else return 0.0;
  }

  
  template<class CONT, class KEY>
  void addIfUniqueOrThrow(CONT& container, const KEY& key, unique_ptr<const Element>& replacement)
  {
    auto elem = container.find(key);
    if (elem != container.end())
    {
      throw Exception::InvalidValue(__FILE__, __LINE__, OPENMS_PRETTY_FUNCTION, String(key), "Already exists!");
    }
    container[key] = replacement.get();
  }

  void ElementDB::storeElements_()
  {
    map<unsigned int, double> hydrogen_abundance = {{1u, 0.999885}, {2u, 0.000115}, {3u, 0.0}};
    map<unsigned int, double> hydrogen_mass = {{1u, 1.0078250319}, {2u, 2.01410178}, {3u, 3.01604927}};
    buildElement_("Hydrogen", "H", 1u, hydrogen_abundance, hydrogen_mass);


    map<unsigned int, double> helium_abundance = {{3u, 1.34e-06}, {4u, 0.9999986599999999}};
    map<unsigned int, double> helium_mass = {{3u, 3.0160293191}, {4u, 4.00260325415}};
    buildElement_("Helium", "He", 2u, helium_abundance, helium_mass);


    map<unsigned int, double> lithium_abundance = {{6u, 0.0759}, {7u, 0.9240999999999999}};
    map<unsigned int, double> lithium_mass = {{6u, 6.015122}, {7u, 7.016004}};
    buildElement_("Lithium", "Li", 3u, lithium_abundance, lithium_mass);


    map<unsigned int, double> beryllium_abundance = {{9u, 1.0}};
    map<unsigned int, double> beryllium_mass = {{9u, 9.0121822}};
    buildElement_("Beryllium", "Be", 4u, beryllium_abundance, beryllium_mass);


    map<unsigned int, double> bor_abundance = {{10u, 0.19899999999999998}, {11u, 0.8009999999999999}};
    map<unsigned int, double> bor_mass = {{10u, 10.012937000000001}, {11u, 11.009304999999999}};
    buildElement_("Boron", "B", 5u, bor_abundance, bor_mass);

    map<unsigned int, double> carbon_abundance = {{12u, 0.9893000000000001}, {13u, 0.010700000000000001}, {14u, 0.0}, {15u, 0.0}};
    map<unsigned int, double> carbon_mass = {{12u, 12.0}, {13u, 13.003355000000001}, {14u, 14.003241989}, {15u, 15.0105993}};
    map<unsigned int, double> carbon_half_life = {{12u, -1.0}, {13u, -1.0}, {14u, 5.70*1e3 * Constants::SECONDS_PER_YEAR}, {15u, 2.449} };
    map<unsigned int, Isotope::DecayMode> carbon_decay = {{12u, Isotope::DecayMode::NONE}, {13u, Isotope::DecayMode::NONE}, {14u, Isotope::DecayMode::BETA_MINUS}, {15u, Isotope::DecayMode::BETA_MINUS}};
    buildElement_("Carbon", "C", 6u, carbon_abundance, carbon_mass, carbon_half_life, carbon_decay);

    map<unsigned int, double> nitrogen_abundance = {{14u, 0.9963200000000001}, {15u, 0.00368}};
    map<unsigned int, double> nitrogen_mass = {{14u, 14.003074}, {15u, 15.000109}};
    buildElement_("Nitrogen", "N", 7u, nitrogen_abundance, nitrogen_mass);


    map<unsigned int, double> oxygen_abundance = {{16u, 0.9975700000000001}, {17u, 0.00037999999999999997}, {18u, 0.0020499999999999997}};
    map<unsigned int, double> oxygen_mass = {{16u, 15.994915000000001}, {17u, 16.999132}, {18u, 17.999168999999998}};
    buildElement_("Oxygen", "O", 8u, oxygen_abundance, oxygen_mass);


    map<unsigned int, double> fluorine_abundance = {{19u, 1.0}};
    map<unsigned int, double> fluorine_mass = {{19u, 18.99840322}};
    buildElement_("Fluorine", "F", 9u, fluorine_abundance, fluorine_mass);


    map<unsigned int, double> neon_abundance = {{20u, 0.9048},  {21u, 0.0027}, {22u, 0.0925}};
    map<unsigned int, double> neon_mass = {{20u,  19.99244018}, {21u, 20.9938467}, {22u, 21.9913851}};
    buildElement_("Neon", "Ne", 10u, neon_abundance, neon_mass);


    map<unsigned int, double> sodium_abundance = {{23u, 1.0}};
    map<unsigned int, double> sodium_mass = {{23u, 22.989769280899999}};
    buildElement_("Sodium", "Na", 11u, sodium_abundance, sodium_mass);


    map<unsigned int, double> magnesium_abundance = {{24u, 0.7898999999999999}, {25u, 0.1}, {26u, 0.1101}};
    map<unsigned int, double> magnesium_mass = {{24u, 23.985042}, {25u, 24.985837}, {26u, 25.982593000000001}};
    buildElement_("Magnesium", "Mg", 12u, magnesium_abundance, magnesium_mass);


    map<unsigned int, double> aluminium_abundance = {{27u, 1.0}};
    map<unsigned int, double> aluminium_mass = {{27u, 26.981538629999999}};
    buildElement_("Aluminium", "Al", 13u, aluminium_abundance, aluminium_mass);


    map<unsigned int, double> silicon_abundance = {{28u, 0.9220999999999999}, {29u, 0.0467}, {30u, 0.031}};
    map<unsigned int, double> silicon_mass = {{28u, 27.976926532499999}, {29u, 28.9764947}, {30u, 29.973770170000002}};
    buildElement_("Silicon", "Si", 14u, silicon_abundance, silicon_mass);


    map<unsigned int, double> phosphorus_abundance = {{31u, 1.0}};
    map<unsigned int, double> phosphorus_mass = {{31u, 30.973761490000001}};
    buildElement_("Phosphorus", "P", 15u, phosphorus_abundance, phosphorus_mass);


    map<unsigned int, double> sulfur_abundance = {{32u, 0.9493}, {33u, 0.0076}, {34u, 0.0429}, {36u, 0.0002}};
    map<unsigned int, double> sulfur_mass = {{32u, 31.972070729999999}, {33u, 32.971457999999998}, {34u, 33.967866999999998}, {36u, 35.967081}};
    buildElement_("Sulfur", "S", 16u, sulfur_abundance, sulfur_mass);


    map<unsigned int, double> chlorine_abundance = {{35u, 0.7576}, {37u, 0.24239999999999998}};
    map<unsigned int, double> chlorine_mass = {{35u, 34.968852679999998}, {37u, 36.965902589999999}};
    buildElement_("Chlorine", "Cl", 17u, chlorine_abundance, chlorine_mass);


    map<unsigned int, double> argon_abundance = {{36u, 0.003336}, {38u, 0.000629}, {40u, 0.996035}};
    map<unsigned int, double> argon_mass = {{36u, 35.967545106000003}, {38u, 37.9627324}, {40u, 39.9623831225}};
    buildElement_("Argon", "Ar", 18u, argon_abundance, argon_mass);


    map<unsigned int, double> potassium_abundance = {{39u, 0.932581}, {40u, 0.000117}, {41u, 0.067302}};
    map<unsigned int, double> potassium_mass = {{39u, 38.963706680000001}, {40u, 39.963998480000001}, {41u, 40.961825760000004}};
    buildElement_("Potassium", "K", 19u, potassium_abundance, potassium_mass);


    map<unsigned int, double> calcium_abundance = {{40u, 0.96941}, {42u, 0.00647}, {43u, 0.00135}, {44u, 0.02086}, {46u, 4e-05}, {48u, 0.00187}};
    map<unsigned int, double> calcium_mass = {{40u, 39.962590980000002}, {42u, 41.958618010000002}, {43u, 42.958766599999997}, {44u, 43.955481800000001}, {46u, 45.953692599999997}, {48u, 47.952534}};
    buildElement_("Calcium", "Ca", 20u, calcium_abundance, calcium_mass);


    map<unsigned int, double> scandium_abundance = {{45u, 1.0}};
    map<unsigned int, double> scandium_mass = {{45u, 44.955910000000003}};
    buildElement_("Scandium", "Sc", 21u, scandium_abundance, scandium_mass);


    map<unsigned int, double> titanium_abundance = {{46u, 0.0825}, {47u, 0.07440000000000001}, {48u, 0.7372}, {49u, 0.0541}, {50u, 0.0518}};
    map<unsigned int, double> titanium_mass = {{46u, 45.952631599999997}, {47u, 46.951763100000001}, {48u, 47.947946299999998}, {49u, 48.947870000000002}, {50u, 49.944791199999997}};
    buildElement_("Titanium", "Ti", 22u, titanium_abundance, titanium_mass);


    map<unsigned int, double> vanadium_abundance = {{50u, 0.0025}, {51u, 0.9975}};
    map<unsigned int, double> vanadium_mass = {{50u, 49.947158500000001}, {51u, 50.943959499999998}};
    buildElement_("Vanadium", "V", 23u, vanadium_abundance, vanadium_mass);


    map<unsigned int, double> chromium_abundance = {{50u, 0.043449999999999996}, {52u, 0.83789}, {53u, 0.09501}, {54u, 0.02365}};
    map<unsigned int, double> chromium_mass = {{50u, 49.946044200000003}, {52u, 51.940507500000003}, {53u, 52.940649399999998}, {54u, 53.938880400000002}};
    buildElement_("Chromium", "Cr", 24u, chromium_abundance, chromium_mass);


    map<unsigned int, double> manganese_abundance = {{55u, 1.0}};
    map<unsigned int, double> manganese_mass = {{55u, 54.938049999999997}};
    buildElement_("Manganese", "Mn", 25u, manganese_abundance, manganese_mass);


    map<unsigned int, double> ferrum_abundance = {{54u, 0.058449999999999995}, {56u, 0.91754}, {57u, 0.021191}, {58u, 0.002819}};
    map<unsigned int, double> ferrum_mass = {{54u, 53.939610500000001}, {56u, 55.934937499999997}, {57u, 56.935394000000002}, {58u, 57.933275600000002}};
    buildElement_("Ferrum", "Fe", 26u, ferrum_abundance, ferrum_mass);


    map<unsigned int, double> cobalt_abundance = {{59u, 1.0}};
    map<unsigned int, double> cobalt_mass = {{59u, 58.933194999999998}};
    buildElement_("Cobalt", "Co", 27u, cobalt_abundance, cobalt_mass);


    map<unsigned int, double> nickel_abundance = {{58u, 0.680169}, {60u, 0.262231}, {61u, 0.011399}, {62u, 0.036345}, {64u, 0.009256}};
    map<unsigned int, double> nickel_mass = {{58u, 57.935347999999998}, {60u, 59.930790999999999}, {61u, 60.931060000000002}, {62u, 61.928348999999997}, {64u, 63.927970000000002}};
    buildElement_("Nickel", "Ni", 28u, nickel_abundance, nickel_mass);


    map<unsigned int, double> copper_abundance = {{63u, 0.6917}, {65u, 0.30829999999999996}};
    map<unsigned int, double> copper_mass = {{63u, 62.929600999999998}, {65u, 64.927794000000006}};
    buildElement_("Copper", "Cu", 29u, copper_abundance, copper_mass);


    map<unsigned int, double> zinc_abundance = {{64u, 0.4863}, {66u, 0.27899999999999997}, {67u, 0.040999999999999995}, {68u, 0.1875}, {70u, 0.0062}};
    map<unsigned int, double> zinc_mass = {{64u, 63.929147}, {66u, 65.926036999999994}, {67u, 66.927131000000003}, {68u, 67.924847999999997}, {70u, 69.925325000000001}};
    buildElement_("Zinc", "Zn", 30u, zinc_abundance, zinc_mass);


    map<unsigned int, double> gallium_abundance = {{69u, 0.60108}, {71u, 0.39892000000000005}};
    map<unsigned int, double> gallium_mass = {{69u, 68.925573600000007}, {71u, 70.924701299999995}};
    buildElement_("Gallium", "Ga", 31u, gallium_abundance, gallium_mass);


    map<unsigned int, double> germanium_abundance = {{70u, 0.20379999999999998}, {72u, 0.2731}, {73u, 0.0776}, {74u, 0.36719999999999997}, {76u, 0.0776}};
    map<unsigned int, double> germanium_mass = {{70u, 69.924247399999999}, {72u, 71.922075800000002}, {73u, 72.9234589}, {74u, 73.921177799999995}, {76u, 75.921401}};
    buildElement_("Germanium", "Ge", 32u, germanium_abundance, germanium_mass);


    map<unsigned int, double> arsenic_abundance = {{75u, 1.0}};
    map<unsigned int, double> arsenic_mass = {{75u, 74.921596500000007}};
    buildElement_("Arsenic", "As", 33u, arsenic_abundance, arsenic_mass);


    map<unsigned int, double> selenium_abundance = {{74u, 0.00889}, {76u, 0.09366}, {77u, 0.07635}, {78u, 0.23772}, {80u, 0.49607}, {82u, 0.08731}};
    map<unsigned int, double> selenium_mass = {{74u, 73.922476399999994}, {76u, 75.919213600000006}, {77u, 76.919914000000006}, {78u, 77.917309099999997}, {80u, 79.916521299999999}, {82u, 81.916699399999999}};
    buildElement_("Selenium", "Se", 34u, selenium_abundance, selenium_mass);


    map<unsigned int, double> bromine_abundance = {{79u, 0.5069}, {81u, 0.49310000000000004}};
    map<unsigned int, double> bromine_mass = {{79u, 78.918337100000002}, {81u, 80.916290599999996}};
    buildElement_("Bromine", "Br", 35u, bromine_abundance, bromine_mass);


    map<unsigned int, double> krypton_abundance = {{78u, 0.0034999999999999996}, {80u, 0.0225}, {82u, 0.11599999999999999}, {83u, 0.115}, {84u, 0.57}, {86u, 0.17300000000000001}};
    map<unsigned int, double> krypton_mass = {{78u, 77.920400000000001}, {80u, 79.916380000000004}, {82u, 81.913482000000002}, {83u, 82.914135000000002}, {84u, 83.911507}, {86u, 85.910616000000005}};
    buildElement_("Krypton", "Kr", 36u, krypton_abundance, krypton_mass);


    map<unsigned int, double> rubidium_abundance = {{85u, 0.7217}};
    map<unsigned int, double> rubidium_mass = {{85u, 84.911789737999996}};
    buildElement_("Rubidium", "Rb", 37u, rubidium_abundance, rubidium_mass);


    map<unsigned int, double> strontium_abundance = {{84u, 0.005600000000000001}, {86u, 0.0986}, {87u, 0.07}, {88u, 0.8258}};
    map<unsigned int, double> strontium_mass = {{84u, 83.913425000000004}, {86u, 85.909260730900002}, {87u, 86.908877497000006}, {88u, 87.905612257100003}};
    buildElement_("Strontium", "Sr", 38u, strontium_abundance, strontium_mass);


    map<unsigned int, double> yttrium_abundance = {{89u, 1.0}};
    map<unsigned int, double> yttrium_mass = {{89u, 88.905850000000001}};
    buildElement_("Yttrium", "Y", 39u, yttrium_abundance, yttrium_mass);


    map<unsigned int, double> zirconium_abundance = {{90u, 0.5145000000000001}, {91u, 0.11220000000000001}, {92u, 0.17149999999999999}, {94u, 0.17379999999999998}, {96u, 0.0280}};
    map<unsigned int, double> zirconium_mass = {{90u, 89.9047044}, {91u, 90.905645800000002}, {92u, 91.905040799999995}, {94u, 93.906315199999995}, {96u, 95.9082776}};
    buildElement_("Zirconium", "Zr", 40u, zirconium_abundance, zirconium_mass);


    map<unsigned int, double> nibium_abundance = {{93u, 1.0}};
    map<unsigned int, double> nibium_mass = {{93u, 92.906378099999998}};
    buildElement_("Nibium", "Nb", 41u, nibium_abundance, nibium_mass);


    map<unsigned int, double> molybdenum_abundance = {{92u, 0.1484}, {94u, 0.0925}, {95u, 0.1592}, {96u, 0.1668}, {97u, 0.0955}, {98u, 0.2413}, {100u, 0.09630000000000001}};
    map<unsigned int, double> molybdenum_mass = {{92u, 91.906809999999993}, {94u, 93.905088000000006}, {95u, 94.905840999999995}, {96u, 95.904679000000002}, {97u, 96.906020999999996}, {98u, 97.905407999999994}, {100u, 99.907477}};
    buildElement_("Molybdenum", "Mo", 42u, molybdenum_abundance, molybdenum_mass);


    // Technitium(Tc) abundance is not known.


    map<unsigned int, double> ruthenium_abundance = {{96u, 0.0554}, {98u, 0.0187}, {99u, 0.1276}, {100u, 0.126}, {101u, 0.17059999999999997}, {102u, 0.3155}, {104u, 0.1862}};
    map<unsigned int, double> ruthenium_mass = {{96u, 95.907597999999993}, {98u, 97.905287000000001}, {99u, 98.9059393}, {100u, 99.904219499999996}, {101u, 100.905582100000004}, {102u, 101.904349300000007}, {104u, 103.905433000000002}};
    buildElement_("Ruthenium", "Ru", 44u, ruthenium_abundance, ruthenium_mass);


    map<unsigned int, double> rhodium_abundance = {{103u, 1.0}};
    map<unsigned int, double> rhodium_mass = {{103u, 102.905500000000004}};
    buildElement_("Rhodium", "Rh", 45u, rhodium_abundance, rhodium_mass);


    map<unsigned int, double> palladium_abundance = {{102u, 0.0102}, {104u, 0.1114}, {105u, 0.22329999999999997}, {106u, 0.2733}, {108u, 0.2646}, {110u, 0.11720000000000001}};
    map<unsigned int, double> palladium_mass = {{102u, 101.905608999999998}, {104u, 103.904036000000005}, {105u, 104.905085}, {106u, 105.903486000000001}, {108u, 107.903891999999999}, {110u, 109.905152999999999}};
    buildElement_("Palladium", "Pd", 46u, palladium_abundance, palladium_mass);


    map<unsigned int, double> silver_abundance = {{107u, 0.51839}, {109u, 0.48161000000000004}};
    map<unsigned int, double> silver_mass = {{107u, 106.905092999999994}, {109u, 108.904756000000006}};
    buildElement_("Silver", "Ag", 47u, silver_abundance, silver_mass);


    map<unsigned int, double> cadmium_abundance = {{106u, 0.0125}, {108u, 0.0089}, {110u, 0.1249}, {111u, 0.128}, {112u, 0.2413}, {113u, 0.1222}, {114u, 0.2873}, {116u, 0.07490000000000001}};
    map<unsigned int, double> cadmium_mass = {{106u, 105.906458000000001}, {108u, 107.904184000000001}, {110u, 109.903002099999995}, {111u, 110.904178099999996}, {112u, 111.902757800000003}, {113u, 112.904401699999994}, {114u, 113.903358499999996}, {116u, 115.904756000000006}};
    buildElement_("Cadmium", "Cd", 48u, cadmium_abundance, cadmium_mass);


    map<unsigned int, double> indium_abundance = {{113u, 0.0429}, {115u, 0.9571}};
    map<unsigned int, double> indium_mass = {{113u, 112.904060000000001}, {115u, 114.903878000000006}};
    buildElement_("Indium", "In", 49u, indium_abundance, indium_mass);


    map<unsigned int, double> tin_abundance = {{112u, 0.0097}, {114u, 0.0066}, {115u, 0.0034000000000000002}, {116u, 0.1454}, {117u, 0.0768}, {118u, 0.2422}, {119u, 0.0859}, {120u, 0.3258}, {122u, 0.0463}, {124u, 0.0579}};
    map<unsigned int, double> tin_mass = {{112u, 111.904818000000006}, {114u, 113.902777900000004}, {115u, 114.903341999999995}, {116u, 115.901741000000001}, {117u, 116.902951999999999}, {118u, 117.901602999999994}, {119u, 118.903307999999996}, {120u, 119.902194699999996}, {122u, 121.903439000000006}, {124u, 123.905273899999997}};
    buildElement_("Tin", "Sn", 50u, tin_abundance, tin_mass);


    map<unsigned int, double> antimony_abundance = {{121u, 0.5721}, {123u, 0.4279}};
    map<unsigned int, double> antimony_mass = {{121u, 120.903815699999996}, {123u, 122.904213999999996}};
    buildElement_("Antimony", "Sb", 51u, antimony_abundance, antimony_mass);


    map<unsigned int, double> tellurium_abundance = {{120u, 0.0009}, {122u, 0.0255}, {124u, 0.047400000000000005}, {125u, 0.0707}, {126u, 0.1884}, {128u, 0.31739999999999996}, {130u, 0.3408}};
    map<unsigned int, double> tellurium_mass = {{120u, 119.904020000000003}, {122u, 121.9030439}, {124u, 123.902817900000002}, {125u, 124.904430700000006}, {126u, 125.903311700000003}, {128u, 127.904463100000001}, {130u, 129.906224400000014}};
    buildElement_("Tellurium", "Te", 52u, tellurium_abundance, tellurium_mass);


    map<unsigned int, double> iodine_abundance = {{127u, 1.0}};
    map<unsigned int, double> iodine_mass = {{127u, 126.904472999999996}};
    buildElement_("Iodine", "I", 53u, iodine_abundance, iodine_mass);


    map<unsigned int, double> xenon_abundance = {{128u, 0.0191}, {129u, 0.264}, {130u, 0.040999999999999995}, {131u, 0.212}, {132u, 0.26899999999999996}, {134u, 0.10400000000000001}, {136u, 0.08900000000000001}};
    map<unsigned int, double> xenon_mass = {{128u, 127.903531000000001}, {129u, 128.904779999999988}, {130u, 129.903509000000014}, {131u, 130.90507199999999}, {132u, 131.904144000000002}, {134u, 133.905394999999999}, {136u, 135.90721400000001}};
    buildElement_("Xenon", "Xe", 54u, xenon_abundance, xenon_mass);


    map<unsigned int, double> caesium_abundance = {{133u, 1.0}};
    map<unsigned int, double> caesium_mass = {{133u, 132.905451932999995}};
    buildElement_("Caesium", "Cs", 55u, caesium_abundance, caesium_mass);


    map<unsigned int, double> barium_abundance = {{132u, 0.00101}, {134u, 0.024169999999999997}, {135u, 0.06591999999999999}, {136u, 0.07854}, {137u, 0.11231999999999999}, {138u, 0.71698}};
    map<unsigned int, double> barium_mass = {{132u, 131.9050613}, {134u, 133.904508399999997}, {135u, 134.905688599999991}, {136u, 135.904575899999998}, {137u, 136.905827399999993}, {138u, 137.905247199999991}};
    buildElement_("Barium", "Ba", 56u, barium_abundance, barium_mass);


    map<unsigned int, double> lanthanum_abundance = {{138u, 0.00089}, {139u, 0.99911}};
    map<unsigned int, double> lanthanum_mass = {{138u, 137.907112000000012}, {139u, 138.906353300000006}};
    buildElement_("Lanthanum", "La", 57u, lanthanum_abundance, lanthanum_mass);


    map<unsigned int, double> cerium_abundance = {{136u, 0.00185}, {138u, 0.00251}, {140u, 0.8845000000000001}, {142u, 0.11114}};
    map<unsigned int, double> cerium_mass = {{136u, 135.907172000000003}, {138u, 137.905991}, {140u, 139.905438699999991}, {142u, 141.909244000000001}};
    buildElement_("Cerium", "Ce", 58u, cerium_abundance, cerium_mass);


    map<unsigned int, double> praseodymium_abundance = {{141u, 1.0}};
    map<unsigned int, double> praseodymium_mass = {{141u, 140.907646999999997}};
    buildElement_("Praseodymium", "Pr", 59u, praseodymium_abundance, praseodymium_mass);


    map<unsigned int, double> neodymium_abundance = {{142u, 0.272}, {143u, 0.122}, {144u, 0.23800000000000002}, {145u, 0.083}, {146u, 0.172}, {148u, 0.057999999999999996}, {150u, 0.055999999999999994}};
    map<unsigned int, double> neodymium_mass = {{142u, 141.907723299999987}, {143u, 142.909814299999994}, {144u, 143.910087299999987}, {145u, 144.912573600000002}, {146u, 145.913116900000006}, {148u, 147.916892999999988}, {150u, 149.920891000000012}};
    buildElement_("Neodymium", "Nd", 60u, neodymium_abundance, neodymium_mass);


    // Promethium(Pm) abundance is not known.


    map<unsigned int, double> samarium_abundance = {{144u, 0.0308}, {147u, 0.15}, {148u, 0.1125}, {149u, 0.1382}, {150u, 0.0737}, {152u, 0.26739999999999997}, {154u, 0.2274}};
    map<unsigned int, double> samarium_mass = {{144u, 143.911999000000009}, {147u, 146.9148979}, {148u, 147.914822700000002}, {149u, 148.917184700000007}, {150u, 149.917275499999988}, {152u, 151.919732399999987}, {154u, 153.92220929999999}};
    buildElement_("Samarium", "Sm", 62u, samarium_abundance, samarium_mass);


    map<unsigned int, double> europium_abundance = {{151u, 0.4781}, {153u, 0.5219}};
    map<unsigned int, double> europium_mass = {{151u, 150.919857}, {153u, 152.921237}};
    buildElement_("Europium", "Eu", 63u, europium_abundance, europium_mass);


    map<unsigned int, double> gadolinium_abundance = {{152u, 0.002}, {154u, 0.0218}, {155u, 0.14800000000000002}, {156u, 0.2047}, {157u, 0.1565}, {158u, 0.2484}, {160u, 0.2186}};
    map<unsigned int, double> gadolinium_mass = {{152u, 151.919791000000004}, {154u, 153.920865600000013}, {155u, 154.92262199999999}, {156u, 155.922122699999989}, {157u, 156.923960099999988}, {158u, 157.924103900000006}, {160u, 159.927054099999992}};
    buildElement_("Gadolinium", "Gd", 64u, gadolinium_abundance, gadolinium_mass);


    map<unsigned int, double> terbium_abundance = {{159u, 1.0}};
    map<unsigned int, double> terbium_mass = {{159u, 158.925354}};
    buildElement_("Terbium", "Tb", 65u, terbium_abundance, terbium_mass);


    map<unsigned int, double> dysprosium_abundance = {{156u, 0.00056}, {158u, 0.00095}, {160u, 0.02329}, {161u, 0.18889}, {162u, 0.25475}, {163u, 0.24896}, {164u, 0.28260}};
    map<unsigned int, double> dysprosium_mass = {{156u, 155.924284}, {158u, 157.92441}, {160u,  159.925203}, {161u, 160.926939}, {162u, 161.926804}, {163u, 162.928737}, {164u,  163.929181}};
    buildElement_("Dysprosium", "Dy", 66u, dysprosium_abundance, dysprosium_mass);


    map<unsigned int, double> holmium_abundance = {{165u, 1.0}};
    map<unsigned int, double> holmium_mass = {{165u,  164.930328}};
    buildElement_("Holmium", "Ho", 67u, holmium_abundance, holmium_mass);


    map<unsigned int, double> erbium_abundance = {{162u, 0.00056}, {164u, 0.01601}, {166u, 0.33503}, {167u, 0.22869}, {168u, 0.26978}, {170u, 0.14910}};
    map<unsigned int, double> erbium_mass = {{162u, 161.928787}, {164u, 163.929207}, {166u, 165.930299}, {167u, 166.932054}, {168u, 167.932376}, {170u, 169.93547}};
    buildElement_("Erbium", "Er", 68u, erbium_abundance, erbium_mass);


    map<unsigned int, double> thulium_abundance = {{169u, 1.0}};
    map<unsigned int, double> thulium_mass = {{169u,  168.934218}};
    buildElement_("Thulium", "Tm", 69u, thulium_abundance, thulium_mass);


    map<unsigned int, double> ytterbium_abundance = {{168u, 0.00126}, {170u, 0.03023}, {171u, 0.14216}, {172u, 0.21754}, {173u, 0.16098}, {174u, 0.31896}, {176u, 0.12887}};
    map<unsigned int, double> ytterbium_mass = {{168u,  167.933889}, {170u, 169.93476725}, {171u, 170.93633152}, {172u, 171.93638666}, {173u, 172.93821622}, {174u, 173.93886755}, {176u, 175.9425747}};
    buildElement_("Ytterbium", "Yb", 70u, ytterbium_abundance, ytterbium_mass);


    map<unsigned int, double> lutetium_abundance = {{175u,  0.97401}, {176u, 0.02599}};
    map<unsigned int, double> lutetium_mass = {{175u, 174.940777}, {176u, 175.942692}};
    buildElement_("Lutetium", "Lu", 71u, lutetium_abundance, lutetium_mass);


    map<unsigned int, double> hafnium_abundance = {{176u, 0.0526}, {177u, 0.18600000000000003}, {178u, 0.2728}, {179u, 0.1362}, {180u, 0.3508}};
    map<unsigned int, double> hafnium_mass = {{176u, 175.941408599999988}, {177u, 176.943220700000012}, {178u, 177.943698799999993}, {179u, 178.945816100000002}, {180u, 179.946550000000002}};
    buildElement_("Hafnium", "Hf", 72u, hafnium_abundance, hafnium_mass);


    map<unsigned int, double> tantalum_abundance = {{180u, 0.0001176}, {181u, 0.99988}};
    map<unsigned int, double> tantalum_mass = {{180u, 179.94747}, {181u, 180.947995800000001}};
    buildElement_("Tantalum", "Ta", 73u, tantalum_abundance, tantalum_mass);


    map<unsigned int, double> tungsten_abundance = {{180u, 0.0012}, {182u, 0.265}, {183u, 0.1431}, {184u, 0.3064}, {186u, 0.2843}};
    map<unsigned int, double> tungsten_mass = {{180u, 179.946704000000011}, {182u, 181.948204199999992}, {183u, 182.950222999999994}, {184u, 183.950930999999997}, {186u, 185.954364099999992}};
    buildElement_("Tungsten", "W", 74u, tungsten_abundance, tungsten_mass);


    map<unsigned int, double> rhenium_abundance = {{185u, 0.374}, {187u, 0.626}};
    map<unsigned int, double> rhenium_mass = {{185u, 184.952955000000003}, {187u, 186.95575310000001}};
    buildElement_("Rhenium", "Re", 75u, rhenium_abundance, rhenium_mass);


    map<unsigned int, double> osmium_abundance = {{184u, 0.0002}, {186u, 0.0159}, {187u, 0.0196}, {188u, 0.1324}, {189u, 0.1615}, {190u, 0.2626}, {192u, 0.4078}};
    map<unsigned int, double> osmium_mass = {{184u, 183.952493}, {186u, 185.953838}, {187u, 186.955750}, {188u, 187.955837}, {189u, 188.958146}, {190u, 189.958446}, {192u, 191.96148}};
    buildElement_("Osmium", "Os", 76u, osmium_abundance, osmium_mass);


    map<unsigned int, double> iridium_abundance = {{191u, 0.3723}, {193u, 0.6277}};
    map<unsigned int, double> iridium_mass = {{191u, 190.960591}, {193u, 192.962924}};
    buildElement_("Iridium", "Ir", 77u, rhenium_abundance, rhenium_mass);


    // Pt-190 is radioactive but with a very long half-life. Since its natural occurence is very low, we neglect it by default (m=189.959930 abund.frac.=0.00014)
    // TODO re-evaluate inclusion?
    map<unsigned int, double> platinum_abundance = {{192u, 0.00782}, {194u, 0.32966999999999996}, {195u, 0.33832}, {196u, 0.25242000000000003}, {198u, 0.07163}};
    map<unsigned int, double> platinum_mass = {{192u, 191.961038000000002}, {194u, 193.962680299999988}, {195u, 194.964791100000014}, {196u, 195.964951500000012}, {198u, 197.967893000000004}};
    buildElement_("Platinum", "Pt", 78u, platinum_abundance, platinum_mass);


    map<unsigned int, double> gold_abundance = {{197u, 1.0}};
    map<unsigned int, double> gold_mass = {{197u, 196.96655100000001}};
    buildElement_("Gold", "Au", 79u, gold_abundance, gold_mass);


    map<unsigned int, double> mercury_abundance = {{196u, 0.0015}, {198u, 0.09970000000000001}, {199u, 0.16870000000000002}, {200u, 0.231}, {201u, 0.1318}, {202u, 0.2986}, {204u, 0.0687}};
    map<unsigned int, double> mercury_mass = {{196u, 195.965833000000004}, {198u, 197.966768999999999}, {199u, 198.968279899999999}, {200u, 199.968325999999991}, {201u, 200.970302299999986}, {202u, 201.970642999999996}, {204u, 203.973493899999994}};
    buildElement_("Mercury", "Hg", 80u, mercury_abundance, mercury_mass);


    map<unsigned int, double> thallium_abundance = {{203u, 0.2952}, {205u, 0.7048000000000001}};
    map<unsigned int, double> thallium_mass = {{203u, 202.972344200000009}, {205u, 204.97442749999999}};
    buildElement_("Thallium", "Tl", 81u, thallium_abundance, thallium_mass);


    map<unsigned int, double> lead_abundance = {{204u, 0.013999999999999999}, {206u, 0.24100000000000002}, {207u, 0.221}, {208u, 0.524}};
    map<unsigned int, double> lead_mass = {{204u, 203.973043600000011}, {206u, 205.974465299999991}, {207u, 206.975896900000009}, {208u, 207.976653800000008}};
    buildElement_("Lead", "Pb", 82u, lead_abundance, lead_mass);


    map<unsigned int, double> bismuth_abundance = {{209u, 1.0}};
    map<unsigned int, double> bismuth_mass = {{209u, 208.980398699999995}};
    buildElement_("Bismuth", "Bi", 83u, bismuth_abundance, bismuth_mass);


    // unstable isotopes of Radon
    map<unsigned int, double> radon_abundance = {{219u, 0.0}, {220, 0.0}, {221, 0.0}, {222, 0.0}};
    map<unsigned int, double> radon_mass = {{219u, 219.0094802}, {220, 220.0113940}, {221, 221.015537}, {222, 222.0175777}};
    map<unsigned int, double> radon_half_life = { {219u, 3.96}, {220u, 55.6}, {221u, 25.7 * 60}, {222u, 3.8235 * 3600 * 24}};
    map<unsigned int, Isotope::DecayMode> radon_decay = { {219u, Isotope::DecayMode::ALPHA}, {220u, Isotope::DecayMode::ALPHA}, {221u, Isotope::DecayMode::BETA_MINUS}, {222u, Isotope::DecayMode::ALPHA}};
    buildElement_("Radon", "Rn", 86u, radon_abundance, radon_mass, radon_half_life, radon_decay);

    // Polonium (Pb) abundance is not known.

    // Astatine(At) abundance is not known.

    // Radon(Rn) abundance is not known.

    // Radium(Ra) abundance is not known.

    map<unsigned int, double> thorium_abundance = {{230u, 0.0002}, {232u, 0.9998}};
    map<unsigned int, double> thorium_mass = {{230u, 230.033133800000002}, {232u, 232.038055299999996}};
    buildElement_("Thorium", "Th", 90u, thorium_abundance, thorium_mass);


    map<unsigned int, double> protactinium_abundance = {{231u, 1.0}};
    map<unsigned int, double> protactinium_mass = {{231u, 231.03588}};
    buildElement_("Protactinium", "Pa", 91u, protactinium_abundance, protactinium_mass);


    map<unsigned int, double> uranium_abundance = {{234u,  0.000054}, {235u, 0.007204}, {238u, 0.992742}};
    map<unsigned int, double> uranium_mass = {{234u,  234.040950}, {235u,  235.043928}, {238u,   238.05079}};
    map<unsigned int, double> uranium_half_life = {{234u, 2.455 *1e5* Constants::SECONDS_PER_YEAR}, {235u, 7.038 *1e8* Constants::SECONDS_PER_YEAR}, {238u, 4.468 *1e9* Constants::SECONDS_PER_YEAR} };
    map<unsigned int, Isotope::DecayMode> uranium_decay = {{234u, Isotope::DecayMode::ALPHA}, {235u, Isotope::DecayMode::ALPHA}, {238u, Isotope::DecayMode::ALPHA} };
    buildElement_("Uranium", "U", 92u, uranium_abundance, uranium_mass, uranium_half_life, uranium_decay);

    // special case for deuterium and tritium: add symbol alias
    const Element* deuterium = getElement("(2)H");
    symbols_["D"] = deuterium;
    const Element* tritium = getElement("(3)H");
    symbols_["T"] = tritium;

    // Pu, Am, Cm, Bk, Cf, Es, Fm, Md, No, Lr, Rf, Db, Sg, Bh, Hs, Mt, Ds, Rg, Cn, Nh, Fl, Mc, Lv, Ts and Og Abundances are not known.

  }

<<<<<<< HEAD
  void ElementDB::buildElement_(const string& name,
                                const string& symbol,
                                const unsigned int an,
                                const map<unsigned int, double>& abundance,
                                const map<unsigned int, double>& mass,
                                const std::map<unsigned int, double>& half_lifes,
                                const std::map<unsigned int, Isotope::DecayMode>& decay_modes)
=======

  void ElementDB::buildElement_(const string& name, const string& symbol, const unsigned int an, const map<unsigned int, double>& abundance, const map<unsigned int, double>& mass)
>>>>>>> f7f43aa2
  {
    double avg_weight = calculateAvgWeight_(abundance, mass);
    double mono_weight = calculateMonoWeight_(abundance, mass);

<<<<<<< HEAD
    Element* e = new Element(name, symbol, an, avg_weight, mono_weight);
    e = addElementToMaps_(name, symbol, an, e);
    auto isotope_vec = buildIsotopes_(name, symbol, an, abundance, mass, half_lifes, decay_modes);
    e->setIsotopes(isotope_vec);
  }

  Element* ElementDB::addElementToMaps_(const string& name, const string& symbol, const unsigned int an, Element* e)
=======
    addElementToMaps_(name, symbol, an, make_unique<const Element>(name, symbol, an, avg_weight, mono_weight, isotopes));
    storeIsotopes_(name, symbol, an, mass, isotopes);
  }

  void overwrite(const Element* old, unique_ptr<const Element>& new_e)
  {
    if (old->getSymbol() != new_e->getSymbol())
    { // -- this would invalidate the lookup, since e_ptr->getSymbols().at("O")->getSymbol() == 'P'
      throw Exception::InvalidValue(__FILE__, __LINE__, OPENMS_PRETTY_FUNCTION, new_e->getSymbol(),
                                    "Replacing element with name " + old->getName() + " and symbol " + old->getSymbol() + " has different new symbol: " + new_e->getSymbol());
    }
    if (old->getName() != new_e->getName())
    { // -- this would invalidate the lookup, since e_ptr->getName().at("Oxygen")->getName() == 'Something'
      throw Exception::InvalidValue(__FILE__, __LINE__, OPENMS_PRETTY_FUNCTION, new_e->getSymbol(), "Replacing element with name " + old->getName() + " has different new name: " + new_e->getName());
    }
    if (old->getAtomicNumber() != new_e->getAtomicNumber())
    { // -- this would invalidate the lookup, since e_ptr->getAtomicNumbers().at(12)->getAtomicNumber() == 14
      throw Exception::InvalidValue(__FILE__, __LINE__, OPENMS_PRETTY_FUNCTION, new_e->getSymbol(),
                                    "Replacing element with atomic number " + String(old->getAtomicNumber()) + " has different new atomic number: " + String(new_e->getAtomicNumber()));
    }
    // ... overwrite
    *(const_cast<Element*>(old)) = *new_e;
  }

  void ElementDB::addElementToMaps_(const string& name, const string& symbol, const unsigned int an, unique_ptr<const Element> e)
>>>>>>> f7f43aa2
  {
    // overwrite existing element if it already exists
    // find() has to be protected here in a parallel context
    if (atomic_numbers_.find(an) != atomic_numbers_.end())
    {
<<<<<<< HEAD
      // overwrite existing element if it already exists
      // find() has to be protected here in a parallel context
      if (atomic_numbers_.find(an) != atomic_numbers_.end())
      {
        // in order to ensure that existing elements are still valid and memory
        // addresses do not change, we have to modify the Element in place
        // instead of replacing it.
        const Element* const_ele = atomic_numbers_[an];
        Element* element = const_cast<Element*>(const_ele);
        *element = *e; // copy all data from input to the existing element
        delete e;
        e = element;
      }
      else
      {
        names_[name] = e;
        symbols_[symbol] = e;
        atomic_numbers_[an] = e;
      }
=======
      // in order to ensure that existing elements are still valid and memory
      // addresses do not change, we have to modify the Element in place
      // instead of replacing it.
      overwrite(atomic_numbers_[an], e);
      // do not release 'e' here; it needs to be deleted when it goes out if scope
    }
    else
    {
      addIfUniqueOrThrow(names_, name, e);
      addIfUniqueOrThrow(symbols_, symbol, e);
      addIfUniqueOrThrow(atomic_numbers_, an, e);
      e.release(); // allocation will be cleaned up by ~ElementDB now
>>>>>>> f7f43aa2
    }
    return e;
  }

  std::vector<const Isotope *> ElementDB::buildIsotopes_(const std::string& name,
                                                         const std::string& symbol,
                                                         const unsigned int an,
                                                         const std::map<unsigned int, double>& abundance,
                                                         const std::map<unsigned int, double>& mass,
                                                         const std::map<unsigned int, double>& half_lifes,
                                                         const std::map<unsigned int, Isotope::DecayMode>& decay_modes)
  {
    std::vector<const Isotope *> isotopes;
    bool stable_only = half_lifes.empty();
    for (const auto& m : mass)
    {
      double atomic_mass = m.second;
      unsigned int mass_number = std::round(atomic_mass);
      string iso_name = "(" + std::to_string(mass_number) + ")" + name;
      string iso_symbol = "(" + std::to_string(mass_number) + ")" + symbol;

<<<<<<< HEAD
      double half_life = -1;
      Isotope::DecayMode dm = Isotope::DecayMode::NONE;
      if (!stable_only)
      {
        half_life = half_lifes.at(m.first);
        dm = decay_modes.at(m.first);
      }

      const Isotope* isotope = new Isotope(iso_name, iso_symbol, an, mass_number - an, atomic_mass, abundance.at(m.first), half_life, dm);
      isotope = addIsotopeToMaps_(iso_name, iso_symbol, isotope);
      isotopes.push_back(isotope);
    }
    return isotopes;
=======
      // set avg and mono to same value for isotopes (old hack...)
      double iso_avg_weight = mass.at(mass_number);
      double iso_mono_weight = iso_avg_weight;
      IsotopeDistribution iso_isotopes;
      IsotopeDistribution::ContainerType iso_container;
      iso_container.push_back(Peak1D(atomic_mass, 1.0));
      iso_isotopes.set(iso_container);  

      auto iso_element = make_unique<const Element>(iso_name, iso_symbol, an, iso_avg_weight, iso_mono_weight, iso_isotopes);
      if (auto has_elem = names_.find(iso_name); has_elem != names_.end())
      { // already exists: overwrite (affects all maps, since they all point to the same thing)
        overwrite(has_elem->second, iso_element);
        // do not release 'iso_element' here; it needs to be deleted when it goes out if scope
      }
      else
      {
        addIfUniqueOrThrow(names_, iso_name, iso_element);
        addIfUniqueOrThrow(symbols_, iso_symbol, iso_element);
        iso_element.release(); // allocation will be cleaned up by ~ElementDB now
      }
    } 
>>>>>>> f7f43aa2
  }

  const Isotope* ElementDB::addIsotopeToMaps_(const std::string& iso_name, const std::string& iso_symbol, const Isotope* isotope)
  {
    if (isotopes_.find(iso_symbol) != isotopes_.end())
    {
      const Isotope* const_iso = isotopes_[iso_symbol];
      Isotope* iso = const_cast<Isotope*>(const_iso);
      *iso = *isotope; // copy all data from input to the existing element
      delete isotope;
      return iso;
    }
    else
    {
      names_[iso_name] = isotope;
      symbols_[iso_symbol] = isotope;
      isotopes_[iso_symbol] = isotope;
      isotopes_[iso_name] = isotope;
      return isotope;
    }
  }

  void ElementDB::clear_()
  {
    // names_ has the union of all Element*, deleting this is sufficient to avoid mem leaks
    for (auto it = names_.begin(); it != names_.end(); ++it)
    {
      delete it->second;
    }
    names_.clear();
    symbols_.clear();
    atomic_numbers_.clear();
  }

} // namespace OpenMS<|MERGE_RESOLUTION|>--- conflicted
+++ resolved
@@ -14,11 +14,8 @@
 #include <OpenMS/DATASTRUCTURES/String.h>
 #include <OpenMS/CONCEPT/Constants.h>
 #include <OpenMS/CONCEPT/Exception.h>
-<<<<<<< HEAD
-=======
 #include <OpenMS/CHEMISTRY/Element.h>
 
->>>>>>> f7f43aa2
 #include <iostream>
 #include <cmath>
 #include <memory>
@@ -197,7 +194,6 @@
     else return 0.0;
   }
 
-  
   template<class CONT, class KEY>
   void addIfUniqueOrThrow(CONT& container, const KEY& key, unique_ptr<const Element>& replacement)
   {
@@ -665,7 +661,6 @@
 
   }
 
-<<<<<<< HEAD
   void ElementDB::buildElement_(const string& name,
                                 const string& symbol,
                                 const unsigned int an,
@@ -673,75 +668,47 @@
                                 const map<unsigned int, double>& mass,
                                 const std::map<unsigned int, double>& half_lifes,
                                 const std::map<unsigned int, Isotope::DecayMode>& decay_modes)
-=======
-
-  void ElementDB::buildElement_(const string& name, const string& symbol, const unsigned int an, const map<unsigned int, double>& abundance, const map<unsigned int, double>& mass)
->>>>>>> f7f43aa2
   {
     double avg_weight = calculateAvgWeight_(abundance, mass);
     double mono_weight = calculateMonoWeight_(abundance, mass);
 
-<<<<<<< HEAD
-    Element* e = new Element(name, symbol, an, avg_weight, mono_weight);
-    e = addElementToMaps_(name, symbol, an, e);
+    addElementToMaps_(name, symbol, an, make_unique<const Element>(name, symbol, an, avg_weight, mono_weight));
+
+    // Element is now guaranteed to be in the map
+    Element* e = const_cast<Element*>(atomic_numbers_.find(an)->second);
     auto isotope_vec = buildIsotopes_(name, symbol, an, abundance, mass, half_lifes, decay_modes);
     e->setIsotopes(isotope_vec);
   }
 
-  Element* ElementDB::addElementToMaps_(const string& name, const string& symbol, const unsigned int an, Element* e)
-=======
-    addElementToMaps_(name, symbol, an, make_unique<const Element>(name, symbol, an, avg_weight, mono_weight, isotopes));
-    storeIsotopes_(name, symbol, an, mass, isotopes);
-  }
 
   void overwrite(const Element* old, unique_ptr<const Element>& new_e)
   {
     if (old->getSymbol() != new_e->getSymbol())
     { // -- this would invalidate the lookup, since e_ptr->getSymbols().at("O")->getSymbol() == 'P'
       throw Exception::InvalidValue(__FILE__, __LINE__, OPENMS_PRETTY_FUNCTION, new_e->getSymbol(),
-                                    "Replacing element with name " + old->getName() + " and symbol " + old->getSymbol() + " has different new symbol: " + new_e->getSymbol());
+                                    "Replacing element with name " + old->getName() + " and symbol " + old->getSymbol() + 
+                                    " has different new symbol: " + new_e->getSymbol());
     }
     if (old->getName() != new_e->getName())
     { // -- this would invalidate the lookup, since e_ptr->getName().at("Oxygen")->getName() == 'Something'
-      throw Exception::InvalidValue(__FILE__, __LINE__, OPENMS_PRETTY_FUNCTION, new_e->getSymbol(), "Replacing element with name " + old->getName() + " has different new name: " + new_e->getName());
+      throw Exception::InvalidValue(__FILE__, __LINE__, OPENMS_PRETTY_FUNCTION, new_e->getSymbol(), "Replacing element with name " + 
+              old->getName() + " has different new name: " + new_e->getName());
     }
     if (old->getAtomicNumber() != new_e->getAtomicNumber())
     { // -- this would invalidate the lookup, since e_ptr->getAtomicNumbers().at(12)->getAtomicNumber() == 14
       throw Exception::InvalidValue(__FILE__, __LINE__, OPENMS_PRETTY_FUNCTION, new_e->getSymbol(),
-                                    "Replacing element with atomic number " + String(old->getAtomicNumber()) + " has different new atomic number: " + String(new_e->getAtomicNumber()));
+                                    "Replacing element with atomic number " + String(old->getAtomicNumber()) +  
+                                    " has different new atomic number: " + String(new_e->getAtomicNumber()));
     }
     // ... overwrite
     *(const_cast<Element*>(old)) = *new_e;
   }
 
   void ElementDB::addElementToMaps_(const string& name, const string& symbol, const unsigned int an, unique_ptr<const Element> e)
->>>>>>> f7f43aa2
   {
     // overwrite existing element if it already exists
-    // find() has to be protected here in a parallel context
     if (atomic_numbers_.find(an) != atomic_numbers_.end())
     {
-<<<<<<< HEAD
-      // overwrite existing element if it already exists
-      // find() has to be protected here in a parallel context
-      if (atomic_numbers_.find(an) != atomic_numbers_.end())
-      {
-        // in order to ensure that existing elements are still valid and memory
-        // addresses do not change, we have to modify the Element in place
-        // instead of replacing it.
-        const Element* const_ele = atomic_numbers_[an];
-        Element* element = const_cast<Element*>(const_ele);
-        *element = *e; // copy all data from input to the existing element
-        delete e;
-        e = element;
-      }
-      else
-      {
-        names_[name] = e;
-        symbols_[symbol] = e;
-        atomic_numbers_[an] = e;
-      }
-=======
       // in order to ensure that existing elements are still valid and memory
       // addresses do not change, we have to modify the Element in place
       // instead of replacing it.
@@ -754,9 +721,8 @@
       addIfUniqueOrThrow(symbols_, symbol, e);
       addIfUniqueOrThrow(atomic_numbers_, an, e);
       e.release(); // allocation will be cleaned up by ~ElementDB now
->>>>>>> f7f43aa2
-    }
-    return e;
+    }
+    OPENMS_POSTCONDITION( atomic_numbers_.find(an) != atomic_numbers_.end(), "Element has to exist")
   }
 
   std::vector<const Isotope *> ElementDB::buildIsotopes_(const std::string& name,
@@ -776,7 +742,6 @@
       string iso_name = "(" + std::to_string(mass_number) + ")" + name;
       string iso_symbol = "(" + std::to_string(mass_number) + ")" + symbol;
 
-<<<<<<< HEAD
       double half_life = -1;
       Isotope::DecayMode dm = Isotope::DecayMode::NONE;
       if (!stable_only)
@@ -790,35 +755,13 @@
       isotopes.push_back(isotope);
     }
     return isotopes;
-=======
-      // set avg and mono to same value for isotopes (old hack...)
-      double iso_avg_weight = mass.at(mass_number);
-      double iso_mono_weight = iso_avg_weight;
-      IsotopeDistribution iso_isotopes;
-      IsotopeDistribution::ContainerType iso_container;
-      iso_container.push_back(Peak1D(atomic_mass, 1.0));
-      iso_isotopes.set(iso_container);  
-
-      auto iso_element = make_unique<const Element>(iso_name, iso_symbol, an, iso_avg_weight, iso_mono_weight, iso_isotopes);
-      if (auto has_elem = names_.find(iso_name); has_elem != names_.end())
-      { // already exists: overwrite (affects all maps, since they all point to the same thing)
-        overwrite(has_elem->second, iso_element);
-        // do not release 'iso_element' here; it needs to be deleted when it goes out if scope
-      }
-      else
-      {
-        addIfUniqueOrThrow(names_, iso_name, iso_element);
-        addIfUniqueOrThrow(symbols_, iso_symbol, iso_element);
-        iso_element.release(); // allocation will be cleaned up by ~ElementDB now
-      }
-    } 
->>>>>>> f7f43aa2
   }
 
   const Isotope* ElementDB::addIsotopeToMaps_(const std::string& iso_name, const std::string& iso_symbol, const Isotope* isotope)
   {
     if (isotopes_.find(iso_symbol) != isotopes_.end())
     {
+      // TODO: check that lookup is still valid after this
       const Isotope* const_iso = isotopes_[iso_symbol];
       Isotope* iso = const_cast<Isotope*>(const_iso);
       *iso = *isotope; // copy all data from input to the existing element
