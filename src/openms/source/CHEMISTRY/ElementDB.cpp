// --------------------------------------------------------------------------
//                   OpenMS -- Open-Source Mass Spectrometry
// --------------------------------------------------------------------------
// Copyright The OpenMS Team -- Eberhard Karls University Tuebingen,
// ETH Zurich, and Freie Universitaet Berlin 2002-2020.
//
// This software is released under a three-clause BSD license:
//  * Redistributions of source code must retain the above copyright
//    notice, this list of conditions and the following disclaimer.
//  * Redistributions in binary form must reproduce the above copyright
//    notice, this list of conditions and the following disclaimer in the
//    documentation and/or other materials provided with the distribution.
//  * Neither the name of any author or any participating institution
//    may be used to endorse or promote products derived from this software
//    without specific prior written permission.
// For a full list of authors, refer to the file AUTHORS.
// --------------------------------------------------------------------------
// THIS SOFTWARE IS PROVIDED BY THE COPYRIGHT HOLDERS AND CONTRIBUTORS "AS IS"
// AND ANY EXPRESS OR IMPLIED WARRANTIES, INCLUDING, BUT NOT LIMITED TO, THE
// IMPLIED WARRANTIES OF MERCHANTABILITY AND FITNESS FOR A PARTICULAR PURPOSE
// ARE DISCLAIMED. IN NO EVENT SHALL ANY OF THE AUTHORS OR THE CONTRIBUTING
// INSTITUTIONS BE LIABLE FOR ANY DIRECT, INDIRECT, INCIDENTAL, SPECIAL,
// EXEMPLARY, OR CONSEQUENTIAL DAMAGES (INCLUDING, BUT NOT LIMITED TO,
// PROCUREMENT OF SUBSTITUTE GOODS OR SERVICES; LOSS OF USE, DATA, OR PROFITS;
// OR BUSINESS INTERRUPTION) HOWEVER CAUSED AND ON ANY THEORY OF LIABILITY,
// WHETHER IN CONTRACT, STRICT LIABILITY, OR TORT (INCLUDING NEGLIGENCE OR
// OTHERWISE) ARISING IN ANY WAY OUT OF THE USE OF THIS SOFTWARE, EVEN IF
// ADVISED OF THE POSSIBILITY OF SUCH DAMAGE.
//
// --------------------------------------------------------------------------
// $Maintainer: Timo Sachsenberg $
// $Authors: Andreas Bertsch, Timo Sachsenberg, Chris Bielow, Jang Jang Jin‚$
// --------------------------------------------------------------------------
//
#include <OpenMS/CHEMISTRY/ElementDB.h>
#include <OpenMS/CHEMISTRY/Element.h>

#include <OpenMS/DATASTRUCTURES/Param.h>

#include <OpenMS/FORMAT/ParamXMLFile.h>

#include <OpenMS/SYSTEM/File.h>

#include <iostream>

using namespace std;

namespace OpenMS
{
  ElementDB::ElementDB()
  {
    storeElements_();
  }

  ElementDB::~ElementDB()
  {
    clear_();
  }

  const ElementDB* ElementDB::getInstance()
  {
    static ElementDB* db_ = new ElementDB;
    return db_;
  }

  const map<string, const Element*>& ElementDB::getNames() const
  {
    return names_;
  }

  const map<string, const Element*>& ElementDB::getSymbols() const
  {
    return symbols_;
  }

  const map<unsigned int, const Element*>& ElementDB::getAtomicNumbers() const
  {
    return atomic_numbers_;
  }

  const Element* ElementDB::getElement(const string& name) const
  {
    if (names_.count(name) == 1)
    {
      return names_.at(name);
    }
    else
    {
      if (symbols_.count(name) == 1)
      {
        return symbols_.at(name);
      }
    }
    return nullptr;
  }

  const Element* ElementDB::getElement(unsigned int atomic_number) const
  {
    if (atomic_numbers_.count(atomic_number) == 1)
    {
      return atomic_numbers_.at(atomic_number);
    }
    return nullptr;
  }

  bool ElementDB::hasElement(const string& name) const
  {
    return (names_.count(name) == 1)|| (symbols_.count(name) == 1);
  }

  bool ElementDB::hasElement(unsigned int atomic_number) const
  {
    return atomic_numbers_.count(atomic_number) == 1;
  }

  double ElementDB::calculateAvgWeight_(const map<unsigned int, double>& abundance, const map<unsigned int, double>& mass)
  {
    double avg = 0;
    // calculate weighted average
    for (map<unsigned int, double>::const_iterator it = abundance.begin(); it != abundance.end(); ++it)
    {
      avg += mass.at(it->first) * abundance.at(it->first);
    }
    return avg;
  }

  double ElementDB::calculateMonoWeight_(const map<unsigned int, double>& mass)
  {
    double smallest_weight = 1e10;

    for (map<unsigned int, double>::const_iterator it = mass.begin(); it != mass.end(); ++it)
    {
      if (it->second < smallest_weight)
      {
        smallest_weight = it->second;
      }
    }

    return smallest_weight;
  }

  void ElementDB::storeElements_()
  {	
    map<unsigned int, double> hydrogen_abundance = {{1u, 0.999885}, {2u, 0.000115}, {3u, 0.0}};
    map<unsigned int, double> hydrogen_mass = {{1u, 1.0078250319}, {2u, 2.01410178}, {3u, 3.01604927}};
    buildElement_("Hydrogen", "H", 1u, hydrogen_abundance, hydrogen_mass);


    map<unsigned int, double> helium_abundance = {{3u, 1.34e-06}, {4u, 0.9999986599999999}};
    map<unsigned int, double> helium_mass = {{3u, 3.0160293191}, {4u, 4.00260325415}};
    buildElement_("Helium", "He", 2u, helium_abundance, helium_mass);


    map<unsigned int, double> lithium_abundance = {{6u, 0.0759}, {7u, 0.9240999999999999}};
    map<unsigned int, double> lithium_mass = {{6u, 6.015122}, {7u, 7.016004}};
    buildElement_("Lithium", "Li", 3u, lithium_abundance, lithium_mass);


    map<unsigned int, double> beryllium_abundance = {{9u, 1.0}};
    map<unsigned int, double> beryllium_mass = {{9u, 9.0121822}};
    buildElement_("Beryllium", "Be", 4u, beryllium_abundance, beryllium_mass);


    map<unsigned int, double> bor_abundance = {{10u, 0.19899999999999998}, {11u, 0.8009999999999999}};
    map<unsigned int, double> bor_mass = {{10u, 10.012937000000001}, {11u, 11.009304999999999}};
    buildElement_("Bor", "B", 5u, bor_abundance, bor_mass);


    map<unsigned int, double> carbon_abundance = {{12u, 0.9893000000000001}, {13u, 0.010700000000000001}};
    map<unsigned int, double> carbon_mass = {{12u, 12.0}, {13u, 13.003355000000001}};
    buildElement_("Carbon", "C", 6u, carbon_abundance, carbon_mass);


    map<unsigned int, double> nitrogen_abundance = {{14u, 0.9963200000000001}, {15u, 0.00368}};
    map<unsigned int, double> nitrogen_mass = {{14u, 14.003074}, {15u, 15.000109}};
    buildElement_("Nitrogen", "N", 7u, nitrogen_abundance, nitrogen_mass);


    map<unsigned int, double> oxygen_abundance = {{16u, 0.9975700000000001}, {17u, 0.00037999999999999997}, {18u, 0.0020499999999999997}};
    map<unsigned int, double> oxygen_mass = {{16u, 15.994915000000001}, {17u, 16.999132}, {18u, 17.999168999999998}};
    buildElement_("Oxygen", "O", 8u, oxygen_abundance, oxygen_mass);


    map<unsigned int, double> fluorine_abundance = {{19u, 1.0}};
    map<unsigned int, double> fluorine_mass = {{19u, 18.99840322}};
    buildElement_("Fluorine", "F", 9u, fluorine_abundance, fluorine_mass);


    map<unsigned int, double> argon_abundance = {{36u, 0.003336}, {38u, 0.000629}, {40u, 0.996035}};
    map<unsigned int, double> argon_mass = {{36u, 35.967545106000003}, {38u, 37.9627324}, {40u, 39.9623831225}};
    buildElement_("Argon", "Ar", 18u, argon_abundance, argon_mass);


    map<unsigned int, double> titanium_abundance = {{46u, 0.0825}, {47u, 0.07440000000000001}, {48u, 0.7372}, {49u, 0.0541}, {50u, 0.0518}};
    map<unsigned int, double> titanium_mass = {{46u, 45.952631599999997}, {47u, 46.951763100000001}, {48u, 47.947946299999998}, {49u, 48.947870000000002}, {50u, 49.944791199999997}};
    buildElement_("Titanium", "Ti", 22u, titanium_abundance, titanium_mass);


    map<unsigned int, double> sodium_abundance = {{23u, 1.0}};
    map<unsigned int, double> sodium_mass = {{23u, 22.989769280899999}};
    buildElement_("Sodium", "Na", 11u, sodium_abundance, sodium_mass);


    map<unsigned int, double> magnesium_abundance = {{24u, 0.7898999999999999}, {25u, 0.1}, {26u, 0.1101}};
    map<unsigned int, double> magnesium_mass = {{24u, 23.985042}, {25u, 24.985837}, {26u, 25.982593000000001}};
    buildElement_("Magnesium", "Mg", 12u, magnesium_abundance, magnesium_mass);


    map<unsigned int, double> aluminium_abundance = {{27u, 1.0}};
    map<unsigned int, double> aluminium_mass = {{27u, 26.981538629999999}};
    buildElement_("Aluminium", "Al", 13u, aluminium_abundance, aluminium_mass);


    map<unsigned int, double> silicon_abundance = {{28u, 0.9220999999999999}, {29u, 0.0467}, {30u, 0.031}};
    map<unsigned int, double> silicon_mass = {{28u, 27.976926532499999}, {29u, 28.9764947}, {30u, 29.973770170000002}};
    buildElement_("Silicon", "Si", 14u, silicon_abundance, silicon_mass);


    map<unsigned int, double> phosphorus_abundance = {{31u, 1.0}};
    map<unsigned int, double> phosphorus_mass = {{31u, 30.973761490000001}};
    buildElement_("Phosphorus", "P", 15u, phosphorus_abundance, phosphorus_mass);


    map<unsigned int, double> sulfur_abundance = {{32u, 0.9493}, {33u, 0.0076}, {34u, 0.0429}, {36u, 0.0002}};
    map<unsigned int, double> sulfur_mass = {{32u, 31.972070729999999}, {33u, 32.971457999999998}, {34u, 33.967866999999998}, {36u, 35.967081}};
    buildElement_("Sulfur", "S", 16u, sulfur_abundance, sulfur_mass);


    map<unsigned int, double> chlorine_abundance = {{35u, 0.7576}, {37u, 0.24239999999999998}};
    map<unsigned int, double> chlorine_mass = {{35u, 34.968852679999998}, {37u, 36.965902589999999}};
    buildElement_("Chlorine", "Cl", 17u, chlorine_abundance, chlorine_mass);


    map<unsigned int, double> potassium_abundance = {{39u, 0.932581}, {40u, 0.000117}, {41u, 0.067302}};
    map<unsigned int, double> potassium_mass = {{39u, 38.963706680000001}, {40u, 39.963998480000001}, {41u, 40.961825760000004}};
    buildElement_("Potassium", "K", 19u, potassium_abundance, potassium_mass);


    map<unsigned int, double> calcium_abundance = {{40u, 0.96941}, {42u, 0.00647}, {43u, 0.00135}, {44u, 0.02086}, {46u, 4e-05}, {48u, 0.00187}};
    map<unsigned int, double> calcium_mass = {{40u, 39.962590980000002}, {42u, 41.958618010000002}, {43u, 42.958766599999997}, {44u, 43.955481800000001}, {46u, 45.953692599999997}, {48u, 47.952534}};
    buildElement_("Calcium", "Ca", 20u, calcium_abundance, calcium_mass);


    map<unsigned int, double> scandium_abundance = {{45u, 1.0}};
    map<unsigned int, double> scandium_mass = {{45u, 44.955910000000003}};
    buildElement_("Scandium", "Sc", 21u, scandium_abundance, scandium_mass);


    map<unsigned int, double> vanadium_abundance = {{50u, 0.0025}, {51u, 0.9975}};
    map<unsigned int, double> vanadium_mass = {{50u, 49.947158500000001}, {51u, 50.943959499999998}};
    buildElement_("Vanadium", "V", 23u, vanadium_abundance, vanadium_mass);


    map<unsigned int, double> chromium_abundance = {{50u, 0.043449999999999996}, {52u, 0.83789}, {53u, 0.09501}, {54u, 0.02365}};
    map<unsigned int, double> chromium_mass = {{50u, 49.946044200000003}, {52u, 51.940507500000003}, {53u, 52.940649399999998}, {54u, 53.938880400000002}};
    buildElement_("Chromium", "Cr", 24u, chromium_abundance, chromium_mass);


    map<unsigned int, double> tellurium_abundance = {{120u, 0.0009}, {122u, 0.0255}, {124u, 0.047400000000000005}, {125u, 0.0707}, {126u, 0.1884}, {128u, 0.31739999999999996}, {130u, 0.3408}};
    map<unsigned int, double> tellurium_mass = {{120u, 119.904020000000003}, {122u, 121.9030439}, {124u, 123.902817900000002}, {125u, 124.904430700000006}, {126u, 125.903311700000003}, {128u, 127.904463100000001}, {130u, 129.906224400000014}};
    buildElement_("Tellurium", "Te", 52u, tellurium_abundance, tellurium_mass);


    map<unsigned int, double> barium_abundance = {{132u, 0.00101}, {134u, 0.024169999999999997}, {135u, 0.06591999999999999}, {136u, 0.07854}, {137u, 0.11231999999999999}, {138u, 0.71698}};
    map<unsigned int, double> barium_mass = {{132u, 131.9050613}, {134u, 133.904508399999997}, {135u, 134.905688599999991}, {136u, 135.904575899999998}, {137u, 136.905827399999993}, {138u, 137.905247199999991}};
    buildElement_("Barium", "Ba", 56u, barium_abundance, barium_mass);


    map<unsigned int, double> manganese_abundance = {{55u, 1.0}};
    map<unsigned int, double> manganese_mass = {{55u, 54.938049999999997}};
    buildElement_("Manganese", "Mn", 25u, manganese_abundance, manganese_mass);


    map<unsigned int, double> ferrum_abundance = {{54u, 0.058449999999999995}, {56u, 0.91754}, {57u, 0.021191}, {58u, 0.002819}};
    map<unsigned int, double> ferrum_mass = {{54u, 53.939610500000001}, {56u, 55.934937499999997}, {57u, 56.935394000000002}, {58u, 57.933275600000002}};
    buildElement_("Ferrum", "Fe", 26u, ferrum_abundance, ferrum_mass);


    map<unsigned int, double> cobalt_abundance = {{59u, 1.0}};
    map<unsigned int, double> cobalt_mass = {{59u, 58.933194999999998}};
    buildElement_("Cobalt", "Co", 27u, cobalt_abundance, cobalt_mass);


    map<unsigned int, double> nickel_abundance = {{58u, 0.680169}, {60u, 0.262231}, {61u, 0.011399}, {62u, 0.036345}, {64u, 0.009256}};
    map<unsigned int, double> nickel_mass = {{58u, 57.935347999999998}, {60u, 59.930790999999999}, {61u, 60.931060000000002}, {62u, 61.928348999999997}, {64u, 63.927970000000002}};
    buildElement_("Nickel", "Ni", 28u, nickel_abundance, nickel_mass);


    map<unsigned int, double> copper_abundance = {{63u, 0.6917}, {65u, 0.30829999999999996}};
    map<unsigned int, double> copper_mass = {{63u, 62.929600999999998}, {65u, 64.927794000000006}};
    buildElement_("Copper", "Cu", 29u, copper_abundance, copper_mass);


    map<unsigned int, double> zinc_abundance = {{64u, 0.4863}, {66u, 0.27899999999999997}, {67u, 0.040999999999999995}, {68u, 0.1875}, {70u, 0.0062}};
    map<unsigned int, double> zinc_mass = {{64u, 63.929147}, {66u, 65.926036999999994}, {67u, 66.927131000000003}, {68u, 67.924847999999997}, {70u, 69.925325000000001}};
    buildElement_("Zinc", "Zn", 30u, zinc_abundance, zinc_mass);


    map<unsigned int, double> gallium_abundance = {{69u, 0.60108}, {71u, 0.39892000000000005}};
    map<unsigned int, double> gallium_mass = {{69u, 68.925573600000007}, {71u, 70.924701299999995}};
    buildElement_("Gallium", "Ga", 31u, gallium_abundance, gallium_mass);


    map<unsigned int, double> germanium_abundance = {{70u, 0.20379999999999998}, {72u, 0.2731}, {73u, 0.0776}, {74u, 0.36719999999999997}, {76u, 0.0776}};
    map<unsigned int, double> germanium_mass = {{70u, 69.924247399999999}, {72u, 71.922075800000002}, {73u, 72.9234589}, {74u, 73.921177799999995}, {76u, 75.921401}};
    buildElement_("Germanium", "Ge", 32u, germanium_abundance, germanium_mass);


    map<unsigned int, double> arsenic_abundance = {{75u, 1.0}};
    map<unsigned int, double> arsenic_mass = {{75u, 74.921596500000007}};
    buildElement_("Arsenic", "As", 33u, arsenic_abundance, arsenic_mass);


    map<unsigned int, double> rubidium_abundance = {{85u, 0.7217}};
    map<unsigned int, double> rubidium_mass = {{85u, 84.911789737999996}};
    buildElement_("Rubidium", "Rb", 37u, rubidium_abundance, rubidium_mass);


    map<unsigned int, double> strontium_abundance = {{84u, 0.005600000000000001}, {86u, 0.0986}, {87u, 0.07}, {88u, 0.8258}};
    map<unsigned int, double> strontium_mass = {{84u, 83.913425000000004}, {86u, 85.909260730900002}, {87u, 86.908877497000006}, {88u, 87.905612257100003}};
    buildElement_("Strontium", "Sr", 38u, strontium_abundance, strontium_mass);


    map<unsigned int, double> yttrium_abundance = {{89u, 1.0}};
    map<unsigned int, double> yttrium_mass = {{89u, 88.905850000000001}};
    buildElement_("Yttrium", "Y", 39u, yttrium_abundance, yttrium_mass);


    map<unsigned int, double> zirconium_abundance = {{90u, 0.5145000000000001}, {91u, 0.11220000000000001}, {92u, 0.17149999999999999}, {94u, 0.17379999999999998}};
    map<unsigned int, double> zirconium_mass = {{90u, 89.9047044}, {91u, 90.905645800000002}, {92u, 91.905040799999995}, {94u, 93.906315199999995}};
    buildElement_("Zirconium", "Zr", 40u, zirconium_abundance, zirconium_mass);


    map<unsigned int, double> nibium_abundance = {{93u, 1.0}};
    map<unsigned int, double> nibium_mass = {{93u, 92.906378099999998}};
    buildElement_("Nibium", "Nb", 41u, nibium_abundance, nibium_mass);


    map<unsigned int, double> ruthenium_abundance = {{96u, 0.0554}, {98u, 0.0187}, {99u, 0.1276}, {100u, 0.126}, {101u, 0.17059999999999997}, {102u, 0.3155}, {104u, 0.1862}};
    map<unsigned int, double> ruthenium_mass = {{96u, 95.907597999999993}, {98u, 97.905287000000001}, {99u, 98.9059393}, {100u, 99.904219499999996}, {101u, 100.905582100000004}, {102u, 101.904349300000007}, {104u, 103.905433000000002}};
    buildElement_("Ruthenium", "Ru", 44u, ruthenium_abundance, ruthenium_mass);


    map<unsigned int, double> tin_abundance = {{112u, 0.0097}, {114u, 0.0066}, {115u, 0.0034000000000000002}, {116u, 0.1454}, {117u, 0.0768}, {118u, 0.2422}, {119u, 0.0859}, {120u, 0.3258}, {122u, 0.0463}, {124u, 0.0579}};
    map<unsigned int, double> tin_mass = {{112u, 111.904818000000006}, {114u, 113.902777900000004}, {115u, 114.903341999999995}, {116u, 115.901741000000001}, {117u, 116.902951999999999}, {118u, 117.901602999999994}, {119u, 118.903307999999996}, {120u, 119.902194699999996}, {122u, 121.903439000000006}, {124u, 123.905273899999997}};
    buildElement_("Tin", "Sn", 50u, tin_abundance, tin_mass);


    map<unsigned int, double> antimony_abundance = {{121u, 0.5721}, {123u, 0.4279}};
    map<unsigned int, double> antimony_mass = {{121u, 120.903815699999996}, {123u, 122.904213999999996}};
    buildElement_("Antimony", "Sb", 51u, antimony_abundance, antimony_mass);


    map<unsigned int, double> selenium_abundance = {{74u, 0.00889}, {76u, 0.09366}, {77u, 0.07635}, {78u, 0.23772}, {80u, 0.49607}, {82u, 0.08731}};
    map<unsigned int, double> selenium_mass = {{74u, 73.922476399999994}, {76u, 75.919213600000006}, {77u, 76.919914000000006}, {78u, 77.917309099999997}, {80u, 79.916521299999999}, {82u, 81.916699399999999}};
    buildElement_("Selenium", "Se", 34u, selenium_abundance, selenium_mass);


    map<unsigned int, double> bromine_abundance = {{79u, 0.5069}, {81u, 0.49310000000000004}};
    map<unsigned int, double> bromine_mass = {{79u, 78.918337100000002}, {81u, 80.916290599999996}};
    buildElement_("Bromine", "Br", 35u, bromine_abundance, bromine_mass);


    map<unsigned int, double> krypton_abundance = {{78u, 0.0034999999999999996}, {80u, 0.0225}, {82u, 0.11599999999999999}, {83u, 0.115}, {84u, 0.57}, {86u, 0.17300000000000001}};
    map<unsigned int, double> krypton_mass = {{78u, 77.920400000000001}, {80u, 79.916380000000004}, {82u, 81.913482000000002}, {83u, 82.914135000000002}, {84u, 83.911507}, {86u, 85.910616000000005}};
    buildElement_("Krypton", "Kr", 36u, krypton_abundance, krypton_mass);


    map<unsigned int, double> molybdenum_abundance = {{92u, 0.1484}, {94u, 0.0925}, {95u, 0.1592}, {96u, 0.1668}, {97u, 0.0955}, {98u, 0.2413}, {100u, 0.09630000000000001}};
    map<unsigned int, double> molybdenum_mass = {{92u, 91.906809999999993}, {94u, 93.905088000000006}, {95u, 94.905840999999995}, {96u, 95.904679000000002}, {97u, 96.906020999999996}, {98u, 97.905407999999994}, {100u, 99.907477}};
    buildElement_("Molybdenum", "Mo", 42u, molybdenum_abundance, molybdenum_mass);


    map<unsigned int, double> technitium_abundance = {{97u, 0.0}, {98u, 0.0}, {99u, 0.0}};
    map<unsigned int, double> technitium_mass = {{97u, 96.906363999999996}, {98u, 97.907214999999994}, {99u, 98.906254000000004}};
    buildElement_("Technitium", "Tc", 43u, technitium_abundance, technitium_mass);


    map<unsigned int, double> rhodium_abundance = {{103u, 1.0}};
    map<unsigned int, double> rhodium_mass = {{103u, 102.905500000000004}};
    buildElement_("Rhodium", "Rh", 45u, rhodium_abundance, rhodium_mass);


    map<unsigned int, double> palladium_abundance = {{102u, 0.0102}, {104u, 0.1114}, {105u, 0.22329999999999997}, {106u, 0.2733}, {108u, 0.2646}, {110u, 0.11720000000000001}};
    map<unsigned int, double> palladium_mass = {{102u, 101.905608999999998}, {104u, 103.904036000000005}, {105u, 104.905085}, {106u, 105.903486000000001}, {108u, 107.903891999999999}, {110u, 109.905152999999999}};
    buildElement_("Palladium", "Pd", 46u, palladium_abundance, palladium_mass);


    map<unsigned int, double> silver_abundance = {{107u, 0.51839}, {109u, 0.48161000000000004}};
    map<unsigned int, double> silver_mass = {{107u, 106.905092999999994}, {109u, 108.904756000000006}};
    buildElement_("Silver", "Ag", 47u, silver_abundance, silver_mass);


    map<unsigned int, double> cadmium_abundance = {{106u, 0.0125}, {108u, 0.0089}, {110u, 0.1249}, {111u, 0.128}, {112u, 0.2413}, {113u, 0.1222}, {114u, 0.2873}, {116u, 0.07490000000000001}};
    map<unsigned int, double> cadmium_mass = {{106u, 105.906458000000001}, {108u, 107.904184000000001}, {110u, 109.903002099999995}, {111u, 110.904178099999996}, {112u, 111.902757800000003}, {113u, 112.904401699999994}, {114u, 113.903358499999996}, {116u, 115.904756000000006}};
    buildElement_("Cadmium", "Cd", 48u, cadmium_abundance, cadmium_mass);


    map<unsigned int, double> indium_abundance = {{113u, 0.0429}, {115u, 0.9571}};
    map<unsigned int, double> indium_mass = {{113u, 112.904060000000001}, {115u, 114.903878000000006}};
    buildElement_("Indium", "In", 49u, indium_abundance, indium_mass);


    map<unsigned int, double> iodine_abundance = {{127u, 1.0}};
    map<unsigned int, double> iodine_mass = {{127u, 126.904472999999996}};
    buildElement_("Iodine", "I", 53u, iodine_abundance, iodine_mass);


    map<unsigned int, double> xenon_abundance = {{128u, 0.0191}, {129u, 0.264}, {130u, 0.040999999999999995}, {131u, 0.212}, {132u, 0.26899999999999996}, {134u, 0.10400000000000001}, {136u, 0.08900000000000001}};
    map<unsigned int, double> xenon_mass = {{128u, 127.903531000000001}, {129u, 128.904779999999988}, {130u, 129.903509000000014}, {131u, 130.90507199999999}, {132u, 131.904144000000002}, {134u, 133.905394999999999}, {136u, 135.90721400000001}};
    buildElement_("Xenon", "Xe", 54u, xenon_abundance, xenon_mass);


    map<unsigned int, double> caesium_abundance = {{133u, 1.0}};
    map<unsigned int, double> caesium_mass = {{133u, 132.905451932999995}};
    buildElement_("Caesium", "Cs", 55u, caesium_abundance, caesium_mass);


    map<unsigned int, double> cerium_abundance = {{136u, 0.00185}, {138u, 0.00251}, {140u, 0.8845000000000001}, {142u, 0.11114}};
    map<unsigned int, double> cerium_mass = {{136u, 135.907172000000003}, {138u, 137.905991}, {140u, 139.905438699999991}, {142u, 141.909244000000001}};
    buildElement_("Cerium", "Ce", 58u, cerium_abundance, cerium_mass);


    map<unsigned int, double> praseodymium_abundance = {{141u, 1.0}};
    map<unsigned int, double> praseodymium_mass = {{141u, 140.907646999999997}};
    buildElement_("Praseodymium", "Pr", 59u, praseodymium_abundance, praseodymium_mass);


    map<unsigned int, double> gadolinium_abundance = {{152u, 0.002}, {154u, 0.0218}, {155u, 0.14800000000000002}, {156u, 0.2047}, {157u, 0.1565}, {158u, 0.2484}, {160u, 0.2186}};
    map<unsigned int, double> gadolinium_mass = {{152u, 151.919791000000004}, {154u, 153.920865600000013}, {155u, 154.92262199999999}, {156u, 155.922122699999989}, {157u, 156.923960099999988}, {158u, 157.924103900000006}, {160u, 159.927054099999992}};
    buildElement_("Gadolinium", "Gd", 64u, gadolinium_abundance, gadolinium_mass);


    map<unsigned int, double> hafnium_abundance = {{176u, 0.0526}, {177u, 0.18600000000000003}, {178u, 0.2728}, {179u, 0.1362}, {180u, 0.3508}};
    map<unsigned int, double> hafnium_mass = {{176u, 175.941408599999988}, {177u, 176.943220700000012}, {178u, 177.943698799999993}, {179u, 178.945816100000002}, {180u, 179.946550000000002}};
    buildElement_("Hafnium", "Hf", 72u, hafnium_abundance, hafnium_mass);


    map<unsigned int, double> tantalum_abundance = {{181u, 1.0}};
    map<unsigned int, double> tantalum_mass = {{181u, 180.947995800000001}};
    buildElement_("Tantalum", "Ta", 73u, tantalum_abundance, tantalum_mass);


    map<unsigned int, double> platinum_abundance = {{192u, 0.00782}, {194u, 0.32966999999999996}, {195u, 0.33832}, {196u, 0.25242000000000003}, {198u, 0.07163}};
    map<unsigned int, double> platinum_mass = {{192u, 191.961038000000002}, {194u, 193.962680299999988}, {195u, 194.964791100000014}, {196u, 195.964951500000012}, {198u, 197.967893000000004}};
    buildElement_("Platinum", "Pt", 78u, platinum_abundance, platinum_mass);


    map<unsigned int, double> tungsten_abundance = {{180u, 0.0012}, {182u, 0.265}, {183u, 0.1431}, {184u, 0.3064}, {186u, 0.2843}};
    map<unsigned int, double> tungsten_mass = {{180u, 179.946704000000011}, {182u, 181.948204199999992}, {183u, 182.950222999999994}, {184u, 183.950930999999997}, {186u, 185.954364099999992}};
    buildElement_("Tungsten", "W", 74u, tungsten_abundance, tungsten_mass);


    map<unsigned int, double> gold_abundance = {{197u, 1.0}};
    map<unsigned int, double> gold_mass = {{197u, 196.96655100000001}};
    buildElement_("Gold", "Au", 79u, gold_abundance, gold_mass);


    map<unsigned int, double> mercury_abundance = {{196u, 0.0015}, {198u, 0.09970000000000001}, {199u, 0.16870000000000002}, {200u, 0.231}, {201u, 0.1318}, {202u, 0.2986}, {204u, 0.0687}};
    map<unsigned int, double> mercury_mass = {{196u, 195.965833000000004}, {198u, 197.966768999999999}, {199u, 198.968279899999999}, {200u, 199.968325999999991}, {201u, 200.970302299999986}, {202u, 201.970642999999996}, {204u, 203.973493899999994}};
    buildElement_("Mercury", "Hg", 80u, mercury_abundance, mercury_mass);


    map<unsigned int, double> thallium_abundance = {{203u, 0.2952}, {205u, 0.7048000000000001}};
    map<unsigned int, double> thallium_mass = {{203u, 202.972344200000009}, {205u, 204.97442749999999}};
    buildElement_("Thallium", "Tl", 81u, thallium_abundance, thallium_mass);


    map<unsigned int, double> lead_abundance = {{204u, 0.013999999999999999}, {206u, 0.24100000000000002}, {207u, 0.221}, {208u, 0.524}};
    map<unsigned int, double> lead_mass = {{204u, 203.973043600000011}, {206u, 205.974465299999991}, {207u, 206.975896900000009}, {208u, 207.976653800000008}};
    buildElement_("Lead", "Pb", 82u, lead_abundance, lead_mass);


    map<unsigned int, double> bismuth_abundance = {{209u, 1.0}};
    map<unsigned int, double> bismuth_mass = {{209u, 208.980398699999995}};
    buildElement_("Bismuth", "Bi", 83u, bismuth_abundance, bismuth_mass);


    map<unsigned int, double> rhenium_abundance = {{185u, 0.374}, {187u, 0.626}};
    map<unsigned int, double> rhenium_mass = {{185u, 184.952955000000003}, {187u, 186.95575310000001}};
    buildElement_("Rhenium", "Re", 75u, rhenium_abundance, rhenium_mass);


    map<unsigned int, double> neodymium_abundance = {{142u, 0.272}, {143u, 0.122}, {144u, 0.23800000000000002}, {145u, 0.083}, {146u, 0.172}, {148u, 0.057999999999999996}, {150u, 0.055999999999999994}};
    map<unsigned int, double> neodymium_mass = {{142u, 141.907723299999987}, {143u, 142.909814299999994}, {144u, 143.910087299999987}, {145u, 144.912573600000002}, {146u, 145.913116900000006}, {148u, 147.916892999999988}, {150u, 149.920891000000012}};
    buildElement_("Neodymium", "Nd", 60u, neodymium_abundance, neodymium_mass);


    map<unsigned int, double> thorium_abundance = {{230u, 0.0002}, {232u, 0.9998}};
    map<unsigned int, double> thorium_mass = {{230u, 230.033133800000002}, {232u, 232.038055299999996}};
    buildElement_("Thorium", "Th", 90u, thorium_abundance, thorium_mass);


    map<unsigned int, double> lanthanum_abundance = {{138u, 0.00089}, {139u, 0.99911}};
    map<unsigned int, double> lanthanum_mass = {{138u, 137.907112000000012}, {139u, 138.906353300000006}};
    buildElement_("Lanthanum", "La", 57u, lanthanum_abundance, lanthanum_mass);


    map<unsigned int, double> samarium_abundance = {{144u, 0.0308}, {147u, 0.15}, {148u, 0.1125}, {149u, 0.1382}, {150u, 0.0737}, {152u, 0.26739999999999997}, {154u, 0.2274}};
    map<unsigned int, double> samarium_mass = {{144u, 143.911999000000009}, {147u, 146.9148979}, {148u, 147.914822700000002}, {149u, 148.917184700000007}, {150u, 149.917275499999988}, {152u, 151.919732399999987}, {154u, 153.92220929999999}};
    buildElement_("Samarium", "Sm", 62u, samarium_abundance, samarium_mass);
  }

  void ElementDB::buildElement_(const string& name, const string& symbol, const unsigned int an, const map<unsigned int, double>& abundance, const map<unsigned int, double>& mass)
  {
    IsotopeDistribution isotopes = parseIsotopeDistribution_(abundance, mass);
    double avg_weight = calculateAvgWeight_(abundance, mass);
    double mono_weight = calculateMonoWeight_(mass);

    Element* e = new Element(name, symbol, an, avg_weight, mono_weight, isotopes);
    addElementToMaps_(name, symbol, an, e);
    storeIsotopes_(name, symbol, an, mass, isotopes);
  }

  void ElementDB::addElementToMaps_(const string& name, const string& symbol, const unsigned int an, const Element* e)
  {
    names_[name] = e;
    symbols_[symbol] = e;
    atomic_numbers_[an] = e;
  }

  void ElementDB::storeIsotopes_(const string& name, const string& symbol, const unsigned int an, const map<unsigned int, double>& mass, const IsotopeDistribution& isotopes)
  {
    for (const auto& isotope : isotopes)
    {
      double atomic_mass = isotope.getMZ();
      unsigned int mass_number = round(atomic_mass);
      string iso_name = "(" + std::to_string(mass_number) + ")" + name;
      string iso_symbol = "(" + std::to_string(mass_number) + ")" + symbol;

      // set avg and mono to same value for isotopes (old hack...)
      double iso_avg_weight = mass.at(mass_number);
      double iso_mono_weight = iso_avg_weight;
      IsotopeDistribution iso_isotopes;
      IsotopeDistribution::ContainerType iso_container;
      iso_container.push_back(Peak1D(atomic_mass, 1.0));
      iso_isotopes.set(iso_container);  

      Element* iso_e = new Element(iso_name, iso_symbol, an, iso_avg_weight, iso_mono_weight, iso_isotopes);
      names_[iso_name] = iso_e;
      symbols_[iso_symbol] = iso_e;
<<<<<<< HEAD
=======
    }
  }

  void ElementDB::readFromFile_(const String& file_name)
  {
    String file = File::find(file_name);

    // load elements into param object
    Param param;
    ParamXMLFile paramFile;
    paramFile.load(file, param);

    UInt an(0);
    String name, symbol;
    Map<UInt, double> Z_to_abundancy;
    Map<UInt, double> Z_to_mass;
    
    // determine prefix
    vector<String> split;
    String(param.begin().getName()).split(':', split);
    String prefix("");
    for (Size i = 0; i < split.size() - 1; ++i)
    {
      prefix += split[i] + ":";
    }
    //cout << "first element prefix=" << prefix << endl;


    for (Param::ParamIterator it = param.begin(); it != param.end(); ++it)
    {
      String(it.getName()).split(':', split);
      
      // new element started?
      if (it.getName().compare(0, prefix.size(), prefix) != 0)
      {
        // update prefix
        prefix = "";
        for (Size i = 0; i < split.size() - 1; ++i)
        {
          prefix += split[i] + ":";
        }
        // cout << "new element prefix=" << prefix << endl;
        
        storeElement_(an, name, symbol, Z_to_abundancy, Z_to_mass);

        Z_to_abundancy.clear();
        Z_to_mass.clear();
      } // new element started

      // top level: read the contents of the element section
      const String& key = split[2];
      String value = String(it->value.toString());
      value.trim();

      // cout << "Key=" << key << endl;

      if (key == "AtomicNumber")
      {
        an = (UInt)value.toInt();
      }
      else
      {
        if (key == "Isotopes")
        {
          UInt Z = UInt(split[3].toInt());
          String item = split[4];
          if (item == "RelativeAbundance")
          {
            Z_to_abundancy[Z] = double(value.toDouble() / 100.0);
          }
          else if (item == "AtomicMass")
          {
            Z_to_mass[Z] = double(value.toDouble());
          }
          else
          {
            cerr << "read unknown item in Isotopes: " << item << endl;
          }
        }
        else
        {
          if (key == "Name")
          {
            name = value;
          }
          else
          {
            if (key == "Symbol")
            {
              symbol = value;
            }
            else
            {
              cerr << "read unknown tag: " << key << endl;
            }
          }
        }
      }
    }

    // build last element
    storeElement_(an, name, symbol, Z_to_abundancy, Z_to_mass);
>>>>>>> 3608aabc

    } 
  }

  IsotopeDistribution ElementDB::parseIsotopeDistribution_(const map<unsigned int, double>& abundance, const map<unsigned int, double>& mass)
  {
    IsotopeDistribution::ContainerType dist;
    
    vector<unsigned int> keys;
    for (map<unsigned int, double>::const_iterator it = abundance.begin(); it != abundance.end(); ++it)
    {
      keys.push_back(it->first);
    }

    // calculate weighted average
    for (vector<unsigned int>::iterator it = keys.begin(); it != keys.end(); ++it)
    {
      dist.push_back(Peak1D(mass.at(*it) , abundance.at(*it)));
    }

    IsotopeDistribution iso_dist;
    iso_dist.set(dist);
    
    return iso_dist;
  }

  void ElementDB::clear_()
  {
    // names_ has the union of all Element*, deleting this is sufficient to avoid mem leaks
    map<string, const Element*>::iterator it = names_.begin();
    for (; it != names_.end(); ++it)
    {
      delete it->second;
    }
    names_.clear();
    symbols_.clear();
    atomic_numbers_.clear();
  }

} // namespace OpenMS<|MERGE_RESOLUTION|>--- conflicted
+++ resolved
@@ -539,112 +539,6 @@
       Element* iso_e = new Element(iso_name, iso_symbol, an, iso_avg_weight, iso_mono_weight, iso_isotopes);
       names_[iso_name] = iso_e;
       symbols_[iso_symbol] = iso_e;
-<<<<<<< HEAD
-=======
-    }
-  }
-
-  void ElementDB::readFromFile_(const String& file_name)
-  {
-    String file = File::find(file_name);
-
-    // load elements into param object
-    Param param;
-    ParamXMLFile paramFile;
-    paramFile.load(file, param);
-
-    UInt an(0);
-    String name, symbol;
-    Map<UInt, double> Z_to_abundancy;
-    Map<UInt, double> Z_to_mass;
-    
-    // determine prefix
-    vector<String> split;
-    String(param.begin().getName()).split(':', split);
-    String prefix("");
-    for (Size i = 0; i < split.size() - 1; ++i)
-    {
-      prefix += split[i] + ":";
-    }
-    //cout << "first element prefix=" << prefix << endl;
-
-
-    for (Param::ParamIterator it = param.begin(); it != param.end(); ++it)
-    {
-      String(it.getName()).split(':', split);
-      
-      // new element started?
-      if (it.getName().compare(0, prefix.size(), prefix) != 0)
-      {
-        // update prefix
-        prefix = "";
-        for (Size i = 0; i < split.size() - 1; ++i)
-        {
-          prefix += split[i] + ":";
-        }
-        // cout << "new element prefix=" << prefix << endl;
-        
-        storeElement_(an, name, symbol, Z_to_abundancy, Z_to_mass);
-
-        Z_to_abundancy.clear();
-        Z_to_mass.clear();
-      } // new element started
-
-      // top level: read the contents of the element section
-      const String& key = split[2];
-      String value = String(it->value.toString());
-      value.trim();
-
-      // cout << "Key=" << key << endl;
-
-      if (key == "AtomicNumber")
-      {
-        an = (UInt)value.toInt();
-      }
-      else
-      {
-        if (key == "Isotopes")
-        {
-          UInt Z = UInt(split[3].toInt());
-          String item = split[4];
-          if (item == "RelativeAbundance")
-          {
-            Z_to_abundancy[Z] = double(value.toDouble() / 100.0);
-          }
-          else if (item == "AtomicMass")
-          {
-            Z_to_mass[Z] = double(value.toDouble());
-          }
-          else
-          {
-            cerr << "read unknown item in Isotopes: " << item << endl;
-          }
-        }
-        else
-        {
-          if (key == "Name")
-          {
-            name = value;
-          }
-          else
-          {
-            if (key == "Symbol")
-            {
-              symbol = value;
-            }
-            else
-            {
-              cerr << "read unknown tag: " << key << endl;
-            }
-          }
-        }
-      }
-    }
-
-    // build last element
-    storeElement_(an, name, symbol, Z_to_abundancy, Z_to_mass);
->>>>>>> 3608aabc
-
     } 
   }
 
