// --------------------------------------------------------------------------
//                   OpenMS -- Open-Source Mass Spectrometry
// --------------------------------------------------------------------------
// Copyright The OpenMS Team -- Eberhard Karls University Tuebingen,
// ETH Zurich, and Freie Universitaet Berlin 2002-2021.
//
// This software is released under a three-clause BSD license:
//  * Redistributions of source code must retain the above copyright
//    notice, this list of conditions and the following disclaimer.
//  * Redistributions in binary form must reproduce the above copyright
//    notice, this list of conditions and the following disclaimer in the
//    documentation and/or other materials provided with the distribution.
//  * Neither the name of any author or any participating institution
//    may be used to endorse or promote products derived from this software
//    without specific prior written permission.
// For a full list of authors, refer to the file AUTHORS.
// --------------------------------------------------------------------------
// THIS SOFTWARE IS PROVIDED BY THE COPYRIGHT HOLDERS AND CONTRIBUTORS "AS IS"
// AND ANY EXPRESS OR IMPLIED WARRANTIES, INCLUDING, BUT NOT LIMITED TO, THE
// IMPLIED WARRANTIES OF MERCHANTABILITY AND FITNESS FOR A PARTICULAR PURPOSE
// ARE DISCLAIMED. IN NO EVENT SHALL ANY OF THE AUTHORS OR THE CONTRIBUTING
// INSTITUTIONS BE LIABLE FOR ANY DIRECT, INDIRECT, INCIDENTAL, SPECIAL,
// EXEMPLARY, OR CONSEQUENTIAL DAMAGES (INCLUDING, BUT NOT LIMITED TO,
// PROCUREMENT OF SUBSTITUTE GOODS OR SERVICES; LOSS OF USE, DATA, OR PROFITS;
// OR BUSINESS INTERRUPTION) HOWEVER CAUSED AND ON ANY THEORY OF LIABILITY,
// WHETHER IN CONTRACT, STRICT LIABILITY, OR TORT (INCLUDING NEGLIGENCE OR
// OTHERWISE) ARISING IN ANY WAY OUT OF THE USE OF THIS SOFTWARE, EVEN IF
// ADVISED OF THE POSSIBILITY OF SUCH DAMAGE.
//
// --------------------------------------------------------------------------
// $Maintainer: Hendrik Weisser $
// $Authors: Hendrik Weisser $
// --------------------------------------------------------------------------

#include <OpenMS/CHEMISTRY/NucleicAcidSpectrumGenerator.h>

#include <OpenMS/CONCEPT/Constants.h>
#include <OpenMS/CONCEPT/LogStream.h>

using namespace std;

namespace OpenMS
{

  NucleicAcidSpectrumGenerator::NucleicAcidSpectrumGenerator() :
    DefaultParamHandler("NucleicAcidSpectrumGenerator")
  {
    defaults_.setValue("add_metainfo", "false", "Adds the type of peaks as meta information to the peaks, e.g. c1, y2, a3-B");
    defaults_.setValidStrings("add_metainfo", {"true","false"});

    defaults_.setValue("add_precursor_peaks", "false", "Adds peaks of the unfragmented precursor ion to the spectrum");
    defaults_.setValidStrings("add_precursor_peaks", {"true","false"});

    defaults_.setValue("add_all_precursor_charges", "false", "Adds precursor peaks with all charges in the given range");
    defaults_.setValidStrings("add_all_precursor_charges", {"true","false"});

    defaults_.setValue("add_first_prefix_ion", "false", "If set to true a1, b1, ..., z1 ions are added");
    defaults_.setValidStrings("add_first_prefix_ion", {"true","false"});

    defaults_.setValue("add_a_ions", "false", "Add peaks of a-ions to the spectrum");
    defaults_.setValidStrings("add_a_ions", {"true","false"});

    defaults_.setValue("add_b_ions", "true", "Add peaks of b-ions to the spectrum");
    defaults_.setValidStrings("add_b_ions", {"true","false"});

    defaults_.setValue("add_c_ions", "false", "Add peaks of c-ions to the spectrum");
    defaults_.setValidStrings("add_c_ions", {"true","false"});

    defaults_.setValue("add_d_ions", "false", "Add peaks of d-ions to the spectrum");
    defaults_.setValidStrings("add_d_ions", {"true","false"});

    defaults_.setValue("add_w_ions", "false", "Add peaks of w-ions to the spectrum");
    defaults_.setValidStrings("add_w_ions", {"true","false"});

    defaults_.setValue("add_x_ions", "false", "Add peaks of  x-ions to the spectrum");
    defaults_.setValidStrings("add_x_ions", {"true","false"});

    defaults_.setValue("add_y_ions", "true", "Add peaks of y-ions to the spectrum");
    defaults_.setValidStrings("add_y_ions", {"true","false"});

    defaults_.setValue("add_z_ions", "false", "Add peaks of z-ions to the spectrum");
    defaults_.setValidStrings("add_z_ions", {"true","false"});

    defaults_.setValue("add_a-B_ions", "false", "Add peaks of a-B-ions to the spectrum (nucleotide sequences only)");
    defaults_.setValidStrings("add_a-B_ions", {"true","false"});

    // intensity options of the ions
    defaults_.setValue("a_intensity", 1.0, "Intensity of the a-ions");
    defaults_.setValue("b_intensity", 1.0, "Intensity of the b-ions");
    defaults_.setValue("c_intensity", 1.0, "Intensity of the c-ions");
    defaults_.setValue("d_intensity", 1.0, "Intensity of the d-ions");
    defaults_.setValue("w_intensity", 1.0, "Intensity of the w-ions");
    defaults_.setValue("x_intensity", 1.0, "Intensity of the x-ions");
    defaults_.setValue("y_intensity", 1.0, "Intensity of the y-ions");
    defaults_.setValue("z_intensity", 1.0, "Intensity of the z-ions");
    defaults_.setValue("a-B_intensity", 1.0, "Intensity of the a-B-ions");

    // precursor intensity
    defaults_.setValue("precursor_intensity", 1.0, "Intensity of the precursor peak");

    defaultsToParam_();
  }


  NucleicAcidSpectrumGenerator::NucleicAcidSpectrumGenerator(const NucleicAcidSpectrumGenerator& source) :
    DefaultParamHandler(source)
  {
  }


  NucleicAcidSpectrumGenerator& NucleicAcidSpectrumGenerator::operator=(const NucleicAcidSpectrumGenerator& source)
  {
    DefaultParamHandler::operator=(source);
    return *this;
  }


  NucleicAcidSpectrumGenerator::~NucleicAcidSpectrumGenerator()
  {
  }


  void NucleicAcidSpectrumGenerator::addFragmentPeaks_(
    MSSpectrum& spectrum, const vector<double>& fragment_masses,
    const String& ion_type, double offset, double intensity, Size start) const
  {
    for (Size i = start; i < fragment_masses.size(); ++i)
    {
      Peak1D peak(fragment_masses[i] + offset, intensity);
      spectrum.push_back(peak);
    }
    if (add_metainfo_)
    {
      for (Size i = start; i < fragment_masses.size(); ++i)
      {
        String ion_name = ion_type + String(i + 1);
        spectrum.getStringDataArrays()[0].push_back(ion_name);
      }
    }
  }


  void NucleicAcidSpectrumGenerator::addAMinusBPeaks_(
    MSSpectrum& spectrum, const vector<double>& fragment_masses,
    const NASequence& oligo, Size start) const
  {
    // offset: phosphate (from bond) minus 3 water (from various reactions)
    static const double offset = EmpiricalFormula("H-5P").getMonoWeight();
    // offset for first ("a1-B") ion: loss of 2 water
    static const double initial_offset =
      -EmpiricalFormula("H4O2").getMonoWeight();
    // methyl group may be retained on ribose for "ambiguous" mods:
    static const double methyl_mass = EmpiricalFormula("CH2").getMonoWeight();

    for (Size i = start; i < fragment_masses.size(); ++i)
    {
      double mass = oligo[i]->getBaselossFormula().getMonoWeight();
      if (i > 0)
      {
        // base at position "i" is lost, so use fragment up to pos. "i - 1":
        mass += fragment_masses[i - 1] + offset;
      }
      else // first ribonucleotide
      {
        mass += initial_offset;
      }
      Peak1D peak(mass, aB_intensity_);
      if (oligo[i]->isAmbiguous())
      {
        // special treatment for a-B ions of "ambiguous" modifications:
        // create two peaks with half intensity, representing methyl group
        // lost/retained on backbone:
        peak.setIntensity(aB_intensity_ * 0.5);
        spectrum.push_back(peak);
        mass += methyl_mass;
        peak.setMZ(mass);
      }
      spectrum.push_back(peak);
    }
    if (add_metainfo_)
    {
      for (Size i = start; i < fragment_masses.size(); ++i)
      {
        String ion_name = "a" + String(i + 1) + "-B";
        spectrum.getStringDataArrays()[0].push_back(ion_name);
        if (oligo[i]->isAmbiguous()) // two peaks were added
        {
          spectrum.getStringDataArrays()[0].push_back(ion_name);
        }
      }
    }
  }


  MSSpectrum NucleicAcidSpectrumGenerator::getUnchargedSpectrum_(
    const NASequence& oligo) const
  {
    static const double H_mass = EmpiricalFormula("H").getMonoWeight();
    // phosphate minus water:
    static const double backbone_mass =
      EmpiricalFormula("H-1PO2").getMonoWeight();

    static const double a_ion_offset = -EmpiricalFormula("H2O").getMonoWeight();
    static const double b_ion_offset = 0.0;
    static const double c_ion_offset = backbone_mass;
    static const double d_ion_offset = EmpiricalFormula("HPO3").getMonoWeight();
    static const double w_ion_offset = d_ion_offset;
    static const double x_ion_offset = c_ion_offset;
    static const double y_ion_offset = b_ion_offset;
    static const double z_ion_offset = a_ion_offset;

    MSSpectrum spectrum;
    if (oligo.empty())
    {
      return spectrum;
    }
    double three_prime_mass = 0.0, five_prime_mass = 0.0;
    if (oligo.getThreePrimeMod() != nullptr)
    {
      three_prime_mass = oligo.getThreePrimeMod()->getMonoMass() - H_mass;
    }
    if (oligo.getFivePrimeMod() != nullptr)
    {
      five_prime_mass = oligo.getFivePrimeMod()->getMonoMass() - H_mass;
    }

    vector<double> ribo_masses(oligo.size());
    Size index = 0;
    for (const auto& ribo : oligo)
    {
      ribo_masses[index] = ribo.getMonoMass();
      ++index;
    }

    spectrum.getStringDataArrays().resize(1);
    spectrum.getStringDataArrays()[0].setName("IonNames");

    vector<double> fragments_left, fragments_right;
    Size start = add_first_prefix_ion_ ? 0 : 1;
    if ((add_a_ions_ || add_b_ions_ || add_c_ions_ || add_d_ions_ ||
         add_aB_ions_) && (oligo.size() > start + 1))
    {
      fragments_left.resize(oligo.size() - 1);
      fragments_left[0] = ribo_masses[0] + five_prime_mass;
      for (Size i = 1; i < oligo.size() - 1; ++i)
      {
        fragments_left[i] = (fragments_left[i - 1] + ribo_masses[i] +
                             backbone_mass);
      }
      if (add_a_ions_)
      {
        addFragmentPeaks_(spectrum, fragments_left, "a", a_ion_offset,
                          a_intensity_, start);
      }
      if (add_b_ions_)
      {
        addFragmentPeaks_(spectrum, fragments_left, "b", b_ion_offset,
                          b_intensity_, start);
      }
      if (add_c_ions_)
      {
        addFragmentPeaks_(spectrum, fragments_left, "c", c_ion_offset,
                          c_intensity_, start);
      }
      if (add_d_ions_)
      {
        addFragmentPeaks_(spectrum, fragments_left, "d", d_ion_offset,
                          d_intensity_, start);
      }
      if (add_aB_ions_) // special case
      {
        addAMinusBPeaks_(spectrum, fragments_left, oligo, start);
      }
    }

    if ((add_w_ions_ || add_x_ions_ || add_y_ions_ || add_z_ions_) &&
        (oligo.size() > 1))
    {
      fragments_right.resize(oligo.size() - 1);
      fragments_right[0] = ribo_masses.back() + three_prime_mass;
      for (Size i = 1; i < oligo.size() - 1; ++i)
      {
        Size ribo_index = oligo.size() - i - 1;
        fragments_right[i] = (fragments_right[i - 1] + ribo_masses[ribo_index] +
                              backbone_mass);
      }
      if (add_w_ions_)
      {
        addFragmentPeaks_(spectrum, fragments_right, "w", w_ion_offset,
                          w_intensity_);
      }
      if (add_x_ions_)
      {
        addFragmentPeaks_(spectrum, fragments_right, "x", x_ion_offset,
                          x_intensity_);
      }
      if (add_y_ions_)
      {
        addFragmentPeaks_(spectrum, fragments_right, "y", y_ion_offset,
                          y_intensity_);
      }
      if (add_z_ions_)
      {
        addFragmentPeaks_(spectrum, fragments_right, "z", z_ion_offset,
                          z_intensity_);
      }
    }

    if (add_precursor_peaks_) // re-use what we've already calculated
    {
      Peak1D peak(0.0, precursor_intensity_);
      bool have_left = !fragments_left.empty();
      bool have_right = !fragments_right.empty();
      if (have_left && have_right)
      {
        peak.setMZ(fragments_left[0] + fragments_right.back() + backbone_mass);
      }
      else if (have_left)
      {
        peak.setMZ(fragments_left.back() + ribo_masses.back() + backbone_mass +
                   three_prime_mass);
      }
      else if (have_right)
      {
        peak.setMZ(fragments_right.back() + ribo_masses[0] + backbone_mass +
                   five_prime_mass);
      }
      else // really, no fragment ions?
      {
        peak.setMZ(oligo.getMonoWeight(NASequence::Full, 0));
      }
      spectrum.push_back(peak);
      if (add_metainfo_)
      {
        spectrum.getStringDataArrays()[0].push_back("M");
      }
    }

    return spectrum;
  }


  void NucleicAcidSpectrumGenerator::addChargedSpectrum_(
    MSSpectrum& spectrum, const MSSpectrum& uncharged_spectrum, Int charge,
    bool add_precursor) const
  {
    if (uncharged_spectrum.empty()) return;
    Size size = uncharged_spectrum.size();
    if (add_precursor_peaks_ && !add_precursor)
    {
      --size; // uncharged spectrum contains precursor peak - exclude it
    }
    for (Size i = 0; i < size; ++i)
    {
      spectrum.push_back(uncharged_spectrum[i]);
      spectrum.back().setMZ(abs(spectrum.back().getMZ() / charge +
                                Constants::PROTON_MASS_U));
    }
    if (add_metainfo_)
    {
      auto& ions = spectrum.getStringDataArrays()[0];
      auto source_it = uncharged_spectrum.getStringDataArrays()[0].begin();
      ions.insert(ions.end(), source_it, source_it + size);
      auto& charges = spectrum.getIntegerDataArrays()[0];
      charges.resize(charges.size() + size, charge);
    }
  }


  void NucleicAcidSpectrumGenerator::getSpectrum(MSSpectrum& spectrum, const NASequence& oligo, Int min_charge, Int max_charge) const
  {
    Int sign = 1;
    if (max_charge < 0 && min_charge < 0) // negative mode
    {
      sign = -1;
    }
    else if (max_charge * min_charge < 0)
    {
<<<<<<< HEAD
      // Signs don't match - we need to quit and show error here to avoid messing up for loops below
=======
      // Signs don't match - we need to quit and throw error here to avoid messing up for loops below
>>>>>>> cea1c584
      throw Exception::IllegalArgument(__FILE__, __LINE__, OPENMS_PRETTY_FUNCTION, "min. and max. charge must both be either positive or negative");
    }
    if (abs(max_charge) < abs(min_charge))
    {
      swap(max_charge, min_charge);
    }

    if (add_metainfo_)
    {
      // @TODO: what if arrays already exist, but contain different data?
      if (spectrum.getIntegerDataArrays().empty())
      {
        spectrum.getIntegerDataArrays().resize(1);
        spectrum.getIntegerDataArrays()[0].setName("Charges");
      }
      if (spectrum.getStringDataArrays().empty())
      {
        spectrum.getStringDataArrays().resize(1);
        spectrum.getStringDataArrays()[0].setName("IonNames");
      }
    }

    MSSpectrum uncharged_spectrum = getUnchargedSpectrum_(oligo);

    for (uint z = (uint)abs(min_charge); z <= (uint)abs(max_charge) && z < (uint)oligo.size(); ++z)
    {
      bool add_precursor =
        ((add_precursor_peaks_ && add_all_precursor_charges_) ||
         (add_precursor_peaks_ && (z == (uint)abs(max_charge))));
      addChargedSpectrum_(spectrum, uncharged_spectrum, z * sign,
                          add_precursor);
    }

    spectrum.sortByPosition();
  }


  void NucleicAcidSpectrumGenerator::getMultipleSpectra(map<Int, MSSpectrum>& spectra, const NASequence& oligo, const set<Int>& charges, Int base_charge) const
  {
    spectra.clear();
    if (charges.empty()) return;
    bool negative_mode = *charges.begin() < 0;
    bool add_all_precursors = (add_precursor_peaks_ &&
                               add_all_precursor_charges_);
    bool add_final_precursor = (add_precursor_peaks_ &&
                                !add_all_precursor_charges_);

    if (add_metainfo_)
    {
      for (Int charge : charges)
      {
        MSSpectrum& spectrum = spectra[charge];
        spectrum.getIntegerDataArrays().resize(1);
        spectrum.getIntegerDataArrays()[0].setName("Charges");
        spectrum.getStringDataArrays().resize(1);
        spectrum.getStringDataArrays()[0].setName("IonNames");
      }
    }

    MSSpectrum uncharged_spectrum = getUnchargedSpectrum_(oligo);

    if (negative_mode)
    {
      if (base_charge > 0) base_charge = -base_charge;
      // in negative mode, charges are ordered high to low - iterate in reverse:
      set<Int>::const_reverse_iterator charge_it = charges.rbegin();
      // skip requested charges that are lower than "base_charge":
      while (*charge_it > base_charge) // ">" because of negative mode
      {
        ++charge_it;
        if (charge_it == charges.rend()) return;
      }
      Int charge = base_charge;
      while (charge_it != charges.rend())
      {
        MSSpectrum& spectrum = spectra[*charge_it];
        for (; charge >= *charge_it; --charge)
        {
          addChargedSpectrum_(spectrum, uncharged_spectrum, charge,
                              add_all_precursors);
        }
        ++charge_it;
        if (charge_it != charges.rend())
        {
          spectra[*charge_it] = spectrum; // initialize next spectrum
        }
        // if we want precursor peaks only for selected charge states, add them
        // after the next spectrum has been initialized:
        if (add_final_precursor)
        {
          spectrum.push_back(uncharged_spectrum.back());
          spectrum.back().setMZ(abs(spectrum.back().getMZ() / charge +
                                    Constants::PROTON_MASS_U));
          if (add_metainfo_)
          {
            spectrum.getStringDataArrays()[0].push_back("M");
            spectrum.getIntegerDataArrays()[0].push_back(charge);
          }
        }
        spectrum.sortByPosition();
      }
    }
    else // positive mode
    {
      set<Int>::const_iterator charge_it = charges.begin();
      // skip requested charges that are lower than "base_charge":
      while (*charge_it < base_charge)
      {
        ++charge_it;
        if (charge_it == charges.end()) return;
      }
      Int charge = base_charge;
      while (charge_it != charges.end())
      {
        MSSpectrum& spectrum = spectra[*charge_it];
        for (; charge <= *charge_it; ++charge)
        {
          addChargedSpectrum_(spectrum, uncharged_spectrum, charge,
                              add_all_precursors);
        }
        ++charge_it;
        if (charge_it != charges.end())
        {
          spectra[*charge_it] = spectrum; // initialize next spectrum
        }
        // if we want precursor peaks only for selected charge states, add them
        // after the next spectrum has been initialized:
        if (add_final_precursor)
        {
          spectrum.push_back(uncharged_spectrum.back());
          spectrum.back().setMZ(spectrum.back().getMZ() / charge +
                                Constants::PROTON_MASS_U);
          if (add_metainfo_)
          {
            spectrum.getStringDataArrays()[0].push_back("M");
            spectrum.getIntegerDataArrays()[0].push_back(charge);
          }
        }
        spectrum.sortByPosition();
      }
    }
  }


  void NucleicAcidSpectrumGenerator::updateMembers_()
  {
    add_a_ions_ = param_.getValue("add_a_ions").toBool();
    add_b_ions_ = param_.getValue("add_b_ions").toBool();
    add_c_ions_ = param_.getValue("add_c_ions").toBool();
    add_d_ions_ = param_.getValue("add_d_ions").toBool();
    add_w_ions_ = param_.getValue("add_w_ions").toBool();
    add_x_ions_ = param_.getValue("add_x_ions").toBool();
    add_y_ions_ = param_.getValue("add_y_ions").toBool();
    add_z_ions_ = param_.getValue("add_z_ions").toBool();
    add_aB_ions_ = param_.getValue("add_a-B_ions").toBool();
    add_first_prefix_ion_ = param_.getValue("add_first_prefix_ion").toBool();
    add_metainfo_ = param_.getValue("add_metainfo").toBool();
    add_precursor_peaks_ = param_.getValue("add_precursor_peaks").toBool();
    add_all_precursor_charges_ = param_.getValue("add_all_precursor_charges").toBool();
    a_intensity_ = (double)param_.getValue("a_intensity");
    b_intensity_ = (double)param_.getValue("b_intensity");
    c_intensity_ = (double)param_.getValue("c_intensity");
    d_intensity_ = (double)param_.getValue("d_intensity");
    w_intensity_ = (double)param_.getValue("w_intensity");
    x_intensity_ = (double)param_.getValue("x_intensity");
    y_intensity_ = (double)param_.getValue("y_intensity");
    z_intensity_ = (double)param_.getValue("z_intensity");
    aB_intensity_ = (double)param_.getValue("a-B_intensity");
    precursor_intensity_ = (double)param_.getValue("precursor_intensity");
  }

} // end namespace OpenMS<|MERGE_RESOLUTION|>--- conflicted
+++ resolved
@@ -376,11 +376,7 @@
     }
     else if (max_charge * min_charge < 0)
     {
-<<<<<<< HEAD
-      // Signs don't match - we need to quit and show error here to avoid messing up for loops below
-=======
       // Signs don't match - we need to quit and throw error here to avoid messing up for loops below
->>>>>>> cea1c584
       throw Exception::IllegalArgument(__FILE__, __LINE__, OPENMS_PRETTY_FUNCTION, "min. and max. charge must both be either positive or negative");
     }
     if (abs(max_charge) < abs(min_charge))
