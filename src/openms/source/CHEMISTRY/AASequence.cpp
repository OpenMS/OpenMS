// --------------------------------------------------------------------------
//                   OpenMS -- Open-Source Mass Spectrometry
// --------------------------------------------------------------------------
// Copyright The OpenMS Team -- Eberhard Karls University Tuebingen,
// ETH Zurich, and Freie Universitaet Berlin 2002-2018.
//
// This software is released under a three-clause BSD license:
//  * Redistributions of source code must retain the above copyright
//    notice, this list of conditions and the following disclaimer.
//  * Redistributions in binary form must reproduce the above copyright
//    notice, this list of conditions and the following disclaimer in the
//    documentation and/or other materials provided with the distribution.
//  * Neither the name of any author or any participating institution
//    may be used to endorse or promote products derived from this software
//    without specific prior written permission.
// For a full list of authors, refer to the file AUTHORS.
// --------------------------------------------------------------------------
// THIS SOFTWARE IS PROVIDED BY THE COPYRIGHT HOLDERS AND CONTRIBUTORS "AS IS"
// AND ANY EXPRESS OR IMPLIED WARRANTIES, INCLUDING, BUT NOT LIMITED TO, THE
// IMPLIED WARRANTIES OF MERCHANTABILITY AND FITNESS FOR A PARTICULAR PURPOSE
// ARE DISCLAIMED. IN NO EVENT SHALL ANY OF THE AUTHORS OR THE CONTRIBUTING
// INSTITUTIONS BE LIABLE FOR ANY DIRECT, INDIRECT, INCIDENTAL, SPECIAL,
// EXEMPLARY, OR CONSEQUENTIAL DAMAGES (INCLUDING, BUT NOT LIMITED TO,
// PROCUREMENT OF SUBSTITUTE GOODS OR SERVICES; LOSS OF USE, DATA, OR PROFITS;
// OR BUSINESS INTERRUPTION) HOWEVER CAUSED AND ON ANY THEORY OF LIABILITY,
// WHETHER IN CONTRACT, STRICT LIABILITY, OR TORT (INCLUDING NEGLIGENCE OR
// OTHERWISE) ARISING IN ANY WAY OUT OF THE USE OF THIS SOFTWARE, EVEN IF
// ADVISED OF THE POSSIBILITY OF SUCH DAMAGE.
//
// --------------------------------------------------------------------------
// $Maintainer: Timo Sachsenberg $
// $Authors: Andreas Bertsch $
// --------------------------------------------------------------------------

#include <OpenMS/CHEMISTRY/AASequence.h>

#include <OpenMS/CONCEPT/Constants.h>
#include <OpenMS/CHEMISTRY/ResidueDB.h>
#include <OpenMS/CHEMISTRY/ModificationsDB.h>

#include <OpenMS/CONCEPT/LogStream.h>
#include <OpenMS/CONCEPT/Macros.h>
#include <OpenMS/CONCEPT/PrecisionWrapper.h>

using namespace std;

namespace OpenMS
{
  AASequence::AASequence() :
    n_term_mod_(nullptr),
    c_term_mod_(nullptr)
  {
  }

  AASequence::~AASequence()
  {
  }

  const Residue& AASequence::getResidue(Size index) const
  {
    if (index >= peptide_.size())
    {
      throw Exception::IndexOverflow(__FILE__, __LINE__, OPENMS_PRETTY_FUNCTION, index, peptide_.size());
    }
    return *peptide_[index];
  }

  String AASequence::toString() const
  {
    std::stringstream ss;
    ss << *this;
    return String(ss.str());
  }

  String AASequence::toUnmodifiedString() const
  {
    String tmp;
    for (ConstIterator it = begin(); it != end(); ++it)
    {
      tmp += it->getOneLetterCode();
    }
    return tmp;
  }

  String AASequence::toUniModString() const
  {
    const AASequence & seq = *this;

    String bs;
    if (seq.empty()) return bs;

    if (seq.hasNTerminalModification())
    {
      const ResidueModification& mod = *(seq.getNTerminalModification());
      if (mod.getUniModRecordId() > -1)
      {
        bs += ".(" + mod.getUniModAccession() + ")";
      }
      else
      {
        bs += ".[" + String(mod.getDiffMonoMass()) + "]";
      }
    }

    for (Size i = 0; i != seq.size(); ++i)
    {
      const Residue& r = seq[i];
      const String& aa = r.getOneLetterCode();
      if (r.isModified())
      {
        const ResidueModification& mod = *(r.getModification());
        if (mod.getUniModRecordId() > -1)
        {
          bs += aa + "(" + mod.getUniModAccession() + ")";
        }
        else
        {
          bs += aa + "[" + String(r.getMonoWeight(Residue::Internal)) + "]";
        }
      }
      else  // amino acid not modified
      {
        bs += aa;
      }
    }

    if (seq.hasCTerminalModification())
    {
      const ResidueModification& mod = *(seq.getCTerminalModification());
      if (mod.getUniModRecordId() > -1)
      {
        bs += ".(" + mod.getUniModAccession() + ")";
      }
      else
      {
        bs += ".[" + String(mod.getDiffMonoMass()) + "]";
      }
    }
    return bs;
  }

  String AASequence::toBracketString(bool integer_mass, const vector<String> & fixed_modifications) const
  {
    const AASequence & seq = *this;

    String bs;
    if (seq.empty()) return bs;

    if (seq.hasNTerminalModification())
    {
      const ResidueModification& mod = *(seq.getNTerminalModification());
      const String & nterm_mod_name = mod.getFullId(); // e.g. "Acetyl (N-term)"

      // only add to string if not a fixed modification
      if (std::find(fixed_modifications.begin(), fixed_modifications.end(), nterm_mod_name) == fixed_modifications.end())
      {
        double nominal_mass = mod.getDiffMonoMass(); // just get input mass
        if (!mod.isUserDefined()) nominal_mass += Residue::getInternalToNTerm().getMonoWeight(); 
        if (integer_mass)
        {
          bs += String("n[") + static_cast<int>(std::round(nominal_mass)) + "]";
        }
        else
        {
          bs += "n[" + String(nominal_mass) + "]";
        }
      }
    }

    for (Size i = 0; i != seq.size(); ++i)
    {
      const Residue& r = seq[i];
      const String aa = r.getOneLetterCode() != "" ? r.getOneLetterCode() : "X";
      if (r.isModified())
      {
        const ResidueModification& mod = *(r.getModification());

        const String & mod_name = mod.getFullId();
        if (std::find(fixed_modifications.begin(), fixed_modifications.end(), mod_name) == fixed_modifications.end())
        {
          if (integer_mass)
          {
            const double residue_mono_mass = r.getMonoWeight(Residue::Internal);
            bs += aa + "[" + static_cast<int>(std::round(residue_mono_mass)) + "]"; 
          }
          else
          {
            const double residue_mono_mass = r.getMonoWeight(Residue::Internal);
            bs += aa + "[" + residue_mono_mass + "]"; 
          }
        }
        else
        {
          bs += aa; // don't print fixed modification
        }
      }
      else  // amino acid not modified
      {
        bs += aa;
      }
    }

    if (seq.hasCTerminalModification())
    {
      const ResidueModification& mod = *(seq.getCTerminalModification());
      const String & cterm_mod_name = mod.getFullId();

      // only add to string if not a fixed modification
      if (std::find(fixed_modifications.begin(), fixed_modifications.end(), cterm_mod_name) == fixed_modifications.end())
      {
        double nominal_mass = mod.getDiffMonoMass(); // just get input mass
        if (!mod.isUserDefined()) nominal_mass += Residue::getInternalToCTerm().getMonoWeight();
        if (integer_mass)
        {
          bs += String("c[") + static_cast<int>(std::round(nominal_mass)) + "]";
        }
        else
        {
          bs += "c[" + String(nominal_mass) + "]";
        }
      }
    }
    return bs;
  }

  bool AASequence::operator<(const AASequence& rhs) const
  {
    // check size
    if (peptide_.size() != rhs.peptide_.size())
    {
      return (peptide_.size() < rhs.peptide_.size());
    }

    // when checking terminal mods, "no mod" is less than "any mod"
    if (n_term_mod_ && !rhs.n_term_mod_)
    {
      return false;
    }
    else if (!n_term_mod_ && rhs.n_term_mod_)
    {
      return true;
    }
    else if (n_term_mod_ && rhs.n_term_mod_ && (n_term_mod_ != rhs.n_term_mod_))
    {
      return (n_term_mod_->getId() < rhs.n_term_mod_->getId());
    }

    ConstIterator a = begin();
    ConstIterator b = rhs.begin();

    // check one letter codes
    for (; a != end(); ++a, ++b)
    {
      if (a->getOneLetterCode() != b->getOneLetterCode())
      {
        return (a->getOneLetterCode() < b->getOneLetterCode());
      }
      else if (a->getModification() != b->getModification())
      {
        return (a->getModification() < b->getModification());
      }
    }

    // c-term
    if (c_term_mod_ && !rhs.c_term_mod_)
    {
      return false;
    }
    else if (!c_term_mod_ && rhs.c_term_mod_)
    {
      return true;
    }
    else if (c_term_mod_ && rhs.c_term_mod_ && (c_term_mod_ != rhs.c_term_mod_))
    {
      return (c_term_mod_->getId() < rhs.c_term_mod_->getId());
    }

    return false;
  }

  EmpiricalFormula AASequence::getFormula(Residue::ResidueType type, Int charge) const
  {
    if (peptide_.size() >= 1)
    {
      // Initialize with the missing/additional protons
      EmpiricalFormula ef; // = EmpiricalFormula("H") * charge; ??
      ef.setCharge(charge);

      // terminal modifications
      if (n_term_mod_ != nullptr &&
        (type == Residue::Full || type == Residue::AIon ||
         type == Residue::BIon || type == Residue::CIon ||
         type == Residue::NTerminal))
      {
        ef += n_term_mod_->getDiffFormula();
      }


      if (c_term_mod_ != nullptr &&
        (type == Residue::Full || type == Residue::XIon ||
         type == Residue::YIon || type == Residue::ZIon ||
         type == Residue::CTerminal))
      {
        ef += c_term_mod_->getDiffFormula();
      }

      static auto const rx = ResidueDB::getInstance()->getResidue("X");
      for (auto const& e : peptide_)
      {
        // While PEPTIX[123]DE makes sense and represents an unknown mass of 123.0
        // Da, the sequence PEPTIXDE does not make sense as it is unclear what a
        // standard internal residue including named modifications
        if (e == rx) throw Exception::InvalidValue(__FILE__, __LINE__, OPENMS_PRETTY_FUNCTION, "Cannot get EF of sequence with unknown AA 'X'.", toString());
        ef += e->getFormula(Residue::Internal);
      }
 
      // add the missing formula part
      switch (type)
      {
        case Residue::Full:
          return ef + Residue::getInternalToFull();

        case Residue::Internal:
          return ef;

        case Residue::NTerminal:
          return ef + Residue::getInternalToNTerm();

        case Residue::CTerminal:
          return ef + Residue::getInternalToCTerm();

        case Residue::AIon:
          return ef + Residue::getInternalToAIon();

        case Residue::BIon:
          return ef + Residue::getInternalToBIon();

        case Residue::CIon:
          return ef + Residue::getInternalToCIon();

        case Residue::XIon:
          return ef + Residue::getInternalToXIon();

        case Residue::YIon:
          return ef + Residue::getInternalToYIon();

        case Residue::ZIon:
          return ef + Residue::getInternalToZIon();

        default:
          OPENMS_LOG_ERROR << "AASequence::getFormula: unknown ResidueType" << std::endl;
      }

      return ef;
    }
    else
    {
      OPENMS_LOG_ERROR << "AASequence::getFormula: Formula for ResidueType " << type << " not defined for sequences of length 0." << std::endl;
      return EmpiricalFormula("");
    }
  }

  double AASequence::getAverageWeight(Residue::ResidueType type, Int charge) const
  {
    // check whether tags are present
    double tag_offset(0);
    static auto const rx = ResidueDB::getInstance()->getResidue("X");
    for (auto const& e : peptide_)
    {
      // While PEPTIX[123]DE makes sense and represents an unknown mass of 123.0
      // Da, the sequence PEPTIXDE does not make sense as it is unclear what a
      // standard internal residue including named modifications
      if (e == rx) throw Exception::InvalidValue(__FILE__, __LINE__, OPENMS_PRETTY_FUNCTION, "Cannot get weight of sequence with unknown AA 'X' with unknown mass.", toString());
      if (e->getOneLetterCode() == "")
      {
        tag_offset += e->getAverageWeight(Residue::Internal);
      }
    }
    // TODO inefficient, if averageWeight is already set in the Residue
    return tag_offset + getFormula(type, charge).getAverageWeight();
  }

  double AASequence::getMonoWeight(Residue::ResidueType type, Int charge) const
  {
    if (peptide_.size() >= 1)
    {
      double mono_weight(Constants::PROTON_MASS_U * charge);

      // terminal modifications
      if (n_term_mod_ != nullptr &&
          (type == Residue::Full || type == Residue::AIon ||
           type == Residue::BIon || type == Residue::CIon ||
           type == Residue::NTerminal))
      {
        mono_weight += n_term_mod_->getDiffMonoMass();
      }

      if (c_term_mod_ != nullptr && 
          (type == Residue::Full || type == Residue::XIon ||
           type == Residue::YIon || type == Residue::ZIon ||
           type == Residue::CTerminal))
      {
        mono_weight += c_term_mod_->getDiffMonoMass();
      }
      static auto const rx = ResidueDB::getInstance()->getResidue("X");
      for (auto const& e : peptide_)
      {
        // While PEPTIX[123]DE makes sense and represents an unknown mass of 123.0
        // Da, the sequence PEPTIXDE does not make sense as it is unclear what a
        // standard internal residue including named modifications
        if (e == rx) throw Exception::InvalidValue(__FILE__, __LINE__, OPENMS_PRETTY_FUNCTION, "Cannot get weight of sequence with unknown AA 'X' with unknown mass.", toString());
        // single, unknown residue should represent.
        mono_weight += e->getMonoWeight(Residue::Internal);
      }

      // add the missing formula part
      switch (type)
      {
        case Residue::Full:
          return mono_weight + Residue::getInternalToFull().getMonoWeight();

        case Residue::Internal:
          return mono_weight;

        case Residue::NTerminal:
          return mono_weight + Residue::getInternalToNTerm().getMonoWeight();

        case Residue::CTerminal:
          return mono_weight + Residue::getInternalToCTerm().getMonoWeight();

        case Residue::AIon:
          return mono_weight + Residue::getInternalToAIon().getMonoWeight();

        case Residue::BIon:
          return mono_weight + Residue::getInternalToBIon().getMonoWeight();

        case Residue::CIon:
          return mono_weight + Residue::getInternalToCIon().getMonoWeight();

        case Residue::XIon:
          return mono_weight + Residue::getInternalToXIon().getMonoWeight();

        case Residue::YIon:
          return mono_weight + Residue::getInternalToYIon().getMonoWeight();

        case Residue::ZIon:
          return mono_weight + Residue::getInternalToZIon().getMonoWeight();

        default:
          OPENMS_LOG_ERROR << "AASequence::getMonoWeight: unknown ResidueType" << std::endl;
      }

      return mono_weight;
    }
    else
    {
      OPENMS_LOG_ERROR << "AASequence::getMonoWeight: Mass for ResidueType " << type << " not defined for sequences of length 0." << std::endl;
      return 0.0;
    }
}




/*void AASequence::getNeutralLosses(Map<const EmpiricalFormula, UInt) const
  {
      // the following losses are from the Zhang paper (AC, 76, 14, 2004)
      // charge directed*/
/*
  static const EmpiricalFormula R_44("NH2CHNH");
  static const EmpiricalFormula R_59("CN3H5"); // guanidium
  static const EmpiricalFormula R_61("N2H4CH");
  // charge remote
  static const EmpiricalFormula R_60("N2H4CO"); // combination of NH=C=NH + C-terminal H2O
  static const EmpiricalFormula H2O("H2O"); // loss from the C-terminus
  static const EmpiricalFormula NH3("NH3");
  Map<const EmpiricalFormula*, UInt> losses;

  for (Size i=0;i!=peptide_.size();++i)
  {
      if (peptide_[i]->hasNeutralLoss())
      {
          const EmpiricalFormula* loss = peptide_[i]->getLossFormulas();
          if (losses.find(loss) != losses.end())
          {
              losses[loss]++;
          }
          else
          {
              losses[loss] = 1;
          }
      }


      // TODO: hack this should be in the data file
      if (peptide_[i]->getOneLetterCode() == "R")
      {
          losses[&R_44] = 1;
          losses[&R_59] = 1;
          losses[&R_61] = 1;
          losses[&R_60] = 1;
      }
      losses[&H2O] = 1;
      losses[&NH3] = 1;
  }
  return losses;
}*/

  const Residue& AASequence::operator[](Size index) const
  {
    if (index >= size())
    {
      throw Exception::IndexOverflow(__FILE__, __LINE__, OPENMS_PRETTY_FUNCTION, index, size());
    }
    return *peptide_[index];
  }

  AASequence& AASequence::operator+=(const AASequence& sequence)
  {
    for (Size i = 0; i != sequence.peptide_.size(); ++i)
    {
      peptide_.push_back(sequence.peptide_[i]);
    }
    return *this;
  }

  AASequence AASequence::operator+(const AASequence& sequence) const
  {
    AASequence seq;
    seq.peptide_ = peptide_;
    for (Size i = 0; i != sequence.peptide_.size(); ++i)
    {
      seq.peptide_.push_back(sequence.peptide_[i]);
    }
    return seq;
  }

  AASequence AASequence::operator+(const Residue* residue) const
  {
    if (!ResidueDB::getInstance()->hasResidue(residue))
    {
      throw Exception::ElementNotFound(__FILE__, __LINE__, OPENMS_PRETTY_FUNCTION, "given residue");
    }
    AASequence seq = *this;
    seq += residue;
    return seq;
  }

  AASequence& AASequence::operator+=(const Residue* residue)
  {
    if (!ResidueDB::getInstance()->hasResidue(residue))
    {
      throw Exception::ElementNotFound(__FILE__, __LINE__, OPENMS_PRETTY_FUNCTION, "given residue");
    }
    peptide_.push_back(residue);
    return *this;
  }

  Size AASequence::size() const
  {
    return peptide_.size();
  }

  AASequence AASequence::getPrefix(Size index) const
  {
    if (index > size())
    {
      throw Exception::IndexOverflow(__FILE__, __LINE__, OPENMS_PRETTY_FUNCTION, index, size());
    }
    if (index == size())
    {
      return *this;
    }

    AASequence seq;
    seq.n_term_mod_ = n_term_mod_;
    seq.peptide_.reserve(index);
    seq.peptide_.insert(seq.peptide_.end(), peptide_.begin(), peptide_.begin() + index);
    return seq;
  }

  AASequence AASequence::getSuffix(Size index) const
  {
    if (index > size())
    {
      throw Exception::IndexOverflow(__FILE__, __LINE__, OPENMS_PRETTY_FUNCTION, index, size());
    }

    if (index == size())
    {
      return *this;
    }

    AASequence seq;
    seq.c_term_mod_ = c_term_mod_;
    seq.peptide_.reserve(size() - index);
    seq.peptide_.insert(seq.peptide_.end(), peptide_.begin() + (size() - index), peptide_.end());
    return seq;
  }

  AASequence AASequence::getSubsequence(Size index, UInt num) const
  {
    if (index >= size())
    {
      throw Exception::IndexOverflow(__FILE__, __LINE__, OPENMS_PRETTY_FUNCTION, index, size());
    }
    if (index + num > size())
    {
      throw Exception::IndexOverflow(__FILE__, __LINE__, OPENMS_PRETTY_FUNCTION, index + num, size());
    }

    AASequence seq;
    if (index == 0)
      seq.n_term_mod_ = n_term_mod_;
    if (index + num == this->size())
      seq.c_term_mod_ = c_term_mod_;
    seq.peptide_.reserve(num);
    seq.peptide_.insert(seq.peptide_.end(), peptide_.begin() + index, peptide_.begin() + index + num);

    return seq;
  }

  bool AASequence::has(const Residue& residue) const
  {
    for (const Residue* rp : peptide_)
    {
      if (*rp == residue) return true;
    }
    return false;
  }

  bool AASequence::hasSubsequence(const AASequence& sub) const
  {
    if (sub.empty())
    {
      return true;
    }
    Size full_size = peptide_.size();
    Size sub_size = sub.peptide_.size();
    if (sub_size > full_size)
    {
      return false;
    }

    for (Size i = 0; i < full_size - sub_size + 1; ++i)
    {
      if (peptide_[i] == sub.peptide_[0])
      {
        Size j = 1;
        for (; j < sub_size; ++j)
        {
          if (peptide_[j + i] != sub.peptide_[j])
          {
            break;
          }
        }
        // check if we reached last position
        if (j == sub_size)
        {
          return true;
        }

      }
    }
    return false;
  }

  bool AASequence::hasPrefix(const AASequence& sequence) const
  {
    if (sequence.empty())
    {
      return true;
    }
    if (sequence.size() > peptide_.size())
    {
      return false;
    }
    if (sequence.n_term_mod_ != n_term_mod_)
      return false;

    if (sequence.size() == peptide_.size() && sequence.c_term_mod_ != c_term_mod_)
      return false;

    for (Size i = 0; i != sequence.size(); ++i)
    {
      if (sequence.peptide_[i] != peptide_[i])
      {
        return false;
      }
    }
    return true;
  }

  bool AASequence::hasSuffix(const AASequence& sequence) const
  {
    if (sequence.empty())
    {
      return true;
    }
    if (sequence.size() > peptide_.size())
    {
      return false;
    }
    if (sequence.c_term_mod_ != c_term_mod_)
      return false;

    if (sequence.size() == peptide_.size() && sequence.n_term_mod_ != n_term_mod_)
      return false;

    for (Size i = 0; i != sequence.size(); ++i)
    {
      if (sequence.peptide_[sequence.size() - 1 - i] != peptide_[size() - 1 - i])
      {
        return false;
      }
    }
    return true;
  }

  bool AASequence::operator==(const AASequence& peptide) const
  {
    if (peptide_.size() != peptide.peptide_.size())
    {
      return false;
    }

    for (Size i = 0; i != size(); ++i)
    {
      if (peptide_[i] != peptide.peptide_[i])
      {
        return false;
      }
      // if AA sequence equal, check if modifications (if available) are equal
      else if (peptide_.at(i)->getModification() != peptide.peptide_.at(i)->getModification())
      {
        return false;
      }
    }

    if (n_term_mod_ != peptide.n_term_mod_)
    {
      return false;
    }

    if (c_term_mod_ != peptide.c_term_mod_)
    {
      return false;
    }

    return true;
  }

  bool AASequence::operator!=(const AASequence& peptide) const
  {
    return !(*this == peptide);
  }

  bool AASequence::empty() const
  {
    return size() == 0;
  }

  bool AASequence::isModified() const
  {
    if (n_term_mod_ != nullptr || c_term_mod_ != nullptr)
    {
      return true;
    }

    for (std::vector<const Residue*>::const_iterator it = peptide_.begin(); it != peptide_.end(); ++it)
    {
      if ((*it)->isModified())
      {
        return true;
      }
    }
    return false;
  }

  std::ostream& operator<<(std::ostream& os, const AASequence& peptide)
  {
    // this is basically the implementation of toString

    // deal with N-terminal modifications first
    if (peptide.n_term_mod_ != nullptr)
    {
      if (peptide.n_term_mod_->isUserDefined())
      {
        os << peptide.n_term_mod_->getFullId();
      }
      else
      {
        os << ".(" << peptide.n_term_mod_->getId() << ")";
      }
    }

    for (Size i = 0; i != peptide.size(); ++i)
    {
      if (peptide.peptide_[i]->isModified())
      {
        if (peptide.peptide_[i]->getOneLetterCode() != "")
        {
          os << peptide.peptide_[i]->getOneLetterCode();
        }
        else
        {
          OPENMS_PRECONDITION(false, "Something went wrong, this should never happen"); // we should not end up here any more
          os << "[" << precisionWrapper(peptide.peptide_[i]->getMonoWeight()) << "]";
        }
        const String& id = peptide.peptide_[i]->getModificationName();
        if (peptide.peptide_[i]->getModification()->isUserDefined())
        {
          // user-defined modification
          os << peptide.peptide_[i]->getModification()->getFullId();
        }
        else if (id != "")
        {
          os << "(" << id << ")";
        }
        else
        {
          // what is this syntax? we have no idea, we probably should never be here
          OPENMS_PRECONDITION(false, "Something went wrong, this should never happen"); // we should not end up here any more
          os << "([" << precisionWrapper(peptide.peptide_[i]->getModification()->getDiffMonoMass()) << "])";
        }
      }
      else
      {
        if (peptide.peptide_[i]->getOneLetterCode() != "")
        {
          os << peptide.peptide_[i]->getOneLetterCode();
        }
        else
        {
          if (peptide.peptide_[i]->getShortName() != "")
          {
            os << peptide.peptide_[i]->getShortName();
          }
          else
          {
            OPENMS_PRECONDITION(false, "Something went wrong, this should never happen"); // we should not end up here any more
            os << "[" << precisionWrapper(peptide.peptide_[i]->getMonoWeight()) << "]";
          }
        }
      }
    }
    
    // deal with C-terminal modifications
    if (peptide.c_term_mod_ != nullptr)
    {
      if (peptide.c_term_mod_->isUserDefined())
      {
        os << peptide.c_term_mod_->getFullId();
      }
      else
      {
        os << ".(" << peptide.c_term_mod_->getId() << ")";
      }
    }

    return os;
  }

  String::ConstIterator AASequence::parseModRoundBrackets_(const String::ConstIterator str_it,
                                                           const String& str,
                                                           AASequence& aas,
                                                           const ResidueModification::TermSpecificity& specificity)
  {
    OPENMS_PRECONDITION(*str_it == '(', "Modification must start with '('.");

    String::ConstIterator mod_start = str_it;
    String::ConstIterator mod_end = ++mod_start;
    Size open_brackets = 1;
    while (mod_end != str.end())
    {
      if (*mod_end == ')')
      {
        --open_brackets;
      }
      else if (*mod_end == '(')
      {
        ++open_brackets;
      }

      if (!open_brackets)
      {
        break;
      }
      ++mod_end;
    }

    // Extract the actual modification as string
    std::string mod(mod_start, mod_end);
    if (mod_end == str.end())
    {
      throw Exception::ParseError(__FILE__, __LINE__, OPENMS_PRETTY_FUNCTION, str,
          "Cannot convert string to peptide modification: missing ')'");
    }

    ModificationsDB* mod_db = ModificationsDB::getInstance();

    // First search for N or C terminal modifications (start of peptide indicates N-terminal modification as well)
    if (aas.peptide_.empty() || specificity == ResidueModification::N_TERM) 
    {
      // Advance iterator one or two positions (we may or may not have a dot
      // after the closing bracket) to point to the first AA of the peptide.
      String::ConstIterator next_aa = mod_end;
      ++next_aa;
      if (*next_aa == '.') ++next_aa;

      const ResidueModification* m;
      try
      {
        m = mod_db->getModification(mod, String(*next_aa), ResidueModification::N_TERM);      
      }
      catch (...)
      {
        // rethrow with some additional information on term
        throw Exception::InvalidValue(__FILE__, __LINE__, OPENMS_PRETTY_FUNCTION, str,
          "Cannot convert string to peptide modification. No N-terminal modification matches to term specificity and origin.");
      }
            
      aas.n_term_mod_ = m;
      return mod_end;
    }

    const String& res = aas.peptide_.back()->getOneLetterCode();
    if (specificity == ResidueModification::C_TERM) 
    {
      const ResidueModification* m;
      try
      {
        m = mod_db->getModification(mod, res, ResidueModification::C_TERM);
      }
      catch (...)
      {
        // catch and rethrow with some additional information on term
        throw Exception::InvalidValue(__FILE__, __LINE__, OPENMS_PRETTY_FUNCTION, str,
          "Cannot convert string to peptide modification. No C-terminal modification matches to term specificity and origin.");
      }
      aas.c_term_mod_ = m;
      return mod_end;
    }

    try
    {
      const Residue* internal = ResidueDB::getInstance()->getModifiedResidue(aas.peptide_.back(), mod);
      aas.peptide_.back() = internal;
    }
    catch(...)  // no internal mod for this residue
    {
      // TODO: get rid of this code path, its deprecated and is only a hack for
      // C-terminal modifications that don't use the dot notation
      if (std::distance(mod_end, str.end()) == 1) // potentially a C-terminal mod without explicitly declaring it using dot notation?
      {
        // old ambiguous notation: Modification might be at last amino acid or at C-terminus
        const ResidueModification* term_mod = mod_db->getModification(mod, res, ResidueModification::C_TERM);
        aas.c_term_mod_ = term_mod;      
      }
      else
      {
        // neither internal nor terminal modification matches to our database
        throw Exception::InvalidValue(__FILE__, __LINE__, OPENMS_PRETTY_FUNCTION, str,
          "Cannot convert string to peptide modification. No modification matches in our database.");
      }
    }
    return mod_end;
  }

  String::ConstIterator AASequence::parseModSquareBrackets_(const String::ConstIterator str_it,
                                                            const String& str,
                                                            AASequence& aas,
                                                            const ResidueModification::TermSpecificity& specificity)
  {
    OPENMS_PRECONDITION(*str_it == '[', "Modification must start with '['.");

    String::ConstIterator mod_start = str_it;
    String::ConstIterator mod_end = ++mod_start;
    while ((mod_end != str.end()) && (*mod_end != ']')) {++mod_end;}

    // Extract the actual modification as string
    std::string mod(mod_start, mod_end);
    if (mod_end == str.end())
    {
      throw Exception::ParseError(__FILE__, __LINE__, OPENMS_PRETTY_FUNCTION, str,
          "Cannot convert string to peptide modification: missing ']'");
    }

    double mass = String(mod).toDouble();
    size_t decimal_pos = mod.find('.');
    bool integer_mass = decimal_pos == std::string::npos;
    double tolerance = 0.5; // for integer mass values
    if (!integer_mass) // float mass values -> adapt tolerance to decimal precision
    {
      size_t n_decimals = mod.size() - decimal_pos - 2;
      tolerance = std::pow(10.0, -int(n_decimals));
    }
    bool delta_mass = (mod[0] == '+') || (mod[0] == '-');
    ModificationsDB* mod_db = ModificationsDB::getInstance();

    const Residue* residue = nullptr;

    // handle N-term modification
    if (specificity == ResidueModification::N_TERM) 
    {
      // Advance iterator one or two positions (we may or may not have a dot
      // after the closing bracket) to point to the first AA of the peptide.
      String::ConstIterator next_aa = mod_end;
      ++next_aa;
      if (*next_aa == '.') ++next_aa;

      if (delta_mass) // N-terminal mod specified by delta mass [+123.4]
      {
        std::vector<String> term_mods;
        mod_db->searchModificationsByDiffMonoMass(term_mods, mass, tolerance, String(*next_aa), ResidueModification::N_TERM);
        if (!term_mods.empty())
        {
          aas.n_term_mod_ = mod_db->getModification(term_mods[0], String(*next_aa), ResidueModification::N_TERM);
          return mod_end;
        }
        OPENMS_LOG_WARN << "Warning: unknown N-terminal modification '" + mod + "' - adding it to the database" << std::endl;
      }
      else // N-terminal mod specified by absolute mass [123.4]
      {
        double mod_mass = mass - Residue::getInternalToNTerm().getMonoWeight(); // here we need to subtract the N-Term mass
        std::vector<String> term_mods;
        mod_db->searchModificationsByDiffMonoMass(term_mods, mod_mass, tolerance, String(*next_aa), ResidueModification::N_TERM);
        if (!term_mods.empty())
        {
          aas.n_term_mod_ = mod_db->getModification(term_mods[0], String(*next_aa), ResidueModification::N_TERM);
          return mod_end;
        }
        OPENMS_LOG_WARN << "Warning: unknown N-terminal modification '" + mod + "' - adding it to the database" << std::endl;
      }
    }
    else if (specificity == ResidueModification::ANYWHERE) // internal (not exclusively terminal) modification
    {
      residue = aas.peptide_.back();
      if (delta_mass && (residue->getMonoWeight() <= 0.0)) // not allowed
      {
        throw Exception::ParseError(__FILE__, __LINE__, OPENMS_PRETTY_FUNCTION, str,
            "Using a mass difference to specify a modification on a residue of unknown mass is not supported in '" + \
            residue->getOneLetterCode() + "[" + mod +  "]'");
      }

      if (!delta_mass) // compute delta mass based on residue mass
      {
        // we expect that all masses are relative to the full mass of the
        // residue, not its "internal" mass in the peptide (loss of H2O)!
        mass -= residue->getMonoWeight(Residue::Internal);
        delta_mass = true; // in case we need to create a new residue below
      }

      if (integer_mass) // use first modification that matches approximately
      {
        std::vector<String> res_mods;

        mod_db->searchModificationsByDiffMonoMass(res_mods, mass, tolerance, residue->getOneLetterCode(), ResidueModification::ANYWHERE);
        if (!res_mods.empty())
        {
          aas.peptide_.back() = ResidueDB::getInstance()->getModifiedResidue(residue, res_mods[0]);
          return mod_end;
        }
        else if (aas.size() == 1) // N-terminal mod.?
        {
          std::vector<String> term_mods;
          mod_db->searchModificationsByDiffMonoMass(term_mods, mass, tolerance, residue->getOneLetterCode(), ResidueModification::N_TERM);
          if (!term_mods.empty())
          {
            aas.n_term_mod_ = mod_db->getModification(term_mods[0], residue->getOneLetterCode(), ResidueModification::N_TERM);
            return mod_end;
          }
        }
        else if (std::distance(mod_end, str.end()) == 1) // C-terminal mod.?
        {
          mod_db->searchModificationsByDiffMonoMass(res_mods, mass, tolerance, residue->getOneLetterCode(), ResidueModification::C_TERM);
          if (!res_mods.empty())
          {
            aas.c_term_mod_ = mod_db->getModification(res_mods[0], residue->getOneLetterCode(), ResidueModification::C_TERM);
            return mod_end;
          }
        }
      }
      else // float mass -> use best-matching modification
      {
        const ResidueModification* res_mod = mod_db->getBestModificationByDiffMonoMass(
          mass, tolerance, residue->getOneLetterCode(),
          ResidueModification::ANYWHERE);

        if (res_mod)
        {
          String id = res_mod->getId();
          if (id.empty()) id = res_mod->getFullId();
          aas.peptide_.back() = ResidueDB::getInstance()->getModifiedResidue(residue, id);
          return mod_end;
        }
        else if (aas.size() == 1) // N-terminal mod.?
        {
          res_mod = mod_db->getBestModificationByDiffMonoMass(mass, tolerance, residue->getOneLetterCode(), ResidueModification::N_TERM);
          if (res_mod)
          {
            aas.n_term_mod_ = res_mod;
            return mod_end;
          }
        }
        else if (std::distance(mod_end, str.end()) == 1) // C-terminal mod.?
        {
          res_mod = mod_db->getBestModificationByDiffMonoMass(mass, tolerance, residue->getOneLetterCode(), ResidueModification::C_TERM);
          if (res_mod)
          {
            aas.c_term_mod_ = res_mod;
            return mod_end;
          }
        }
      }
      OPENMS_LOG_WARN << "Warning: unknown modification '" + mod + "' of residue '" +
        residue->getOneLetterCode() + "' - adding it to the database" << std::endl;
    }
    else if (specificity == ResidueModification::C_TERM)
    {
      residue = aas.peptide_.back();
      if (delta_mass) // C-terminal mod specified by delta mass [+123.4]
      {
        std::vector<String> term_mods;
        mod_db->searchModificationsByDiffMonoMass(term_mods, mass, tolerance, residue->getOneLetterCode(),
                                                  ResidueModification::C_TERM);
        if (!term_mods.empty())
        {
          aas.c_term_mod_ = mod_db->getModification(term_mods[0], residue->getOneLetterCode(), ResidueModification::C_TERM);
          return mod_end;
        }
<<<<<<< HEAD
        LOG_DEBUG << "Warning: unknown C-terminal modification [+delta mass]'" + mod 
          + "' at residue: '" + residue->getOneLetterCode() 
          + "' - adding it to the database" << std::endl;
=======
        OPENMS_LOG_WARN << "Warning: unknown C-terminal modification '" + mod + "' - adding it to the database" << std::endl;
>>>>>>> e87e6d8c
      }
      else // C-terminal mod specified by absolute mass [123.4]
      {
        double mod_mass = mass - Residue::getInternalToCTerm().getMonoWeight(); // here we need to subtract the C-Term mass
        std::vector<String> term_mods;
        mod_db->searchModificationsByDiffMonoMass(term_mods, mod_mass, tolerance, residue->getOneLetterCode(),
                                                  ResidueModification::C_TERM);
        if (!term_mods.empty())
        {
          aas.c_term_mod_ = mod_db->getModification(term_mods[0], residue->getOneLetterCode(), ResidueModification::C_TERM);
          return mod_end;
        }
<<<<<<< HEAD
        LOG_DEBUG << "Warning: unknown C-terminal modification [absolute mass] '" + mod 
          + "' at residue: '" + residue->getOneLetterCode() 
          + "' - adding it to the database" << std::endl;
=======
        OPENMS_LOG_WARN << "Warning: unknown C-terminal modification '" + mod + "' - adding it to the database" << std::endl;
>>>>>>> e87e6d8c
      }
    }

    // ----------------------------------- 
    // Dealing with an unknown modification
    // ----------------------------------- 

    // Notes on mass calculation: AASequence::getMonoWeight uses DiffMonoMass
    // for its calculation of C/N-terminal modification mass and it uses
    // getMonoWeight(Residue::Internal) for each Residue. The Residue weight is
    // set when adding a modification using setModification_
    if (specificity == ResidueModification::N_TERM) 
    {
      String residue_name = ".[" + mod + "]";

      // Check if it already exists, if not create new modification, transfer
      // ownership to ModDB
      if (!mod_db->has(residue_name)) 
      {
        ResidueModification * new_mod = new ResidueModification();
        new_mod->setFullId(residue_name); // setting FullId but not Id makes it a user-defined mod
        new_mod->setDiffMonoMass(mass);
        new_mod->setTermSpecificity(ResidueModification::N_TERM);
        // new_mod->setMonoMass(mass);
        // new_mod->setAverageMass(mass);
        mod_db->addModification(new_mod);
        aas.n_term_mod_ = new_mod;
      }
      else
      {
        Size mod_idx = mod_db->findModificationIndex(residue_name);
        aas.n_term_mod_ = mod_db->getModification(mod_idx);
      }
      return mod_end;
    }
    else if (specificity == ResidueModification::C_TERM)
    {
      String residue_name = ".[" + mod + "]";

      // Check if it already exists, if not create new modification, transfer
      // ownership to ModDB
      if (!mod_db->has(residue_name)) 
      {
        ResidueModification * new_mod = new ResidueModification();
        new_mod->setFullId(residue_name); // setting FullId but not Id makes it a user-defined mod
        new_mod->setDiffMonoMass(mass);
        new_mod->setTermSpecificity(ResidueModification::C_TERM);
        // new_mod->setMonoMass(mass);
        // new_mod->setAverageMass(mass);
        mod_db->addModification(new_mod);
        aas.c_term_mod_ = new_mod;
      }
      else
      {
        Size mod_idx = mod_db->findModificationIndex(residue_name);
        aas.c_term_mod_ = mod_db->getModification(mod_idx);
      }
      return mod_end;
    }
    else
    {
      String residue_name = aas.peptide_.back()->getOneLetterCode() + "[" + mod + "]"; // e.g. N[12345.6]
      String modification_name = "[" + mod + "]";

      if (!mod_db->has(modification_name)) 
      {
        // create new modification
        ResidueModification * new_mod = new ResidueModification();
        new_mod->setFullId(modification_name); // setting FullId but not Id makes it a user-defined mod

        // We cannot set origin if we want to use the same modification name
        // also at other AA (and since we have no information here, it is safer
        // to assume that this may happen).
        // new_mod->setOrigin(aas.peptide_.back()->getOneLetterCode()[0]);

        // set masses
        if (delta_mass)
        {
          new_mod->setMonoMass(mass + residue->getMonoWeight());
          new_mod->setAverageMass(mass + residue->getAverageWeight());
          new_mod->setDiffMonoMass(mass);
        }
        else
        {
          new_mod->setMonoMass(mass);
          new_mod->setAverageMass(mass);
          new_mod->setDiffMonoMass(mass - residue->getMonoWeight());
        }

        mod_db->addModification(new_mod);
      }

      // now use the new modification
      Size mod_idx = mod_db->findModificationIndex(modification_name);
      const ResidueModification* res_mod = mod_db->getModification(mod_idx);

      // Note: this calls setModification_ on a new Residue which changes its
      // weight to the weight of the modification (set above)
      aas.peptide_.back() = ResidueDB::getInstance()->
        getModifiedResidue(residue, res_mod->getFullId());
      return mod_end;
    }
  }

  void AASequence::parseString_(const String& pep, AASequence& aas,
                                bool permissive)
  {
    aas.peptide_.clear();
    String peptide(pep);
    peptide.trim();

    if (peptide.empty()) return;

    // remove optional n and c at start and end of string
    if (peptide[0] == 'n') 
    {
      peptide.erase(0,1);
    }

    if (peptide.empty()) return;

    if (peptide[peptide.size()-1] == 'c') 
    {
      peptide.erase(peptide.size()-1, 1);
    }

    if (peptide.empty()) return;
    
    // detect if this is the new dot notation containing dots for termini and
    // track if last char denoted a terminus
    bool dot_terminal(false), dot_notation(false);

    static ResidueDB* rdb = ResidueDB::getInstance();

    for (String::ConstIterator str_it = peptide.begin();
         str_it != peptide.end(); ++str_it)
    {
      // skip (optional) terminal delimiters, but remember that last character was a terminal one
      if (*str_it == '.') 
      {
        dot_notation = true;
        dot_terminal = true;
        continue;
      }

      // 1. default case: add unmodified, standard residue
      const Residue* r = rdb->getResidue(*str_it); // "isalpha" check not needed
      if (r)
      {
        dot_terminal = false; // since we found an AA, we are not at a terminal position any more
        aas.peptide_.push_back(r);
        continue;
      }

      // 2. modification: 
      //   determine specificity: 
      //     - at termini we first assume we are dealing with a N- or C-terminal modifications
      //       and fall back to (internal) modifications if there is none in our DB
      //     - otherwise we can be sure we are dealing with an internal modification
      ResidueModification::TermSpecificity specificity = ResidueModification::ANYWHERE;

      if (str_it == peptide.begin() || (dot_notation && dot_terminal && aas.peptide_.empty()) )
      {
        specificity = ResidueModification::N_TERM;
      }
      else if (*str_it == 'c')
      {
        // note that still c[...] type substring remains as only single c have been erased before
        // skip 'c', record that we are dealing with a C-terminal
        ++str_it;
        specificity = ResidueModification::C_TERM;
      }
      else if (dot_notation && dot_terminal && !aas.peptide_.empty())
      {
        specificity = ResidueModification::C_TERM;
      }
     
      if (*str_it == '(')
      {
        str_it = parseModRoundBrackets_(str_it, peptide, aas, specificity);
      }
      else if (*str_it == '[')
      {
        str_it = parseModSquareBrackets_(str_it, peptide, aas, specificity);
      }
      else
      {
        if (permissive && ((*str_it == '*') || (*str_it == '#') ||
                           (*str_it == '+')))
        { // stop codons
          aas.peptide_.push_back(rdb->getResidue('X'));
        }
        else if (permissive && (*str_it == ' '))
        { // skip, i.e. do nothing here
        }
        else
        {
          throw Exception::ParseError(__FILE__, __LINE__, OPENMS_PRETTY_FUNCTION, peptide,
              "Cannot convert string to amino acid sequence: unexpected character '" + String(*str_it) + "'");
        }
      }
      
      dot_terminal = false; // previous char was no dot
    }

    // We do NOT deal with a single, unmodified X residue here,
    // since the user might just want to represent the sequence (including modifications on other AA's),
    // e.g. when digesting a peptide
    // We check for 'weightless' X in places where a mass is needed, e.g. during getMonoMass()
  }

  void AASequence::getAAFrequencies(Map<String, Size>& frequency_table) const
  {
    frequency_table.clear();
    for (std::vector<const Residue*>::const_iterator it = peptide_.begin(); it != peptide_.end(); ++it)
    {
      ++frequency_table[(*it)->getOneLetterCode()];
    }
  }

  void AASequence::setModification(Size index, const String& modification)
  {
    if (index >= peptide_.size())
    {
      throw Exception::IndexOverflow(__FILE__, __LINE__, OPENMS_PRETTY_FUNCTION, index, peptide_.size());
    }

    if (!modification.empty()) 
    {
      peptide_[index] = ResidueDB::getInstance()->getModifiedResidue(peptide_[index], modification);
    }
    else // remove modification
    {
      peptide_[index] = ResidueDB::getInstance()->getResidue(peptide_[index]->getOneLetterCode());
    }
  }

  void AASequence::setNTerminalModification(const String& modification)
  {
    if (modification == "")
    {
      n_term_mod_ = nullptr;
      return;
    }

    n_term_mod_ = ModificationsDB::getInstance()->getModification(modification, "", ResidueModification::N_TERM);
  }

  void AASequence::setCTerminalModification(const String& modification)
  {
    if (modification == "")
    {
      c_term_mod_ = nullptr;
      return;
    }
    c_term_mod_ = ModificationsDB::getInstance()->getModification(modification, "", ResidueModification::C_TERM);
  }

  void AASequence::setCTerminalModification(const ResidueModification* modification)
  {
    c_term_mod_ = modification;
  } 

  void AASequence::setNTerminalModification(const ResidueModification* modification)
  {
    n_term_mod_ = modification;
  }
 
  const String& AASequence::getNTerminalModificationName() const
  {
    if (n_term_mod_ == nullptr) return String::EMPTY;
    return n_term_mod_->getId();
  }

  const ResidueModification* AASequence::getNTerminalModification() const
  {
    return n_term_mod_;
  }

  const ResidueModification* AASequence::getCTerminalModification() const
  {
    return c_term_mod_;
  }

  const String& AASequence::getCTerminalModificationName() const
  {
    if (c_term_mod_ == nullptr) return String::EMPTY;
    return c_term_mod_->getId();
  }

  bool AASequence::hasNTerminalModification() const
  {
    return n_term_mod_ != nullptr;
  }

  bool AASequence::hasCTerminalModification() const
  {
    return c_term_mod_ != nullptr;
  }

  AASequence AASequence::fromString(const String& s, bool permissive)
  {
    AASequence aas;
    parseString_(s, aas, permissive);
    return aas;
  }

  AASequence AASequence::fromString(const char* s, bool permissive)
  {
    AASequence aas;
    parseString_(String(s), aas, permissive);
    return aas;
  }

}<|MERGE_RESOLUTION|>--- conflicted
+++ resolved
@@ -1129,13 +1129,9 @@
           aas.c_term_mod_ = mod_db->getModification(term_mods[0], residue->getOneLetterCode(), ResidueModification::C_TERM);
           return mod_end;
         }
-<<<<<<< HEAD
-        LOG_DEBUG << "Warning: unknown C-terminal modification [+delta mass]'" + mod 
+        OPENMS_LOG_DEBUG << "Warning: unknown C-terminal modification [+delta mass]'" + mod 
           + "' at residue: '" + residue->getOneLetterCode() 
           + "' - adding it to the database" << std::endl;
-=======
-        OPENMS_LOG_WARN << "Warning: unknown C-terminal modification '" + mod + "' - adding it to the database" << std::endl;
->>>>>>> e87e6d8c
       }
       else // C-terminal mod specified by absolute mass [123.4]
       {
@@ -1148,13 +1144,9 @@
           aas.c_term_mod_ = mod_db->getModification(term_mods[0], residue->getOneLetterCode(), ResidueModification::C_TERM);
           return mod_end;
         }
-<<<<<<< HEAD
-        LOG_DEBUG << "Warning: unknown C-terminal modification [absolute mass] '" + mod 
+        OPENMS_LOG_DEBUG << "Warning: unknown C-terminal modification [absolute mass] '" + mod 
           + "' at residue: '" + residue->getOneLetterCode() 
           + "' - adding it to the database" << std::endl;
-=======
-        OPENMS_LOG_WARN << "Warning: unknown C-terminal modification '" + mod + "' - adding it to the database" << std::endl;
->>>>>>> e87e6d8c
       }
     }
 
