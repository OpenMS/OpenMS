--- conflicted
+++ resolved
@@ -403,21 +403,13 @@
             precursor = true;
           }
         }
-<<<<<<< HEAD
         ph->setMetaValue("precursor_in_ms2", precursor);
-=======
-        //TODO add "FragmentArray"s
-
-        Param sap = sa.getParameters();
-        pi.setMetaValue("fragment_match_tolerance", (double)sap.getValue("tolerance"));
->>>>>>> efcd5afc
       }
       //TODO add "FragmentArray"s
 
       Param sap = sa.getParameters();
-      pi.setMetaValue("fragment_match_tolerance", sap.getValue("tolerance"));
-    }
-    
+      pi.setMetaValue("fragment_match_tolerance", (double)sap.getValue("tolerance"));
+    }  
   }
 
   void SpectrumAnnotator::updateMembers_()
