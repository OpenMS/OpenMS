--- conflicted
+++ resolved
@@ -91,13 +91,9 @@
         const String& protease,
         const int max_attempts)
 {
-<<<<<<< HEAD
   static std::unordered_map<std::string, std::string> td_cache; // to prevent targets getting different decoys
 
   OPENMS_PRECONDITION(!protein.isModified(), "Decoy generation only supports unmodified proteins.");
-=======
-  OPENMS_PRECONDITION(!protein.isModified(), "Decoy generation only supports unmodified proteins.")
->>>>>>> 8fdce656
 
   std::vector<AASequence> peptides;
   ProteaseDigestion ed;
