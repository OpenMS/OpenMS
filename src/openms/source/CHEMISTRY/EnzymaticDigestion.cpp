--- conflicted
+++ resolved
@@ -143,19 +143,12 @@
     return positions;
   }
 
-<<<<<<< HEAD
   Size EnzymaticDigestion::countInternalCleavageSites(const String& sequence) const
   {
     return tokenize_(sequence).size() - 1;
   }
 
-  bool EnzymaticDigestion::isValidProduct(const String& sequence,
-                                          int pos,
-                                          int length,
-                                          bool ignore_missed_cleavages) const
-=======
   bool EnzymaticDigestion::isValidProduct(const String& sequence, int pos, int length, bool ignore_missed_cleavages) const
->>>>>>> 85b538a6
   {
     return isValidProduct_(sequence, pos, length, ignore_missed_cleavages, false, false);
   }
