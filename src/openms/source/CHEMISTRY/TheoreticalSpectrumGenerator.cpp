// --------------------------------------------------------------------------
//                   OpenMS -- Open-Source Mass Spectrometry
// --------------------------------------------------------------------------
// Copyright The OpenMS Team -- Eberhard Karls University Tuebingen,
// ETH Zurich, and Freie Universitaet Berlin 2002-2018.
//
// This software is released under a three-clause BSD license:
//  * Redistributions of source code must retain the above copyright
//    notice, this list of conditions and the following disclaimer.
//  * Redistributions in binary form must reproduce the above copyright
//    notice, this list of conditions and the following disclaimer in the
//    documentation and/or other materials provided with the distribution.
//  * Neither the name of any author or any participating institution
//    may be used to endorse or promote products derived from this software
//    without specific prior written permission.
// For a full list of authors, refer to the file AUTHORS.
// --------------------------------------------------------------------------
// THIS SOFTWARE IS PROVIDED BY THE COPYRIGHT HOLDERS AND CONTRIBUTORS "AS IS"
// AND ANY EXPRESS OR IMPLIED WARRANTIES, INCLUDING, BUT NOT LIMITED TO, THE
// IMPLIED WARRANTIES OF MERCHANTABILITY AND FITNESS FOR A PARTICULAR PURPOSE
// ARE DISCLAIMED. IN NO EVENT SHALL ANY OF THE AUTHORS OR THE CONTRIBUTING
// INSTITUTIONS BE LIABLE FOR ANY DIRECT, INDIRECT, INCIDENTAL, SPECIAL,
// EXEMPLARY, OR CONSEQUENTIAL DAMAGES (INCLUDING, BUT NOT LIMITED TO,
// PROCUREMENT OF SUBSTITUTE GOODS OR SERVICES; LOSS OF USE, DATA, OR PROFITS;
// OR BUSINESS INTERRUPTION) HOWEVER CAUSED AND ON ANY THEORY OF LIABILITY,
// WHETHER IN CONTRACT, STRICT LIABILITY, OR TORT (INCLUDING NEGLIGENCE OR
// OTHERWISE) ARISING IN ANY WAY OUT OF THE USE OF THIS SOFTWARE, EVEN IF
// ADVISED OF THE POSSIBILITY OF SUCH DAMAGE.
//
// --------------------------------------------------------------------------
// $Maintainer: Timo Sachsenberg, Eugen Netz $
// $Authors: Andreas Bertsch $
// --------------------------------------------------------------------------

#include <OpenMS/CHEMISTRY/TheoreticalSpectrumGenerator.h>

#include <OpenMS/CHEMISTRY/ISOTOPEDISTRIBUTION/CoarseIsotopePatternGenerator.h>
#include <OpenMS/CONCEPT/Constants.h>
#include <OpenMS/CHEMISTRY/AASequence.h>
#include <OpenMS/CHEMISTRY/NASequence.h>
#include <OpenMS/CHEMISTRY/ResidueDB.h>

#include <OpenMS/KERNEL/MSSpectrum.h>

using namespace std;

namespace OpenMS
{

  TheoreticalSpectrumGenerator::TheoreticalSpectrumGenerator() :
    DefaultParamHandler("TheoreticalSpectrumGenerator")
  {
    defaults_.setValue("add_isotopes", "false", "If set to 'true' isotope peaks of the product ion peaks are added");
    defaults_.setValidStrings("add_isotopes", ListUtils::create<String>("true,false"));

    defaults_.setValue("max_isotope", 2, "Defines the maximal isotopic peak which is added if 'add_isotopes' is 'true'");

    defaults_.setValue("add_metainfo", "false", "Adds the type of peaks as metainfo to the peaks, like y8+, [M-H2O+2H]++");
    defaults_.setValidStrings("add_metainfo", ListUtils::create<String>("true,false"));

    defaults_.setValue("add_losses", "false", "Adds common losses to those ion expect to have them, only water and ammonia loss is considered");
    defaults_.setValidStrings("add_losses", ListUtils::create<String>("true,false"));

    defaults_.setValue("add_precursor_peaks", "false", "Adds peaks of the precursor to the spectrum, which happen to occur sometimes");
    defaults_.setValidStrings("add_precursor_peaks", ListUtils::create<String>("true,false"));

    defaults_.setValue("add_all_precursor_charges", "false", "Adds precursor peaks with all charges in the given range");
    defaults_.setValidStrings("add_all_precursor_charges", ListUtils::create<String>("true,false"));

    defaults_.setValue("add_abundant_immonium_ions", "false", "Add most abundant immonium ions");
    defaults_.setValidStrings("add_abundant_immonium_ions", ListUtils::create<String>("true,false"));

    defaults_.setValue("add_first_prefix_ion", "false", "If set to true e.g. b1 ions are added");
    defaults_.setValidStrings("add_first_prefix_ion", ListUtils::create<String>("true,false"));

    defaults_.setValue("add_y_ions", "true", "Add peaks of y-ions to the spectrum");
    defaults_.setValidStrings("add_y_ions", ListUtils::create<String>("true,false"));

    defaults_.setValue("add_b_ions", "true", "Add peaks of b-ions to the spectrum");
    defaults_.setValidStrings("add_b_ions", ListUtils::create<String>("true,false"));

    defaults_.setValue("add_a_ions", "false", "Add peaks of a-ions to the spectrum");
    defaults_.setValidStrings("add_a_ions", ListUtils::create<String>("true,false"));

    defaults_.setValue("add_c_ions", "false", "Add peaks of c-ions to the spectrum");
    defaults_.setValidStrings("add_c_ions", ListUtils::create<String>("true,false"));

    defaults_.setValue("add_x_ions", "false", "Add peaks of  x-ions to the spectrum");
    defaults_.setValidStrings("add_x_ions", ListUtils::create<String>("true,false"));

    defaults_.setValue("add_z_ions", "false", "Add peaks of z-ions to the spectrum");
    defaults_.setValidStrings("add_z_ions", ListUtils::create<String>("true,false"));

    defaults_.setValue("add_d_ions", "false", "Add peaks of d-ions to the spectrum");
    defaults_.setValidStrings("add_d_ions", ListUtils::create<String>("true,false"));

    defaults_.setValue("add_w_ions", "false", "Add peaks of w-ions to the spectrum");
    defaults_.setValidStrings("add_w_ions", ListUtils::create<String>("true,false"));

    defaults_.setValue("add_a-B_ions", "false", "Add peaks of a-B-ions to the spectrum");
    defaults_.setValidStrings("add_a-B_ions", ListUtils::create<String>("true,false"));

    // intensity options of the ions
    defaults_.setValue("y_intensity", 1.0, "Intensity of the y-ions");
    defaults_.setValue("b_intensity", 1.0, "Intensity of the b-ions");
    defaults_.setValue("a_intensity", 1.0, "Intensity of the a-ions");
    defaults_.setValue("c_intensity", 1.0, "Intensity of the c-ions");
    defaults_.setValue("x_intensity", 1.0, "Intensity of the x-ions");
    defaults_.setValue("z_intensity", 1.0, "Intensity of the z-ions");

    defaults_.setValue("d_intensity", 1.0, "Intensity of the d-ions");
    defaults_.setValue("w_intensity", 1.0, "Intensity of the w-ions");
    defaults_.setValue("a-B_intensity", 1.0, "Intensity of the a-B-ions");

    defaults_.setValue("relative_loss_intensity", 0.1, "Intensity of loss ions, in relation to the intact ion intensity");

    // precursor intensity
    defaults_.setValue("precursor_intensity", 1.0, "Intensity of the precursor peak");
    defaults_.setValue("precursor_H2O_intensity", 1.0, "Intensity of the H2O loss peak of the precursor");
    defaults_.setValue("precursor_NH3_intensity", 1.0, "Intensity of the NH3 loss peak of the precursor");

    defaultsToParam_();
  }


  TheoreticalSpectrumGenerator::TheoreticalSpectrumGenerator(const TheoreticalSpectrumGenerator& rhs) :
    DefaultParamHandler(rhs)
  {
  }


  TheoreticalSpectrumGenerator& TheoreticalSpectrumGenerator::operator=(const TheoreticalSpectrumGenerator& rhs)
  {
    if (this != &rhs)
    {
      DefaultParamHandler::operator=(rhs);
    }
    return *this;
  }


  TheoreticalSpectrumGenerator::~TheoreticalSpectrumGenerator()
  {
  }

<<<<<<< HEAD
  void TheoreticalSpectrumGenerator::getSpectrum(PeakSpectrum & spectrum, 
    const AASequence & peptide, 
    Int min_charge, 
    Int max_charge) const
=======

  void TheoreticalSpectrumGenerator::getSpectrum(PeakSpectrum& spectrum, const NASequence& nucleotide, Int min_charge, Int max_charge) const
>>>>>>> cc1257b0
  {
    Int sign = 1;
    if (max_charge < 0 && min_charge < 0)
    {
      sign = -1;
    }
    else if ((max_charge > 0 && min_charge < 0) ||
             (max_charge < 0 && min_charge > 0))
    {
      //Signs don't match we need to quit and thow error here to avoid messing up for loops below
      throw Exception::IllegalArgument(__FILE__, __LINE__, OPENMS_PRETTY_FUNCTION, "min. and max. charge must both be either positive or negative");
    }
    else if (max_charge < min_charge)
    {
      swap(max_charge, min_charge);
    }
    PeakSpectrum::StringDataArray ion_names;
    PeakSpectrum::IntegerDataArray charges;

    if (add_metainfo_)
    {
      if (spectrum.getIntegerDataArrays().size() > 0)
      {
        charges = spectrum.getIntegerDataArrays()[0];
      }
      if (spectrum.getStringDataArrays().size() > 0)
      {
        ion_names = spectrum.getStringDataArrays()[0];
      }
      ion_names.setName("IonNames");
      charges.setName("Charges");
    }

    for (uint z = (uint)abs(min_charge); z <= (uint)abs(max_charge) && z < (uint)nucleotide.size(); ++z)
    {
      if (add_b_ions_) addPeaks_(spectrum, nucleotide, ion_names, charges, NASequence::BIon, z * sign);
      if (add_y_ions_) addPeaks_(spectrum, nucleotide, ion_names, charges, NASequence::YIon, z * sign);
      if (add_a_ions_) addPeaks_(spectrum, nucleotide, ion_names, charges, NASequence::AIon, z * sign);
      if (add_c_ions_) addPeaks_(spectrum, nucleotide, ion_names, charges, NASequence::CIon, z * sign);
      if (add_x_ions_) addPeaks_(spectrum, nucleotide, ion_names, charges, NASequence::XIon, z * sign);
      if (add_z_ions_) addPeaks_(spectrum, nucleotide, ion_names, charges, NASequence::ZIon, z * sign);
      if (add_d_ions_) addPeaks_(spectrum, nucleotide, ion_names, charges, NASequence::DIon, z * sign);
      if (add_w_ions_) addPeaks_(spectrum, nucleotide, ion_names, charges, NASequence::WIon, z * sign);
      if (add_aB_ions_) addPeaks_(spectrum, nucleotide, ion_names, charges, NASequence::AminusB, z * sign);
    }

    if (add_precursor_peaks_)
    {
      if (add_all_precursor_charges_)
      {
        for (uint z = (uint)abs(min_charge); z <= (uint)abs(max_charge); ++z)
        {
          addPrecursorPeaks_(spectrum, nucleotide, ion_names, charges, z * sign);
        }
      }
      else // add_all_precursor_charges_ = false, only add precursor with highest charge
      {
        addPrecursorPeaks_(spectrum, nucleotide, ion_names, charges, max_charge);
      }
    }

    if (add_metainfo_)
    {
      if (spectrum.getIntegerDataArrays().size() > 0)
      {
        spectrum.getIntegerDataArrays()[0] = charges;
      }
      else
      {
        spectrum.getIntegerDataArrays().push_back(charges);
      }
      if (spectrum.getStringDataArrays().size() > 0)
      {
        spectrum.getStringDataArrays()[0] = ion_names;
      }
      else
      {
        spectrum.getStringDataArrays().push_back(ion_names);
      }
    }

    spectrum.sortByPosition();
    return;
  }


  void TheoreticalSpectrumGenerator::getSpectrum(PeakSpectrum& spectrum, const AASequence& peptide, Int min_charge, Int max_charge) const
  {
    if (peptide.empty())
    {
      return;
    }

    PeakSpectrum::StringDataArray ion_names;
    PeakSpectrum::IntegerDataArray charges;

    if (add_metainfo_)
    {
      if (spectrum.getIntegerDataArrays().size() > 0)
      {
        charges = spectrum.getIntegerDataArrays()[0];
      }
      if (spectrum.getStringDataArrays().size() > 0)
      {
        ion_names = spectrum.getStringDataArrays()[0];
      }
      ion_names.setName("IonNames");
      charges.setName("Charges");
    }

    for (Int z = min_charge; z <= max_charge; ++z)
    {
      if (add_b_ions_) addPeaks_(spectrum, peptide, ion_names, charges, Residue::BIon, z);
      if (add_y_ions_) addPeaks_(spectrum, peptide, ion_names, charges, Residue::YIon, z);
      if (add_a_ions_) addPeaks_(spectrum, peptide, ion_names, charges, Residue::AIon, z);
      if (add_c_ions_) addPeaks_(spectrum, peptide, ion_names, charges, Residue::CIon, z);
      if (add_x_ions_) addPeaks_(spectrum, peptide, ion_names, charges, Residue::XIon, z);
      if (add_z_ions_) addPeaks_(spectrum, peptide, ion_names, charges, Residue::ZIon, z);
    }

    if (add_precursor_peaks_)
    {
      if (add_all_precursor_charges_)
      {
        for (Int z = min_charge; z <= max_charge; ++z)
        {
          addPrecursorPeaks_(spectrum, peptide, ion_names, charges, z);
        }
      }
      else // add_all_precursor_charges_ = false, only add precursor with highest charge
      {
        addPrecursorPeaks_(spectrum, peptide, ion_names, charges, max_charge);
      }
    }

    if (add_abundant_immonium_ions_)
    {
      addAbundantImmoniumIons_(spectrum, peptide, ion_names, charges);
    }

    if (add_metainfo_)
    {
      if (spectrum.getIntegerDataArrays().size() > 0)
      {
        spectrum.getIntegerDataArrays()[0] = charges;
      }
      else
      {
        spectrum.getIntegerDataArrays().push_back(charges);
      }
      if (spectrum.getStringDataArrays().size() > 0)
      {
        spectrum.getStringDataArrays()[0] = ion_names;
      }
      else
      {
        spectrum.getStringDataArrays().push_back(ion_names);
      }
    }

    spectrum.sortByPosition();
    return;
  }


  void TheoreticalSpectrumGenerator::addAbundantImmoniumIons_(PeakSpectrum& spectrum, const AASequence& peptide, DataArrays::StringDataArray& ion_names, DataArrays::IntegerDataArray& charges) const
  {
    Peak1D p;

    // Histidin immonium ion (C5H8N3)
    if (peptide.has(*ResidueDB::getInstance()->getResidue('H')))
    {
      p.setMZ(110.0718);
      p.setIntensity(1.0);
      if (add_metainfo_)
      {
        String ion_name("iH");
        ion_names.push_back(ion_name);
        charges.push_back(1);
      }
      spectrum.push_back(p);
    }

    // Phenylalanin immonium ion (C8H10N)
    if (peptide.has(*ResidueDB::getInstance()->getResidue('F')))
    {
      p.setMZ(120.0813);
      p.setIntensity(1.0);
      if (add_metainfo_)
      {
        String ion_name("iF");
        ion_names.push_back(ion_name);
        charges.push_back(1);
      }
      spectrum.push_back(p);
    }

    // Tyrosine immonium ion (C8H10NO)
    if (peptide.has(*ResidueDB::getInstance()->getResidue('Y')))
    {
      p.setMZ(136.0762);
      p.setIntensity(1.0);
      if (add_metainfo_)
      {
        String ion_name("iY");
        ion_names.push_back(ion_name);
        charges.push_back(1);
      }
      spectrum.push_back(p);
    }

    // Iso/Leucin immonium ion (same mass for immonium ion)
    if (peptide.has(*ResidueDB::getInstance()->getResidue('L')))
    {
      p.setMZ(86.09698);
      p.setIntensity(1.0);
      if (add_metainfo_)
      {
        String ion_name("iL/I");
        ion_names.push_back(ion_name);
        charges.push_back(1);
      }
      spectrum.push_back(p);
    }

    // Tryptophan immonium ion
    if (peptide.has(*ResidueDB::getInstance()->getResidue('W')))
    {
      p.setMZ(159.0922);
      p.setIntensity(1.0);
      if (add_metainfo_)
      {
        String ion_name("iW");
        ion_names.push_back(ion_name);
        charges.push_back(1);
      }
      spectrum.push_back(p);
    }

    // Cysteine (C2H6NS)
    if (peptide.has(*ResidueDB::getInstance()->getResidue('C')))
    {
      p.setMZ(76.0221);
      p.setIntensity(1.0);
      if (add_metainfo_)
      {
        String ion_name("iC");
        ion_names.push_back(ion_name);
        charges.push_back(1);
      }
      spectrum.push_back(p);
    }

    // Proline immonium ion (C4H8N)
    if (peptide.has(*ResidueDB::getInstance()->getResidue('P')))
    {
      p.setMZ(70.0656);
      p.setIntensity(1.0);
      if (add_metainfo_)
      {
        String ion_name("iP");
        ion_names.push_back(ion_name);
        charges.push_back(1);
      }
      spectrum.push_back(p);
    }
  }


  char TheoreticalSpectrumGenerator::residueTypeToIonLetter_(Residue::ResidueType res_type)
  {
    switch (res_type)
    {
      case Residue::AIon: return 'a';
      case Residue::BIon: return 'b';
      case Residue::CIon: return 'c';
      case Residue::XIon: return 'x';
      case Residue::YIon: return 'y';
      case Residue::ZIon: return 'z';
      default:
       cerr << "Unknown residue type encountered. Can't map to ion letter." << endl;
    }
    return ' ';
  }


  String TheoreticalSpectrumGenerator::ribonucleotideTypeToIonCode_(NASequence::NASFragmentType type, Size num)
  {
    String result;
    switch (type)
    {
    case NASequence::AIon: result = "a"; break;
    case NASequence::BIon: result = "b"; break;
    case NASequence::CIon: result = "c"; break;
    case NASequence::XIon: result = "x"; break;
    case NASequence::YIon: result = "y"; break;
    case NASequence::ZIon: result = "z"; break;
    case NASequence::DIon: result = "d"; break;
    case NASequence::WIon: result = "w"; break;
    case NASequence::AminusB: return (num > 0) ? "a" + String(num) + "-B" : "a-B";
    default:
      cerr << "Unknown ribonucleotide type encountered. Can't map to ion code." << endl;
      result = "?";
    }
    if (num > 0) result += String(num);
    return result;
  }


  void TheoreticalSpectrumGenerator::addIsotopeCluster_(PeakSpectrum& spectrum, const AASequence& ion, DataArrays::StringDataArray& ion_names, DataArrays::IntegerDataArray& charges, Residue::ResidueType res_type, Int charge, double intensity) const
  {
    double pos = ion.getMonoWeight(res_type, charge);
    Peak1D p;
    IsotopeDistribution dist = ion.getFormula(res_type, charge).getIsotopeDistribution(CoarseIsotopePatternGenerator(max_isotope_));

<<<<<<< HEAD
    String ion_name = String(Residue::residueTypeToIonLetter(res_type)) + String(ion.size());
=======
    String ion_name = String(Residue::residueTypeToIonLetter(res_type)) + String(ion.size()) + String((Size)abs(charge), '+');
>>>>>>> cc1257b0

    double j(0.0);
    for (IsotopeDistribution::ConstIterator it = dist.begin(); it != dist.end(); ++it, ++j)
    {
      // TODO: this is usually dominated by 13C-12C mass shift which deviates a bit from neutron mass
      p.setMZ((double)(pos + j * Constants::C13C12_MASSDIFF_U) / (double)charge);
      p.setIntensity(intensity * it->getIntensity());
      if (add_metainfo_) // one entry per peak
      {
        ion_names.push_back(ion_name);
        charges.push_back(charge);
      }
      spectrum.push_back(p);
    }
  }


  void TheoreticalSpectrumGenerator::addIsotopeCluster_(PeakSpectrum& spectrum, const NASequence& ion, DataArrays::StringDataArray& ion_names, DataArrays::IntegerDataArray& charges, NASequence::NASFragmentType res_type, Int charge, double intensity) const
  {
    double charge_unit = (charge < 0) ? -1.0 : 1.0; // pos. or neg. charge?
    double pos = ion.getMonoWeight(res_type, charge);
    Peak1D p;
    IsotopeDistribution dist = ion.getFormula(res_type, charge).getIsotopeDistribution(CoarseIsotopePatternGenerator(max_isotope_));

    String ion_name = ribonucleotideTypeToIonCode_(res_type, ion.size()); // + String((Size)abs(charge), charge_sign);

    double j(0.0);
    for (IsotopeDistribution::ConstIterator it = dist.begin(); it != dist.end(); ++it, ++j)
    {
      // TODO: this is usually dominated by 13C-12C mass shift which deviates a bit from neutron mass
      p.setMZ((double)(pos + j * Constants::C13C12_MASSDIFF_U * charge_unit) / (double)abs(charge));
      p.setIntensity(intensity * it->getIntensity());
      if (add_metainfo_) // one entry per peak
      {
        ion_names.push_back(ion_name);
        charges.push_back(charge);
      }
      spectrum.push_back(p);
    }
  }


  void TheoreticalSpectrumGenerator::addLosses_(PeakSpectrum& spectrum, const AASequence& ion, DataArrays::StringDataArray& ion_names, DataArrays::IntegerDataArray& charges, double intensity, Residue::ResidueType res_type, int charge) const
  {
    Peak1D p;

    set<String> losses;
    for (AASequence::ConstIterator it = ion.begin(); it != ion.end(); ++it)
    {
      if (it->hasNeutralLoss())
      {
        vector<EmpiricalFormula> loss_formulas = it->getLossFormulas();
        for (Size i = 0; i != loss_formulas.size(); ++i)
        {
          losses.insert(loss_formulas[i].toString());
        }
      }
    }

    if (!add_isotopes_)
    {
      p.setIntensity(intensity * rel_loss_intensity_);
    }

    for (set<String>::const_iterator it = losses.begin(); it != losses.end(); ++it)
    {
      EmpiricalFormula loss_ion = ion.getFormula(res_type, charge) - EmpiricalFormula(*it);
      // thanks to Chris and Sandro
      // check for negative element frequencies (might happen if losses are not allowed for specific ions)
      bool negative_elements(false);
      for (EmpiricalFormula::ConstIterator eit = loss_ion.begin(); eit != loss_ion.end(); ++eit)
      {
        if (eit->second < 0)
        {
          negative_elements = true;
          break;
        }
      }
      if (negative_elements)
      {
        continue;
      }
      double loss_pos = loss_ion.getMonoWeight();
      const String& loss_name = *it;

      if (add_isotopes_)
      {
        IsotopeDistribution dist = loss_ion.getIsotopeDistribution(CoarseIsotopePatternGenerator(max_isotope_));

        // note: important to construct a string from char. If omitted it will perform pointer arithmetics on the "-" string literal
<<<<<<< HEAD
        String ion_name = String(Residue::residueTypeToIonLetter(res_type)) + String(ion.size()) + "-" + loss_name;
=======
        String ion_name = String(Residue::residueTypeToIonLetter(res_type)) + String(ion.size()) + "-" + loss_name + String((Size)abs(charge), '+');
>>>>>>> cc1257b0

        double j(0.0);
        for (IsotopeDistribution::ConstIterator iso = dist.begin(); iso != dist.end(); ++iso, ++j)
        {
          p.setMZ((double)(loss_pos + j * Constants::C13C12_MASSDIFF_U) / (double)charge);
          p.setIntensity(intensity * rel_loss_intensity_ * iso->getIntensity());
          if (add_metainfo_)
          {
            ion_names.push_back(ion_name);
            charges.push_back(charge);
          }
          spectrum.push_back(p);
        }
      }
      else
      {
        p.setMZ(loss_pos / (double)charge);
        if (add_metainfo_)
        {
          // note: important to construct a string from char. If omitted it will perform pointer arithmetics on the "-" string literal
<<<<<<< HEAD
          String ion_name = String(Residue::residueTypeToIonLetter(res_type)) + String(ion.size()) + "-" + loss_name;
=======
          String ion_name = String(Residue::residueTypeToIonLetter(res_type)) + String(ion.size()) + "-" + loss_name + String((Size)abs(charge), '+');
>>>>>>> cc1257b0
          ion_names.push_back(ion_name);
          charges.push_back(charge);
        }
        spectrum.push_back(p);
      }
    }
  }


  void TheoreticalSpectrumGenerator::addPeaks_(PeakSpectrum& spectrum, const NASequence& nucleotide, DataArrays::StringDataArray& ion_names, DataArrays::IntegerDataArray& charges, NASequence::NASFragmentType res_type, Int charge) const
  {
    spectrum.reserve(nucleotide.size());

    // Generate the ion peaks:
    // Does not generate peaks of full sequence (therefore "<").
    // They are added via precursor mass (and neutral losses).
    // Could be changed in the future.

    double intensity(1);
    // char charge_sign = (charge > 0) ? '+' : '-';

    switch (res_type)
    {
    case NASequence::AIon:
      intensity = a_intensity_;
      break;
    case NASequence::BIon:
      intensity = b_intensity_;
      break;
    case NASequence::CIon:
      intensity = c_intensity_;
      break;
    case NASequence::XIon:
      intensity = x_intensity_;
      break;
    case NASequence::YIon:
      intensity = y_intensity_;
      break;
    case NASequence::ZIon:
      intensity = z_intensity_;
      break;
    case NASequence::DIon:
      intensity = d_intensity_;
      break;
    case NASequence::WIon:
      intensity = w_intensity_;
      break;
    case NASequence::AminusB:
      intensity = aB_intensity_;
      break;
    default:
      break;
    }

    if (res_type == NASequence::AIon || res_type == NASequence::BIon || res_type == NASequence::CIon || res_type == NASequence::AminusB || res_type == NASequence::DIon)
    {
      // @TODO: special cases for a-B ions ("NASequence::AminusB")
      // - they may not be relevant for fragments of length 1 (unless modified?)
      // - mods on the last base (that gets lost) may be completely or partially
      // retained/lost, depending on the mod (whether it's on the base or on the
      // backbone or both - we don't have that information at the moment)

      if (!add_isotopes_) // add single peak
      {
        Size length = add_first_prefix_ion_ ? 1 : 2;
        for (; length < nucleotide.size(); ++length)
        {
          NASequence ion = nucleotide.getPrefix(length);
          double mass = ion.getMonoWeight(res_type, charge);
          Peak1D p;
          p.setMZ(mass / abs(charge));
          p.setIntensity(intensity);
          spectrum.push_back(p);
          if (add_metainfo_)
          {
            String ion_name = ribonucleotideTypeToIonCode_(res_type, length); // + String((Size)abs(charge), charge_sign);
            ion_names.push_back(ion_name);
            charges.push_back(charge);
          }
        }
      }
      else // add isotope clusters (slow)
      {
        Size length = add_first_prefix_ion_ ? 1 : 2;
        for (; length < nucleotide.size(); ++length)
        {
          const NASequence ion = nucleotide.getPrefix(length);
          addIsotopeCluster_(spectrum, ion, ion_names, charges, res_type, charge, intensity); //TODO IMPLEMENT
        }
      }

//      if (add_losses_) // add loss peaks (slow)
//      {
//        Size i = add_first_prefix_ion_ ? 1 : 2;
//        for (; i < nucleotide.size(); ++i)
//        {
//          const NASequence ion = nucleotide.getPrefix(i);
//          addLosses_(spectrum, ion, ion_names, charges, intensity, res_type, charge);
//        }
//      }
    }
    else // WIon, XIon, YIon, ZIon
    {
      if (!add_isotopes_) // add single peak
      {
        for (Size length = 1; length < nucleotide.size(); ++length)
        {
          NASequence ion = nucleotide.getSuffix(length);
          double mass = ion.getMonoWeight(res_type, charge);
          Peak1D p;
          p.setMZ(mass / abs(charge));
          p.setIntensity(intensity);
          spectrum.push_back(p);
          if (add_metainfo_)
          {
            String ion_name = ribonucleotideTypeToIonCode_(res_type, length); // + String((Size)abs(charge), charge_sign);
            ion_names.push_back(ion_name);
            charges.push_back(charge);
          }
        }
      }
      else // add isotope clusters
      {
        for (Size length = 1; length < nucleotide.size(); ++length)
        {
          const NASequence ion = nucleotide.getSuffix(length);
          addIsotopeCluster_(spectrum, ion, ion_names, charges, res_type, charge, intensity); //TODO IMPLEMENT
        }
      }

      //if (add_losses_) // add loss peaks (slow)
      //{
      //  for (Size i = 1; i < nucleotide.size(); ++i)
       // {
        //  const NASequence ion = nucleotide.getSuffix(i);
        //  addLosses_(spectrum, ion, ion_names, charges, intensity, res_type, charge);
       // }
     // }
    }

    return;
  }


  void TheoreticalSpectrumGenerator::addPeaks_(PeakSpectrum& spectrum, const AASequence& peptide, DataArrays::StringDataArray& ion_names, DataArrays::IntegerDataArray& charges, Residue::ResidueType res_type, Int charge) const
  {
    int f = 1 + int(add_isotopes_) + int(add_losses_);
    spectrum.reserve(spectrum.size() + f * peptide.size());

    // Generate the ion peaks:
    // Does not generate peaks of full peptide (therefore "<").
    // They are added via precursor mass (and neutral losses).
    // Could be changed in the future.

    double intensity(1);

    switch (res_type)
    {
      case Residue::AIon: intensity = a_intensity_; break;
      case Residue::BIon: intensity = b_intensity_; break;
      case Residue::CIon: if (peptide.size() < 2) throw Exception::InvalidSize(__FILE__, __LINE__, OPENMS_PRETTY_FUNCTION, 1); intensity = c_intensity_; break;
      case Residue::XIon: if (peptide.size() < 2) throw Exception::InvalidSize(__FILE__, __LINE__, OPENMS_PRETTY_FUNCTION, 1); intensity = x_intensity_; break;
      case Residue::YIon: intensity = y_intensity_; break;
      case Residue::ZIon: intensity = z_intensity_; break;
      default: break;
    }

    double mono_weight(Constants::PROTON_MASS_U * charge);

    if (res_type == Residue::AIon || res_type == Residue::BIon || res_type == Residue::CIon)
    {
      if (peptide.hasNTerminalModification())
      {
        mono_weight += peptide.getNTerminalModification()->getDiffMonoMass();
      }

      if (!add_isotopes_) // add single peak
      {
        Size i = add_first_prefix_ion_ ? 0 : 1;
        if (i == 1) mono_weight += peptide[0].getMonoWeight(Residue::Internal);
        for (; i < peptide.size() - 1; ++i)
        {
          mono_weight += peptide[i].getMonoWeight(Residue::Internal); // standard internal residue including named modifications
          double pos(mono_weight);
          switch (res_type)
          {
          case Residue::AIon: pos = (pos + Residue::getInternalToAIon().getMonoWeight()) / charge; break;
          case Residue::BIon: pos = (pos + Residue::getInternalToBIon().getMonoWeight()) / charge; break;
          case Residue::CIon: pos = (pos + Residue::getInternalToCIon().getMonoWeight()) / charge; break;
          default: break;
          }
          Peak1D p;
          p.setMZ(pos);
          p.setIntensity(intensity);
          spectrum.push_back(p);
          if (add_metainfo_)
          {
<<<<<<< HEAD
            String ion_name = String(Residue::residueTypeToIonLetter(res_type)) + String(i + 1);
=======
            String ion_name = String(Residue::residueTypeToIonLetter(res_type)) + String(i + 1) + String((Size)abs(charge), '+');
>>>>>>> cc1257b0
            ion_names.push_back(ion_name);
            charges.push_back(charge);
          }
        }
      }
      else // add isotope clusters (slow)
      {
        Size i = add_first_prefix_ion_ ? 1 : 2;
        for (; i < peptide.size(); ++i)
        {
          const AASequence ion = peptide.getPrefix(i);
          addIsotopeCluster_(spectrum, ion, ion_names, charges, res_type, charge, intensity);
        }
      }

      if (add_losses_) // add loss peaks (slow)
      {
        Size i = add_first_prefix_ion_ ? 1 : 2;
        for (; i < peptide.size(); ++i)
        {
          const AASequence ion = peptide.getPrefix(i);
          addLosses_(spectrum, ion, ion_names, charges, intensity, res_type, charge);
        }
      }
    }
    else // if (res_type == Residue::XIon || res_type == Residue::YIon || res_type == Residue::ZIon)
    {
      if (peptide.hasCTerminalModification())
      {
        mono_weight += peptide.getCTerminalModification()->getDiffMonoMass();
      }

      if (!add_isotopes_) // add single peak
      {
        Size i = peptide.size() - 1;

        for (; i > 0; --i)
        {
          mono_weight += peptide[i].getMonoWeight(Residue::Internal); // standard internal residue including named modifications
          double pos(mono_weight);
          switch (res_type)
          {
          case Residue::XIon: pos = (pos + Residue::getInternalToXIon().getMonoWeight()) / charge; break;
          case Residue::YIon: pos = (pos + Residue::getInternalToYIon().getMonoWeight()) / charge; break;
          case Residue::ZIon: pos = (pos + Residue::getInternalToZIon().getMonoWeight()) / charge; break;
          default: break;
          }
          Peak1D p;
          p.setMZ(pos);
          p.setIntensity(intensity);
          spectrum.push_back(p);
          if (add_metainfo_)
          {
<<<<<<< HEAD
            String ion_name = String(Residue::residueTypeToIonLetter(res_type)) + String(peptide.size() - i);
=======
            String ion_name = String(Residue::residueTypeToIonLetter(res_type)) + String(peptide.size() - i) + String((Size)abs(charge), '+');

>>>>>>> cc1257b0
            ion_names.push_back(ion_name);
            charges.push_back(charge);
          }
        }
      }
      else // add isotope clusters
      {
        for (Size i = 1; i < peptide.size(); ++i)
        {
          const AASequence ion = peptide.getSuffix(i);
          addIsotopeCluster_(spectrum, ion, ion_names, charges, res_type, charge, intensity);
        }
      }

      if (add_losses_) // add loss peaks (slow)
      {
        for (Size i = 1; i < peptide.size(); ++i)
        {
          const AASequence ion = peptide.getSuffix(i);
          addLosses_(spectrum, ion, ion_names, charges, intensity, res_type, charge);
        }
      }
    }

    return;
  }


  void TheoreticalSpectrumGenerator::addPrecursorPeaks_(PeakSpectrum& spectrum, const AASequence& peptide, DataArrays::StringDataArray& ion_names, DataArrays::IntegerDataArray& charges, Int charge) const
  {
    Peak1D p;

<<<<<<< HEAD
    String ion_name;
    if (charge == 1)
    {
      ion_name = "[M+H]";
    }
    else
    { 
      ion_name = "[M+" + String(charge) + "H]";
    }
=======
    String ion_name("[M+H]" + String((Size)abs(charge), '+'));
>>>>>>> cc1257b0

    // precursor peak
    double mono_pos = peptide.getMonoWeight(Residue::Full, charge);

    if (add_isotopes_)
    {
      IsotopeDistribution dist = peptide.getFormula(Residue::Full, charge).getIsotopeDistribution(CoarseIsotopePatternGenerator(max_isotope_));
      double j(0.0);
      for (IsotopeDistribution::ConstIterator it = dist.begin(); it != dist.end(); ++it, ++j)
      {
        p.setMZ((double)(mono_pos + j * Constants::C13C12_MASSDIFF_U) / (double)charge);
        p.setIntensity(pre_int_ * it->getIntensity());
        if (add_metainfo_)
        {
          ion_names.push_back(ion_name);
          charges.push_back(charge);
        }
        spectrum.push_back(p);
      }
    }
    else
    {
      p.setMZ(mono_pos / (double)charge);
      p.setIntensity(pre_int_);
      if (add_metainfo_)
      {
        ion_names.push_back(ion_name);
        charges.push_back(charge);
      }
      spectrum.push_back(p);
    }
    // loss peaks of the precursor

    // loss of water
    EmpiricalFormula ion = peptide.getFormula(Residue::Full, charge) - EmpiricalFormula("H2O");
    mono_pos = ion.getMonoWeight();
    if (add_isotopes_)
    {
      IsotopeDistribution dist = ion.getIsotopeDistribution(CoarseIsotopePatternGenerator(max_isotope_));
      UInt j(0);
      for (IsotopeDistribution::ConstIterator it = dist.begin(); it != dist.end(); ++it, ++j)
      {
        p.setMZ((double)(mono_pos + j * Constants::C13C12_MASSDIFF_U) / (double)charge);
        p.setIntensity(pre_int_H2O_ *  it->getIntensity());
        if (add_metainfo_)
        {
<<<<<<< HEAD
          String ion_name;
          if (charge == 1)
          {
            ion_name = "[M+H-H2O]";
          }
          else
          { 
            ion_name = "[M+" + String(charge) + "H-H2O]";
          }
=======
          String ion_name("[M+H]-H2O" + String((Size)abs(charge), '+'));
>>>>>>> cc1257b0
          ion_names.push_back(ion_name);
          charges.push_back(charge);
        }
        spectrum.push_back(p);
      }
    }
    else
    {
      p.setMZ(mono_pos / (double)charge);
      p.setIntensity(pre_int_H2O_);
      if (add_metainfo_)
      {
<<<<<<< HEAD
        String ion_name;
        if (charge == 1)
        {
          ion_name = "[M+H-H2O]";
        }
        else
        { 
          ion_name = "[M+" + String(charge) + "H-H2O]";
        }
=======
        String ion_name("[M+H]-H2O" + String((Size)abs(charge), '+'));
>>>>>>> cc1257b0
        ion_names.push_back(ion_name);
        charges.push_back(charge);
      }
      spectrum.push_back(p);
    }

    //loss of ammonia
    ion = peptide.getFormula(Residue::Full, charge) - EmpiricalFormula("NH3");
    mono_pos = ion.getMonoWeight();
    if (add_isotopes_)
    {
      IsotopeDistribution dist = ion.getIsotopeDistribution(CoarseIsotopePatternGenerator(max_isotope_));
      UInt j(0);
      for (IsotopeDistribution::ConstIterator it = dist.begin(); it != dist.end(); ++it, ++j)
      {
        p.setMZ((double)(mono_pos + j * Constants::C13C12_MASSDIFF_U) / (double)charge);
        p.setIntensity(pre_int_NH3_ *  it->getIntensity());
        if (add_metainfo_)
        {
<<<<<<< HEAD
          String ion_name;
          if (charge == 1)
          {
            ion_name = "[M+H-NH3]";
          }
          else
          { 
            ion_name = "[M+" + String(charge) + "H-NH3]";
          }

=======
          String ion_name("[M+H]-NH3" + String((Size)abs(charge), '+'));
>>>>>>> cc1257b0
          ion_names.push_back(ion_name);
          charges.push_back(charge);
        }
        spectrum.push_back(p);
      }
    }
    else
    {
      p.setMZ(mono_pos / (double)charge);
      p.setIntensity(pre_int_NH3_);
      if (add_metainfo_)
      {
<<<<<<< HEAD
        String ion_name;
        if (charge == 1)
        {
          ion_name = "[M+H-NH3]";
        }
        else
        { 
          ion_name = "[M+" + String(charge) + "H-NH3]";
        }        
=======
        String ion_name("[M+H]-NH3" + String((Size)abs(charge), '+'));
        ion_names.push_back(ion_name);
        charges.push_back(charge);
      }
      spectrum.push_back(p);
    }
  }


  void TheoreticalSpectrumGenerator::addPrecursorPeaks_(PeakSpectrum& spectrum, const NASequence& nucleotide, DataArrays::StringDataArray& ion_names, DataArrays::IntegerDataArray& charges, Int charge) const
  {
    Peak1D p;

    char charge_sign = '+';
    double charge_unit = 1.0; //double equivalent of sign
    if (charge < 0)
    {
      charge_sign = '-';
      charge_unit = -1.0;
    }

    String ion_name("[M"+ String(charge_sign)+"H]" + String((Size)abs(charge), charge_sign));

    // precursor peak
    double mono_pos = nucleotide.getMonoWeight(NASequence::Full, charge);

    if (add_isotopes_)
    {
      IsotopeDistribution dist = nucleotide.getFormula(NASequence::Full, charge).getIsotopeDistribution(CoarseIsotopePatternGenerator(max_isotope_));
      double j(0.0);
      for (IsotopeDistribution::ConstIterator it = dist.begin(); it != dist.end(); ++it, ++j)
      {
        p.setMZ((double)(mono_pos + j * Constants::C13C12_MASSDIFF_U * charge_unit) / (double)(abs(charge)));
        p.setIntensity(pre_int_ * it->getIntensity());
        if (add_metainfo_)
        {
          ion_names.push_back(ion_name);
          charges.push_back(charge);
        }
        spectrum.push_back(p);
      }
    }
    else
    {
      p.setMZ(mono_pos / (double)(abs(charge)));
      p.setIntensity(pre_int_);
      if (add_metainfo_)
      {
        ion_names.push_back(ion_name);
        charges.push_back(charge);
      }
      spectrum.push_back(p);
    }
    // loss peaks of the precursor

    //loss of water
    EmpiricalFormula ion = nucleotide.getFormula(NASequence::Full, charge) - EmpiricalFormula("H2O");
    mono_pos = ion.getMonoWeight();
    if (add_isotopes_)
    {
      IsotopeDistribution dist = ion.getIsotopeDistribution(CoarseIsotopePatternGenerator(max_isotope_));
      UInt j(0);
      for (IsotopeDistribution::ConstIterator it = dist.begin(); it != dist.end(); ++it, ++j)
      {
        p.setMZ((double)(mono_pos + j * Constants::C13C12_MASSDIFF_U * charge_unit ) / (double)(abs(charge)));
        p.setIntensity(pre_int_H2O_ *  it->getIntensity());
        if (add_metainfo_)
        {
          String ion_name("[M"+ String(charge_sign)+"H]-H2O" + String((Size)abs(charge), charge_sign));
          ion_names.push_back(ion_name);
          charges.push_back(charge);
        }
        spectrum.push_back(p);
      }
    }
    else
    {
      p.setMZ(mono_pos / (double)(abs(charge)));
      p.setIntensity(pre_int_H2O_);
      if (add_metainfo_)
      {
        String ion_name("[M"+String(charge_sign)+"H]-H2O" + String((Size)abs(charge), charge_sign));
        ion_names.push_back(ion_name);
        charges.push_back(charge);
      }
      spectrum.push_back(p);
    }

    //loss of ammonia
    ion = nucleotide.getFormula(NASequence::Full, charge) - EmpiricalFormula("NH3");
    mono_pos = ion.getMonoWeight();
    if (add_isotopes_)
    {
      IsotopeDistribution dist = ion.getIsotopeDistribution(CoarseIsotopePatternGenerator(max_isotope_));
      UInt j(0);
      for (IsotopeDistribution::ConstIterator it = dist.begin(); it != dist.end(); ++it, ++j)
      {
        p.setMZ((double)(mono_pos + j * Constants::C13C12_MASSDIFF_U * charge_unit ) / (double)(abs(charge)));
        p.setIntensity(pre_int_NH3_ *  it->getIntensity());
        if (add_metainfo_)
        {
          String ion_name("[M"+String(charge_sign)+"H]-NH3" + String((Size)abs(charge), charge_sign));
          ion_names.push_back(ion_name);
          charges.push_back(charge);
        }
        spectrum.push_back(p);
      }
    }
    else
    {
      p.setMZ(mono_pos / (double)(abs(charge)));
      p.setIntensity(pre_int_NH3_);
      if (add_metainfo_)
      {
        String ion_name("[M"+String(charge_sign)+"H]-NH3" + String((Size)abs(charge), charge_sign));
>>>>>>> cc1257b0
        ion_names.push_back(ion_name);
        charges.push_back(charge);
      }
      spectrum.push_back(p);
    }
  }


  void TheoreticalSpectrumGenerator::updateMembers_()
  {
    add_b_ions_ = param_.getValue("add_b_ions").toBool();
    add_y_ions_ = param_.getValue("add_y_ions").toBool();
    add_a_ions_ = param_.getValue("add_a_ions").toBool();
    add_c_ions_ = param_.getValue("add_c_ions").toBool();
    add_x_ions_ = param_.getValue("add_x_ions").toBool();
    add_z_ions_ = param_.getValue("add_z_ions").toBool();
    add_d_ions_ = param_.getValue("add_d_ions").toBool();
    add_w_ions_ = param_.getValue("add_w_ions").toBool();
    add_aB_ions_ = param_.getValue("add_a-B_ions").toBool();
    add_first_prefix_ion_ = param_.getValue("add_first_prefix_ion").toBool();
    add_losses_ = param_.getValue("add_losses").toBool();
    add_metainfo_ = param_.getValue("add_metainfo").toBool();
    add_isotopes_ = param_.getValue("add_isotopes").toBool();
    add_precursor_peaks_ = param_.getValue("add_precursor_peaks").toBool();
    add_all_precursor_charges_ = param_.getValue("add_all_precursor_charges").toBool();
    add_abundant_immonium_ions_ = param_.getValue("add_abundant_immonium_ions").toBool();
    a_intensity_ = (double)param_.getValue("a_intensity");
    aB_intensity_ = (double)param_.getValue("a-B_intensity");
    b_intensity_ = (double)param_.getValue("b_intensity");
    c_intensity_ = (double)param_.getValue("c_intensity");
    d_intensity_ = (double)param_.getValue("d_intensity");
    w_intensity_ = (double)param_.getValue("w_intensity");
    x_intensity_ = (double)param_.getValue("x_intensity");
    y_intensity_ = (double)param_.getValue("y_intensity");
    z_intensity_ = (double)param_.getValue("z_intensity");
    max_isotope_ = (Int)param_.getValue("max_isotope");
    rel_loss_intensity_ = (double)param_.getValue("relative_loss_intensity");
    pre_int_ = (double)param_.getValue("precursor_intensity");
    pre_int_H2O_ = (double)param_.getValue("precursor_H2O_intensity");
    pre_int_NH3_ = (double)param_.getValue("precursor_NH3_intensity");
  }

} // end namespace OpenMS<|MERGE_RESOLUTION|>--- conflicted
+++ resolved
@@ -143,15 +143,7 @@
   {
   }
 
-<<<<<<< HEAD
-  void TheoreticalSpectrumGenerator::getSpectrum(PeakSpectrum & spectrum, 
-    const AASequence & peptide, 
-    Int min_charge, 
-    Int max_charge) const
-=======
-
   void TheoreticalSpectrumGenerator::getSpectrum(PeakSpectrum& spectrum, const NASequence& nucleotide, Int min_charge, Int max_charge) const
->>>>>>> cc1257b0
   {
     Int sign = 1;
     if (max_charge < 0 && min_charge < 0)
@@ -467,11 +459,7 @@
     Peak1D p;
     IsotopeDistribution dist = ion.getFormula(res_type, charge).getIsotopeDistribution(CoarseIsotopePatternGenerator(max_isotope_));
 
-<<<<<<< HEAD
     String ion_name = String(Residue::residueTypeToIonLetter(res_type)) + String(ion.size());
-=======
-    String ion_name = String(Residue::residueTypeToIonLetter(res_type)) + String(ion.size()) + String((Size)abs(charge), '+');
->>>>>>> cc1257b0
 
     double j(0.0);
     for (IsotopeDistribution::ConstIterator it = dist.begin(); it != dist.end(); ++it, ++j)
@@ -562,11 +550,7 @@
         IsotopeDistribution dist = loss_ion.getIsotopeDistribution(CoarseIsotopePatternGenerator(max_isotope_));
 
         // note: important to construct a string from char. If omitted it will perform pointer arithmetics on the "-" string literal
-<<<<<<< HEAD
         String ion_name = String(Residue::residueTypeToIonLetter(res_type)) + String(ion.size()) + "-" + loss_name;
-=======
-        String ion_name = String(Residue::residueTypeToIonLetter(res_type)) + String(ion.size()) + "-" + loss_name + String((Size)abs(charge), '+');
->>>>>>> cc1257b0
 
         double j(0.0);
         for (IsotopeDistribution::ConstIterator iso = dist.begin(); iso != dist.end(); ++iso, ++j)
@@ -587,11 +571,7 @@
         if (add_metainfo_)
         {
           // note: important to construct a string from char. If omitted it will perform pointer arithmetics on the "-" string literal
-<<<<<<< HEAD
           String ion_name = String(Residue::residueTypeToIonLetter(res_type)) + String(ion.size()) + "-" + loss_name;
-=======
-          String ion_name = String(Residue::residueTypeToIonLetter(res_type)) + String(ion.size()) + "-" + loss_name + String((Size)abs(charge), '+');
->>>>>>> cc1257b0
           ion_names.push_back(ion_name);
           charges.push_back(charge);
         }
@@ -789,11 +769,7 @@
           spectrum.push_back(p);
           if (add_metainfo_)
           {
-<<<<<<< HEAD
             String ion_name = String(Residue::residueTypeToIonLetter(res_type)) + String(i + 1);
-=======
-            String ion_name = String(Residue::residueTypeToIonLetter(res_type)) + String(i + 1) + String((Size)abs(charge), '+');
->>>>>>> cc1257b0
             ion_names.push_back(ion_name);
             charges.push_back(charge);
           }
@@ -847,12 +823,7 @@
           spectrum.push_back(p);
           if (add_metainfo_)
           {
-<<<<<<< HEAD
             String ion_name = String(Residue::residueTypeToIonLetter(res_type)) + String(peptide.size() - i);
-=======
-            String ion_name = String(Residue::residueTypeToIonLetter(res_type)) + String(peptide.size() - i) + String((Size)abs(charge), '+');
-
->>>>>>> cc1257b0
             ion_names.push_back(ion_name);
             charges.push_back(charge);
           }
@@ -885,7 +856,6 @@
   {
     Peak1D p;
 
-<<<<<<< HEAD
     String ion_name;
     if (charge == 1)
     {
@@ -895,9 +865,6 @@
     { 
       ion_name = "[M+" + String(charge) + "H]";
     }
-=======
-    String ion_name("[M+H]" + String((Size)abs(charge), '+'));
->>>>>>> cc1257b0
 
     // precursor peak
     double mono_pos = peptide.getMonoWeight(Residue::Full, charge);
@@ -944,7 +911,6 @@
         p.setIntensity(pre_int_H2O_ *  it->getIntensity());
         if (add_metainfo_)
         {
-<<<<<<< HEAD
           String ion_name;
           if (charge == 1)
           {
@@ -954,9 +920,6 @@
           { 
             ion_name = "[M+" + String(charge) + "H-H2O]";
           }
-=======
-          String ion_name("[M+H]-H2O" + String((Size)abs(charge), '+'));
->>>>>>> cc1257b0
           ion_names.push_back(ion_name);
           charges.push_back(charge);
         }
@@ -969,7 +932,6 @@
       p.setIntensity(pre_int_H2O_);
       if (add_metainfo_)
       {
-<<<<<<< HEAD
         String ion_name;
         if (charge == 1)
         {
@@ -979,9 +941,6 @@
         { 
           ion_name = "[M+" + String(charge) + "H-H2O]";
         }
-=======
-        String ion_name("[M+H]-H2O" + String((Size)abs(charge), '+'));
->>>>>>> cc1257b0
         ion_names.push_back(ion_name);
         charges.push_back(charge);
       }
@@ -1001,7 +960,6 @@
         p.setIntensity(pre_int_NH3_ *  it->getIntensity());
         if (add_metainfo_)
         {
-<<<<<<< HEAD
           String ion_name;
           if (charge == 1)
           {
@@ -1012,9 +970,6 @@
             ion_name = "[M+" + String(charge) + "H-NH3]";
           }
 
-=======
-          String ion_name("[M+H]-NH3" + String((Size)abs(charge), '+'));
->>>>>>> cc1257b0
           ion_names.push_back(ion_name);
           charges.push_back(charge);
         }
@@ -1027,7 +982,6 @@
       p.setIntensity(pre_int_NH3_);
       if (add_metainfo_)
       {
-<<<<<<< HEAD
         String ion_name;
         if (charge == 1)
         {
@@ -1037,8 +991,6 @@
         { 
           ion_name = "[M+" + String(charge) + "H-NH3]";
         }        
-=======
-        String ion_name("[M+H]-NH3" + String((Size)abs(charge), '+'));
         ion_names.push_back(ion_name);
         charges.push_back(charge);
       }
@@ -1153,7 +1105,6 @@
       if (add_metainfo_)
       {
         String ion_name("[M"+String(charge_sign)+"H]-NH3" + String((Size)abs(charge), charge_sign));
->>>>>>> cc1257b0
         ion_names.push_back(ion_name);
         charges.push_back(charge);
       }
