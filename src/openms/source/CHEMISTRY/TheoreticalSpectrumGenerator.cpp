--- conflicted
+++ resolved
@@ -437,17 +437,12 @@
                          DataArrays::IntegerDataArray& charges,
                          const std::map<EmpiricalFormula, String>& formula_str_cache,
                          double intensity,
-                         const String& annotation_prefix_string,
+                         const String& ion_type_string,
                          bool add_metainfo,
                          int charge) const
   {
-<<<<<<< HEAD
+    const String charge_str((Size)abs(charge), '+');
     const String ion_ordinal_str = ion_ordinal < 0 ? "-" : String(ion_ordinal) + "-"; // only add ion number for non-negative values
-=======
-    const String charge_str((Size)abs(charge), '+');
-    const String ion_type_str(Residue::residueTypeToIonLetter(res_type));
-    const String ion_ordinal_str(String(ion_ordinal) + "-");
->>>>>>> c3bb6b01
 
     // TODO why do you need a separate set for the losses? Just use the keys from the formula_str_cache?
     for (const auto& formula : f_losses)
@@ -459,17 +454,9 @@
         const auto it = formula_str_cache.find(formula);
         const String& loss_name = it->second;
         // note: important to construct a string from char. If omitted it will perform pointer arithmetics on the "-" string literal
-<<<<<<< HEAD
-        ion_names.emplace_back(annotation_prefix_string);
-        //note: size of Residue::residueTypeToIonLetter(res_type) : 1;
-        ion_names.back().reserve(1 + ion_ordinal_str.size() + loss_name.size());
-        ((ion_names.back() += ion_ordinal_str) += loss_name);
-=======
-        ion_names.emplace_back(ion_type_str);
-        // note: size of Residue::residueTypeToIonLetter(res_type) : 1;
+        ion_names.push_back(ion_type_string);
         ion_names.back().reserve(2 + ion_ordinal_str.size() + loss_name.size() + charge_str.size());
         ((ion_names.back() += ion_ordinal_str) += loss_name) += charge_str;
->>>>>>> c3bb6b01
         charges.push_back(charge);
       }
     }
@@ -483,14 +470,9 @@
                                                 const Residue::ResidueType res_type,
                                                 int charge) const
   {
-<<<<<<< HEAD
-    const String residue_str(Residue::residueTypeToIonLetter(res_type));
-    const String ion_str(String(ion.size()) + "-");
-=======
     const String charge_str((Size)abs(charge), '+');
     const String ion_type_str(Residue::residueTypeToIonLetter(res_type));
     const String ion_ordinal_str(String(ion.size()) + "-");
->>>>>>> c3bb6b01
 
     std::set<String> losses;
     for (const auto& it : ion)
@@ -528,11 +510,7 @@
       double loss_pos = loss_ion.getMonoWeight();
       const String& loss_name = it;
 
-<<<<<<< HEAD
-      ion_name = residue_str + ion_str + loss_name;
-=======
       ion_name = ion_type_str + ion_ordinal_str + loss_name + charge_str;
->>>>>>> c3bb6b01
 
       if (add_isotopes_)
       {
@@ -723,12 +701,8 @@
                                                const Residue::ResidueType res_type,
                                                Int charge) const
   {
-<<<<<<< HEAD
-    const String residue_str(Residue::residueTypeToIonLetter(res_type));
-=======
     const String charge_str((Size)abs(charge), '+');
     const String ion_name_str(Residue::residueTypeToIonLetter(res_type));
->>>>>>> c3bb6b01
 
     int min_nr_new_peaks = 1 + int(add_isotopes_) + int(add_losses_);
     spectrum.reserve(spectrum.size() + min_nr_new_peaks * peptide.size());
@@ -840,14 +814,8 @@
           if (add_metainfo_)
           {
             ion_names.emplace_back(ion_name_str);
-            //note: size of Residue::residueTypeToIonLetter(res_type) : 1. size of String(i + 1) : 2;
-<<<<<<< HEAD
-            ion_names.back().reserve(1 + 2);
-            (ion_names.back() += (i + 1));
-=======
             ion_names.back().reserve(2 + 2 + charge_str.size());
             (ion_names.back() += (i + 1)) += charge_str;
->>>>>>> c3bb6b01
             charges.push_back(charge);
           }
         }
@@ -947,13 +915,8 @@
           {
             ion_names.emplace_back(ion_name_str);
             //note: size of Residue::residueTypeToIonLetter(res_type) => 1, size of String(peptide.size() - i) => 3;
-<<<<<<< HEAD
-            ion_names.back().reserve(1 + 3);
-            (ion_names.back() += Size(peptide.size() - i));
-=======
             ion_names.back().reserve(2 + 3 + charge_str.size());
             (ion_names.back() += Size(peptide.size() - i)) += charge_str;
->>>>>>> c3bb6b01
             charges.push_back(charge);
           }
         }
