// --------------------------------------------------------------------------
//                   OpenMS -- Open-Source Mass Spectrometry
// --------------------------------------------------------------------------
// Copyright The OpenMS Team -- Eberhard Karls University Tuebingen,
// ETH Zurich, and Freie Universitaet Berlin 2002-2022.
//
// This software is released under a three-clause BSD license:
//  * Redistributions of source code must retain the above copyright
//    notice, this list of conditions and the following disclaimer.
//  * Redistributions in binary form must reproduce the above copyright
//    notice, this list of conditions and the following disclaimer in the
//    documentation and/or other materials provided with the distribution.
//  * Neither the name of any author or any participating institution
//    may be used to endorse or promote products derived from this software
//    without specific prior written permission.
// For a full list of authors, refer to the file AUTHORS.
// --------------------------------------------------------------------------
// THIS SOFTWARE IS PROVIDED BY THE COPYRIGHT HOLDERS AND CONTRIBUTORS "AS IS"
// AND ANY EXPRESS OR IMPLIED WARRANTIES, INCLUDING, BUT NOT LIMITED TO, THE
// IMPLIED WARRANTIES OF MERCHANTABILITY AND FITNESS FOR A PARTICULAR PURPOSE
// ARE DISCLAIMED. IN NO EVENT SHALL ANY OF THE AUTHORS OR THE CONTRIBUTING
// INSTITUTIONS BE LIABLE FOR ANY DIRECT, INDIRECT, INCIDENTAL, SPECIAL,
// EXEMPLARY, OR CONSEQUENTIAL DAMAGES (INCLUDING, BUT NOT LIMITED TO,
// PROCUREMENT OF SUBSTITUTE GOODS OR SERVICES; LOSS OF USE, DATA, OR PROFITS;
// OR BUSINESS INTERRUPTION) HOWEVER CAUSED AND ON ANY THEORY OF LIABILITY,
// WHETHER IN CONTRACT, STRICT LIABILITY, OR TORT (INCLUDING NEGLIGENCE OR
// OTHERWISE) ARISING IN ANY WAY OUT OF THE USE OF THIS SOFTWARE, EVEN IF
// ADVISED OF THE POSSIBILITY OF SUCH DAMAGE.
//
// --------------------------------------------------------------------------
// $Maintainer: Timo Sachsenberg, Eugen Netz $
// $Authors: Andreas Bertsch $
// --------------------------------------------------------------------------

#include <OpenMS/CHEMISTRY/TheoreticalSpectrumGenerator.h>

#include <OpenMS/CHEMISTRY/ISOTOPEDISTRIBUTION/CoarseIsotopePatternGenerator.h>
#include <OpenMS/CHEMISTRY/ISOTOPEDISTRIBUTION/FineIsotopePatternGenerator.h>
#include <OpenMS/CONCEPT/Constants.h>
#include <OpenMS/CONCEPT/LogStream.h>
#include <OpenMS/CHEMISTRY/AASequence.h>
#include <OpenMS/CHEMISTRY/ResidueDB.h>
#include <OpenMS/KERNEL/MSSpectrum.h>
#include <OpenMS/CONCEPT/RAIICleanup.h>

#include <unordered_set>

using namespace std;

namespace OpenMS
{

  TheoreticalSpectrumGenerator::TheoreticalSpectrumGenerator() :
    DefaultParamHandler("TheoreticalSpectrumGenerator")
  {
    defaults_.setValue("isotope_model", "none", "Model to use for isotopic peaks ('none' means no isotopic peaks are added, 'coarse' adds isotopic peaks in unit mass distance, 'fine' uses the hyperfine isotopic generator to add accurate isotopic peaks. Note that adding isotopic peaks is very slow.");
    defaults_.setValidStrings("isotope_model", {"none","coarse","fine"});

    defaults_.setValue("max_isotope", 2, "Defines the maximal isotopic peak which is added if 'isotope_model' is 'coarse'");
    defaults_.setValue("max_isotope_probability", 0.05, "Defines the maximal isotopic probability to cover if 'isotope_model' is 'fine'");

    defaults_.setValue("add_metainfo", "false", "Adds the type of peaks as metainfo to the peaks, like y8+, [M-H2O+2H]++");
    defaults_.setValidStrings("add_metainfo", {"true","false"});

    defaults_.setValue("add_losses", "false", "Adds common losses to those ion expect to have them, only water and ammonia loss is considered");
    defaults_.setValidStrings("add_losses", {"true","false"});

    defaults_.setValue("add_term_losses", "false", "Adds common N- and C-term losses (only if add_losses=true and isotope_model=none), only water and ammonia loss is considered.");
    defaults_.setValidStrings("add_term_losses", {"true","false"});

    defaults_.setValue("add_internal_fragments", "false", "Add b and a type fragments from internal cleavage events.");
    defaults_.setValidStrings("add_internal_fragments", {"true","false"});

    defaults_.setValue("sort_by_position", "true", "Sort output by position");
    defaults_.setValidStrings("sort_by_position", {"true","false"});

    defaults_.setValue("add_precursor_peaks", "false", "Adds peaks of the unfragmented precursor ion to the spectrum");
    defaults_.setValidStrings("add_precursor_peaks", {"true","false"});

    defaults_.setValue("add_all_precursor_charges", "false", "Adds precursor peaks with all charges in the given range");
    defaults_.setValidStrings("add_all_precursor_charges", {"true","false"});

    defaults_.setValue("add_abundant_immonium_ions", "false", "Add most abundant immonium ions (for Proline, Cystein, Iso/Leucine, Histidin, Phenylalanin, Tyrosine, Tryptophan)");
    defaults_.setValidStrings("add_abundant_immonium_ions", {"true","false"});

    defaults_.setValue("add_first_prefix_ion", "false", "If set to true e.g. b1 ions are added");
    defaults_.setValidStrings("add_first_prefix_ion", {"true","false"});

    defaults_.setValue("add_y_ions", "true", "Add peaks of y-ions to the spectrum");
    defaults_.setValidStrings("add_y_ions", {"true","false"});

    defaults_.setValue("add_b_ions", "true", "Add peaks of b-ions to the spectrum");
    defaults_.setValidStrings("add_b_ions", {"true","false"});

    defaults_.setValue("add_a_ions", "false", "Add peaks of a-ions to the spectrum");
    defaults_.setValidStrings("add_a_ions", {"true","false"});

    defaults_.setValue("add_c_ions", "false", "Add peaks of c-ions to the spectrum");
    defaults_.setValidStrings("add_c_ions", {"true","false"});

    defaults_.setValue("add_x_ions", "false", "Add peaks of  x-ions to the spectrum");
    defaults_.setValidStrings("add_x_ions", {"true","false"});

    defaults_.setValue("add_z_ions", "false", "Add peaks of z-ions to the spectrum");
    defaults_.setValidStrings("add_z_ions", {"true","false"});

    // intensity options of the ions
    defaults_.setValue("y_intensity", 1.0, "Intensity of the y-ions");
    defaults_.setMinFloat("y_intensity", 0.0);
    defaults_.setValue("b_intensity", 1.0, "Intensity of the b-ions");
    defaults_.setMinFloat("b_intensity", 0.0);
    defaults_.setValue("a_intensity", 1.0, "Intensity of the a-ions");
    defaults_.setMinFloat("a_intensity", 0.0);
    defaults_.setValue("c_intensity", 1.0, "Intensity of the c-ions");
    defaults_.setMinFloat("c_intensity", 0.0);
    defaults_.setValue("x_intensity", 1.0, "Intensity of the x-ions");
    defaults_.setMinFloat("x_intensity", 0.0);
    defaults_.setValue("z_intensity", 1.0, "Intensity of the z-ions");
    defaults_.setMinFloat("z_intensity", 0.0);

    defaults_.setValue("relative_loss_intensity", 0.1, "Intensity of loss ions, in relation to the intact ion intensity");
    defaults_.setMinFloat("relative_loss_intensity", 0.0);
    defaults_.setMaxFloat("relative_loss_intensity", 1.0);

    // precursor intensity
    defaults_.setValue("precursor_intensity", 1.0, "Intensity of the precursor peak");
    defaults_.setMinFloat("precursor_intensity", 0.0);
    defaults_.setValue("precursor_H2O_intensity", 1.0, "Intensity of the H2O loss peak of the precursor");
    defaults_.setMinFloat("precursor_H2O_intensity", 0.0);
    defaults_.setValue("precursor_NH3_intensity", 1.0, "Intensity of the NH3 loss peak of the precursor");
    defaults_.setMinFloat("precursor_NH3_intensity", 0.0);

    defaultsToParam_();
  }


  TheoreticalSpectrumGenerator::TheoreticalSpectrumGenerator(const TheoreticalSpectrumGenerator& rhs) :
    DefaultParamHandler(rhs)
  {
  }


  TheoreticalSpectrumGenerator& TheoreticalSpectrumGenerator::operator=(const TheoreticalSpectrumGenerator& rhs)
  {
    DefaultParamHandler::operator=(rhs);
    return *this;
  }

<<<<<<< HEAD
  TheoreticalSpectrumGenerator::~TheoreticalSpectrumGenerator()
  {
  }
=======

  TheoreticalSpectrumGenerator::~TheoreticalSpectrumGenerator() = default;
>>>>>>> 91f0d45b

  void TheoreticalSpectrumGenerator::getSpectrum(PeakSpectrum& spectrum, const AASequence& peptide, Int min_charge, Int max_charge, Int precursor_charge) const
  {
    if (peptide.empty())
    {
      return;
    }

    MSSpectrum::Chunks chunks(spectrum);
    PeakSpectrum::StringDataArray* ion_names;
    PeakSpectrum::IntegerDataArray* charges;

    bool charges_dynamic = false;
    bool ion_names_dynamic = false;

    // Assure memory is freed even if an exception occurs.
    RAIICleanup _(
      [&]
        {
          if (charges_dynamic) delete charges;
          if (ion_names_dynamic) delete ion_names;
        }
    );

    if (spectrum.getIntegerDataArrays().empty())
    {
      charges = new PeakSpectrum::IntegerDataArray();
      charges_dynamic = true;
    }
    else
    {
      charges = &(spectrum.getIntegerDataArrays()[0]);
    }
    if (spectrum.getStringDataArrays().empty())
    {
      ion_names = new PeakSpectrum::StringDataArray();
      ion_names_dynamic = true;
    }
    else
    {
      ion_names = &(spectrum.getStringDataArrays()[0]);
    }
    ion_names->setName("IonNames");
    charges->setName("Charges");

    for (Int z = min_charge; z <= max_charge; ++z)
    {
      if (add_b_ions_) addPeaks_(spectrum, peptide, *ion_names, *charges, chunks, Residue::BIon, z);
      if (add_y_ions_) addPeaks_(spectrum, peptide, *ion_names, *charges, chunks, Residue::YIon, z);
      if (add_a_ions_) addPeaks_(spectrum, peptide, *ion_names, *charges, chunks, Residue::AIon, z);
      if (add_c_ions_) addPeaks_(spectrum, peptide, *ion_names, *charges, chunks, Residue::CIon, z);
      if (add_x_ions_) addPeaks_(spectrum, peptide, *ion_names, *charges, chunks, Residue::XIon, z);
      if (add_z_ions_) addPeaks_(spectrum, peptide, *ion_names, *charges, chunks, Residue::ZIon, z);
    }

    if (add_internal_fragments_)
    {
      for (Int z = min_charge; z <= max_charge; ++z)
      {
        addInternalFragmentPeaks_(spectrum, peptide, *ion_names, *charges, chunks, Residue::BIon, z);
        addInternalFragmentPeaks_(spectrum, peptide, *ion_names, *charges, chunks, Residue::AIon, z);
      }
    }

    if (add_precursor_peaks_)
    {
      if (add_all_precursor_charges_)
      {
        for (Int z = min_charge; z <= max_charge; ++z)
        {
          addPrecursorPeaks_(spectrum, peptide, *ion_names, *charges, z);
          chunks.add(false);
        }
      }
      else // add_all_precursor_charges_ = false, only add precursor with highest charge
      {
        addPrecursorPeaks_(spectrum, peptide, *ion_names, *charges, max_charge);
        chunks.add(false);
      }
    }

    if (add_abundant_immonium_ions_)
    {
      addAbundantImmoniumIons_(spectrum, peptide, *ion_names, *charges);
      chunks.add(true); // this chunk is ordered, as the if-statements in addAbundantImmoniumIons_() are in ascending order (by MZ)
    }

    if (add_metainfo_)
    {
      if (spectrum.getIntegerDataArrays().empty())
      {
        spectrum.getIntegerDataArrays().push_back(std::move(*charges));
      }
      if (spectrum.getStringDataArrays().empty())
      {
        spectrum.getStringDataArrays().push_back(std::move(*ion_names));
      }
    }

    if (sort_by_position_) spectrum.sortByPositionPresorted(chunks.getChunks());

    // set MS Level
    spectrum.setMSLevel(2);

    // set spectrum type
    spectrum.setType(MSSpectrum::SpectrumSettings::CENTROID);

    // set precursor
    Precursor prec;

    if (precursor_charge == 0)
    {
      precursor_charge = max_charge +1;
    }
    
    if (precursor_charge < max_charge)
    {
      throw Exception::InvalidParameter(__FILE__, __LINE__, OPENMS_PRETTY_FUNCTION, "'precursor_charge' has to be higher than or equal to 'max_charge'.");
    }

    prec.setCharge(precursor_charge);
    prec.setMZ(peptide.getMZ(precursor_charge, Residue::Full));
    spectrum.getPrecursors().push_back(prec);
  }

  MSSpectrum TheoreticalSpectrumGenerator::generateSpectrum(const Precursor::ActivationMethod& fm, const AASequence& seq, int precursor_charge)
  {
    if (precursor_charge == 0)
    {
      OPENMS_LOG_WARN << "Precursor charge can't be 0. Using 2 instead." << endl;
      precursor_charge = 2;
    }

    // initialize a TheoreticalSpectrumGenerator
    TheoreticalSpectrumGenerator theo_gen;

    // get current parameters (default)
    // default with b and y ions
    Param theo_gen_settings = theo_gen.getParameters();

    if (fm == Precursor::ActivationMethod::CID || fm == Precursor::ActivationMethod::HCID || fm == Precursor::ActivationMethod::HCD)
    {
      theo_gen_settings.setValue("add_b_ions", "true");
      theo_gen_settings.setValue("add_y_ions", "true");
    }
    else if (fm == Precursor::ActivationMethod::ECD || fm == Precursor::ActivationMethod::ETD)
    {
      theo_gen_settings.setValue("add_c_ions", "true");
      theo_gen_settings.setValue("add_z_ions", "true");
      theo_gen_settings.setValue("add_b_ions", "false");
      theo_gen_settings.setValue("add_y_ions", "false");
    }
    else
    {
      throw Exception::InvalidParameter(__FILE__, __LINE__, OPENMS_PRETTY_FUNCTION, "Fragmentation method is not supported.");
    }

    // set changed parameters
    theo_gen.setParameters(theo_gen_settings);

    // generate b/y or c/z-ion spectrum of peptide seq
    PeakSpectrum theo_spectrum;
    theo_gen.getSpectrum(theo_spectrum, seq, 1, precursor_charge <= 2 ? 1 : 2);

    return theo_spectrum;
  }


  void TheoreticalSpectrumGenerator::addAbundantImmoniumIons_(PeakSpectrum& spectrum, const AASequence& peptide, DataArrays::StringDataArray& ion_names, DataArrays::IntegerDataArray& charges) const
  {
    // Proline immonium ion (C4H8N)
    if (peptide.has(*ResidueDB::getInstance()->getResidue('P')))
    {
      if (add_metainfo_)
      {
        ion_names.emplace_back("iP");
        charges.push_back(1);
      }
      spectrum.emplace_back(70.0656, 1.0); // emplace_back(MZ, intensity)
    }

    // Cysteine (C2H6NS)
    if (peptide.has(*ResidueDB::getInstance()->getResidue('C')))
    {
      if (add_metainfo_)
      {
        ion_names.emplace_back("iC");
        charges.push_back(1);
      }
      spectrum.emplace_back(76.0221, 1.0);
    }

    // Iso/Leucin immonium ion (same mass for immonium ion)
    if (peptide.has(*ResidueDB::getInstance()->getResidue('L')))
    {
      if (add_metainfo_)
      {
        ion_names.emplace_back("iL/I");
        charges.push_back(1);
      }
      spectrum.emplace_back(86.09698, 1.0);
    }

    // Histidin immonium ion (C5H8N3)
    if (peptide.has(*ResidueDB::getInstance()->getResidue('H')))
    {
      if (add_metainfo_)
      {
        ion_names.emplace_back("iH");
        charges.push_back(1);
      }
      spectrum.emplace_back(110.0718, 1.0);
    }

    // Phenylalanin immonium ion (C8H10N)
    if (peptide.has(*ResidueDB::getInstance()->getResidue('F')))
    {
      if (add_metainfo_)
      {
        ion_names.emplace_back("iF");
        charges.push_back(1);
      }
      spectrum.emplace_back(120.0813, 1.0);
    }

    // Tyrosine immonium ion (C8H10NO)
    if (peptide.has(*ResidueDB::getInstance()->getResidue('Y')))
    {
      if (add_metainfo_)
      {
        ion_names.emplace_back("iY");
        charges.push_back(1);
      }
      spectrum.emplace_back(136.0762, 1.0);
    }

    // Tryptophan immonium ion
    if (peptide.has(*ResidueDB::getInstance()->getResidue('W')))
    {
      if (add_metainfo_)
      {
        ion_names.emplace_back("iW");
        charges.push_back(1);
      }
      spectrum.emplace_back(159.0922, 1.0);
    }
  }


  char TheoreticalSpectrumGenerator::residueTypeToIonLetter_(const Residue::ResidueType res_type)
  {
    switch (res_type)
    {
      case Residue::AIon: return 'a';
      case Residue::BIon: return 'b';
      case Residue::CIon: return 'c';
      case Residue::XIon: return 'x';
      case Residue::YIon: return 'y';
      case Residue::ZIon: return 'z';
      default:
       OPENMS_LOG_ERROR << "Unknown residue type encountered. Can't map to ion letter." << endl;
    }
    return ' ';
  }


  void TheoreticalSpectrumGenerator::addIsotopeCluster_(PeakSpectrum& spectrum,
                                                        const AASequence& ion,
                                                        DataArrays::StringDataArray& ion_names,
                                                        DataArrays::IntegerDataArray& charges,
                                                        const Residue::ResidueType res_type,
                                                        Int charge,
                                                        double intensity) const
  {
    // manually compute correct sum formula (instead of using built-in assumption of hydrogen adduct)
    EmpiricalFormula f = ion.getFormula(res_type, charge) + EmpiricalFormula("H") * charge;
    f.setCharge(0);

    IsotopeDistribution dist;
    if (isotope_model_ == 1)
    {
      dist = f.getIsotopeDistribution(CoarseIsotopePatternGenerator(max_isotope_));
    }
    else if (isotope_model_ == 2)
    {
      dist = f.getIsotopeDistribution(FineIsotopePatternGenerator(max_isotope_probability_));
    }

    const String ion_name = String(Residue::residueTypeToIonLetter(res_type)) + String(ion.size());

    for (const auto& it : dist)
    {
      if (add_metainfo_) // one entry per peak
      {
        ion_names.push_back(ion_name);
        charges.push_back(charge);
      }
      spectrum.emplace_back(it.getMZ() / charge, intensity * it.getIntensity());
    }
  }

  void TheoreticalSpectrumGenerator::addLossesFaster_(PeakSpectrum& spectrum,
                         double mz,
                         const std::set<EmpiricalFormula>& f_losses,
                         int ion_ordinal,
                         DataArrays::StringDataArray& ion_names,
                         DataArrays::IntegerDataArray& charges,
                         const std::map<EmpiricalFormula, String>& formula_str_cache,
                         double intensity,
                         const String& annotation_prefix_string,
                         bool add_metainfo,
                         int charge) const
  {
    const String ion_ordinal_str = ion_ordinal < 0 ? "-" : String(ion_ordinal) + "-"; // only add ion number for non-negative values

    for (auto& formula : f_losses)
    {
      spectrum.emplace_back((mz - formula.getMonoWeight()) / (double)charge, intensity);

      if (add_metainfo)
      {
        const String& loss_name = formula_str_cache.at(formula);
        // note: important to construct a string from char. If omitted it will perform pointer arithmetics on the "-" string literal
        ion_names.emplace_back(annotation_prefix_string);
        //note: size of Residue::residueTypeToIonLetter(res_type) : 1;
        ion_names.back().reserve(1 + ion_ordinal_str.size() + loss_name.size());
        ((ion_names.back() += ion_ordinal_str) += loss_name);
        charges.push_back(charge);
      }
    }
  }

  void TheoreticalSpectrumGenerator::addLosses_(PeakSpectrum& spectrum,
                                                const AASequence& ion,
                                                DataArrays::StringDataArray& ion_names,
                                                DataArrays::IntegerDataArray& charges,
                                                double intensity,
                                                const Residue::ResidueType res_type,
                                                int charge) const
  {
    const String residue_str(Residue::residueTypeToIonLetter(res_type));
    const String ion_str(String(ion.size()) + "-");

    std::set<String> losses;
    for (const auto& it : ion)
    {
      if (it.hasNeutralLoss())
      {
        for (const auto& formula : it.getLossFormulas())
        {
          losses.insert(formula.toString());
        }
      }
    }

    spectrum.reserve(spectrum.size() + losses.size());
    String ion_name;
    for (const auto& it : losses)
    {
      EmpiricalFormula loss_ion = ion.getFormula(res_type, charge) - EmpiricalFormula(it);
      // see 74e2ce6761e4a273164b29b8be487
      // thanks to Chris and Sandro
      // check for negative element frequencies (might happen if losses are not allowed for specific ions)
      bool negative_elements(false);
      for (const auto& eit : loss_ion)
      {
        if (eit.second < 0)
        {
          negative_elements = true;
          break;
        }
      }
      if (negative_elements)
      {
        continue;
      }
      double loss_pos = loss_ion.getMonoWeight();
      const String& loss_name = it;

      ion_name = residue_str + ion_str + loss_name;

      if (add_isotopes_)
      {
        // manually compute correct sum formula (instead of using built-in assumption of hydrogen adduct)
        loss_ion += EmpiricalFormula("H") * charge;
        loss_ion.setCharge(0);

        IsotopeDistribution dist;
        if (isotope_model_ == 1)
        {
          dist = loss_ion.getIsotopeDistribution(CoarseIsotopePatternGenerator(max_isotope_));
        }
        else if (isotope_model_ == 2)
        {
          dist = loss_ion.getIsotopeDistribution(FineIsotopePatternGenerator(max_isotope_probability_));
        }

        for (const auto& iso : dist)
        {
          if (add_metainfo_)
          {
            ion_names.push_back(ion_name);
            charges.push_back(charge);
          }
          spectrum.emplace_back(iso.getMZ() / (double)charge, intensity * rel_loss_intensity_ * iso.getIntensity());
        }
      }
      else
      {
        if (add_metainfo_)
        {
          ion_names.push_back(ion_name);
          charges.push_back(charge);
        }
        spectrum.emplace_back(loss_pos / (double)charge, intensity * rel_loss_intensity_);
      }
    }
  }


  void TheoreticalSpectrumGenerator::addInternalFragmentPeaks_(PeakSpectrum& spectrum,
                                               const AASequence& peptide,
                                               DataArrays::StringDataArray& ion_names,
                                               DataArrays::IntegerDataArray& charges,
                                               MSSpectrum::Chunks& chunks,
                                               const Residue::ResidueType res_type,
                                               Int charge) const
  {
    static double stat_a = Residue::getInternalToAIon().getMonoWeight();
    static double stat_b = Residue::getInternalToBIon().getMonoWeight();

    int f = 1 + int(add_isotopes_) + int(add_losses_); // TODO: calculate number of internal fragments
    spectrum.reserve(spectrum.size() + f * peptide.size());

    // precompute formula_str_cache
    std::map<EmpiricalFormula, String> formula_str_cache;
    if (add_losses_)
    {
      for (auto& p : peptide)
      {
        for (auto& formula : p.getLossFormulas())
        {
          String& loss_name = formula_str_cache[formula];
          if (loss_name.empty())
          {
            loss_name = formula.toString();
          }
        }
      }
      if (add_term_losses_)
      {
        {
          auto formula = EmpiricalFormula("H2O");
          String& loss_name = formula_str_cache[formula];
          if (loss_name.empty())
          {
            loss_name = formula.toString();
          }
        }
        {
          auto formula = EmpiricalFormula("NH3");
          String& loss_name = formula_str_cache[formula];
          if (loss_name.empty())
          {
            loss_name = formula.toString();
          }
        }
      }
    }

    for (Size l = 1; l < peptide.size() - 1 - 2; ++l) // start at a2/b2, stop at n-1 a/b ion with min length of 2
    {
      double intensity(1);

      // support for b and a type internal ions, TODO: own intensity for these type of ions?
      switch (res_type)
      {
        case Residue::AIon: intensity = a_intensity_; break;
        case Residue::BIon: intensity = b_intensity_; break;
        default: break;
      }

      double mono_weight(Constants::PROTON_MASS_U * charge);

      std::set<EmpiricalFormula> fx_losses;

      double initial_mono_weight(mono_weight);

      String ion_name;
      for (size_t i = l; i < peptide.size() - 1; ++i)
      {
        if (i-l >= 10) break; // unlikely to observe longer internal fragments

        mono_weight += peptide[i].getMonoWeight(Residue::Internal); // standard internal residue including named modifications: c
        ion_name += peptide[i].getOneLetterCode();

        if (i==l) continue; // don't generate peak for single AA

        double pos(mono_weight);
        double ion_offset = 0;
        switch (res_type)
        {
          case Residue::AIon: ion_offset = stat_a; break;
          case Residue::BIon: ion_offset = stat_b; break;
          default: break;
        }
        pos = (pos + ion_offset) / charge;

        spectrum.emplace_back(pos, intensity);
        if (add_metainfo_)
        {
          if (res_type == Residue::AIon)
          {
            ion_names.emplace_back(ion_name + "-CO");
          }
          else // Residue::BIon
          {
            ion_names.emplace_back(ion_name);
          }
          charges.push_back(charge);
        }
      }
      chunks.add(true);

      if (add_losses_)
      {
        mono_weight = initial_mono_weight;
        String ion_name;
        for (size_t i = l; i < peptide.size() - 1; ++i)
        {
          if (i-l >= 10) break; // unlikely to observe longer internal fragments

          mono_weight += peptide[i].getMonoWeight(Residue::Internal); // standard internal residue including named modifications: c
          ion_name += peptide[i].getOneLetterCode();

          if (i==l) continue; // don't generate peak for single AA

          double ion_offset = 0;
          switch (res_type)
          {
            case Residue::AIon: ion_offset = stat_a; break;
            case Residue::BIon: ion_offset = stat_b; break;
            default: break;
          }
          if (peptide[i].hasNeutralLoss())
          {
            for (const auto& formula : peptide[i].getLossFormulas()) fx_losses.insert(formula);
          }

          const String annotation_prefix_string = (res_type == Residue::AIon) ? ion_name + "-CO" : ion_name; // add string indicating a-ion

          addLossesFaster_(spectrum, mono_weight + ion_offset, fx_losses,
                            -1, ion_names, charges, formula_str_cache, intensity * rel_loss_intensity_, // -1 = don't add ion number for internal ions
                            annotation_prefix_string, add_metainfo_, charge);
          chunks.add(false); // unfortunately, the losses are not always inserted in sorted order
        }
      }
    }

  }


  void TheoreticalSpectrumGenerator::addPeaks_(PeakSpectrum& spectrum,
                                               const AASequence& peptide,
                                               DataArrays::StringDataArray& ion_names,
                                               DataArrays::IntegerDataArray& charges,
                                               MSSpectrum::Chunks& chunks,
                                               const Residue::ResidueType res_type,
                                               Int charge) const
  {
    const String residue_str(Residue::residueTypeToIonLetter(res_type));

    int f = 1 + int(add_isotopes_) + int(add_losses_);
    spectrum.reserve(spectrum.size() + f * peptide.size());

    // Generate the ion peaks:
    // Does not generate peaks of full peptide (therefore "<").
    // They are added via precursor mass (and neutral losses).
    // Could be changed in the future.

    double intensity(1);

    switch (res_type)
    {
      case Residue::AIon: intensity = a_intensity_; break;
      case Residue::BIon: intensity = b_intensity_; break;
      case Residue::CIon: if (peptide.size() < 2) throw Exception::InvalidSize(__FILE__, __LINE__, OPENMS_PRETTY_FUNCTION, 1); intensity = c_intensity_; break;
      case Residue::XIon: if (peptide.size() < 2) throw Exception::InvalidSize(__FILE__, __LINE__, OPENMS_PRETTY_FUNCTION, 1); intensity = x_intensity_; break;
      case Residue::YIon: intensity = y_intensity_; break;
      case Residue::ZIon: intensity = z_intensity_; break;
      default: break;
    }

    double mono_weight(Constants::PROTON_MASS_U * charge);

    std::set<EmpiricalFormula> fx_losses;
    std::map<EmpiricalFormula, String> formula_str_cache;

    // pre-compute formula_str_cache
    if (add_losses_)
    {
      for (auto& p : peptide)
      {
        for (auto& formula : p.getLossFormulas())
        {
          String& loss_name = formula_str_cache[formula];
          if (loss_name.empty())
          {
            loss_name = formula.toString();
          }
        }
      }
      if (add_term_losses_)
      {
        {
          auto formula = EmpiricalFormula("H2O");
          String& loss_name = formula_str_cache[formula];
          if (loss_name.empty())
          {
            loss_name = formula.toString();
          }
        }
        {
          auto formula = EmpiricalFormula("NH3");
          String& loss_name = formula_str_cache[formula];
          if (loss_name.empty())
          {
            loss_name = formula.toString();
          }
        }
      }
    }

    if (res_type == Residue::AIon || res_type == Residue::BIon || res_type == Residue::CIon)
    {
      if (peptide.hasNTerminalModification())
      {
        mono_weight += peptide.getNTerminalModification()->getDiffMonoMass();
      }
      double initial_mono_weight(mono_weight);

      static double stat_a = Residue::getInternalToAIon().getMonoWeight();
      static double stat_b = Residue::getInternalToBIon().getMonoWeight();
      static double stat_c = Residue::getInternalToCIon().getMonoWeight();

      if (!add_isotopes_) // add single peak
      {
        Size i = Size(!add_first_prefix_ion_);
        if (i == 1)
        {
          mono_weight += peptide[0].getMonoWeight(Residue::Internal);
          if (peptide[0].hasNeutralLoss())
          {
            for (const auto& formula : peptide[0].getLossFormulas()) fx_losses.insert(formula);
          }
        }
        for (; i < peptide.size() - 1; ++i)
        {
          mono_weight += peptide[i].getMonoWeight(Residue::Internal); // standard internal residue including named modifications: c
          double pos(mono_weight);

          double ion_offset = 0;
          switch (res_type)
          {
            case Residue::AIon: ion_offset = stat_a; break;
            case Residue::BIon: ion_offset = stat_b; break;
            case Residue::CIon: ion_offset = stat_c; break;
            default: break;
          }
          pos = (pos + ion_offset) / charge;

          spectrum.emplace_back(pos, intensity);
          if (add_metainfo_)
          {
            ion_names.emplace_back(residue_str);
            //note: size of Residue::residueTypeToIonLetter(res_type) : 1. size of String(i + 1) : 2;
            ion_names.back().reserve(1 + 2);
            (ion_names.back() += (i + 1));
            charges.push_back(charge);
          }
        }
        chunks.add(true);

        mono_weight = initial_mono_weight;
        if (add_losses_)
        {
          const String annotation_prefix_string(Residue::residueTypeToIonLetter(res_type));
          if (add_term_losses_)
          {
            fx_losses.insert(EmpiricalFormula("H2O")); // HCD water loss at N-term
          }

          for (i = Size(!add_first_prefix_ion_); i < peptide.size() - 1; ++i)
          {
            mono_weight += peptide[i].getMonoWeight(Residue::Internal); // standard internal residue including named modifications: c

            double ion_offset = 0;
            switch (res_type)
            {
              case Residue::AIon: ion_offset = stat_a; break;
              case Residue::BIon: ion_offset = stat_b; break;
              case Residue::CIon: ion_offset = stat_c; break;
              default: break;
            }
            if (peptide[i].hasNeutralLoss())
            {
              for (const auto& formula : peptide[i].getLossFormulas()) fx_losses.insert(formula);
            }

            addLossesFaster_(spectrum, mono_weight + ion_offset, fx_losses,
                              i + 1, ion_names, charges, formula_str_cache, intensity * rel_loss_intensity_,
                              annotation_prefix_string, add_metainfo_, charge);
            chunks.add(false); // unfortunately, the losses are not always inserted in sorted order
          }
        }
      }
      else // add isotope clusters (slow)
      {
        Size i = add_first_prefix_ion_ ? 1 : 2;
        for (; i < peptide.size(); ++i)
        {
          const AASequence ion = peptide.getPrefix(i);
          addIsotopeCluster_(spectrum, ion, ion_names, charges, res_type, charge, intensity);
        }
        chunks.add(true);

        if (add_losses_)
        {
          // add loss peaks (slow)
          i = add_first_prefix_ion_ ? 1 : 2;
          for (; i < peptide.size(); ++i)
          {
            const AASequence ion = peptide.getPrefix(i);
            addLosses_(spectrum, ion, ion_names, charges, intensity, res_type, charge);
          }
          chunks.add(true);
        }
      }
    }
    else // if (res_type == Residue::XIon || res_type == Residue::YIon || res_type == Residue::ZIon)
    {
      if (peptide.hasCTerminalModification())
      {
        mono_weight += peptide.getCTerminalModification()->getDiffMonoMass();
      }
      double initial_mono_weight(mono_weight);

      static double stat_x = Residue::getInternalToXIon().getMonoWeight();
      static double stat_y = Residue::getInternalToYIon().getMonoWeight();
      static double stat_z = Residue::getInternalToZIon().getMonoWeight();

      if (!add_isotopes_) // add single peak
      {
        for (Size i = peptide.size() - 1; i > 0; --i)
        {
          mono_weight += peptide[i].getMonoWeight(Residue::Internal); // standard internal residue including named modifications: c

          double pos(mono_weight);
          double ion_offset = 0;
          switch (res_type)
          {
            case Residue::XIon: ion_offset = stat_x; break;
            case Residue::YIon: ion_offset = stat_y; break;
            case Residue::ZIon: ion_offset = stat_z; break;
            default: break;
          }
          pos = (pos + ion_offset) / charge;

          spectrum.emplace_back(pos, intensity);
          if (add_metainfo_)
          {
            ion_names.emplace_back(residue_str);
            //note: size of Residue::residueTypeToIonLetter(res_type) => 1, size of String(peptide.size() - i) => 3;
            ion_names.back().reserve(1 + 3);
            (ion_names.back() += Size(peptide.size() - i));
            charges.push_back(charge);
          }
        }
        chunks.add(true);

        if (add_losses_)
        {
          const String annotation_prefix_string(Residue::residueTypeToIonLetter(res_type));
          if (add_term_losses_)
          {
            fx_losses.insert(EmpiricalFormula("H2O")); // HCD water and ammonia loss at C-term
            fx_losses.insert(EmpiricalFormula("NH3"));
          }

          mono_weight = initial_mono_weight;
          for (Size i = peptide.size() - 1; i > 0; --i)
          {
            mono_weight += peptide[i].getMonoWeight(Residue::Internal); // standard internal residue including named modifications: c
            double ion_offset = 0;
            switch (res_type)
            {
              case Residue::XIon: ion_offset = stat_x; break;
              case Residue::YIon: ion_offset = stat_y; break;
              case Residue::ZIon: ion_offset = stat_z; break;
              default: break;
            }

            if (peptide[i].hasNeutralLoss())
            {
              for (const auto& formula : peptide[i].getLossFormulas()) fx_losses.insert(formula);
            }

            addLossesFaster_(spectrum, mono_weight + ion_offset, fx_losses,
                              peptide.size() - i, ion_names, charges, formula_str_cache, intensity * rel_loss_intensity_,
                              annotation_prefix_string, add_metainfo_, charge);
            chunks.add(false); // losses are not always added in sorted order
          }
        }
      }
      else // add isotope clusters
      {
        for (Size i = 1; i < peptide.size(); ++i)
        {
          const AASequence ion = peptide.getSuffix(i);
          addIsotopeCluster_(spectrum, ion, ion_names, charges, res_type, charge, intensity);
        }
        chunks.add(true);

        if (add_losses_)
        {
          // add loss peaks (slow)
          for (Size i = 1; i < peptide.size(); ++i)
          {
            const AASequence ion = peptide.getSuffix(i);
            addLosses_(spectrum, ion, ion_names, charges, intensity, res_type, charge);
          }
          chunks.add(true);
        }
      }
    }
  }


  void TheoreticalSpectrumGenerator::addPrecursorPeaks_(PeakSpectrum& spectrum,
                                                        const AASequence& peptide,
                                                        DataArrays::StringDataArray& ion_names,
                                                        DataArrays::IntegerDataArray& charges,
                                                        Int charge) const
  {
    String ion_name;
    if (charge == 1)
    {
      ion_name = "[M+H]";
    }
    else
    { 
      ion_name = "[M+" + String(charge) + "H]";
    }

    // precursor peak
    double mono_pos = peptide.getMonoWeight(Residue::Full, charge);

    if (add_isotopes_)
    {
      // manually compute correct sum formula (instead of using built-in assumption of hydrogen adduct)
      auto formula = peptide.getFormula(Residue::Full, charge) + EmpiricalFormula("H") * charge;
      formula.setCharge(0);

      IsotopeDistribution dist;
      if (isotope_model_ == 1)
      {
        dist = formula.getIsotopeDistribution(CoarseIsotopePatternGenerator(max_isotope_));
      }
      else if (isotope_model_ == 2)
      {
        dist = formula.getIsotopeDistribution(FineIsotopePatternGenerator(max_isotope_probability_));
      }

      for (IsotopeDistribution::ConstIterator it = dist.begin(); it != dist.end(); ++it)
      {
        if (add_metainfo_)
        {
          ion_names.push_back(ion_name);
          charges.push_back(charge);
        }
        spectrum.emplace_back(it->getMZ() / (double)charge, pre_int_ * it->getIntensity());
      }
    }
    else
    {
      if (add_metainfo_)
      {
        ion_names.push_back(ion_name);
        charges.push_back(charge);
      }
      spectrum.emplace_back(mono_pos / (double)charge, pre_int_);
    }
    // loss peaks of the precursor

    // loss of water
    EmpiricalFormula ion = peptide.getFormula(Residue::Full, charge) - EmpiricalFormula("H2O");
    mono_pos = ion.getMonoWeight();
    const String ion_name_h2o("[M+H]-H2O");
    if (add_isotopes_)
    {
      ion += EmpiricalFormula("H") * charge;
      ion.setCharge(0);

      IsotopeDistribution dist;
      if (isotope_model_ == 1)
      {
        dist = ion.getIsotopeDistribution(CoarseIsotopePatternGenerator(max_isotope_));
      }
      else if (isotope_model_ == 2)
      {
        dist = ion.getIsotopeDistribution(FineIsotopePatternGenerator(max_isotope_probability_));
      }

      for (IsotopeDistribution::ConstIterator it = dist.begin(); it != dist.end(); ++it)
      {
        if (add_metainfo_)
        {
          String ion_name;
          if (charge == 1)
          {
            ion_name = "[M+H-H2O]";
          }
          else
          { 
            ion_name = "[M+" + String(charge) + "H-H2O]";
          }
          ion_names.push_back(ion_name);
          charges.push_back(charge);
        }
        spectrum.emplace_back(it->getMZ() / charge, pre_int_H2O_ * it->getIntensity());
      }
    }
    else
    {
      if (add_metainfo_)
      {
        String ion_name;
        if (charge == 1)
        {
          ion_name = "[M+H-H2O]";
        }
        else
        { 
          ion_name = "[M+" + String(charge) + "H-H2O]";
        }
        ion_names.push_back(ion_name);
        charges.push_back(charge);
      }
      spectrum.emplace_back(mono_pos / (double)charge, pre_int_H2O_);
    }

    //loss of ammonia
    ion = peptide.getFormula(Residue::Full, charge) - EmpiricalFormula("NH3");
    mono_pos = ion.getMonoWeight();
    const String ion_name_nh3("[M+H]-NH3");
    if (add_isotopes_)
    {
      // manually compute correct sum formula (instead of using built-in assumption of hydrogen adduct)
      ion += EmpiricalFormula("H") * charge;
      ion.setCharge(0);

      IsotopeDistribution dist; 
      if (isotope_model_ == 1)
      {
        dist = ion.getIsotopeDistribution(CoarseIsotopePatternGenerator(max_isotope_));
      }
      else if (isotope_model_ == 2)
      {
        dist = ion.getIsotopeDistribution(FineIsotopePatternGenerator(max_isotope_probability_));
      }

      for (IsotopeDistribution::ConstIterator it = dist.begin(); it != dist.end(); ++it)
      {
        if (add_metainfo_)
        {
          String ion_name;
          if (charge == 1)
          {
            ion_name = "[M+H-NH3]";
          }
          else
          { 
            ion_name = "[M+" + String(charge) + "H-NH3]";
          }

          ion_names.push_back(ion_name);
          charges.push_back(charge);
        }
        spectrum.emplace_back(it->getMZ() / (double)charge, pre_int_NH3_ * it->getIntensity());
      }
    }
    else
    {
      if (add_metainfo_)
      {
        String ion_name;
        if (charge == 1)
        {
          ion_name = "[M+H-NH3]";
        }
        else
        { 
          ion_name = "[M+" + String(charge) + "H-NH3]";
        }        
        ion_names.push_back(ion_name);
        charges.push_back(charge);
      }
      spectrum.emplace_back(mono_pos / (double)charge, pre_int_NH3_);
    }
  }

  void TheoreticalSpectrumGenerator::updateMembers_()
  {
    add_b_ions_ = param_.getValue("add_b_ions").toBool();
    add_y_ions_ = param_.getValue("add_y_ions").toBool();
    add_a_ions_ = param_.getValue("add_a_ions").toBool();
    add_c_ions_ = param_.getValue("add_c_ions").toBool();
    add_x_ions_ = param_.getValue("add_x_ions").toBool();
    add_z_ions_ = param_.getValue("add_z_ions").toBool();
    add_first_prefix_ion_ = param_.getValue("add_first_prefix_ion").toBool();
    add_losses_ = param_.getValue("add_losses").toBool();
    add_term_losses_ = param_.getValue("add_term_losses").toBool();
    add_metainfo_ = param_.getValue("add_metainfo").toBool();
    add_isotopes_ = param_.getValue("isotope_model") != "none";
    add_internal_fragments_ = param_.getValue("add_internal_fragments").toBool();
    if (param_.getValue("isotope_model") == "coarse") isotope_model_ = 1;
    else if (param_.getValue("isotope_model") == "fine") isotope_model_ = 2;
    sort_by_position_ = param_.getValue("sort_by_position").toBool();
    add_precursor_peaks_ = param_.getValue("add_precursor_peaks").toBool();
    add_all_precursor_charges_ = param_.getValue("add_all_precursor_charges").toBool();
    add_abundant_immonium_ions_ = param_.getValue("add_abundant_immonium_ions").toBool();
    a_intensity_ = (double)param_.getValue("a_intensity");
    b_intensity_ = (double)param_.getValue("b_intensity");
    c_intensity_ = (double)param_.getValue("c_intensity");
    x_intensity_ = (double)param_.getValue("x_intensity");
    y_intensity_ = (double)param_.getValue("y_intensity");
    z_intensity_ = (double)param_.getValue("z_intensity");
    max_isotope_ = (Int)param_.getValue("max_isotope");
    max_isotope_probability_ = param_.getValue("max_isotope_probability");
    rel_loss_intensity_ = (double)param_.getValue("relative_loss_intensity");
    pre_int_ = (double)param_.getValue("precursor_intensity");
    pre_int_H2O_ = (double)param_.getValue("precursor_H2O_intensity");
    pre_int_NH3_ = (double)param_.getValue("precursor_NH3_intensity");
  }

} // end namespace OpenMS<|MERGE_RESOLUTION|>--- conflicted
+++ resolved
@@ -146,14 +146,7 @@
     return *this;
   }
 
-<<<<<<< HEAD
-  TheoreticalSpectrumGenerator::~TheoreticalSpectrumGenerator()
-  {
-  }
-=======
-
   TheoreticalSpectrumGenerator::~TheoreticalSpectrumGenerator() = default;
->>>>>>> 91f0d45b
 
   void TheoreticalSpectrumGenerator::getSpectrum(PeakSpectrum& spectrum, const AASequence& peptide, Int min_charge, Int max_charge, Int precursor_charge) const
   {
