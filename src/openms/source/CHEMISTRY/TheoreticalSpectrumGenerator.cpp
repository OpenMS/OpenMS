// --------------------------------------------------------------------------
//                   OpenMS -- Open-Source Mass Spectrometry
// --------------------------------------------------------------------------
// Copyright The OpenMS Team -- Eberhard Karls University Tuebingen,
// ETH Zurich, and Freie Universitaet Berlin 2002-2020.
//
// This software is released under a three-clause BSD license:
//  * Redistributions of source code must retain the above copyright
//    notice, this list of conditions and the following disclaimer.
//  * Redistributions in binary form must reproduce the above copyright
//    notice, this list of conditions and the following disclaimer in the
//    documentation and/or other materials provided with the distribution.
//  * Neither the name of any author or any participating institution
//    may be used to endorse or promote products derived from this software
//    without specific prior written permission.
// For a full list of authors, refer to the file AUTHORS.
// --------------------------------------------------------------------------
// THIS SOFTWARE IS PROVIDED BY THE COPYRIGHT HOLDERS AND CONTRIBUTORS "AS IS"
// AND ANY EXPRESS OR IMPLIED WARRANTIES, INCLUDING, BUT NOT LIMITED TO, THE
// IMPLIED WARRANTIES OF MERCHANTABILITY AND FITNESS FOR A PARTICULAR PURPOSE
// ARE DISCLAIMED. IN NO EVENT SHALL ANY OF THE AUTHORS OR THE CONTRIBUTING
// INSTITUTIONS BE LIABLE FOR ANY DIRECT, INDIRECT, INCIDENTAL, SPECIAL,
// EXEMPLARY, OR CONSEQUENTIAL DAMAGES (INCLUDING, BUT NOT LIMITED TO,
// PROCUREMENT OF SUBSTITUTE GOODS OR SERVICES; LOSS OF USE, DATA, OR PROFITS;
// OR BUSINESS INTERRUPTION) HOWEVER CAUSED AND ON ANY THEORY OF LIABILITY,
// WHETHER IN CONTRACT, STRICT LIABILITY, OR TORT (INCLUDING NEGLIGENCE OR
// OTHERWISE) ARISING IN ANY WAY OUT OF THE USE OF THIS SOFTWARE, EVEN IF
// ADVISED OF THE POSSIBILITY OF SUCH DAMAGE.
//
// --------------------------------------------------------------------------
// $Maintainer: Timo Sachsenberg, Eugen Netz $
// $Authors: Andreas Bertsch $
// --------------------------------------------------------------------------

#include <OpenMS/CHEMISTRY/TheoreticalSpectrumGenerator.h>

#include <OpenMS/CHEMISTRY/ISOTOPEDISTRIBUTION/CoarseIsotopePatternGenerator.h>
#include <OpenMS/CHEMISTRY/ISOTOPEDISTRIBUTION/FineIsotopePatternGenerator.h>
#include <OpenMS/CONCEPT/Constants.h>
#include <OpenMS/CONCEPT/LogStream.h>
#include <OpenMS/CHEMISTRY/AASequence.h>
#include <OpenMS/CHEMISTRY/ResidueDB.h>
#include <OpenMS/KERNEL/MSSpectrum.h>

#include <unordered_set>

using namespace std;

namespace OpenMS
{

  TheoreticalSpectrumGenerator::TheoreticalSpectrumGenerator() :
    DefaultParamHandler("TheoreticalSpectrumGenerator")
  {
    defaults_.setValue("isotope_model", "none", "Model to use for isotopic peaks ('none' means no isotopic peaks are added, 'coarse' adds isotopic peaks in unit mass distance, 'fine' uses the hyperfine isotopic generator to add accurate isotopic peaks. Note that adding isotopic peaks is very slow.");
    defaults_.setValidStrings("isotope_model", ListUtils::create<String>("none,coarse,fine"));

    defaults_.setValue("max_isotope", 2, "Defines the maximal isotopic peak which is added if 'isotope_model' is 'coarse'");
    defaults_.setValue("max_isotope_probability", 0.05, "Defines the maximal isotopic probability to cover if 'isotope_model' is 'fine'");

    defaults_.setValue("add_metainfo", "false", "Adds the type of peaks as metainfo to the peaks, like y8+, [M-H2O+2H]++");
    defaults_.setValidStrings("add_metainfo", ListUtils::create<String>("true,false"));

    defaults_.setValue("add_losses", "false", "Adds common losses to those ion expect to have them, only water and ammonia loss is considered");
    defaults_.setValidStrings("add_losses", ListUtils::create<String>("true,false"));

    defaults_.setValue("sort_by_position", "true", "Sort output by position");
    defaults_.setValidStrings("sort_by_position", ListUtils::create<String>("true,false"));

    defaults_.setValue("add_precursor_peaks", "false", "Adds peaks of the unfragmented precursor ion to the spectrum");
    defaults_.setValidStrings("add_precursor_peaks", ListUtils::create<String>("true,false"));

    defaults_.setValue("add_all_precursor_charges", "false", "Adds precursor peaks with all charges in the given range");
    defaults_.setValidStrings("add_all_precursor_charges", ListUtils::create<String>("true,false"));

    defaults_.setValue("add_abundant_immonium_ions", "false", "Add most abundant immonium ions");
    defaults_.setValidStrings("add_abundant_immonium_ions", ListUtils::create<String>("true,false"));

    defaults_.setValue("add_first_prefix_ion", "false", "If set to true e.g. b1 ions are added");
    defaults_.setValidStrings("add_first_prefix_ion", ListUtils::create<String>("true,false"));

    defaults_.setValue("add_y_ions", "true", "Add peaks of y-ions to the spectrum");
    defaults_.setValidStrings("add_y_ions", ListUtils::create<String>("true,false"));

    defaults_.setValue("add_b_ions", "true", "Add peaks of b-ions to the spectrum");
    defaults_.setValidStrings("add_b_ions", ListUtils::create<String>("true,false"));

    defaults_.setValue("add_a_ions", "false", "Add peaks of a-ions to the spectrum");
    defaults_.setValidStrings("add_a_ions", ListUtils::create<String>("true,false"));

    defaults_.setValue("add_c_ions", "false", "Add peaks of c-ions to the spectrum");
    defaults_.setValidStrings("add_c_ions", ListUtils::create<String>("true,false"));

    defaults_.setValue("add_x_ions", "false", "Add peaks of  x-ions to the spectrum");
    defaults_.setValidStrings("add_x_ions", ListUtils::create<String>("true,false"));

    defaults_.setValue("add_z_ions", "false", "Add peaks of z-ions to the spectrum");
    defaults_.setValidStrings("add_z_ions", ListUtils::create<String>("true,false"));

    // intensity options of the ions
    defaults_.setValue("y_intensity", 1.0, "Intensity of the y-ions");
    defaults_.setValue("b_intensity", 1.0, "Intensity of the b-ions");
    defaults_.setValue("a_intensity", 1.0, "Intensity of the a-ions");
    defaults_.setValue("c_intensity", 1.0, "Intensity of the c-ions");
    defaults_.setValue("x_intensity", 1.0, "Intensity of the x-ions");
    defaults_.setValue("z_intensity", 1.0, "Intensity of the z-ions");

    defaults_.setValue("relative_loss_intensity", 0.1, "Intensity of loss ions, in relation to the intact ion intensity");

    // precursor intensity
    defaults_.setValue("precursor_intensity", 1.0, "Intensity of the precursor peak");
    defaults_.setValue("precursor_H2O_intensity", 1.0, "Intensity of the H2O loss peak of the precursor");
    defaults_.setValue("precursor_NH3_intensity", 1.0, "Intensity of the NH3 loss peak of the precursor");

    defaultsToParam_();
  }


  TheoreticalSpectrumGenerator::TheoreticalSpectrumGenerator(const TheoreticalSpectrumGenerator& rhs) :
    DefaultParamHandler(rhs)
  {
  }


  TheoreticalSpectrumGenerator& TheoreticalSpectrumGenerator::operator=(const TheoreticalSpectrumGenerator& rhs)
  {
    DefaultParamHandler::operator=(rhs);
    return *this;
  }

  TheoreticalSpectrumGenerator::~TheoreticalSpectrumGenerator()
  {
  }

  void TheoreticalSpectrumGenerator::getSpectrum(PeakSpectrum& spectrum, const AASequence& peptide, Int min_charge, Int max_charge) const
  {
    if (peptide.empty())
    {
      return;
    }

    MSSpectrum::Chunks chunks(spectrum);
    PeakSpectrum::StringDataArray* ion_names;
    PeakSpectrum::IntegerDataArray* charges;

    bool charges_dynamic = false, ion_names_dynamic = false;

    if (spectrum.getIntegerDataArrays().empty())
    {
      charges = new PeakSpectrum::IntegerDataArray();
      charges_dynamic = true;
    }
    else
    {
      charges = &(spectrum.getIntegerDataArrays()[0]);
    }
    if (spectrum.getStringDataArrays().empty())
    {
      ion_names = new PeakSpectrum::StringDataArray();
      ion_names_dynamic = true;
    }
    else
    {
      ion_names = &(spectrum.getStringDataArrays()[0]);
    }
    ion_names->setName("IonNames");
    charges->setName("Charges");

    for (Int z = min_charge; z <= max_charge; ++z)
    {
      if (add_b_ions_) addPeaks_(spectrum, peptide, *ion_names, *charges, chunks, Residue::BIon, z);
      if (add_y_ions_) addPeaks_(spectrum, peptide, *ion_names, *charges, chunks, Residue::YIon, z);
      if (add_a_ions_) addPeaks_(spectrum, peptide, *ion_names, *charges, chunks, Residue::AIon, z);
      if (add_c_ions_) addPeaks_(spectrum, peptide, *ion_names, *charges, chunks, Residue::CIon, z);
      if (add_x_ions_) addPeaks_(spectrum, peptide, *ion_names, *charges, chunks, Residue::XIon, z);
      if (add_z_ions_) addPeaks_(spectrum, peptide, *ion_names, *charges, chunks, Residue::ZIon, z);
    }

    if (add_precursor_peaks_)
    {
      if (add_all_precursor_charges_)
      {
        for (Int z = min_charge; z <= max_charge; ++z)
        {
          addPrecursorPeaks_(spectrum, peptide, *ion_names, *charges, z);
          chunks.add(false);
        }
      }
      else // add_all_precursor_charges_ = false, only add precursor with highest charge
      {
        addPrecursorPeaks_(spectrum, peptide, *ion_names, *charges, max_charge);
        chunks.add(false);
      }
    }

    if (add_abundant_immonium_ions_)
    {
      addAbundantImmoniumIons_(spectrum, peptide, *ion_names, *charges);
      chunks.add(true); // this chunk is ordered, as the if-statements in addAbundantImmoniumIons_() are in ascending order (by MZ)
    }

    if (add_metainfo_)
    {
      if (spectrum.getIntegerDataArrays().empty())
      {
        spectrum.getIntegerDataArrays().push_back(std::move(*charges));
      }
      if (spectrum.getStringDataArrays().empty())
      {
        spectrum.getStringDataArrays().push_back(std::move(*ion_names));
      }
    }

    if (charges_dynamic) delete charges;
    if (ion_names_dynamic) delete ion_names;

    if (sort_by_position_) spectrum.sortByPositionPresorted(chunks.getChunks());
  }


  void TheoreticalSpectrumGenerator::addAbundantImmoniumIons_(PeakSpectrum& spectrum, const AASequence& peptide, DataArrays::StringDataArray& ion_names, DataArrays::IntegerDataArray& charges) const
  {
    // Proline immonium ion (C4H8N)
    if (peptide.has(*ResidueDB::getInstance()->getResidue('P')))
    {
      if (add_metainfo_)
      {
        ion_names.emplace_back("iP");
        charges.push_back(1);
      }
      spectrum.emplace_back(70.0656, 1.0); // emplace_back(MZ, intensity)
    }

    // Cysteine (C2H6NS)
    if (peptide.has(*ResidueDB::getInstance()->getResidue('C')))
    {
      if (add_metainfo_)
      {
        ion_names.emplace_back("iC");
        charges.push_back(1);
      }
      spectrum.emplace_back(76.0221, 1.0);
    }

    // Iso/Leucin immonium ion (same mass for immonium ion)
    if (peptide.has(*ResidueDB::getInstance()->getResidue('L')))
    {
      if (add_metainfo_)
      {
        ion_names.emplace_back("iL/I");
        charges.push_back(1);
      }
      spectrum.emplace_back(86.09698, 1.0);
    }

    // Histidin immonium ion (C5H8N3)
    if (peptide.has(*ResidueDB::getInstance()->getResidue('H')))
    {
      if (add_metainfo_)
      {
        ion_names.emplace_back("iH");
        charges.push_back(1);
      }
      spectrum.emplace_back(110.0718, 1.0);
    }

    // Phenylalanin immonium ion (C8H10N)
    if (peptide.has(*ResidueDB::getInstance()->getResidue('F')))
    {
      if (add_metainfo_)
      {
        ion_names.emplace_back("iF");
        charges.push_back(1);
      }
      spectrum.emplace_back(120.0813, 1.0);
    }

    // Tyrosine immonium ion (C8H10NO)
    if (peptide.has(*ResidueDB::getInstance()->getResidue('Y')))
    {
      if (add_metainfo_)
      {
        ion_names.emplace_back("iY");
        charges.push_back(1);
      }
      spectrum.emplace_back(136.0762, 1.0);
    }

    // Tryptophan immonium ion
    if (peptide.has(*ResidueDB::getInstance()->getResidue('W')))
    {
      if (add_metainfo_)
      {
        ion_names.emplace_back("iW");
        charges.push_back(1);
      }
      spectrum.emplace_back(159.0922, 1.0);
    }
  }


  char TheoreticalSpectrumGenerator::residueTypeToIonLetter_(const Residue::ResidueType res_type)
  {
    switch (res_type)
    {
      case Residue::AIon: return 'a';
      case Residue::BIon: return 'b';
      case Residue::CIon: return 'c';
      case Residue::XIon: return 'x';
      case Residue::YIon: return 'y';
      case Residue::ZIon: return 'z';
      default:
       OPENMS_LOG_ERROR << "Unknown residue type encountered. Can't map to ion letter." << endl;
    }
    return ' ';
  }


  void TheoreticalSpectrumGenerator::addIsotopeCluster_(PeakSpectrum& spectrum,
                                                        const AASequence& ion,
                                                        DataArrays::StringDataArray& ion_names,
                                                        DataArrays::IntegerDataArray& charges,
                                                        const Residue::ResidueType res_type,
                                                        Int charge,
                                                        double intensity) const
  {
    const String ion_name = String(Residue::residueTypeToIonLetter(res_type)) + String(ion.size()) + String((Size)abs(charge), '+');

    // manually compute correct sum formula (instead of using built-in assumption of hydrogen adduct)
    EmpiricalFormula f = ion.getFormula(res_type, charge) + EmpiricalFormula("H") * charge;
    f.setCharge(0);

    IsotopeDistribution dist;
    if (isotope_model_ == 1)
    {
      dist = f.getIsotopeDistribution(CoarseIsotopePatternGenerator(max_isotope_));
    }
    else if (isotope_model_ == 2)
    {
      dist = f.getIsotopeDistribution(FineIsotopePatternGenerator(max_isotope_probability_));
    }

<<<<<<< HEAD
    String ion_name = String(Residue::residueTypeToIonLetter(res_type)) + String(ion.size());

=======
>>>>>>> c1e6b66f
    for (const auto& it : dist)
    {
      if (add_metainfo_) // one entry per peak
      {
        ion_names.push_back(ion_name);
        charges.push_back(charge);
      }
      spectrum.emplace_back(it.getMZ() / charge, intensity * it.getIntensity());
    }
  }

  void TheoreticalSpectrumGenerator::addLossesFaster_(PeakSpectrum& spectrum,
                         double mz,
                         const std::set<EmpiricalFormula>& f_losses,
                         int ion_ordinal,
                         DataArrays::StringDataArray& ion_names,
                         DataArrays::IntegerDataArray& charges,
                         const std::map<EmpiricalFormula, String>& formula_str_cache,
                         double intensity,
                         const Residue::ResidueType res_type,
                         bool add_metainfo,
                         int charge) const
  {
    const String charge_str((Size)abs(charge), '+');
    const String residue_str(Residue::residueTypeToIonLetter(res_type));
    const String ion_ordinal_str(String(ion_ordinal) + "-");

    for (auto& formula : f_losses)
    {
      spectrum.emplace_back((mz - formula.getMonoWeight()) / (double)charge, intensity);

      if (add_metainfo)
      {
        const String& loss_name = formula_str_cache.at(formula);
        // note: important to construct a string from char. If omitted it will perform pointer arithmetics on the "-" string literal
<<<<<<< HEAD
        String ion_name = String(Residue::residueTypeToIonLetter(res_type)) + String(ion_ordinal) + "-" + loss_name;
        ion_names.push_back(ion_name);
=======
        ion_names.emplace_back(residue_str);
        //note: size of Residue::residueTypeToIonLetter(res_type) : 1;
        ion_names.back().reserve(1 + ion_ordinal_str.size() + loss_name.size() + charge_str.size());
        ((ion_names.back() += ion_ordinal_str) += loss_name) += charge_str;
>>>>>>> c1e6b66f
        charges.push_back(charge);
      }
    }
  }

  void TheoreticalSpectrumGenerator::addLosses_(PeakSpectrum& spectrum,
                                                const AASequence& ion,
                                                DataArrays::StringDataArray& ion_names,
                                                DataArrays::IntegerDataArray& charges,
                                                double intensity,
                                                const Residue::ResidueType res_type,
                                                int charge) const
  {
    const String charge_str((Size)abs(charge), '+');
    const String residue_str(Residue::residueTypeToIonLetter(res_type));
    const String ion_str(String(ion.size()) + "-");

    std::set<String> losses;
    for (const auto& it : ion)
    {
      if (it.hasNeutralLoss())
      {
        for (const auto& formula : it.getLossFormulas())
        {
          losses.insert(formula.toString());
        }
      }
    }

    spectrum.reserve(spectrum.size() + losses.size());
    String ion_name;
    for (const auto& it : losses)
    {
      EmpiricalFormula loss_ion = ion.getFormula(res_type, charge) - EmpiricalFormula(it);
      // see 74e2ce6761e4a273164b29b8be487
      // thanks to Chris and Sandro
      // check for negative element frequencies (might happen if losses are not allowed for specific ions)
      bool negative_elements(false);
      for (const auto& eit : loss_ion)
      {
        if (eit.second < 0)
        {
          negative_elements = true;
          break;
        }
      }
      if (negative_elements)
      {
        continue;
      }
      double loss_pos = loss_ion.getMonoWeight();
      const String& loss_name = it;

      ion_name = residue_str + ion_str + loss_name + charge_str;

      if (add_isotopes_)
      {
        // manually compute correct sum formula (instead of using built-in assumption of hydrogen adduct)
        loss_ion += EmpiricalFormula("H") * charge;
        loss_ion.setCharge(0);

        IsotopeDistribution dist;
        if (isotope_model_ == 1)
        {
          dist = loss_ion.getIsotopeDistribution(CoarseIsotopePatternGenerator(max_isotope_));
        }
        else if (isotope_model_ == 2)
        {
          dist = loss_ion.getIsotopeDistribution(FineIsotopePatternGenerator(max_isotope_probability_));
        }

<<<<<<< HEAD
        // note: important to construct a string from char. If omitted it will perform pointer arithmetics on the "-" string literal
        String ion_name = String(Residue::residueTypeToIonLetter(res_type)) + String(ion.size()) + "-" + loss_name;

=======
>>>>>>> c1e6b66f
        for (const auto& iso : dist)
        {
          if (add_metainfo_)
          {
            ion_names.push_back(ion_name);
            charges.push_back(charge);
          }
          spectrum.emplace_back(iso.getMZ() / (double)charge, intensity * rel_loss_intensity_ * iso.getIntensity());
        }
      }
      else
      {
        if (add_metainfo_)
        {
<<<<<<< HEAD
          // note: important to construct a string from char. If omitted it will perform pointer arithmetics on the "-" string literal
          String ion_name = String(Residue::residueTypeToIonLetter(res_type)) + String(ion.size()) + "-" + loss_name;
=======
>>>>>>> c1e6b66f
          ion_names.push_back(ion_name);
          charges.push_back(charge);
        }
        spectrum.emplace_back(loss_pos / (double)charge, intensity * rel_loss_intensity_);
      }
    }
  }


  void TheoreticalSpectrumGenerator::addPeaks_(PeakSpectrum& spectrum,
                                               const AASequence& peptide,
                                               DataArrays::StringDataArray& ion_names,
                                               DataArrays::IntegerDataArray& charges,
                                               MSSpectrum::Chunks& chunks,
                                               const Residue::ResidueType res_type,
                                               Int charge) const
  {
    const String charge_str((Size)abs(charge), '+');
    const String residue_str(Residue::residueTypeToIonLetter(res_type));

    int f = 1 + int(add_isotopes_) + int(add_losses_);
    spectrum.reserve(spectrum.size() + f * peptide.size());

    // Generate the ion peaks:
    // Does not generate peaks of full peptide (therefore "<").
    // They are added via precursor mass (and neutral losses).
    // Could be changed in the future.

    double intensity(1);

    switch (res_type)
    {
      case Residue::AIon: intensity = a_intensity_; break;
      case Residue::BIon: intensity = b_intensity_; break;
      case Residue::CIon: if (peptide.size() < 2) throw Exception::InvalidSize(__FILE__, __LINE__, OPENMS_PRETTY_FUNCTION, 1); intensity = c_intensity_; break;
      case Residue::XIon: if (peptide.size() < 2) throw Exception::InvalidSize(__FILE__, __LINE__, OPENMS_PRETTY_FUNCTION, 1); intensity = x_intensity_; break;
      case Residue::YIon: intensity = y_intensity_; break;
      case Residue::ZIon: intensity = z_intensity_; break;
      default: break;
    }

    double mono_weight(Constants::PROTON_MASS_U * charge);

    std::set<EmpiricalFormula> fx_losses;
    std::map<EmpiricalFormula, String> formula_str_cache;

    // precompute formula_str_cache
    if (add_losses_)
    {
      for (auto& p : peptide)
      {
        for (auto& formula : p.getLossFormulas())
        {
          String& loss_name = formula_str_cache[formula];
          if (loss_name.empty())
          {
            loss_name = formula.toString();
          }
        }
      }
    }

    if (res_type == Residue::AIon || res_type == Residue::BIon || res_type == Residue::CIon)
    {
      if (peptide.hasNTerminalModification())
      {
        mono_weight += peptide.getNTerminalModification()->getDiffMonoMass();
      }
      double initial_mono_weight(mono_weight);

      static double stat_a = Residue::getInternalToAIon().getMonoWeight();
      static double stat_b = Residue::getInternalToBIon().getMonoWeight();
      static double stat_c = Residue::getInternalToCIon().getMonoWeight();

      if (!add_isotopes_) // add single peak
      {
        Size i = Size(!add_first_prefix_ion_);
        if (i == 1)
        {
          mono_weight += peptide[0].getMonoWeight(Residue::Internal);
          if (peptide[0].hasNeutralLoss())
          {
            for (const auto& formula : peptide[0].getLossFormulas()) fx_losses.insert(formula);
          }
        }
        for (; i < peptide.size() - 1; ++i)
        {
          mono_weight += peptide[i].getMonoWeight(Residue::Internal); // standard internal residue including named modifications: c
          double pos(mono_weight);

          double ion_offset = 0;
          switch (res_type)
          {
            case Residue::AIon: ion_offset = stat_a; break;
            case Residue::BIon: ion_offset = stat_b; break;
            case Residue::CIon: ion_offset = stat_c; break;
            default: break;
          }
          pos = (pos + ion_offset) / charge;

          spectrum.emplace_back(pos, intensity);
          if (add_metainfo_)
          {
<<<<<<< HEAD
            String ion_name = String(Residue::residueTypeToIonLetter(res_type)) + String(i + 1);
            ion_names.push_back(ion_name);
=======
            ion_names.emplace_back(residue_str);
            //note: size of Residue::residueTypeToIonLetter(res_type) : 1. size of String(i + 1) : 2;
            ion_names.back().reserve(1 + 2 + charge_str.size());
            (ion_names.back() += (i + 1)) += charge_str;
>>>>>>> c1e6b66f
            charges.push_back(charge);
          }
        }
        chunks.add(true);

        mono_weight = initial_mono_weight;
        if (add_losses_)
        {
          for (i = Size(!add_first_prefix_ion_); i < peptide.size() - 1; ++i)
          {
            mono_weight += peptide[i].getMonoWeight(Residue::Internal); // standard internal residue including named modifications: c

            double ion_offset = 0;
            switch (res_type)
            {
              case Residue::AIon: ion_offset = stat_a; break;
              case Residue::BIon: ion_offset = stat_b; break;
              case Residue::CIon: ion_offset = stat_c; break;
              default: break;
            }
            if (peptide[i].hasNeutralLoss())
            {
              for (const auto& formula : peptide[i].getLossFormulas()) fx_losses.insert(formula);
            }
            addLossesFaster_(spectrum, mono_weight + ion_offset, fx_losses,
                              i + 1, ion_names, charges, formula_str_cache, intensity * rel_loss_intensity_,
                              res_type, add_metainfo_, charge);
            chunks.add(false); // unfortunately, the losses are not always inserted in sorted order
          }
        }
      }
      else // add isotope clusters (slow)
      {
        Size i = add_first_prefix_ion_ ? 1 : 2;
        for (; i < peptide.size(); ++i)
        {
          const AASequence ion = peptide.getPrefix(i);
          addIsotopeCluster_(spectrum, ion, ion_names, charges, res_type, charge, intensity);
        }
        chunks.add(true);

        if (add_losses_)
        {
          // add loss peaks (slow)
          i = add_first_prefix_ion_ ? 1 : 2;
          for (; i < peptide.size(); ++i)
          {
            const AASequence ion = peptide.getPrefix(i);
            addLosses_(spectrum, ion, ion_names, charges, intensity, res_type, charge);
          }
          chunks.add(true);
        }
      }
    }
    else // if (res_type == Residue::XIon || res_type == Residue::YIon || res_type == Residue::ZIon)
    {
      if (peptide.hasCTerminalModification())
      {
        mono_weight += peptide.getCTerminalModification()->getDiffMonoMass();
      }
      double initial_mono_weight(mono_weight);

      static double stat_x = Residue::getInternalToXIon().getMonoWeight();
      static double stat_y = Residue::getInternalToYIon().getMonoWeight();
      static double stat_z = Residue::getInternalToZIon().getMonoWeight();

      if (!add_isotopes_) // add single peak
      {
        for (Size i = peptide.size() - 1; i > 0; --i)
        {
          mono_weight += peptide[i].getMonoWeight(Residue::Internal); // standard internal residue including named modifications: c

          double pos(mono_weight);
          double ion_offset = 0;
          switch (res_type)
          {
            case Residue::XIon: ion_offset = stat_x; break;
            case Residue::YIon: ion_offset = stat_y; break;
            case Residue::ZIon: ion_offset = stat_z; break;
            default: break;
          }
          pos = (pos + ion_offset) / charge;

          spectrum.emplace_back(pos, intensity);
          if (add_metainfo_)
          {
<<<<<<< HEAD
            String ion_name = String(Residue::residueTypeToIonLetter(res_type)) + String(peptide.size() - i);
            ion_names.push_back(ion_name);
=======
            ion_names.emplace_back(residue_str);
            //note: size of Residue::residueTypeToIonLetter(res_type) => 1, size of String(peptide.size() - i) => 3;
            ion_names.back().reserve(1 + 3 + charge_str.size());
            (ion_names.back() += Size(peptide.size() - i)) += charge_str;
>>>>>>> c1e6b66f
            charges.push_back(charge);
          }
        }
        chunks.add(true);

        if (add_losses_)
        {
          mono_weight = initial_mono_weight;
          for (Size i = peptide.size() - 1; i > 0; --i)
          {
            mono_weight += peptide[i].getMonoWeight(Residue::Internal); // standard internal residue including named modifications: c
            double ion_offset = 0;
            switch (res_type)
            {
              case Residue::XIon: ion_offset = stat_x; break;
              case Residue::YIon: ion_offset = stat_y; break;
              case Residue::ZIon: ion_offset = stat_z; break;
              default: break;
            }

            if (peptide[i].hasNeutralLoss())
            {
              for (const auto& formula : peptide[i].getLossFormulas()) fx_losses.insert(formula);
            }
            addLossesFaster_(spectrum, mono_weight + ion_offset, fx_losses,
                              peptide.size() - i, ion_names, charges, formula_str_cache, intensity * rel_loss_intensity_,
                              res_type, add_metainfo_, charge);
            chunks.add(false); // losses are not always added in sorted order
          }
        }
      }
      else // add isotope clusters
      {
        for (Size i = 1; i < peptide.size(); ++i)
        {
          const AASequence ion = peptide.getSuffix(i);
          addIsotopeCluster_(spectrum, ion, ion_names, charges, res_type, charge, intensity);
        }
        chunks.add(true);

        if (add_losses_)
        {
          // add loss peaks (slow)
          for (Size i = 1; i < peptide.size(); ++i)
          {
            const AASequence ion = peptide.getSuffix(i);
            addLosses_(spectrum, ion, ion_names, charges, intensity, res_type, charge);
          }
          chunks.add(true);
        }
      }
    }
  }


  void TheoreticalSpectrumGenerator::addPrecursorPeaks_(PeakSpectrum& spectrum,
                                                        const AASequence& peptide,
                                                        DataArrays::StringDataArray& ion_names,
                                                        DataArrays::IntegerDataArray& charges,
                                                        Int charge) const
  {
<<<<<<< HEAD
    Peak1D p;

    String ion_name;
    if (charge == 1)
    {
      ion_name = "[M+H]";
    }
    else
    { 
      ion_name = "[M+" + String(charge) + "H]";
    }
=======
    const String charge_str((Size)abs(charge), '+');
    const String ion_name("[M+H]" + charge_str);
>>>>>>> c1e6b66f

    // precursor peak
    double mono_pos = peptide.getMonoWeight(Residue::Full, charge);

    if (add_isotopes_)
    {
      // manually compute correct sum formula (instead of using built-in assumption of hydrogen adduct)
      auto formula = peptide.getFormula(Residue::Full, charge) + EmpiricalFormula("H") * charge;
      formula.setCharge(0);

      IsotopeDistribution dist;
      if (isotope_model_ == 1)
      {
        dist = formula.getIsotopeDistribution(CoarseIsotopePatternGenerator(max_isotope_));
      }
      else if (isotope_model_ == 2)
      {
        dist = formula.getIsotopeDistribution(FineIsotopePatternGenerator(max_isotope_probability_));
      }

      for (IsotopeDistribution::ConstIterator it = dist.begin(); it != dist.end(); ++it)
      {
        if (add_metainfo_)
        {
          ion_names.push_back(ion_name);
          charges.push_back(charge);
        }
        spectrum.emplace_back(it->getMZ() / (double)charge, pre_int_ * it->getIntensity());
      }
    }
    else
    {
      if (add_metainfo_)
      {
        ion_names.push_back(ion_name);
        charges.push_back(charge);
      }
      spectrum.emplace_back(mono_pos / (double)charge, pre_int_);
    }
    // loss peaks of the precursor

    // loss of water
    EmpiricalFormula ion = peptide.getFormula(Residue::Full, charge) - EmpiricalFormula("H2O");
    mono_pos = ion.getMonoWeight();
    const String ion_name_h2o("[M+H]-H2O" + charge_str);
    if (add_isotopes_)
    {
      ion += EmpiricalFormula("H") * charge;
      ion.setCharge(0);

      IsotopeDistribution dist;
      if (isotope_model_ == 1)
      {
        dist = ion.getIsotopeDistribution(CoarseIsotopePatternGenerator(max_isotope_));
      }
      else if (isotope_model_ == 2)
      {
        dist = ion.getIsotopeDistribution(FineIsotopePatternGenerator(max_isotope_probability_));
      }

      for (IsotopeDistribution::ConstIterator it = dist.begin(); it != dist.end(); ++it)
      {
        if (add_metainfo_)
        {
<<<<<<< HEAD
          String ion_name;
          if (charge == 1)
          {
            ion_name = "[M+H-H2O]";
          }
          else
          { 
            ion_name = "[M+" + String(charge) + "H-H2O]";
          }
          ion_names.push_back(ion_name);
=======
          ion_names.push_back(ion_name_h2o);
>>>>>>> c1e6b66f
          charges.push_back(charge);
        }
        spectrum.emplace_back(it->getMZ() / charge, pre_int_H2O_ * it->getIntensity());
      }
    }
    else
    {
      if (add_metainfo_)
      {
<<<<<<< HEAD
        String ion_name;
        if (charge == 1)
        {
          ion_name = "[M+H-H2O]";
        }
        else
        { 
          ion_name = "[M+" + String(charge) + "H-H2O]";
        }
        ion_names.push_back(ion_name);
=======
        ion_names.push_back(ion_name_h2o);
>>>>>>> c1e6b66f
        charges.push_back(charge);
      }
      spectrum.emplace_back(mono_pos / (double)charge, pre_int_H2O_);
    }

    //loss of ammonia
    ion = peptide.getFormula(Residue::Full, charge) - EmpiricalFormula("NH3");
    mono_pos = ion.getMonoWeight();
    const String ion_name_nh3("[M+H]-NH3" + charge_str);
    if (add_isotopes_)
    {
      // manually compute correct sum formula (instead of using built-in assumption of hydrogen adduct)
      ion += EmpiricalFormula("H") * charge;
      ion.setCharge(0);

      IsotopeDistribution dist; 
      if (isotope_model_ == 1)
      {
        dist = ion.getIsotopeDistribution(CoarseIsotopePatternGenerator(max_isotope_));
      }
      else if (isotope_model_ == 2)
      {
        dist = ion.getIsotopeDistribution(FineIsotopePatternGenerator(max_isotope_probability_));
      }

      for (IsotopeDistribution::ConstIterator it = dist.begin(); it != dist.end(); ++it)
      {
        if (add_metainfo_)
        {
<<<<<<< HEAD
          String ion_name;
          if (charge == 1)
          {
            ion_name = "[M+H-NH3]";
          }
          else
          { 
            ion_name = "[M+" + String(charge) + "H-NH3]";
          }

          ion_names.push_back(ion_name);
=======
          ion_names.push_back(ion_name_nh3);
>>>>>>> c1e6b66f
          charges.push_back(charge);
        }
        spectrum.emplace_back(it->getMZ() / (double)charge, pre_int_NH3_ * it->getIntensity());
      }
    }
    else
    {
      if (add_metainfo_)
      {
<<<<<<< HEAD
        String ion_name;
        if (charge == 1)
        {
          ion_name = "[M+H-NH3]";
        }
        else
        { 
          ion_name = "[M+" + String(charge) + "H-NH3]";
        }        
        ion_names.push_back(ion_name);
=======
        ion_names.push_back(ion_name_nh3);
>>>>>>> c1e6b66f
        charges.push_back(charge);
      }
      spectrum.emplace_back(mono_pos / (double)charge, pre_int_NH3_);
    }
  }

  void TheoreticalSpectrumGenerator::updateMembers_()
  {
    add_b_ions_ = param_.getValue("add_b_ions").toBool();
    add_y_ions_ = param_.getValue("add_y_ions").toBool();
    add_a_ions_ = param_.getValue("add_a_ions").toBool();
    add_c_ions_ = param_.getValue("add_c_ions").toBool();
    add_x_ions_ = param_.getValue("add_x_ions").toBool();
    add_z_ions_ = param_.getValue("add_z_ions").toBool();
    add_first_prefix_ion_ = param_.getValue("add_first_prefix_ion").toBool();
    add_losses_ = param_.getValue("add_losses").toBool();
    add_metainfo_ = param_.getValue("add_metainfo").toBool();
    add_isotopes_ = param_.getValue("isotope_model") != "none";
    if (param_.getValue("isotope_model") == "coarse") isotope_model_ = 1;
    else if (param_.getValue("isotope_model") == "fine") isotope_model_ = 2;
    sort_by_position_ = param_.getValue("sort_by_position").toBool();
    add_precursor_peaks_ = param_.getValue("add_precursor_peaks").toBool();
    add_all_precursor_charges_ = param_.getValue("add_all_precursor_charges").toBool();
    add_abundant_immonium_ions_ = param_.getValue("add_abundant_immonium_ions").toBool();
    a_intensity_ = (double)param_.getValue("a_intensity");
    b_intensity_ = (double)param_.getValue("b_intensity");
    c_intensity_ = (double)param_.getValue("c_intensity");
    x_intensity_ = (double)param_.getValue("x_intensity");
    y_intensity_ = (double)param_.getValue("y_intensity");
    z_intensity_ = (double)param_.getValue("z_intensity");
    max_isotope_ = (Int)param_.getValue("max_isotope");
    max_isotope_probability_ = param_.getValue("max_isotope_probability");
    rel_loss_intensity_ = (double)param_.getValue("relative_loss_intensity");
    pre_int_ = (double)param_.getValue("precursor_intensity");
    pre_int_H2O_ = (double)param_.getValue("precursor_H2O_intensity");
    pre_int_NH3_ = (double)param_.getValue("precursor_NH3_intensity");
  }

} // end namespace OpenMS<|MERGE_RESOLUTION|>--- conflicted
+++ resolved
@@ -324,8 +324,6 @@
                                                         Int charge,
                                                         double intensity) const
   {
-    const String ion_name = String(Residue::residueTypeToIonLetter(res_type)) + String(ion.size()) + String((Size)abs(charge), '+');
-
     // manually compute correct sum formula (instead of using built-in assumption of hydrogen adduct)
     EmpiricalFormula f = ion.getFormula(res_type, charge) + EmpiricalFormula("H") * charge;
     f.setCharge(0);
@@ -340,11 +338,8 @@
       dist = f.getIsotopeDistribution(FineIsotopePatternGenerator(max_isotope_probability_));
     }
 
-<<<<<<< HEAD
-    String ion_name = String(Residue::residueTypeToIonLetter(res_type)) + String(ion.size());
-
-=======
->>>>>>> c1e6b66f
+    const String ion_name = String(Residue::residueTypeToIonLetter(res_type)) + String(ion.size());
+
     for (const auto& it : dist)
     {
       if (add_metainfo_) // one entry per peak
@@ -368,7 +363,6 @@
                          bool add_metainfo,
                          int charge) const
   {
-    const String charge_str((Size)abs(charge), '+');
     const String residue_str(Residue::residueTypeToIonLetter(res_type));
     const String ion_ordinal_str(String(ion_ordinal) + "-");
 
@@ -380,15 +374,10 @@
       {
         const String& loss_name = formula_str_cache.at(formula);
         // note: important to construct a string from char. If omitted it will perform pointer arithmetics on the "-" string literal
-<<<<<<< HEAD
-        String ion_name = String(Residue::residueTypeToIonLetter(res_type)) + String(ion_ordinal) + "-" + loss_name;
-        ion_names.push_back(ion_name);
-=======
         ion_names.emplace_back(residue_str);
         //note: size of Residue::residueTypeToIonLetter(res_type) : 1;
-        ion_names.back().reserve(1 + ion_ordinal_str.size() + loss_name.size() + charge_str.size());
-        ((ion_names.back() += ion_ordinal_str) += loss_name) += charge_str;
->>>>>>> c1e6b66f
+        ion_names.back().reserve(1 + ion_ordinal_str.size() + loss_name.size());
+        ((ion_names.back() += ion_ordinal_str) += loss_name);
         charges.push_back(charge);
       }
     }
@@ -402,7 +391,6 @@
                                                 const Residue::ResidueType res_type,
                                                 int charge) const
   {
-    const String charge_str((Size)abs(charge), '+');
     const String residue_str(Residue::residueTypeToIonLetter(res_type));
     const String ion_str(String(ion.size()) + "-");
 
@@ -442,7 +430,7 @@
       double loss_pos = loss_ion.getMonoWeight();
       const String& loss_name = it;
 
-      ion_name = residue_str + ion_str + loss_name + charge_str;
+      ion_name = residue_str + ion_str + loss_name;
 
       if (add_isotopes_)
       {
@@ -460,12 +448,6 @@
           dist = loss_ion.getIsotopeDistribution(FineIsotopePatternGenerator(max_isotope_probability_));
         }
 
-<<<<<<< HEAD
-        // note: important to construct a string from char. If omitted it will perform pointer arithmetics on the "-" string literal
-        String ion_name = String(Residue::residueTypeToIonLetter(res_type)) + String(ion.size()) + "-" + loss_name;
-
-=======
->>>>>>> c1e6b66f
         for (const auto& iso : dist)
         {
           if (add_metainfo_)
@@ -480,11 +462,6 @@
       {
         if (add_metainfo_)
         {
-<<<<<<< HEAD
-          // note: important to construct a string from char. If omitted it will perform pointer arithmetics on the "-" string literal
-          String ion_name = String(Residue::residueTypeToIonLetter(res_type)) + String(ion.size()) + "-" + loss_name;
-=======
->>>>>>> c1e6b66f
           ion_names.push_back(ion_name);
           charges.push_back(charge);
         }
@@ -502,7 +479,6 @@
                                                const Residue::ResidueType res_type,
                                                Int charge) const
   {
-    const String charge_str((Size)abs(charge), '+');
     const String residue_str(Residue::residueTypeToIonLetter(res_type));
 
     int f = 1 + int(add_isotopes_) + int(add_losses_);
@@ -588,15 +564,10 @@
           spectrum.emplace_back(pos, intensity);
           if (add_metainfo_)
           {
-<<<<<<< HEAD
-            String ion_name = String(Residue::residueTypeToIonLetter(res_type)) + String(i + 1);
-            ion_names.push_back(ion_name);
-=======
             ion_names.emplace_back(residue_str);
             //note: size of Residue::residueTypeToIonLetter(res_type) : 1. size of String(i + 1) : 2;
-            ion_names.back().reserve(1 + 2 + charge_str.size());
-            (ion_names.back() += (i + 1)) += charge_str;
->>>>>>> c1e6b66f
+            ion_names.back().reserve(1 + 2);
+            (ion_names.back() += (i + 1));
             charges.push_back(charge);
           }
         }
@@ -683,15 +654,10 @@
           spectrum.emplace_back(pos, intensity);
           if (add_metainfo_)
           {
-<<<<<<< HEAD
-            String ion_name = String(Residue::residueTypeToIonLetter(res_type)) + String(peptide.size() - i);
-            ion_names.push_back(ion_name);
-=======
             ion_names.emplace_back(residue_str);
             //note: size of Residue::residueTypeToIonLetter(res_type) => 1, size of String(peptide.size() - i) => 3;
-            ion_names.back().reserve(1 + 3 + charge_str.size());
-            (ion_names.back() += Size(peptide.size() - i)) += charge_str;
->>>>>>> c1e6b66f
+            ion_names.back().reserve(1 + 3);
+            (ion_names.back() += Size(peptide.size() - i));
             charges.push_back(charge);
           }
         }
@@ -753,9 +719,6 @@
                                                         DataArrays::IntegerDataArray& charges,
                                                         Int charge) const
   {
-<<<<<<< HEAD
-    Peak1D p;
-
     String ion_name;
     if (charge == 1)
     {
@@ -765,10 +728,6 @@
     { 
       ion_name = "[M+" + String(charge) + "H]";
     }
-=======
-    const String charge_str((Size)abs(charge), '+');
-    const String ion_name("[M+H]" + charge_str);
->>>>>>> c1e6b66f
 
     // precursor peak
     double mono_pos = peptide.getMonoWeight(Residue::Full, charge);
@@ -813,7 +772,7 @@
     // loss of water
     EmpiricalFormula ion = peptide.getFormula(Residue::Full, charge) - EmpiricalFormula("H2O");
     mono_pos = ion.getMonoWeight();
-    const String ion_name_h2o("[M+H]-H2O" + charge_str);
+    const String ion_name_h2o("[M+H]-H2O");
     if (add_isotopes_)
     {
       ion += EmpiricalFormula("H") * charge;
@@ -833,7 +792,6 @@
       {
         if (add_metainfo_)
         {
-<<<<<<< HEAD
           String ion_name;
           if (charge == 1)
           {
@@ -844,9 +802,6 @@
             ion_name = "[M+" + String(charge) + "H-H2O]";
           }
           ion_names.push_back(ion_name);
-=======
-          ion_names.push_back(ion_name_h2o);
->>>>>>> c1e6b66f
           charges.push_back(charge);
         }
         spectrum.emplace_back(it->getMZ() / charge, pre_int_H2O_ * it->getIntensity());
@@ -856,7 +811,6 @@
     {
       if (add_metainfo_)
       {
-<<<<<<< HEAD
         String ion_name;
         if (charge == 1)
         {
@@ -867,9 +821,6 @@
           ion_name = "[M+" + String(charge) + "H-H2O]";
         }
         ion_names.push_back(ion_name);
-=======
-        ion_names.push_back(ion_name_h2o);
->>>>>>> c1e6b66f
         charges.push_back(charge);
       }
       spectrum.emplace_back(mono_pos / (double)charge, pre_int_H2O_);
@@ -878,7 +829,7 @@
     //loss of ammonia
     ion = peptide.getFormula(Residue::Full, charge) - EmpiricalFormula("NH3");
     mono_pos = ion.getMonoWeight();
-    const String ion_name_nh3("[M+H]-NH3" + charge_str);
+    const String ion_name_nh3("[M+H]-NH3");
     if (add_isotopes_)
     {
       // manually compute correct sum formula (instead of using built-in assumption of hydrogen adduct)
@@ -899,7 +850,6 @@
       {
         if (add_metainfo_)
         {
-<<<<<<< HEAD
           String ion_name;
           if (charge == 1)
           {
@@ -911,9 +861,6 @@
           }
 
           ion_names.push_back(ion_name);
-=======
-          ion_names.push_back(ion_name_nh3);
->>>>>>> c1e6b66f
           charges.push_back(charge);
         }
         spectrum.emplace_back(it->getMZ() / (double)charge, pre_int_NH3_ * it->getIntensity());
@@ -923,7 +870,6 @@
     {
       if (add_metainfo_)
       {
-<<<<<<< HEAD
         String ion_name;
         if (charge == 1)
         {
@@ -934,9 +880,6 @@
           ion_name = "[M+" + String(charge) + "H-NH3]";
         }        
         ion_names.push_back(ion_name);
-=======
-        ion_names.push_back(ion_name_nh3);
->>>>>>> c1e6b66f
         charges.push_back(charge);
       }
       spectrum.emplace_back(mono_pos / (double)charge, pre_int_NH3_);
