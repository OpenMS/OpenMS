--- conflicted
+++ resolved
@@ -121,100 +121,10 @@
     return *this;
   }
 
-
   TheoreticalSpectrumGenerator::~TheoreticalSpectrumGenerator()
   {
   }
 
-<<<<<<< HEAD
-  void TheoreticalSpectrumGenerator::getSpectrum(PeakSpectrum& spectrum, const NASequence& nucleotide, Int min_charge, Int max_charge) const
-  {
-    Int sign = 1;
-    if (max_charge < 0 && min_charge < 0)
-    {
-      sign = -1;
-    }
-    else if ((max_charge > 0 && min_charge < 0) ||
-             (max_charge < 0 && min_charge > 0))
-    {
-      //Signs don't match we need to quit and thow error here to avoid messing up for loops below
-      throw Exception::IllegalArgument(__FILE__, __LINE__, OPENMS_PRETTY_FUNCTION, "min. and max. charge must both be either positive or negative");
-    }
-    else if (max_charge < min_charge)
-    {
-      swap(max_charge, min_charge);
-    }
-    PeakSpectrum::StringDataArray ion_names;
-    PeakSpectrum::IntegerDataArray charges;
-
-    if (add_metainfo_)
-    {
-      if (spectrum.getIntegerDataArrays().size() > 0)
-      {
-        charges = spectrum.getIntegerDataArrays()[0];
-      }
-      if (spectrum.getStringDataArrays().size() > 0)
-      {
-        ion_names = spectrum.getStringDataArrays()[0];
-      }
-      ion_names.setName("IonNames");
-      charges.setName("Charges");
-    }
-
-    for (uint z = (uint)abs(min_charge); z <= (uint)abs(max_charge) && z < (uint)nucleotide.size(); ++z)
-    {
-      if (add_b_ions_) addPeaks_(spectrum, nucleotide, ion_names, charges, NASequence::BIon, z * sign);
-      if (add_y_ions_) addPeaks_(spectrum, nucleotide, ion_names, charges, NASequence::YIon, z * sign);
-      if (add_a_ions_) addPeaks_(spectrum, nucleotide, ion_names, charges, NASequence::AIon, z * sign);
-      if (add_c_ions_) addPeaks_(spectrum, nucleotide, ion_names, charges, NASequence::CIon, z * sign);
-      if (add_x_ions_) addPeaks_(spectrum, nucleotide, ion_names, charges, NASequence::XIon, z * sign);
-      if (add_z_ions_) addPeaks_(spectrum, nucleotide, ion_names, charges, NASequence::ZIon, z * sign);
-      if (add_d_ions_) addPeaks_(spectrum, nucleotide, ion_names, charges, NASequence::DIon, z * sign);
-      if (add_w_ions_) addPeaks_(spectrum, nucleotide, ion_names, charges, NASequence::WIon, z * sign);
-      if (add_aB_ions_) addPeaks_(spectrum, nucleotide, ion_names, charges, NASequence::AminusB, z * sign);
-    }
-
-    if (add_precursor_peaks_)
-    {
-      if (add_all_precursor_charges_)
-      {
-        for (uint z = (uint)abs(min_charge); z <= (uint)abs(max_charge); ++z)
-        {
-          addPrecursorPeaks_(spectrum, nucleotide, ion_names, charges, z * sign);
-        }
-      }
-      else // add_all_precursor_charges_ = false, only add precursor with highest charge
-      {
-        addPrecursorPeaks_(spectrum, nucleotide, ion_names, charges, max_charge);
-      }
-    }
-
-    if (add_metainfo_)
-    {
-      if (spectrum.getIntegerDataArrays().size() > 0)
-      {
-        spectrum.getIntegerDataArrays()[0] = charges;
-      }
-      else
-      {
-        spectrum.getIntegerDataArrays().push_back(charges);
-      }
-      if (spectrum.getStringDataArrays().size() > 0)
-      {
-        spectrum.getStringDataArrays()[0] = ion_names;
-      }
-      else
-      {
-        spectrum.getStringDataArrays().push_back(ion_names);
-      }
-    }
-
-    spectrum.sortByPosition();
-    return;
-  }
-
-=======
->>>>>>> a297485f
 
   void TheoreticalSpectrumGenerator::getSpectrum(PeakSpectrum& spectrum, const AASequence& peptide, Int min_charge, Int max_charge) const
   {
