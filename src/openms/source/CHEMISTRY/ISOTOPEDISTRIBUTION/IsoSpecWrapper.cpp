// --------------------------------------------------------------------------
//                   OpenMS -- Open-Source Mass Spectrometry
// --------------------------------------------------------------------------
// Copyright The OpenMS Team -- Eberhard Karls University Tuebingen,
// ETH Zurich, and Freie Universitaet Berlin 2002-2021.
//
// This software is released under a three-clause BSD license:
//  * Redistributions of source code must retain the above copyright
//    notice, this list of conditions and the following disclaimer.
//  * Redistributions in binary form must reproduce the above copyright
//    notice, this list of conditions and the following disclaimer in the
//    documentation and/or other materials provided with the distribution.
//  * Neither the name of any author or any participating institution
//    may be used to endorse or promote products derived from this software
//    without specific prior written permission.
// For a full list of authors, refer to the file AUTHORS.
// --------------------------------------------------------------------------
// THIS SOFTWARE IS PROVIDED BY THE COPYRIGHT HOLDERS AND CONTRIBUTORS "AS IS"
// AND ANY EXPRESS OR IMPLIED WARRANTIES, INCLUDING, BUT NOT LIMITED TO, THE
// IMPLIED WARRANTIES OF MERCHANTABILITY AND FITNESS FOR A PARTICULAR PURPOSE
// ARE DISCLAIMED. IN NO EVENT SHALL ANY OF THE AUTHORS OR THE CONTRIBUTING
// INSTITUTIONS BE LIABLE FOR ANY DIRECT, INDIRECT, INCIDENTAL, SPECIAL,
// EXEMPLARY, OR CONSEQUENTIAL DAMAGES (INCLUDING, BUT NOT LIMITED TO,
// PROCUREMENT OF SUBSTITUTE GOODS OR SERVICES; LOSS OF USE, DATA, OR PROFITS;
// OR BUSINESS INTERRUPTION) HOWEVER CAUSED AND ON ANY THEORY OF LIABILITY,
// WHETHER IN CONTRACT, STRICT LIABILITY, OR TORT (INCLUDING NEGLIGENCE OR
// OTHERWISE) ARISING IN ANY WAY OUT OF THE USE OF THIS SOFTWARE, EVEN IF
// ADVISED OF THE POSSIBILITY OF SUCH DAMAGE.
//
// --------------------------------------------------------------------------
// $Maintainer: $
// $Authors: Hannes Rost, Michał Startek, Mateusz Łącki $
// --------------------------------------------------------------------------

#include <OpenMS/CHEMISTRY/ISOTOPEDISTRIBUTION/IsoSpecWrapper.h>

#include <OpenMS/CONCEPT/Macros.h>
#include <OpenMS/CONCEPT/Exception.h>
#include <OpenMS/KERNEL/Peak1D.h>
#include <OpenMS/CHEMISTRY/Element.h>
#include <iterator>
#include <memory>
#include <string>
#include <utility>

// Override IsoSpec's use of mmap whenever it is available
#define ISOSPEC_GOT_SYSTEM_MMAN false
#define ISOSPEC_GOT_MMAN false
#define ISOSPEC_BUILDING_OPENMS true

#include <OpenMS/../../thirdparty/IsoSpec/IsoSpec/isoSpec++.h>

#include "IsoSpec/allocator.cpp"
#include "IsoSpec/dirtyAllocator.cpp"
#include "IsoSpec/isoSpec++.cpp"
#include "IsoSpec/isoMath.cpp"
#include "IsoSpec/marginalTrek++.cpp"
#include "IsoSpec/operators.cpp"
#include "IsoSpec/element_tables.cpp"
#include "IsoSpec/misc.cpp"
#include "IsoSpec/fasta.cpp"

using namespace std;
using namespace IsoSpec;

namespace OpenMS
{
<<<<<<< HEAD
=======
  /// Convert an set of isotope probabiities to IsoSpec input
>>>>>>> bd254914
  Iso _OMS_IsoFromParameters(const std::vector<int>& isotopeNr,
                             const std::vector<int>& atomCounts,
                             const std::vector<std::vector<double> >& isotopeMasses,
                             const std::vector<std::vector<double> >& isotopeProbabilities)
  {
    OPENMS_PRECONDITION(isotopeNr.size() == atomCounts.size(), "Vectors need to be of the same size")
    OPENMS_PRECONDITION(isotopeNr.size() == isotopeMasses.size(), "Vectors need to be of the same size")
    OPENMS_PRECONDITION(isotopeNr.size() == isotopeProbabilities.size(), "Vectors need to be of the same size")

    // Check that all probabilities are non-zero
    if (!std::all_of(std::begin(isotopeProbabilities), std::end(isotopeProbabilities), [](std::vector<double> prob){ 
            return std::all_of(std::begin(prob), std::end(prob), [](double p){return p > 0.0;});
          })) 
    {
      throw Exception::IllegalArgument(__FILE__, __LINE__, OPENMS_PRETTY_FUNCTION,
                                       std::string("All probabilities need to be larger than zero").c_str());
    }

    int dimNumber = isotopeNr.size();

    // Convert vector of vector to double**
    std::unique_ptr<const double*[]> IM(new const double*[dimNumber]);
    std::unique_ptr<const double*[]> IP(new const double*[dimNumber]);
    for (int i=0; i<dimNumber; i++)
    {
      IM[i] = isotopeMasses[i].data();
      IP[i] = isotopeProbabilities[i].data();
    }

    // IsoSpec will *copy* these values, so once provided we are safe to
    // destroy them here on the OpenMS side
    Iso ret(dimNumber, isotopeNr.data(), atomCounts.data(), IM.get(), IP.get());
    
    return ret;
  }

  /// Convert an OpenMS EmpiricalFormula to the input format for IsoSpec
  Iso _OMS_IsoFromEmpiricalFormula(const EmpiricalFormula& formula) 
  {
    // Use our own isotopic tables
    std::vector<int> isotopeNumbers, atomCounts;
    std::vector<std::vector<double> > isotopeMasses, isotopeProbabilities;

    // Iterate through all elements in the molecular formula
    for (const auto& elem : formula)
    {
      atomCounts.push_back(elem.second);

      std::vector<double> masses;
      std::vector<double> probs;
      for (const auto& iso : elem.first->getIsotopeDistribution())
      {
        if (iso.getIntensity() <= 0.0) continue; // Note: there will be a segfault if one of the intensities is zero!
        masses.push_back(iso.getMZ());
        probs.push_back(iso.getIntensity());
      }

      // For each element store how many isotopes it has and their masses/probabilities
      isotopeNumbers.push_back( masses.size() );
      isotopeMasses.push_back(masses);
      isotopeProbabilities.push_back(probs);
    }

    // Store the data in a IsotopeDistribution
    return _OMS_IsoFromParameters(isotopeNumbers, atomCounts, isotopeMasses, isotopeProbabilities);
  }

  IsoSpecThresholdGeneratorWrapper::IsoSpecThresholdGeneratorWrapper(const std::vector<int>& isotopeNr,
                    const std::vector<int>& atomCounts,
                    const std::vector<std::vector<double> >& isotopeMasses,
                    const std::vector<std::vector<double> >& isotopeProbabilities,
                    double threshold,
                    bool absolute) :
  ITG(std::make_unique<IsoSpec::IsoThresholdGenerator>(
    _OMS_IsoFromParameters(isotopeNr, atomCounts, isotopeMasses, isotopeProbabilities), 
    threshold, 
    absolute))
  {};

  IsoSpecThresholdGeneratorWrapper::IsoSpecThresholdGeneratorWrapper(const EmpiricalFormula& formula,
                    double threshold,
                    bool absolute) :
  ITG(std::make_unique<IsoSpec::IsoThresholdGenerator>(_OMS_IsoFromEmpiricalFormula(formula), threshold, absolute))
  {};

  bool IsoSpecThresholdGeneratorWrapper::nextConf() { return ITG->advanceToNextConfiguration(); };
  Peak1D IsoSpecThresholdGeneratorWrapper::getConf() { return Peak1D(ITG->mass(), ITG->prob()); };
  double IsoSpecThresholdGeneratorWrapper::getMass() { return ITG->mass(); };
  double IsoSpecThresholdGeneratorWrapper::getIntensity() { return ITG->prob(); };
  double IsoSpecThresholdGeneratorWrapper::getLogIntensity() { return ITG->lprob(); };

  // in this special case it needs to go in cpp file (see e.g., https://stackoverflow.com/questions/38242200/where-should-a-default-destructor-c11-style-go-header-or-cpp)
  IsoSpecThresholdGeneratorWrapper::~IsoSpecThresholdGeneratorWrapper() = default; 

//  --------------------------------------------------------------------------------

  IsoSpecTotalProbGeneratorWrapper::IsoSpecTotalProbGeneratorWrapper(const std::vector<int>& isotopeNr,
                    const std::vector<int>& atomCounts,
                    const std::vector<std::vector<double> >& isotopeMasses,
                    const std::vector<std::vector<double> >& isotopeProbabilities,
                    double total_prob_hint) :
  ILG(std::make_unique<IsoSpec::IsoLayeredGenerator>(_OMS_IsoFromParameters(isotopeNr, atomCounts, isotopeMasses, isotopeProbabilities), 1024, 1024, true, total_prob_hint))
  {};

  IsoSpecTotalProbGeneratorWrapper::IsoSpecTotalProbGeneratorWrapper(const EmpiricalFormula& formula,
                    double total_prob_hint) :
  ILG(std::make_unique<IsoSpec::IsoLayeredGenerator>(_OMS_IsoFromEmpiricalFormula(formula), 1024, 1024, true, total_prob_hint))
  {};

  IsoSpecTotalProbGeneratorWrapper::~IsoSpecTotalProbGeneratorWrapper() = default;

  bool IsoSpecTotalProbGeneratorWrapper::nextConf() { return ILG->advanceToNextConfiguration(); };
  Peak1D IsoSpecTotalProbGeneratorWrapper::getConf() { return Peak1D(ILG->mass(), ILG->prob()); };
  double IsoSpecTotalProbGeneratorWrapper::getMass() { return ILG->mass(); };
  double IsoSpecTotalProbGeneratorWrapper::getIntensity() { return ILG->prob(); };
  double IsoSpecTotalProbGeneratorWrapper::getLogIntensity() { return ILG->lprob(); };

//  --------------------------------------------------------------------------------

  IsoSpecOrderedGeneratorWrapper::IsoSpecOrderedGeneratorWrapper(const std::vector<int>& isotopeNr,
                    const std::vector<int>& atomCounts,
                    const std::vector<std::vector<double> >& isotopeMasses,
                    const std::vector<std::vector<double> >& isotopeProbabilities) :
   IOG(std::make_unique<IsoSpec::IsoOrderedGenerator>(_OMS_IsoFromParameters(isotopeNr, atomCounts, isotopeMasses, isotopeProbabilities)))
  {};

  IsoSpecOrderedGeneratorWrapper::IsoSpecOrderedGeneratorWrapper(const EmpiricalFormula& formula) :
    IOG(std::make_unique<IsoSpec::IsoOrderedGenerator>(_OMS_IsoFromEmpiricalFormula(formula)))
  {};

  IsoSpecOrderedGeneratorWrapper::~IsoSpecOrderedGeneratorWrapper() = default; // needs to be in cpp file because of incomplete types!

  bool IsoSpecOrderedGeneratorWrapper::nextConf() { return IOG->advanceToNextConfiguration(); };
  Peak1D IsoSpecOrderedGeneratorWrapper::getConf() { return Peak1D(IOG->mass(), IOG->prob()); };
  double IsoSpecOrderedGeneratorWrapper::getMass() { return IOG->mass(); };
  double IsoSpecOrderedGeneratorWrapper::getIntensity() { return IOG->prob(); };
  double IsoSpecOrderedGeneratorWrapper::getLogIntensity() { return IOG->lprob(); };

//  --------------------------------------------------------------------------------

  IsoSpecThresholdWrapper::IsoSpecThresholdWrapper(const std::vector<int>& isotopeNr,
                    const std::vector<int>& atomCounts,
                    const std::vector<std::vector<double> >& isotopeMasses,
                    const std::vector<std::vector<double> >& isotopeProbabilities,
                    double threshold,
                    bool absolute) :
  ITG(std::make_unique<IsoSpec::IsoThresholdGenerator>(
    _OMS_IsoFromParameters(isotopeNr, atomCounts, isotopeMasses, isotopeProbabilities), 
    threshold, 
    absolute))
  {}

  IsoSpecThresholdWrapper::IsoSpecThresholdWrapper(const EmpiricalFormula& formula,
                    double threshold,
                    bool absolute) :                    
  ITG(std::make_unique<IsoSpec::IsoThresholdGenerator>(
    _OMS_IsoFromEmpiricalFormula(formula), 
    threshold, 
    absolute))
  {};

  IsotopeDistribution IsoSpecThresholdWrapper::run()
  {
    std::vector<Peak1D> distribution;
    distribution.reserve(ITG->count_confs());

    ITG->reset();

    while (ITG->advanceToNextConfiguration())
        distribution.emplace_back(Peak1D(ITG->mass(), ITG->prob()));

    IsotopeDistribution ID;

    ID.set(std::move(distribution));

    return ID;
  }

  IsoSpecThresholdWrapper::~IsoSpecThresholdWrapper() = default;
  
//  --------------------------------------------------------------------------------


  IsoSpecTotalProbWrapper::IsoSpecTotalProbWrapper(const std::vector<int>& isotopeNr,
                    const std::vector<int>& atomCounts,
                    const std::vector<std::vector<double> >& isotopeMasses,
                    const std::vector<std::vector<double> >& isotopeProbabilities,
                    double _total_prob,
                    bool _do_p_trim) :
  ILG(std::make_unique<IsoSpec::IsoLayeredGenerator>(
    _OMS_IsoFromParameters(isotopeNr, atomCounts, isotopeMasses, isotopeProbabilities), 
    1024, 
    1024, 
    true, 
    _total_prob)),
  target_prob(_total_prob),
  do_p_trim(_do_p_trim)
  {};

  IsoSpecTotalProbWrapper::IsoSpecTotalProbWrapper(const EmpiricalFormula& formula,
                    double _total_prob,
                    bool _do_p_trim) :
  ILG(std::make_unique<IsoSpec::IsoLayeredGenerator>(_OMS_IsoFromEmpiricalFormula(formula), 1024, 1024, true, _total_prob)),
  target_prob(_total_prob),
  do_p_trim(_do_p_trim)
  {};

  IsoSpecTotalProbWrapper::~IsoSpecTotalProbWrapper() = default;

  IsotopeDistribution IsoSpecTotalProbWrapper::run()
  {
    std::vector<Peak1D> distribution;
    // There is no sensible way to precalculate the number of configurations 
    // in IsoLayeredGenerator

    double acc_prob = 0.0;

    while (acc_prob < target_prob && ILG->advanceToNextConfiguration())
    {
        double p = ILG->prob();
        acc_prob += p;
        distribution.emplace_back(Peak1D(ILG->mass(), p));
    }

    if (do_p_trim)
    {
        // the p_trim: extract the rest of the last layer, and perform quickselect

        while (ILG->advanceToNextConfigurationWithinLayer())
            distribution.emplace_back(Peak1D(ILG->mass(), ILG->prob()));

        size_t start = 0;
        size_t end = distribution.size();
        double sum_to_start = 0.0;

        while (start < end)
        {
            // Partition part
            size_t pivot = start + (end-start)/2; // middle
            double pprob = distribution[pivot].getIntensity();
            std::swap(distribution[pivot], distribution[end-1]);

            double new_csum = sum_to_start;

            size_t loweridx = start;
            for (size_t ii = start; ii < end-1; ii++)
                if (distribution[ii].getIntensity() > pprob)
                {
                    std::swap(distribution[ii], distribution[loweridx]);
                    new_csum += distribution[loweridx].getIntensity();
                    loweridx++;
                }

            std::swap(distribution[end-1], distribution[loweridx]);

            // Selection part
            if (new_csum < target_prob)
            {
                start = loweridx + 1;
                sum_to_start = new_csum + distribution[loweridx].getIntensity();
            }
            else
                end = loweridx;
        }
        distribution.resize(end);
    }

    IsotopeDistribution ID;
    ID.set(std::move(distribution));
    return ID;
}
}  // namespace OpenMS<|MERGE_RESOLUTION|>--- conflicted
+++ resolved
@@ -65,10 +65,7 @@
 
 namespace OpenMS
 {
-<<<<<<< HEAD
-=======
   /// Convert an set of isotope probabiities to IsoSpec input
->>>>>>> bd254914
   Iso _OMS_IsoFromParameters(const std::vector<int>& isotopeNr,
                              const std::vector<int>& atomCounts,
                              const std::vector<std::vector<double> >& isotopeMasses,
