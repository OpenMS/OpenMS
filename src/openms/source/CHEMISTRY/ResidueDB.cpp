--- conflicted
+++ resolved
@@ -59,7 +59,7 @@
 
   ResidueDB* ResidueDB::getInstance()
   {
-    static ResidueDB* db_ = new ResidueDB;
+    static ResidueDB* db_ = new ResidueDB();
     return db_;
   }
 
@@ -70,46 +70,28 @@
 
   const Residue* ResidueDB::getResidue(const String& name) const
   {
-<<<<<<< HEAD
+    if (name.empty())
+    {
+      throw Exception::InvalidValue(__FILE__, __LINE__, OPENMS_PRETTY_FUNCTION, "No residue specified.", "");
+    }
+
     Residue* r(nullptr);
-
-=======
-    if (name.empty())
-    {
-      throw Exception::InvalidValue(__FILE__, __LINE__, OPENMS_PRETTY_FUNCTION, "No residue specified.", "");
-    }
-
-    Residue* r(nullptr);
->>>>>>> 0f5d264c
     #pragma omp critical (ResidueDB)
     {   
       auto it = residue_names_.find(name);
       if (it != residue_names_.end()) r = it->second;
-<<<<<<< HEAD
     } 
-=======
-    }
     if (r == nullptr)
     {
       throw Exception::InvalidValue(__FILE__, __LINE__, OPENMS_PRETTY_FUNCTION, "Residue not found: ", name);
     }
->>>>>>> 0f5d264c
     return r;
   }
 
   const Residue* ResidueDB::getResidue(const unsigned char& one_letter_code) const
   {
-<<<<<<< HEAD
-    Residue* r(nullptr);
-    #pragma omp critical (ResidueDB)
-    {
-      r = residue_by_one_letter_code_[one_letter_code];
-    } 
-    return r;
-=======
     // no lock required here because read only and array is initialized in thread-safe constructor
     return residue_by_one_letter_code_[one_letter_code];
->>>>>>> 0f5d264c
   }
 
   Size ResidueDB::getNumberOfResidues() const
@@ -137,55 +119,26 @@
     set<const Residue*> s;
     #pragma omp critical (ResidueDB)
     {
-<<<<<<< HEAD
-      // TODO: throwing an exception in parallel loops will lead to problems
-      // better to just return empty set and handle outside.
-      if (!residues_by_set_.has(residue_set))
-      {
-        throw Exception::ElementNotFound(__FILE__, __LINE__, OPENMS_PRETTY_FUNCTION, "Residue set cannot be found: '" + residue_set + "'");
-      }
-      s = residues_by_set_[residue_set];
+      if (residues_by_set_.has(residue_set))
+      {
+        s = residues_by_set_[residue_set];
+      }
     } 
 
+    if (s.empty()) 
+    {
+      cout << "Residue set cannot be found: '" + residue_set + "'" << endl;
+    }
     return s;
   }
 
-  void ResidueDB::setResidues(const String& file_name)
-  {
-    #pragma omp critical (ResidueDB)
-    {
-      clearResidues_();
+  void ResidueDB::setResidues_(const String& file_name)
+  {
+    #pragma omp critical (ResidueDB)
+    {
       readResiduesFromFile_(file_name);
       buildResidueNames_();
     }     
-=======
-      if (residues_by_set_.has(residue_set))
-      {
-        s = residues_by_set_[residue_set];
-      }
-    } 
-
-    if (s.empty()) 
-    {
-      cout << "Residue set cannot be found: '" + residue_set + "'" << endl;
-    }
-    return s;
->>>>>>> 0f5d264c
-  }
-
-  void ResidueDB::setResidues_(const String& file_name)
-  {
-    #pragma omp critical (ResidueDB)
-    {
-<<<<<<< HEAD
-      Residue* r = new Residue(residue);
-      addResidue_(r);
-    }
-=======
-      readResiduesFromFile_(file_name);
-      buildResidueNames_();
-    }     
->>>>>>> 0f5d264c
   }
 
   void ResidueDB::addResidue_(Residue* r)
@@ -210,10 +163,6 @@
       for (vector<String>::const_iterator it = names.begin(); it != names.end(); ++it)
       {
         residue_names_[*it] = r;
-<<<<<<< HEAD
-        residue_by_one_letter_code_[(unsigned char)(r->getOneLetterCode()[0])] = r;
-=======
->>>>>>> 0f5d264c
       }
       residues_.insert(r);
       const_residues_.insert(r);
@@ -255,17 +204,8 @@
     bool found = false;
     #pragma omp critical (ResidueDB)
     {
-<<<<<<< HEAD
-      if (residue_names_.find(res_name) != residue_names_.end())
-      {
-        found = true;
-      }
-    }  
-
-=======
       found = residue_names_.find(res_name) != residue_names_.end();
     }  
->>>>>>> 0f5d264c
     return found;
   }
 
@@ -274,16 +214,8 @@
     bool found = false;
     #pragma omp critical (ResidueDB)
     {
-<<<<<<< HEAD
-      if (const_residues_.find(residue) != const_residues_.end() ||
-          const_modified_residues_.find(residue) != const_modified_residues_.end())
-      {
-        found = true;
-      }
-=======
       found = (const_residues_.find(residue) != const_residues_.end() ||
           const_modified_residues_.find(residue) != const_modified_residues_.end());
->>>>>>> 0f5d264c
     } 
     return found;
   }
@@ -525,11 +457,6 @@
     return res_ptr;
   }
 
-<<<<<<< HEAD
-  const set<String>& ResidueDB::getResidueSets() const
-  { 
-    return residue_sets_;
-=======
   const set<String> ResidueDB::getResidueSets() const
   {
     set<String> rs;
@@ -538,7 +465,6 @@
       rs = residue_sets_; 
     }
     return rs;
->>>>>>> 0f5d264c
   }
 
   void ResidueDB::buildResidueNames_()
@@ -583,34 +509,6 @@
   {
     OPENMS_PRECONDITION(!modification.empty(), "Modification cannot be empty")
     // search if the mod already exists
-<<<<<<< HEAD
-    const String& res_name = residue->getName();
-    Residue* res;
-    #pragma omp critical (ResidueDB)
-    {
-      //TODO: get rid of exception
-      if (residue_names_.find(res_name) == residue_names_.end())
-      {
-        throw Exception::IllegalArgument(__FILE__, __LINE__, OPENMS_PRETTY_FUNCTION,
-                                        String("Residue with name " + res_name + " was not registered in residue DB, register first!").c_str());
-      }
-      // terminal mods. don't apply to residue (side chain), so don't consider them:
-      const ResidueModification& mod = ModificationsDB::getInstance()->getModification(modification, residue->getOneLetterCode(), ResidueModification::ANYWHERE);
-      const String& id = mod.getId().empty() ? mod.getFullId() : mod.getId();
-
-      if (residue_mod_names_.has(res_name) && residue_mod_names_[res_name].has(id))
-      {
-        res = residue_mod_names_[res_name][id];
-      }
-      else
-      {
-        // create and register this modified residue
-        res = new Residue(*residue_names_[res_name]);
-        res->setModification_(mod);
-        addResidue_(res);
-      } 
-    } 
-=======
     const String & res_name = residue->getName();
     Residue* res(nullptr);
     bool residue_found(true), mod_found(true);
@@ -664,7 +562,6 @@
       throw Exception::InvalidValue(__FILE__, __LINE__, OPENMS_PRETTY_FUNCTION, "Modification not found: ", modification);
     }
     
->>>>>>> 0f5d264c
     return res;
   }
 
