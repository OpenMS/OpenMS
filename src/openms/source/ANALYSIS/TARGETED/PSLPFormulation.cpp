--- conflicted
+++ resolved
@@ -519,14 +519,8 @@
     //model_->setColumnBounds(index,0.,1.,LPWrapper::DOUBLE_BOUNDED);
     //  cmodel_->setColumnUpper(counter,1.); // test for inclusion list protein based
 
-<<<<<<< HEAD
-    //  TODO: German comment
-    //  cmodel_->setColumnIsInteger(counter,true); // testweise abgeschaltet, da er sonst, wenn nicht ausreichend
-    // Peptide da waren, um das Protein auf 1 zu setzen, gar keine Variablen für das Protein auswählt
-=======
-    // cmodel_->setColumnIsInteger(counter,true); // partially switched off, if not enought peptides 
+    // cmodel_->setColumnIsInteger(counter,true); // partially switched off, if not enough peptides
     // were available to set the protein to 1 (no variables choosen for the protein)
->>>>>>> cea1c584
     model_->setObjective(index, 1.);
     protein_variable_index_map.insert(make_pair(map_iter->first, counter));
     ++counter;
