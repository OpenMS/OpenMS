// --------------------------------------------------------------------------
//                   OpenMS -- Open-Source Mass Spectrometry
// --------------------------------------------------------------------------
// Copyright The OpenMS Team -- Eberhard Karls University Tuebingen,
// ETH Zurich, and Freie Universitaet Berlin 2002-2021.
//
// This software is released under a three-clause BSD license:
//  * Redistributions of source code must retain the above copyright
//    notice, this list of conditions and the following disclaimer.
//  * Redistributions in binary form must reproduce the above copyright
//    notice, this list of conditions and the following disclaimer in the
//    documentation and/or other materials provided with the distribution.
//  * Neither the name of any author or any participating institution
//    may be used to endorse or promote products derived from this software
//    without specific prior written permission.
// For a full list of authors, refer to the file AUTHORS.
// --------------------------------------------------------------------------
// THIS SOFTWARE IS PROVIDED BY THE COPYRIGHT HOLDERS AND CONTRIBUTORS "AS IS"
// AND ANY EXPRESS OR IMPLIED WARRANTIES, INCLUDING, BUT NOT LIMITED TO, THE
// IMPLIED WARRANTIES OF MERCHANTABILITY AND FITNESS FOR A PARTICULAR PURPOSE
// ARE DISCLAIMED. IN NO EVENT SHALL ANY OF THE AUTHORS OR THE CONTRIBUTING
// INSTITUTIONS BE LIABLE FOR ANY DIRECT, INDIRECT, INCIDENTAL, SPECIAL,
// EXEMPLARY, OR CONSEQUENTIAL DAMAGES (INCLUDING, BUT NOT LIMITED TO,
// PROCUREMENT OF SUBSTITUTE GOODS OR SERVICES; LOSS OF USE, DATA, OR PROFITS;
// OR BUSINESS INTERRUPTION) HOWEVER CAUSED AND ON ANY THEORY OF LIABILITY,
// WHETHER IN CONTRACT, STRICT LIABILITY, OR TORT (INCLUDING NEGLIGENCE OR
// OTHERWISE) ARISING IN ANY WAY OUT OF THE USE OF THIS SOFTWARE, EVEN IF
// ADVISED OF THE POSSIBILITY OF SUCH DAMAGE.
//
// --------------------------------------------------------------------------
// $Maintainer: Timo Sachsenberg $
// $Authors: Witold Wolski $
// --------------------------------------------------------------------------

#include <OpenMS/ANALYSIS/OPENSWATH/DIAPrescoring.h>
#include <OpenMS/OPENSWATHALGO/DATAACCESS/SpectrumHelpers.h>
#include <OpenMS/OPENSWATHALGO/DATAACCESS/TransitionHelper.h>
#include <OpenMS/OPENSWATHALGO/ALGO/StatsHelpers.h>
#include <OpenMS/ANALYSIS/OPENSWATH/DIAHelper.h>
#include <OpenMS/CONCEPT/Constants.h>

#include <iostream>

namespace OpenMS
{

  void getNormalizedLibraryIntensities(
    const std::vector<OpenSwath::LightTransition>& transitions,
    std::vector<double>& normalizedLibraryIntensities //normalized intensities
    )
  {
    double totalInt = 0.;
    for (std::size_t i = 0; i < transitions.size(); ++i)
    {
      double libInt = transitions[i].getLibraryIntensity();
      if (libInt < 0.)
        libInt = 0.;
      totalInt += libInt;
      normalizedLibraryIntensities.push_back(libInt);
    }
    std::transform(normalizedLibraryIntensities.begin(),
                   normalizedLibraryIntensities.end(),
                   normalizedLibraryIntensities.begin(),
                   boost::bind(std::divides<double>(), _1, totalInt));
  }

  void getMZIntensityFromTransition(const std::vector<OpenSwath::LightTransition>& trans,
                                    std::vector<std::pair<double, double> >& res)
  {
    for (std::size_t i = 0; i < trans.size(); ++i)
    {
      res.emplace_back(trans[i].product_mz, trans[i].library_intensity);
    }
  }

  void DiaPrescore::operator()(OpenSwath::SpectrumAccessPtr swath_ptr,
                               OpenSwath::LightTargetedExperiment& transition_exp_used,
                               OpenSwath::IDataFrameWriter* ivw)
  {
    //getParams();
    typedef std::map<std::string, std::vector<OpenSwath::LightTransition> > Mmap;
    Mmap transmap;
    OpenSwath::TransitionHelper::convert(transition_exp_used, transmap);
    // std::cout << "nr peptides : " << transmap.size() << std::endl;

    Mmap::iterator m_begin = transmap.begin();
    Mmap::iterator m_end = transmap.end();
    std::vector<std::string> transitionsNames;

    for (; m_begin != m_end; ++m_begin)
    {
      transitionsNames.push_back(m_begin->first);
    }

    ivw->colnames(transitionsNames);
    //iterate over spectra

    for (UInt i = 0; i < swath_ptr->getNrSpectra(); ++i)
    {

      OpenSwath::SpectrumPtr spec = swath_ptr->getSpectrumById(i);
      OpenSwath::SpectrumMeta specmeta = swath_ptr->getSpectrumMetaById(i);
      std::cout << "Processing Spectrum  " << i << "RT " << specmeta.RT << std::endl;

      //iterate over spectra
      size_t xx = 0;
      Mmap::iterator beg = transmap.begin();
      Mmap::iterator end = transmap.end();
      std::vector<double> score1v;
      std::vector<double> score2v;
      for (; beg != end; ++beg, ++xx)
      {
        //std::cout << "analysing transition" << xx << beg->second.size()
        //    << " " << beg->first << std::endl;
        double score1;
        double score2;
        //OpenSwath::LightPeptide pep;
        score(spec, beg->second, score1, score2);

        score1v.push_back(score1);
        score2v.push_back(score2);
      } //end of for loop over transitions

      //std::string ispectrum = boost::lexical_cast<std::string>(i);
      std::string specRT = boost::lexical_cast<std::string>(specmeta.RT);
      ivw->store("score1_" + specRT, score1v);
      ivw->store("score2_" + specRT, score2v);
    } //end of for loop over spectra
  }

  void DiaPrescore::score(OpenSwath::SpectrumPtr spec,
                          const std::vector<OpenSwath::LightTransition>& lt,
                          double& dotprod,
                          double& manhattan) const
  {
    std::vector<std::pair<double, double> > res;
    std::vector<std::pair<double, double> > spectrumWIso, spectrumWIsoNegPreIso;
    int chg;
    // add expected isotope intensities for every transition productMZ based on averagine
    //TODO allow usage of annotated formulas from transition.compound.sum_formula
    for (const auto& transition : lt)
    {
      chg = 1;
      if (transition.fragment_charge != 0) chg = transition.fragment_charge;
      DIAHelpers::addSinglePeakIsotopes2Spec(transition.getProductMZ(),
                                             transition.getLibraryIntensity(),
                                             spectrumWIso,
                                             nr_isotopes_,
                                             chg);
    }
    // duplicate since we will add differently weighted preIsotope intensities
    spectrumWIsoNegPreIso.reserve(spectrumWIso.size());
    std::copy(spectrumWIso.begin(), spectrumWIso.end(), back_inserter(spectrumWIsoNegPreIso));
    UInt nrNegPeaks = 2;
    double avgTheorTransitionInt = std::accumulate(lt.begin(),lt.end(),0.,[](double val, const OpenSwath::LightTransition& lt){return val + lt.getLibraryIntensity();});
    avgTheorTransitionInt /= lt.size();
    double negWeight = 0.5 * avgTheorTransitionInt; // how much of ONE transition should be negatively weighted at the prePeaks (distributed equally on them)
    // for every transition add either zero weighted (for manhattan) or negatively weighted (for dotprod) preIsotope intensities
    for (const auto& transition : lt)
    {
      chg = 1.;
      if (transition.fragment_charge != 0) chg = transition.fragment_charge;
      DIAHelpers::addPreisotopeWeights(transition.getProductMZ(), spectrumWIso, nrNegPeaks, 0.0,
                                       Constants::C13C12_MASSDIFF_U,
                                       chg);
      DIAHelpers::addPreisotopeWeights(transition.getProductMZ(),
                                       spectrumWIsoNegPreIso,
                                       nrNegPeaks,
                                       -negWeight,
                                       Constants::C13C12_MASSDIFF_U,
                                       chg);
    }
    //sort by mz
    DIAHelpers::sortByFirst(spectrumWIso);
    DIAHelpers::sortByFirst(spectrumWIsoNegPreIso);

    // compare against the spectrum with 0 weight preIsotope peaks
    std::vector<double> mzTheor, intTheor;
    DIAHelpers::extractFirst(spectrumWIso, mzTheor);
    DIAHelpers::extractSecond(spectrumWIso, intTheor);
    std::vector<double> intExp, mzExp;
    DIAHelpers::integrateWindows(spec, mzTheor, dia_extract_window_, intExp, mzExp);
    std::transform(intExp.begin(), intExp.end(), intExp.begin(), [](double val){return std::sqrt(val);});
    std::transform(intTheor.begin(), intTheor.end(), intTheor.begin(), [](double val){return std::sqrt(val);});

    // get sum for normalization. All entries in both should be positive
    double intExpTotal = std::accumulate(intExp.begin(), intExp.end(), 0.0);
    double intTheorTotal = std::accumulate(intTheor.begin(), intTheor.end(), 0.0);

    OpenSwath::normalize(intExp, intExpTotal, intExp);
    OpenSwath::normalize(intTheor, intTheorTotal, intTheor);

    //TODO think about normalizing the distance by dividing by the max value 2.
    // Generally I think a combined manhattan distance is not the best feature here, since because of normalization,
    // different transitions affect each other (e.g. if one transition is missing, the other(s) get a much higher
    // normalized value and the whole distance is "penalized twice")
    // Maybe we could use two features, one for the average manhattan distance and one for matching of the total intensities to the
    // library intensities. Also maybe normalising by the max-value or the monoisotope (instead of the total sum) helps?
    manhattan = OpenSwath::manhattanDist(intExp.begin(), intExp.end(), intTheor.begin());

    // compare against the spectrum with negative weight preIsotope peaks
    std::vector<double> intTheorNeg;
    // WARNING: This was spectrumWIso and therefore with 0 preIso weights in earlier versions! Was this a bug?
<<<<<<< HEAD
    // Otherwise we don't need the second spectrum at all.
=======
    // Otherwise we do not need the second spectrum at all.
>>>>>>> 5c8f8925
    DIAHelpers::extractSecond(spectrumWIsoNegPreIso, intTheorNeg);
    // Sqrt does not work if we actually have negative values
    //std::transform(intTheorNeg.begin(), intTheorNeg.end(), intTheorNeg.begin(), OpenSwath::mySqrt());
    double intTheorNegEuclidNorm = OpenSwath::norm(intTheorNeg.begin(), intTheorNeg.end()); // use Euclidean norm since we have negative values
    OpenSwath::normalize(intTheorNeg, intTheorNegEuclidNorm, intTheorNeg);

    // intExp is normalized already but we can normalize again with euclidean norm to have the same norm (not sure if it makes much of a difference)
    double intExpEuclidNorm = OpenSwath::norm(intExp.begin(), intExp.end());
    double intTheorEuclidNorm = OpenSwath::norm(intTheor.begin(), intTheor.end());
    OpenSwath::normalize(intExp, intExpEuclidNorm, intExp);
    OpenSwath::normalize(intTheor, intTheorEuclidNorm, intTheor);

    //calculate maximum possible value and maximum negative value to rescale
    // depends on the amount of relative weight is negative
    // TODO check if it is the same amount for every spectrum, then we could leave it out.
    double negVal = (-negWeight/intTheorNegEuclidNorm) * sqrt(nrNegPeaks*lt.size());
    std::vector<double> intTheorNegBest;
    intTheorNegBest.resize(intTheorNeg.size());
    std::transform(intTheorNeg.begin(), intTheorNeg.end(), intTheorNegBest.begin(),
                   [&](double val){
                   if (val >= 0)
                   {
                     return val * nrNegPeaks * lt.size() * negWeight/intTheorNegEuclidNorm;
                   }
                   else
                   {
                     return 0.;
                   }
    });
    double intTheorNegBestEuclidNorm = OpenSwath::norm(intTheorNegBest.begin(), intTheorNegBest.end());
    OpenSwath::normalize(intTheorNegBest, intTheorNegBestEuclidNorm, intTheorNegBest);
    double posVal = OpenSwath::dotProd(intTheorNegBest.begin(), intTheorNegBest.end(), intTheorNeg.begin());

    dotprod = OpenSwath::dotProd(intExp.begin(), intExp.end(), intTheorNeg.begin());
    //simplified: dotprod = (((dotprod - negVal) * (1. - -1.)) / (posVal - negVal)) + -1.;
    dotprod = (((dotprod - negVal) * 2.) / (posVal - negVal)) - 1.;
  }

  void DiaPrescore::updateMembers_()
  {
    dia_extract_window_ = (double) param_.getValue(
      "dia_extraction_window");
    nr_isotopes_ = (int) param_.getValue("nr_isotopes");
    //TODO nr_charges_ is never used???
    nr_charges_ = (int) param_.getValue("nr_charges");
  }

  void DiaPrescore::defineDefaults()
  {
    defaults_.setValue("dia_extraction_window", 0.1,
                       "DIA extraction window in Th.");
    defaults_.setMinFloat("dia_extraction_window", 0.0); //done
    defaults_.setValue("nr_isotopes", 4, "nr of istopes");
    defaults_.setValue("nr_charges", 4, "nr charges");
    defaultsToParam_();
  }

  DiaPrescore::DiaPrescore(double dia_extract_window, int nr_isotopes, int nr_charges) :
    DefaultParamHandler("DIAPrescore"),
    dia_extract_window_(dia_extract_window),
    nr_isotopes_(nr_isotopes),
    nr_charges_(nr_charges)
  {
  }

  DiaPrescore::DiaPrescore() :
    DefaultParamHandler("DIAPrescore")
  {
    defineDefaults();
  }

}<|MERGE_RESOLUTION|>--- conflicted
+++ resolved
@@ -201,11 +201,9 @@
     // compare against the spectrum with negative weight preIsotope peaks
     std::vector<double> intTheorNeg;
     // WARNING: This was spectrumWIso and therefore with 0 preIso weights in earlier versions! Was this a bug?
-<<<<<<< HEAD
-    // Otherwise we don't need the second spectrum at all.
-=======
+
     // Otherwise we do not need the second spectrum at all.
->>>>>>> 5c8f8925
+
     DIAHelpers::extractSecond(spectrumWIsoNegPreIso, intTheorNeg);
     // Sqrt does not work if we actually have negative values
     //std::transform(intTheorNeg.begin(), intTheorNeg.end(), intTheorNeg.begin(), OpenSwath::mySqrt());
