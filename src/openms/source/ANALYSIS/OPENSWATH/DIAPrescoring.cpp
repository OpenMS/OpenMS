// --------------------------------------------------------------------------
//                   OpenMS -- Open-Source Mass Spectrometry
// --------------------------------------------------------------------------
// Copyright The OpenMS Team -- Eberhard Karls University Tuebingen,
// ETH Zurich, and Freie Universitaet Berlin 2002-2021.
//
// This software is released under a three-clause BSD license:
//  * Redistributions of source code must retain the above copyright
//    notice, this list of conditions and the following disclaimer.
//  * Redistributions in binary form must reproduce the above copyright
//    notice, this list of conditions and the following disclaimer in the
//    documentation and/or other materials provided with the distribution.
//  * Neither the name of any author or any participating institution
//    may be used to endorse or promote products derived from this software
//    without specific prior written permission.
// For a full list of authors, refer to the file AUTHORS.
// --------------------------------------------------------------------------
// THIS SOFTWARE IS PROVIDED BY THE COPYRIGHT HOLDERS AND CONTRIBUTORS "AS IS"
// AND ANY EXPRESS OR IMPLIED WARRANTIES, INCLUDING, BUT NOT LIMITED TO, THE
// IMPLIED WARRANTIES OF MERCHANTABILITY AND FITNESS FOR A PARTICULAR PURPOSE
// ARE DISCLAIMED. IN NO EVENT SHALL ANY OF THE AUTHORS OR THE CONTRIBUTING
// INSTITUTIONS BE LIABLE FOR ANY DIRECT, INDIRECT, INCIDENTAL, SPECIAL,
// EXEMPLARY, OR CONSEQUENTIAL DAMAGES (INCLUDING, BUT NOT LIMITED TO,
// PROCUREMENT OF SUBSTITUTE GOODS OR SERVICES; LOSS OF USE, DATA, OR PROFITS;
// OR BUSINESS INTERRUPTION) HOWEVER CAUSED AND ON ANY THEORY OF LIABILITY,
// WHETHER IN CONTRACT, STRICT LIABILITY, OR TORT (INCLUDING NEGLIGENCE OR
// OTHERWISE) ARISING IN ANY WAY OUT OF THE USE OF THIS SOFTWARE, EVEN IF
// ADVISED OF THE POSSIBILITY OF SUCH DAMAGE.
//
// --------------------------------------------------------------------------
// $Maintainer: Timo Sachsenberg $
// $Authors: Witold Wolski $
// --------------------------------------------------------------------------

#include <OpenMS/ANALYSIS/OPENSWATH/DIAPrescoring.h>
#include <OpenMS/OPENSWATHALGO/DATAACCESS/SpectrumHelpers.h>
#include <OpenMS/OPENSWATHALGO/DATAACCESS/TransitionHelper.h>
#include <OpenMS/OPENSWATHALGO/ALGO/StatsHelpers.h>
#include <OpenMS/ANALYSIS/OPENSWATH/DIAHelper.h>
#include <OpenMS/CONCEPT/Constants.h>

#include <iostream>

namespace OpenMS
{

  void getNormalizedLibraryIntensities(
    const std::vector<OpenSwath::LightTransition>& transitions,
    std::vector<double>& normalizedLibraryIntensities //normalized intensities
    )
  {
    double totalInt = 0.;
    for (std::size_t i = 0; i < transitions.size(); ++i)
    {
      double libInt = transitions[i].getLibraryIntensity();
      if (libInt < 0.)
        libInt = 0.;
      totalInt += libInt;
      normalizedLibraryIntensities.push_back(libInt);
    }
    std::transform(normalizedLibraryIntensities.begin(),
                   normalizedLibraryIntensities.end(),
                   normalizedLibraryIntensities.begin(),
                   boost::bind(std::divides<double>(), _1, totalInt));
  }

  void getMZIntensityFromTransition(const std::vector<OpenSwath::LightTransition>& trans,
                                    std::vector<std::pair<double, double> >& res)
  {
    for (std::size_t i = 0; i < trans.size(); ++i)
    {
      res.emplace_back(trans[i].product_mz, trans[i].library_intensity);
    }
  }

  void DiaPrescore::operator()(OpenSwath::SpectrumAccessPtr swath_ptr,
                               OpenSwath::LightTargetedExperiment& transition_exp_used,
                               OpenSwath::IDataFrameWriter* ivw)
  {
    //getParams();
    typedef std::map<std::string, std::vector<OpenSwath::LightTransition> > Mmap;
    Mmap transmap;
    OpenSwath::TransitionHelper::convert(transition_exp_used, transmap);
    // std::cout << "nr peptides : " << transmap.size() << std::endl;

    Mmap::iterator m_begin = transmap.begin();
    Mmap::iterator m_end = transmap.end();
    std::vector<std::string> transitionsNames;

    for (; m_begin != m_end; ++m_begin)
    {
      transitionsNames.push_back(m_begin->first);
    }

    ivw->colnames(transitionsNames);
    //iterate over spectra

    for (UInt i = 0; i < swath_ptr->getNrSpectra(); ++i)
    {

      OpenSwath::SpectrumPtr spec = swath_ptr->getSpectrumById(i);
      OpenSwath::SpectrumMeta specmeta = swath_ptr->getSpectrumMetaById(i);
      std::cout << "Processing Spectrum  " << i << "RT " << specmeta.RT << std::endl;

      //iterate over spectra
      size_t xx = 0;
      Mmap::iterator beg = transmap.begin();
      Mmap::iterator end = transmap.end();
      std::vector<double> score1v;
      std::vector<double> score2v;
      for (; beg != end; ++beg, ++xx)
      {
        //std::cout << "analysing transition" << xx << beg->second.size()
        //    << " " << beg->first << std::endl;
        double score1;
        double score2;
        //OpenSwath::LightPeptide pep;
        score(spec, beg->second, score1, score2);

        score1v.push_back(score1);
        score2v.push_back(score2);
<<<<<<< HEAD
      } //end of for-loop over transitions
=======
      } //end of for loop over transitions
>>>>>>> cea1c584

      //std::string ispectrum = boost::lexical_cast<std::string>(i);
      std::string specRT = boost::lexical_cast<std::string>(specmeta.RT);
      ivw->store("score1_" + specRT, score1v);
      ivw->store("score2_" + specRT, score2v);
<<<<<<< HEAD
    } //end of for-loop over spectra
=======
    } //end of for loop over spectra
>>>>>>> cea1c584
  }

  void DiaPrescore::score(OpenSwath::SpectrumPtr spec,
                          const std::vector<OpenSwath::LightTransition>& lt,
                          double& dotprod,
                          double& manhattan) const
  {
    std::vector<std::pair<double, double> > res;
    std::vector<std::pair<double, double> > spectrumWIso, spectrumWIsoNegPreIso;
    int chg;
    // add expected isotope intensities for every transition productMZ based on averagine
    //TODO allow usage of annotated formulas from transition.compound.sum_formula
    for (const auto& transition : lt)
    {
      chg = 1;
      if (transition.fragment_charge != 0) chg = transition.fragment_charge;
      DIAHelpers::addSinglePeakIsotopes2Spec(transition.getProductMZ(),
                                             transition.getLibraryIntensity(),
                                             spectrumWIso,
                                             nr_isotopes_,
                                             chg);
    }
    // duplicate since we will add differently weighted preIsotope intensities
    spectrumWIsoNegPreIso.reserve(spectrumWIso.size());
    std::copy(spectrumWIso.begin(), spectrumWIso.end(), back_inserter(spectrumWIsoNegPreIso));
    UInt nrNegPeaks = 2;
    double avgTheorTransitionInt = std::accumulate(lt.begin(),lt.end(),0.,[](double val, const OpenSwath::LightTransition& lt){return val + lt.getLibraryIntensity();});
    avgTheorTransitionInt /= lt.size();
    double negWeight = 0.5 * avgTheorTransitionInt; // how much of ONE transition should be negatively weighted at the prePeaks (distributed equally on them)
    // for every transition add either zero weighted (for manhattan) or negatively weighted (for dotprod) preIsotope intensities
    for (const auto& transition : lt)
    {
      chg = 1.;
      if (transition.fragment_charge != 0) chg = transition.fragment_charge;
      DIAHelpers::addPreisotopeWeights(transition.getProductMZ(), spectrumWIso, nrNegPeaks, 0.0,
                                       Constants::C13C12_MASSDIFF_U,
                                       chg);
      DIAHelpers::addPreisotopeWeights(transition.getProductMZ(),
                                       spectrumWIsoNegPreIso,
                                       nrNegPeaks,
                                       -negWeight,
                                       Constants::C13C12_MASSDIFF_U,
                                       chg);
    }
    //sort by mz
    DIAHelpers::sortByFirst(spectrumWIso);
    DIAHelpers::sortByFirst(spectrumWIsoNegPreIso);

    // compare against the spectrum with 0 weight preIsotope peaks
    std::vector<double> mzTheor, intTheor;
    DIAHelpers::extractFirst(spectrumWIso, mzTheor);
    DIAHelpers::extractSecond(spectrumWIso, intTheor);
    std::vector<double> intExp, mzExp;
    DIAHelpers::integrateWindows(spec, mzTheor, dia_extract_window_, intExp, mzExp);
    std::transform(intExp.begin(), intExp.end(), intExp.begin(), [](double val){return std::sqrt(val);});
    std::transform(intTheor.begin(), intTheor.end(), intTheor.begin(), [](double val){return std::sqrt(val);});

    // get sum for normalization. All entries in both should be positive
    double intExpTotal = std::accumulate(intExp.begin(), intExp.end(), 0.0);
    double intTheorTotal = std::accumulate(intTheor.begin(), intTheor.end(), 0.0);

    OpenSwath::normalize(intExp, intExpTotal, intExp);
    OpenSwath::normalize(intTheor, intTheorTotal, intTheor);

    //TODO think about normalizing the distance by dividing by the max value 2.
    // Generally I think a combined manhattan distance is not the best feature here, since because of normalization,
    // different transitions affect each other (e.g. if one transition is missing, the other(s) get a much higher
    // normalized value and the whole distance is "penalized twice")
    // Maybe we could use two features, one for the average manhattan distance and one for matching of the total intensities to the
<<<<<<< HEAD
    // library intensities. Also maybe normalizing by the max-value or the monoisotope (instead of the total sum) helps?
=======
    // library intensities. Also maybe normalising by the max-value or the monoisotope (instead of the total sum) helps?
>>>>>>> cea1c584
    manhattan = OpenSwath::manhattanDist(intExp.begin(), intExp.end(), intTheor.begin());

    // compare against the spectrum with negative weight preIsotope peaks
    std::vector<double> intTheorNeg;
    // WARNING: This was spectrumWIso and therefore with 0 preIso weights in earlier versions! Was this a bug?
<<<<<<< HEAD
    // Otherwise we don't need the second spectrum at all.
=======

    // Otherwise we do not need the second spectrum at all.

>>>>>>> cea1c584
    DIAHelpers::extractSecond(spectrumWIsoNegPreIso, intTheorNeg);
    // Sqrt does not work if we actually have negative values
    //std::transform(intTheorNeg.begin(), intTheorNeg.end(), intTheorNeg.begin(), OpenSwath::mySqrt());
    double intTheorNegEuclidNorm = OpenSwath::norm(intTheorNeg.begin(), intTheorNeg.end()); // use Euclidean norm since we have negative values
    OpenSwath::normalize(intTheorNeg, intTheorNegEuclidNorm, intTheorNeg);

    // intExp is normalized already but we can normalize again with euclidean norm to have the same norm (not sure if it makes much of a difference)
    double intExpEuclidNorm = OpenSwath::norm(intExp.begin(), intExp.end());
    double intTheorEuclidNorm = OpenSwath::norm(intTheor.begin(), intTheor.end());
    OpenSwath::normalize(intExp, intExpEuclidNorm, intExp);
    OpenSwath::normalize(intTheor, intTheorEuclidNorm, intTheor);

    //calculate maximum possible value and maximum negative value to rescale
    // depends on the amount of relative weight is negative
    // TODO check if it is the same amount for every spectrum, then we could leave it out.
    double negVal = (-negWeight/intTheorNegEuclidNorm) * sqrt(nrNegPeaks*lt.size());
    std::vector<double> intTheorNegBest;
    intTheorNegBest.resize(intTheorNeg.size());
    std::transform(intTheorNeg.begin(), intTheorNeg.end(), intTheorNegBest.begin(),
                   [&](double val){
                   if (val >= 0)
                   {
                     return val * nrNegPeaks * lt.size() * negWeight/intTheorNegEuclidNorm;
                   }
                   else
                   {
                     return 0.;
                   }
    });
    double intTheorNegBestEuclidNorm = OpenSwath::norm(intTheorNegBest.begin(), intTheorNegBest.end());
    OpenSwath::normalize(intTheorNegBest, intTheorNegBestEuclidNorm, intTheorNegBest);
    double posVal = OpenSwath::dotProd(intTheorNegBest.begin(), intTheorNegBest.end(), intTheorNeg.begin());

    dotprod = OpenSwath::dotProd(intExp.begin(), intExp.end(), intTheorNeg.begin());
    //simplified: dotprod = (((dotprod - negVal) * (1. - -1.)) / (posVal - negVal)) + -1.;
    dotprod = (((dotprod - negVal) * 2.) / (posVal - negVal)) - 1.;
  }

  void DiaPrescore::updateMembers_()
  {
    dia_extract_window_ = (double) param_.getValue(
      "dia_extraction_window");
    nr_isotopes_ = (int) param_.getValue("nr_isotopes");
    //TODO nr_charges_ is never used???
    nr_charges_ = (int) param_.getValue("nr_charges");
  }

  void DiaPrescore::defineDefaults()
  {
    defaults_.setValue("dia_extraction_window", 0.1,
                       "DIA extraction window in Th.");
    defaults_.setMinFloat("dia_extraction_window", 0.0); //done
    defaults_.setValue("nr_isotopes", 4, "nr of istopes");
    defaults_.setValue("nr_charges", 4, "nr charges");
    defaultsToParam_();
  }

  DiaPrescore::DiaPrescore(double dia_extract_window, int nr_isotopes, int nr_charges) :
    DefaultParamHandler("DIAPrescore"),
    dia_extract_window_(dia_extract_window),
    nr_isotopes_(nr_isotopes),
    nr_charges_(nr_charges)
  {
  }

  DiaPrescore::DiaPrescore() :
    DefaultParamHandler("DIAPrescore")
  {
    defineDefaults();
  }

}<|MERGE_RESOLUTION|>--- conflicted
+++ resolved
@@ -119,21 +119,13 @@
 
         score1v.push_back(score1);
         score2v.push_back(score2);
-<<<<<<< HEAD
-      } //end of for-loop over transitions
-=======
       } //end of for loop over transitions
->>>>>>> cea1c584
 
       //std::string ispectrum = boost::lexical_cast<std::string>(i);
       std::string specRT = boost::lexical_cast<std::string>(specmeta.RT);
       ivw->store("score1_" + specRT, score1v);
       ivw->store("score2_" + specRT, score2v);
-<<<<<<< HEAD
-    } //end of for-loop over spectra
-=======
     } //end of for loop over spectra
->>>>>>> cea1c584
   }
 
   void DiaPrescore::score(OpenSwath::SpectrumPtr spec,
@@ -203,23 +195,13 @@
     // different transitions affect each other (e.g. if one transition is missing, the other(s) get a much higher
     // normalized value and the whole distance is "penalized twice")
     // Maybe we could use two features, one for the average manhattan distance and one for matching of the total intensities to the
-<<<<<<< HEAD
-    // library intensities. Also maybe normalizing by the max-value or the monoisotope (instead of the total sum) helps?
-=======
     // library intensities. Also maybe normalising by the max-value or the monoisotope (instead of the total sum) helps?
->>>>>>> cea1c584
     manhattan = OpenSwath::manhattanDist(intExp.begin(), intExp.end(), intTheor.begin());
 
     // compare against the spectrum with negative weight preIsotope peaks
     std::vector<double> intTheorNeg;
     // WARNING: This was spectrumWIso and therefore with 0 preIso weights in earlier versions! Was this a bug?
-<<<<<<< HEAD
     // Otherwise we don't need the second spectrum at all.
-=======
-
-    // Otherwise we do not need the second spectrum at all.
-
->>>>>>> cea1c584
     DIAHelpers::extractSecond(spectrumWIsoNegPreIso, intTheorNeg);
     // Sqrt does not work if we actually have negative values
     //std::transform(intTheorNeg.begin(), intTheorNeg.end(), intTheorNeg.begin(), OpenSwath::mySqrt());
