--- conflicted
+++ resolved
@@ -140,13 +140,8 @@
   {
     if (pairs.size() < 3)
     {
-<<<<<<< HEAD
-      throw Exception::IllegalArgument(__FILE__, __LINE__, __PRETTY_FUNCTION__,
+      throw Exception::IllegalArgument(__FILE__, __LINE__, OPENMS_PRETTY_FUNCTION,
         "Need at least 3 data points to remove outliers for the regression.");
-=======
-      throw Exception::IllegalArgument(__FILE__, __LINE__, OPENMS_PRETTY_FUNCTION,
-        "Need at least 2 points for the regression.");
->>>>>>> bb84ac64
     }
 
     // Removes outliers from vector of pairs until upper rsq and lower coverage limits are reached.
