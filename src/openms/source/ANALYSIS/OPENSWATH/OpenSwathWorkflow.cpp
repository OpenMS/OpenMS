--- conflicted
+++ resolved
@@ -571,17 +571,9 @@
 
             // Step 3: score these extracted transitions
             FeatureMap featureFile;
-<<<<<<< HEAD
-            std::vector< OpenSwath::SwathMap > dummy_maps;
-            OpenSwath::SwathMap dummy_map (swath_maps[i]);
-            dummy_map.sptr = current_swath_map_inner;
-            dummy_maps.push_back(dummy_map);
-            scoreAllChromatograms(chromatogram_ptr, ms1_chromatograms, dummy_maps, transition_exp_used,
-=======
             std::vector< OpenSwath::SwathMap > tmp = {swath_maps[i]};
-            tmp.back().sptr = current_swath_map;
+            tmp.back().sptr = current_swath_map_inner;
             scoreAllChromatograms(chrom_exp.getChromatograms(), ms1_chromatograms, tmp, transition_exp_used,
->>>>>>> d3453015
                 feature_finder_param, trafo, cp.rt_extraction_window, featureFile, tsv_writer, osw_writer);
 
             // Step 4: write all chromatograms and features out into an output object / file
