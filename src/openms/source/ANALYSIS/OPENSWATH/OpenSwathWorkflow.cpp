--- conflicted
+++ resolved
@@ -575,13 +575,8 @@
             // Step 3: score these extracted transitions
             FeatureMap featureFile;
             std::vector< OpenSwath::SwathMap > tmp = {swath_maps[i]};
-<<<<<<< HEAD
-            tmp.back().sptr = current_swath_map;
+            tmp.back().sptr = current_swath_map_inner;
             scoreAllChromatograms_(chrom_exp.getChromatograms(), ms1_chromatograms, tmp, transition_exp_used,
-=======
-            tmp.back().sptr = current_swath_map_inner;
-            scoreAllChromatograms(chrom_exp.getChromatograms(), ms1_chromatograms, tmp, transition_exp_used,
->>>>>>> 725f0841
                 feature_finder_param, trafo, cp.rt_extraction_window, featureFile, tsv_writer, osw_writer, ms1_isotopes);
 
             // Step 4: write all chromatograms and features out into an output object / file
