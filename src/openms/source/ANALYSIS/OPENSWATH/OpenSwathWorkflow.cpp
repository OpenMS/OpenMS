// --------------------------------------------------------------------------
//                   OpenMS -- Open-Source Mass Spectrometry
// --------------------------------------------------------------------------
// Copyright The OpenMS Team -- Eberhard Karls University Tuebingen,
// ETH Zurich, and Freie Universitaet Berlin 2002-2018.
//
// This software is released under a three-clause BSD license:
//  * Redistributions of source code must retain the above copyright
//    notice, this list of conditions and the following disclaimer.
//  * Redistributions in binary form must reproduce the above copyright
//    notice, this list of conditions and the following disclaimer in the
//    documentation and/or other materials provided with the distribution.
//  * Neither the name of any author or any participating institution
//    may be used to endorse or promote products derived from this software
//    without specific prior written permission.
// For a full list of authors, refer to the file AUTHORS.
// --------------------------------------------------------------------------
// THIS SOFTWARE IS PROVIDED BY THE COPYRIGHT HOLDERS AND CONTRIBUTORS "AS IS"
// AND ANY EXPRESS OR IMPLIED WARRANTIES, INCLUDING, BUT NOT LIMITED TO, THE
// IMPLIED WARRANTIES OF MERCHANTABILITY AND FITNESS FOR A PARTICULAR PURPOSE
// ARE DISCLAIMED. IN NO EVENT SHALL ANY OF THE AUTHORS OR THE CONTRIBUTING
// INSTITUTIONS BE LIABLE FOR ANY DIRECT, INDIRECT, INCIDENTAL, SPECIAL,
// EXEMPLARY, OR CONSEQUENTIAL DAMAGES (INCLUDING, BUT NOT LIMITED TO,
// PROCUREMENT OF SUBSTITUTE GOODS OR SERVICES; LOSS OF USE, DATA, OR PROFITS;
// OR BUSINESS INTERRUPTION) HOWEVER CAUSED AND ON ANY THEORY OF LIABILITY,
// WHETHER IN CONTRACT, STRICT LIABILITY, OR TORT (INCLUDING NEGLIGENCE OR
// OTHERWISE) ARISING IN ANY WAY OUT OF THE USE OF THIS SOFTWARE, EVEN IF
// ADVISED OF THE POSSIBILITY OF SUCH DAMAGE.
//
// --------------------------------------------------------------------------
// $Maintainer: Hannes Roest $
// $Authors: Hannes Roest $
// --------------------------------------------------------------------------

#include <OpenMS/ANALYSIS/OPENSWATH/OpenSwathWorkflow.h>

// OpenSwathCalibrationWorkflow
namespace OpenMS
{

  TransformationDescription OpenSwathCalibrationWorkflow::performRTNormalization(
    const OpenSwath::LightTargetedExperiment& irt_transitions,
    std::vector< OpenSwath::SwathMap > & swath_maps,
    double min_rsq,
    double min_coverage,
    const Param & feature_finder_param,
    const ChromExtractParams & cp_irt,
    const Param & irt_detection_param,
    const String & mz_correction_function,
    const String& irt_mzml_out,
    Size debug_level,
    bool sonar,
    bool load_into_memory)
  {
    LOG_DEBUG << "performRTNormalization method starting" << std::endl;
    std::vector< OpenMS::MSChromatogram > irt_chromatograms;
    TransformationDescription trafo; // dummy
    this->simpleExtractChromatograms_(swath_maps, irt_transitions, irt_chromatograms, trafo, cp_irt, sonar, load_into_memory);

    // debug output of the iRT chromatograms
    if (irt_mzml_out.empty() && debug_level > 1)
      {
        String irt_mzml_out = "debug_irts.mzML";
      }
    if (!irt_mzml_out.empty())
    {
      try
      {
        PeakMap exp;
        exp.setChromatograms(irt_chromatograms);
        MzMLFile().store(irt_mzml_out, exp);
      }
      catch (OpenMS::Exception::UnableToCreateFile& /*e*/)
      {
        LOG_DEBUG << "Error creating file " + irt_mzml_out + ", not writing out iRT chromatogram file"  << std::endl;
      }
      catch (OpenMS::Exception::BaseException& /*e*/)
      {
        LOG_DEBUG << "Error writing to file " + irt_mzml_out + ", not writing out iRT chromatogram file"  << std::endl;
      }
    }
    LOG_DEBUG << "Extracted number of chromatograms from iRT files: " << irt_chromatograms.size() <<  std::endl;

    // perform RT and m/z correction on the data
    TransformationDescription tr = doDataNormalization_(irt_transitions,
        irt_chromatograms, min_rsq, min_coverage, feature_finder_param,
        irt_detection_param, swath_maps, mz_correction_function, cp_irt.mz_extraction_window, cp_irt.ppm);
    return tr;
  }

  TransformationDescription OpenSwathCalibrationWorkflow::doDataNormalization_(
    const OpenSwath::LightTargetedExperiment& targeted_exp,
    const std::vector< OpenMS::MSChromatogram >& chromatograms,
    double min_rsq,
    double min_coverage,
    const Param& default_ffparam,
    const Param& irt_detection_param,
    std::vector< OpenSwath::SwathMap > & swath_maps,
    const String & mz_correction_function,
    double mz_extraction_window,
    bool ppm)
  {
    LOG_DEBUG << "Start of doDataNormalization_ method" << std::endl;
    this->startProgress(0, 1, "Retention time normalization");

    bool estimateBestPeptides = irt_detection_param.getValue("estimateBestPeptides").toBool();
    if (estimateBestPeptides)
    {
      LOG_DEBUG << "Activated the 'estimateBestPeptides' option." << std::endl;
    }

    // 1. Estimate the retention time range of the iRT peptides over all assays
    std::pair<double,double> RTRange = OpenSwathHelper::estimateRTRange(targeted_exp);
    LOG_DEBUG << "Detected retention time range from " << RTRange.first << " to " << RTRange.second << std::endl;

    // 2. Store the peptide retention times in an intermediate map
    std::map<OpenMS::String, double> PeptideRTMap;
    for (Size i = 0; i < targeted_exp.getCompounds().size(); i++)
    {
      PeptideRTMap[targeted_exp.getCompounds()[i].id] = targeted_exp.getCompounds()[i].rt;
    }

    // 3. Pick input chromatograms to identify RT pairs from the input data
    OpenSwath::LightTargetedExperiment transition_exp_used = targeted_exp;

    // Change the feature finding parameters:
    //  - no RT score (since we don't know the correct retention time)
    //  - no RT window
    //  - no elution model score
    //  - no peak quality (use all peaks)
    //  - if best peptides should be used, use peak quality
    MRMFeatureFinderScoring featureFinder;
    Param feature_finder_param(default_ffparam);
    feature_finder_param.setValue("Scores:use_rt_score", "false");
    feature_finder_param.setValue("Scores:use_elution_model_score", "false");
    feature_finder_param.setValue("rt_extraction_window", -1.0);
    feature_finder_param.setValue("stop_report_after_feature", 1);
    feature_finder_param.setValue("TransitionGroupPicker:PeakPickerMRM:signal_to_noise", 1.0); // set to 1.0 in all cases
    feature_finder_param.setValue("TransitionGroupPicker:compute_peak_quality", "false"); // no peak quality -> take all peaks!
    if (estimateBestPeptides)
    {
      feature_finder_param.setValue("TransitionGroupPicker:compute_peak_quality", "true");
      feature_finder_param.setValue("TransitionGroupPicker:minimal_quality", irt_detection_param.getValue("InitialQualityCutoff"));
    }
    featureFinder.setParameters(feature_finder_param);

    FeatureMap featureFile; // for results
    OpenMS::MRMFeatureFinderScoring::TransitionGroupMapType transition_group_map; // for results
    std::vector<OpenSwath::SwathMap> empty_swath_maps;
    TransformationDescription empty_trafo; // empty transformation

    // Prepare the data with the chromatograms
    boost::shared_ptr<PeakMap > xic_map(new PeakMap);
    xic_map->setChromatograms(chromatograms);
    OpenSwath::SpectrumAccessPtr chromatogram_ptr = OpenSwath::SpectrumAccessPtr(new OpenMS::SpectrumAccessOpenMS(xic_map));

    featureFinder.setStrictFlag(false); // TODO remove this, it should be strict (e.g. all transitions need to be present for RT norm)
    featureFinder.pickExperiment(chromatogram_ptr, featureFile, transition_exp_used, empty_trafo, empty_swath_maps, transition_group_map);

    // 4. Find most likely correct feature for each compound and add it to the
    // "pairs" vector by computing pairs of iRT and real RT.
    //
    // Note that the quality threshold will only be applied if
    // estimateBestPeptides is true
    std::vector<std::pair<double, double> > pairs; // store the RT pairs to write the output trafoXML
    std::map<std::string, double> best_features = OpenSwathHelper::simpleFindBestFeature(transition_group_map,
      estimateBestPeptides, irt_detection_param.getValue("OverallQualityCutoff"));
    LOG_DEBUG << "Extracted best features: " << best_features.size() << std::endl;

    // Create pairs vector and store peaks
    std::map<String, OpenMS::MRMFeatureFinderScoring::MRMTransitionGroupType *> trgrmap_allpeaks; // store all peaks above cutoff
    for (std::map<std::string, double>::iterator it = best_features.begin(); it != best_features.end(); ++it)
    {
      pairs.push_back(std::make_pair(it->second, PeptideRTMap[it->first])); // pair<exp_rt, theor_rt>
      if (transition_group_map.find(it->first) != transition_group_map.end())
      {
        trgrmap_allpeaks[ it->first ] = &transition_group_map[ it->first];
      }
    }

    // 5. Perform the outlier detection
    std::vector<std::pair<double, double> > pairs_corrected;
    String outlier_method = irt_detection_param.getValue("outlierMethod");
    if (outlier_method == "iter_residual" || outlier_method == "iter_jackknife")
    {
      pairs_corrected = MRMRTNormalizer::removeOutliersIterative(pairs, min_rsq, min_coverage,
      irt_detection_param.getValue("useIterativeChauvenet").toBool(), outlier_method);
    }
    else if (outlier_method == "ransac")
    {
      // First, estimate of the maximum deviation from RT that is tolerated:
      //   Because 120 min gradient can have around 4 min elution shift, we use
      //   a default value of 3 % of the gradient to find upper RT threshold (3.6 min).
      double pcnt_rt_threshold = irt_detection_param.getValue("RANSACMaxPercentRTThreshold");
      double max_rt_threshold = (RTRange.second - RTRange.first) * pcnt_rt_threshold / 100.0;

      pairs_corrected = MRMRTNormalizer::removeOutliersRANSAC(pairs, min_rsq, min_coverage,
        irt_detection_param.getValue("RANSACMaxIterations"), max_rt_threshold,
        irt_detection_param.getValue("RANSACSamplingSize"));
    }
    else if (outlier_method == "none")
    {
      pairs_corrected = pairs;
    }
    else
    {
      throw Exception::IllegalArgument(__FILE__, __LINE__, OPENMS_PRETTY_FUNCTION,
        String("Illegal argument '") + outlier_method +
        "' used for outlierMethod (valid: 'iter_residual', 'iter_jackknife', 'ransac', 'none').");
    }
    LOG_DEBUG << "Performed outlier detection, left with features: " << pairs_corrected.size() << std::endl;

    // 6. Check whether the found peptides fulfill the binned coverage criteria
    // set by the user.
    if (estimateBestPeptides)
    {
      bool enoughPeptides = MRMRTNormalizer::computeBinnedCoverage(RTRange, pairs_corrected,
        irt_detection_param.getValue("NrRTBins"),
        irt_detection_param.getValue("MinPeptidesPerBin"),
        irt_detection_param.getValue("MinBinsFilled") );

      if (!enoughPeptides)
      {
        throw Exception::IllegalArgument(__FILE__, __LINE__, OPENMS_PRETTY_FUNCTION,
          "There were not enough bins with the minimal number of peptides");
      }
    }
    if (pairs_corrected.size() < 2)
    {
      throw Exception::IllegalArgument(__FILE__, __LINE__, OPENMS_PRETTY_FUNCTION,
        "There are less than 2 iRT normalization peptides, not enough for an RT correction.");
    }

    // 7. Select the "correct" peaks for m/z correction (e.g. remove those not
    // part of the linear regression)
    std::map<String, OpenMS::MRMFeatureFinderScoring::MRMTransitionGroupType *> trgrmap_final; // store all peaks above cutoff
    for (const auto& it : trgrmap_allpeaks)
    {
      if (it.second->getFeatures().empty() ) {continue;}
      const MRMFeature& feat = it.second->getBestFeature();

      // Check if the current feature is in the list of pairs used for the
      // linear RT regression (using other features may result in wrong
      // calibration values).
      // Matching only by RT is not perfect but should work for most cases.
      for (Size pit = 0; pit < pairs_corrected.size(); pit++)
      {
        if (fabs(feat.getRT() - pairs_corrected[pit].first ) < 1e-2)
        {
          trgrmap_final[ it.first ] = it.second;
          break;
        }
      }
    }

    // 8. Correct m/z deviations using SwathMapMassCorrection
    SwathMapMassCorrection::correctMZ(trgrmap_final, swath_maps,
        mz_correction_function, mz_extraction_window, ppm);

    // 9. store transformation, using the selected model
    TransformationDescription trafo_out;
    trafo_out.setDataPoints(pairs_corrected);
    Param model_params;
    model_params.setValue("symmetric_regression", "false");
    model_params.setValue("span", irt_detection_param.getValue("lowess:span"));
    model_params.setValue("num_nodes", irt_detection_param.getValue("b_spline:num_nodes"));
    String model_type = irt_detection_param.getValue("alignmentMethod");
    trafo_out.fitModel(model_type, model_params);

    LOG_DEBUG << "Final RT mapping:" << std::endl;
    for (Size i = 0; i < pairs_corrected.size(); i++)
    {
      LOG_DEBUG << pairs_corrected[i].first << " " <<  pairs_corrected[i].second << std::endl;
    }
    LOG_DEBUG << "End of doDataNormalization_ method" << std::endl;

    this->endProgress();
    return trafo_out;
  }

  void OpenSwathCalibrationWorkflow::simpleExtractChromatograms_(
    const std::vector< OpenSwath::SwathMap > & swath_maps,
    const OpenSwath::LightTargetedExperiment& irt_transitions,
    std::vector< OpenMS::MSChromatogram > & chromatograms,
    const TransformationDescription& trafo,
    const ChromExtractParams & cp,
    bool sonar,
    bool load_into_memory)
  {
    TransformationDescription trafo_inverse = trafo;
    trafo_inverse.invert();

    this->startProgress(0, 1, "Extract iRT chromatograms");
#ifdef _OPENMP
#pragma omp parallel for schedule(dynamic,1)
#endif
    for (SignedSize map_idx = 0; map_idx < boost::numeric_cast<SignedSize>(swath_maps.size()); ++map_idx)
    {
      std::vector< OpenMS::MSChromatogram > tmp_chromatograms;
      if (!swath_maps[map_idx].ms1) // skip MS1
      {

        OpenSwath::LightTargetedExperiment transition_exp_used;
        OpenSwathHelper::selectSwathTransitions(irt_transitions, transition_exp_used,
            cp.min_upper_edge_dist, swath_maps[map_idx].lower, swath_maps[map_idx].upper);
        if (transition_exp_used.getTransitions().size() > 0) // skip if no transitions found
        {

          std::vector< OpenSwath::ChromatogramPtr > tmp_out;
          std::vector< ChromatogramExtractor::ExtractionCoordinates > coordinates;
          ChromatogramExtractor extractor;

          OpenSwath::SpectrumAccessPtr current_swath_map = swath_maps[map_idx].sptr;
          if (load_into_memory)
          {
            // This creates an InMemory object that keeps all data in memory
            current_swath_map = boost::shared_ptr<SpectrumAccessOpenMSInMemory>( new SpectrumAccessOpenMSInMemory(*current_swath_map) );
          }

          prepareExtractionCoordinates_(tmp_out, coordinates, transition_exp_used, trafo_inverse, cp);
          extractor.extractChromatograms(current_swath_map, tmp_out, coordinates, cp.mz_extraction_window,
                cp.ppm, cp.im_extraction_window, cp.extraction_function);
          extractor.return_chromatogram(tmp_out, coordinates,
              transition_exp_used, SpectrumSettings(), tmp_chromatograms, false, cp.im_extraction_window);

#ifdef _OPENMP
#pragma omp critical (featureFinder)
#endif
          {
            LOG_DEBUG << "[simple] Extracted "  << tmp_chromatograms.size() << " chromatograms from SWATH map " <<
              map_idx << " with m/z " << swath_maps[map_idx].lower << " to " << swath_maps[map_idx].upper << ":" << std::endl;
            for (Size chrom_idx = 0; chrom_idx < tmp_chromatograms.size(); chrom_idx++)
            {
              // Check TIC and remove empty chromatograms (can happen if the
              // extraction window is outside the mass spectrometric acquisition
              // window).
              double tic = std::accumulate(tmp_out[chrom_idx]->getIntensityArray()->data.begin(),
                                           tmp_out[chrom_idx]->getIntensityArray()->data.end(),0.0);
              LOG_DEBUG << "Chromatogram "  << coordinates[chrom_idx].id << " with size "
                << tmp_out[chrom_idx]->getIntensityArray()->data.size() << " and TIC " << tic  << std::endl;
              if (tic > 0.0)
              {
                // add the chromatogram to the output
                chromatograms.push_back(tmp_chromatograms[chrom_idx]);
              }
              else
              {
                std::cerr << " - Warning: Empty chromatogram " << coordinates[chrom_idx].id <<
                  " detected. Will skip it!" << std::endl;
              }
            }
          }
        }
        else
        {
          LOG_DEBUG << "Extracted no transitions from SWATH map " << map_idx << " with m/z " <<
              swath_maps[map_idx].lower << " to " << swath_maps[map_idx].upper << std::endl;
        }
      }
    }

    if (sonar)
    {

      LOG_DEBUG << " got a total of " << chromatograms.size() << " chromatograms before SONAR addition " << std::endl;

      // for SONAR: group chromatograms together and then add them up (we will have one chromatogram for every single map)
      std::vector< OpenMS::MSChromatogram > chromatograms_new;
      std::map<std::string, std::vector<int> > chr_map;
      for (Size i = 0; i < chromatograms.size(); i++)
      {
        chr_map[ chromatograms[i].getNativeID() ].push_back(i);
      }

      for (std::map<std::string, std::vector<int> >::iterator it = chr_map.begin(); it != chr_map.end(); ++it)
      {
        MSChromatogram chrom_acc; // accumulator
        for (Size i = 0; i < it->second.size(); i++)
        {
          addChromatograms(chrom_acc, chromatograms[ it->second[i] ] );
        }
        chromatograms_new.push_back(chrom_acc);
      }
      chromatograms = chromatograms_new; // switch

      LOG_DEBUG << " got a total of " << chromatograms.size() << " chromatograms after SONAR addition " << std::endl;
    }

    this->endProgress();
  }

  void OpenSwathCalibrationWorkflow::addChromatograms(MSChromatogram& base_chrom, const MSChromatogram& newchrom)
  {
    if (base_chrom.empty())
    {
      base_chrom = newchrom;
    }

    LinearResamplerAlign ls;
    ls.raster(newchrom.begin(), newchrom.end(), base_chrom.begin(), base_chrom.end());
  }

}

// OpenSwathWorkflow
namespace OpenMS
{

  void OpenSwathWorkflow::performExtraction(
    const std::vector< OpenSwath::SwathMap > & swath_maps,
    const TransformationDescription trafo,
    const ChromExtractParams & cp,
    const ChromExtractParams & cp_ms1,
    const Param & feature_finder_param,
    const OpenSwath::LightTargetedExperiment& transition_exp,
    FeatureMap& out_featureFile,
    bool store_features,
    OpenSwathTSVWriter & tsv_writer,
    OpenSwathOSWWriter & osw_writer,
    Interfaces::IMSDataConsumer * chromConsumer,
    int batchSize,
    int ms1_isotopes,
    bool load_into_memory)
  {
    tsv_writer.writeHeader();
    osw_writer.writeHeader();

    bool ms1_only = (swath_maps.size() == 1 && swath_maps[0].ms1);

    // Compute inversion of the transformation
    TransformationDescription trafo_inverse = trafo;
    trafo_inverse.invert();

    std::cout << "Will analyze " << transition_exp.transitions.size() << " transitions in total." << std::endl;
    int progress = 0;
    this->startProgress(0, swath_maps.size(), "Extracting and scoring transitions");

    // (i) Obtain precursor chromatograms (MS1) if precursor extraction is enabled
    std::vector< MSChromatogram > ms1_chromatograms;
    ChromExtractParams ms1_cp(cp_ms1);
    if (!use_ms1_ion_mobility_)
    {
      ms1_cp.im_extraction_window = -1;
    }
    MS1Extraction_(swath_maps, ms1_chromatograms, chromConsumer, ms1_cp,
                   transition_exp, trafo_inverse, load_into_memory, ms1_only, ms1_isotopes);

    if (ms1_only && !use_ms1_traces_)
    {
      throw Exception::IllegalArgument(__FILE__, __LINE__, OPENMS_PRETTY_FUNCTION,
          "Error, you need to enable use_ms1_traces when run in MS1 mode." );
    }

    // (ii) Precursor extraction only
    if (ms1_only)
    {
      FeatureMap featureFile;
      boost::shared_ptr<MSExperiment> empty_exp = boost::shared_ptr<MSExperiment>(new MSExperiment);

      OpenSwath::LightTargetedExperiment transition_exp_used = transition_exp;
      scoreAllChromatograms_(std::vector<MSChromatogram>(), ms1_chromatograms, swath_maps, transition_exp_used, 
                            feature_finder_param, trafo,
                            cp.rt_extraction_window, featureFile, tsv_writer, osw_writer, ms1_isotopes, true);

      // write features to output if so desired
      std::vector< OpenMS::MSChromatogram > chromatograms;
      writeOutFeaturesAndChroms_(chromatograms, featureFile, out_featureFile, store_features, chromConsumer);
    }

    // (iii) Perform extraction and scoring of fragment ion chromatograms (MS2)
    // We set dynamic scheduling such that the maps are worked on in the order
    // in which they were given to the program / acquired. This gives much
    // better load balancing than static allocation.
#ifdef _OPENMP
#pragma omp parallel for schedule(dynamic,1)
#endif
    for (SignedSize i = 0; i < boost::numeric_cast<SignedSize>(swath_maps.size()); ++i)
    {
      if (!swath_maps[i].ms1) // skip MS1
      {

        // Step 1: select which transitions to extract (proceed in batches)
        OpenSwath::LightTargetedExperiment transition_exp_used_all;
        OpenSwathHelper::selectSwathTransitions(transition_exp, transition_exp_used_all,
            cp.min_upper_edge_dist, swath_maps[i].lower, swath_maps[i].upper);
        if (transition_exp_used_all.getTransitions().size() > 0) // skip if no transitions found
        {

          OpenSwath::SpectrumAccessPtr current_swath_map = swath_maps[i].sptr;
          if (load_into_memory)
          {
            // This creates an InMemory object that keeps all data in memory
            current_swath_map = boost::shared_ptr<SpectrumAccessOpenMSInMemory>( new SpectrumAccessOpenMSInMemory(*current_swath_map) );
          }

          int batch_size;
          if (batchSize <= 0 || batchSize >= (int)transition_exp_used_all.getCompounds().size())
          {
            batch_size = transition_exp_used_all.getCompounds().size();
          }
          else
          {
            batch_size = batchSize;
          }

#ifdef _OPENMP
#pragma omp critical (featureFinder)
#endif
          {
            std::cout << "Thread " <<
#ifdef _OPENMP
            omp_get_thread_num() << " " <<
#endif
            "will analyze " << transition_exp_used_all.getCompounds().size() <<  " compounds and "
            << transition_exp_used_all.getTransitions().size() <<  " transitions "
            "from SWATH " << i << " in batches of " << batch_size << std::endl;
          }

          for (size_t pep_idx = 0; pep_idx <= (transition_exp_used_all.getCompounds().size() / batch_size); pep_idx++)
          {
            // Create the new, batch-size transition experiment
            OpenSwath::LightTargetedExperiment transition_exp_used;
            selectCompoundsForBatch_(transition_exp_used_all, transition_exp_used, batch_size, pep_idx);

            // Step 2.1: extract these transitions
            ChromatogramExtractor extractor;
            std::vector< OpenSwath::ChromatogramPtr > chrom_list;
            std::vector< ChromatogramExtractor::ExtractionCoordinates > coordinates;

            // Step 2.2: prepare the extraction coordinates and extract chromatograms
<<<<<<< HEAD
            // chrom_list contains one entry for each fragment ion (transition) in transition_exp_used
            prepareExtractionCoordinates_(chrom_list, coordinates, transition_exp_used, false, trafo_inverse, cp);
=======
            prepareExtractionCoordinates_(chrom_list, coordinates, transition_exp_used, trafo_inverse, cp);
>>>>>>> 09465142
            extractor.extractChromatograms(current_swath_map, chrom_list, coordinates, cp.mz_extraction_window,
                cp.ppm, cp.im_extraction_window, cp.extraction_function);

            // Step 2.3: convert chromatograms back to OpenMS::MSChromatogram and write to output
            PeakMap chrom_exp;
            extractor.return_chromatogram(chrom_list, coordinates, transition_exp_used,  SpectrumSettings(), 
                                          chrom_exp.getChromatograms(), false, cp.im_extraction_window);

            // Step 3: score these extracted transitions
            FeatureMap featureFile;
            std::vector< OpenSwath::SwathMap > tmp = {swath_maps[i]};
            tmp.back().sptr = current_swath_map;
<<<<<<< HEAD
            scoreAllChromatograms_(chrom_exp.getChromatograms(), ms1_chromatograms, tmp, transition_exp_used,
                                   feature_finder_param, trafo, cp.rt_extraction_window, featureFile, tsv_writer, osw_writer);
=======
            scoreAllChromatograms(chrom_exp.getChromatograms(), ms1_chromatograms, tmp, transition_exp_used,
                feature_finder_param, trafo, cp.rt_extraction_window, featureFile, tsv_writer, osw_writer, ms1_isotopes);
>>>>>>> 09465142

            // Step 4: write all chromatograms and features out into an output object / file
            // (this needs to be done in a critical section since we only have one
            // output file and one output map).
#ifdef _OPENMP
#pragma omp critical (featureFinder)
#endif
            {
              writeOutFeaturesAndChroms_(chrom_exp.getChromatograms(), featureFile, out_featureFile, store_features, chromConsumer);
            }
          }

        } // continue 2 (no continue due to OpenMP)
      } // continue 1 (no continue due to OpenMP)

#ifdef _OPENMP
#pragma omp critical (progress)
#endif
        this->setProgress(++progress);

    }
    this->endProgress();
  }

  void OpenSwathWorkflow::writeOutFeaturesAndChroms_(
    std::vector< OpenMS::MSChromatogram > & chromatograms,
    const FeatureMap & featureFile,
    FeatureMap& out_featureFile,
    bool store_features,
    Interfaces::IMSDataConsumer * chromConsumer)
  {
    // write chromatograms to output if so desired
    for (Size chrom_idx = 0; chrom_idx < chromatograms.size(); ++chrom_idx)
    {
      if (!chromatograms[chrom_idx].empty())
      {
        chromConsumer->consumeChromatogram(chromatograms[chrom_idx]);
      }
    }

    // write features to output if so desired
    if (store_features)
    {
      for (FeatureMap::const_iterator feature_it = featureFile.begin();
           feature_it != featureFile.end(); ++feature_it)
      {
        out_featureFile.push_back(*feature_it);
      }
      for (std::vector<ProteinIdentification>::const_iterator protid_it =
             featureFile.getProteinIdentifications().begin();
           protid_it != featureFile.getProteinIdentifications().end();
           ++protid_it)
      {
        out_featureFile.getProteinIdentifications().push_back(*protid_it);
      }
    }
  }

  void OpenSwathWorkflowBase::MS1Extraction_(const std::vector< OpenSwath::SwathMap > & swath_maps,
                                             std::vector< MSChromatogram >& ms1_chromatograms,
                                             Interfaces::IMSDataConsumer* chromConsumer,
                                             const ChromExtractParams& cp,
                                             const OpenSwath::LightTargetedExperiment& transition_exp,
                                             const TransformationDescription& trafo_inverse,
                                             bool load_into_memory, 
                                             bool ms1_only,
                                             int ms1_isotopes)
  {
    for (SignedSize i = 0; i < boost::numeric_cast<SignedSize>(swath_maps.size()); ++i)
    {
      if (swath_maps[i].ms1 && use_ms1_traces_)
      {
        // store reference to MS1 map for later -> note that this is *not* threadsafe!
        ms1_map_ = swath_maps[i].sptr;

        if (load_into_memory)
        {
          // This creates an InMemory object that keeps all data in memory
          // but provides the same access functionality to the raw data as
          // any object implementing ISpectrumAccess
          ms1_map_ = boost::shared_ptr<SpectrumAccessOpenMSInMemory>( new SpectrumAccessOpenMSInMemory(*ms1_map_) );
        }

        std::vector< OpenSwath::ChromatogramPtr > chrom_list;
        std::vector< ChromatogramExtractor::ExtractionCoordinates > coordinates;
        OpenSwath::LightTargetedExperiment transition_exp_used = transition_exp; // copy for const correctness
        ChromatogramExtractor extractor;

        // prepare the extraction coordinates and extract chromatogram
        prepareExtractionCoordinates_(chrom_list, coordinates, transition_exp_used, trafo_inverse, cp, true, ms1_isotopes);
        extractor.extractChromatograms(ms1_map_, chrom_list, coordinates, cp.mz_extraction_window,
            cp.ppm, cp.im_extraction_window, cp.extraction_function);

        extractor.return_chromatogram(chrom_list, coordinates, transition_exp_used,
            SpectrumSettings(), ms1_chromatograms, true, cp.im_extraction_window);

        for (Size j = 0; j < coordinates.size(); j++)
        {
          if (ms1_chromatograms[j].empty())
          {
            continue; // skip empty chromatograms
          }

          // write MS1 chromatograms to disk
          // only write precursor chromatograms that have a corresponding swath windows
          for (SignedSize i = 0; i < boost::numeric_cast<SignedSize>(swath_maps.size()); ++i)
          {
            if ((ms1_only) ||
                ( swath_maps.size() > 1 && !swath_maps[i].ms1 && // we have swath maps and its not MS1
                  swath_maps[i].lower < coordinates[j].mz && swath_maps[i].upper > coordinates[j].mz)
                )
            {
              // write MS1 chromatograms to disk
              chromConsumer->consumeChromatogram( ms1_chromatograms[j] );
            }
          }

        }
      }
    }
  }

  void OpenSwathWorkflow::scoreAllChromatograms_(
    const std::vector< OpenMS::MSChromatogram > & ms2_chromatograms,
    const std::vector< OpenMS::MSChromatogram > & ms1_chromatograms,
    const std::vector< OpenSwath::SwathMap >& swath_maps,
    OpenSwath::LightTargetedExperiment& transition_exp,
    const Param& feature_finder_param,
    TransformationDescription trafo,
    const double rt_extraction_window,
    FeatureMap& output, 
    OpenSwathTSVWriter & tsv_writer,
    OpenSwathOSWWriter & osw_writer,
    int nr_ms1_isotopes,
    bool ms1only) const
  {
    TransformationDescription trafo_inv = trafo;
    trafo_inv.invert();

    MRMFeatureFinderScoring featureFinder;
    MRMTransitionGroupPicker trgroup_picker;

    // To ensure multi-threading safe access to the individual spectra, we
    // need to use a light clone of the spectrum access (if multiple threads
    // share a single filestream and call seek on it, chaos will ensue).
    if (use_ms1_traces_)
    {
      OpenSwath::SpectrumAccessPtr threadsafe_ms1 = ms1_map_->lightClone();
      featureFinder.setMS1Map( threadsafe_ms1 );
    }

    // If use_total_mi_score is defined, we need to instruct MRMTransitionGroupPicker to compute the score
    Param trgroup_picker_param = feature_finder_param.copy("TransitionGroupPicker:", true);
    if ((bool)feature_finder_param.getValue("Scores:use_total_mi_score").toBool())
    {
      trgroup_picker_param.setValue("compute_total_mi", "true");
    }
    trgroup_picker.setParameters(trgroup_picker_param);

    featureFinder.setParameters(feature_finder_param);
    featureFinder.prepareProteinPeptideMaps_(transition_exp);

    // Map ms1 chromatogram id to sequence number
    std::map<String, int> ms1_chromatogram_map;
    for (Size i = 0; i < ms1_chromatograms.size(); i++)
    {
      ms1_chromatogram_map[ms1_chromatograms[i].getNativeID()] = boost::numeric_cast<int>(i);
    }

    // Map chromatogram id to sequence number
    std::map<String, int> chromatogram_map;
    for (Size i = 0; i < ms2_chromatograms.size(); i++)
    {
      chromatogram_map[ms2_chromatograms[i].getNativeID()] = boost::numeric_cast<int>(i);
    }
    // Map peptide id to sequence number
    std::map<String, int> assay_peptide_map;
    for (Size i = 0; i < transition_exp.getCompounds().size(); i++)
    {
      assay_peptide_map[transition_exp.getCompounds()[i].id] = boost::numeric_cast<int>(i);
    }

    // Map peptide id to corresponding transitions
    typedef std::map<String, std::vector< const TransitionType* > > AssayMapT;
    AssayMapT assay_map;
    // create an entry for each member (ensure there is one even if we don't
    // have any transitions for it, e.g. in the case of ms1 only)
    for (Size i = 0; i < transition_exp.getCompounds().size(); i++)
    {
      assay_map[transition_exp.getCompounds()[i].id] = std::vector< const TransitionType* >();
    }
    for (Size i = 0; i < transition_exp.getTransitions().size(); i++)
    {
      assay_map[transition_exp.getTransitions()[i].getPeptideRef()].push_back(&transition_exp.getTransitions()[i]);
    }

    std::vector<String> to_tsv_output, to_osw_output;
    ///////////////////////////////////
    // Start of main function
    // Iterating over all the assays
    ///////////////////////////////////
    for (AssayMapT::iterator assay_it = assay_map.begin(); assay_it != assay_map.end(); ++assay_it)
    {
      // Create new MRMTransitionGroup
      String id = assay_it->first;
      MRMTransitionGroupType transition_group;
      transition_group.setTransitionGroupID(id);
      double expected_rt = transition_exp.getCompounds()[ assay_peptide_map[id] ].rt;

      // 1. Go through all transitions, for each transition get chromatogram
      // and the chromatogram and the assay to the MRMTransitionGroup
      int detection_assay_it = -1; // store index for the last detection transition
      for (Size i = 0; i < assay_it->second.size(); i++)
      {
        const TransitionType* transition = assay_it->second[i];

        if (transition->isDetectingTransition())
        {
          detection_assay_it = i;
        }

        // continue if we only have MS1 (we wont have any chromatograms for
        // the transitions)
        if (ms1only) {continue;}

        if (chromatogram_map.find(transition->getNativeID()) == chromatogram_map.end())
        {
          throw Exception::IllegalArgument(__FILE__, __LINE__, OPENMS_PRETTY_FUNCTION,
              "Error, did not find chromatogram for transition " + transition->getNativeID() );
        }

        // Convert chromatogram to MSChromatogram and filter
        auto chromatogram = ms2_chromatograms[ chromatogram_map[transition->getNativeID()] ];
        chromatogram.setNativeID(transition->getNativeID());
        if (rt_extraction_window > 0)
        {
          double de_normalized_experimental_rt = trafo_inv.apply(expected_rt);
          double rt_max = de_normalized_experimental_rt + rt_extraction_window;
          double rt_min = de_normalized_experimental_rt - rt_extraction_window;
          auto new_end = std::remove_if(chromatogram.begin(), chromatogram.end(),
                                        [rt_min, rt_max](const ChromatogramPeak& chr)
                                        { return chr.getRT() > rt_max  || chr.getRT() < rt_min; });
          chromatogram.erase(new_end, chromatogram.end());
        }

        // Now add the transition and the chromatogram to the MRMTransitionGroup
        transition_group.addTransition(*transition, transition->getNativeID());
        transition_group.addChromatogram(chromatogram, chromatogram.getNativeID());
      }

      // currently .tsv, .osw and .featureXML are mutually exclusive
      if (tsv_writer.isActive() || osw_writer.isActive()) { output.clear(); }

<<<<<<< HEAD
      // 2. Set the MS1 chromatogram if available (this assumes a single
      // precursor chromatogram per transition group)
      String prec_id = OpenSwathHelper::computePrecursorId(transition_group.getTransitionGroupID(), 0);
      if (!ms1_chromatograms.empty() && ms1_chromatogram_map.find(prec_id) != ms1_chromatogram_map.end())
=======
      // Set the MS1 chromatograms for the different isotopes, if available
      // (note that for 3 isotopes, we include the monoisotopic peak plus three
      // isotopic traces)
      for (int iso = 0; iso <= nr_ms1_isotopes; iso++)
>>>>>>> 09465142
      {
        String prec_id = OpenSwathHelper::computePrecursorId(transition_group.getTransitionGroupID(), iso);
        if (!ms1_chromatograms.empty() && ms1_chromatogram_map.find(prec_id) != ms1_chromatogram_map.end())
        {
          MSChromatogram chromatogram = ms1_chromatograms[ ms1_chromatogram_map[prec_id] ];
          transition_group.addPrecursorChromatogram(chromatogram, chromatogram.getNativeID());
        }
      }

      // 3. / 4. Process the MRMTransitionGroup: find peakgroups and score them
      trgroup_picker.pickTransitionGroup(transition_group);
      featureFinder.scorePeakgroups(transition_group, trafo, swath_maps, output, ms1only);

      // Ensure that a detection transition is used to derive features for output
      if (detection_assay_it < 0 && output.size() > 0)
      {
          throw Exception::IllegalArgument(__FILE__, __LINE__, OPENMS_PRETTY_FUNCTION,
              "Error, did not find any detection transition for feature " + id );
      }

      // 5. Add to the output tsv if given
      if (tsv_writer.isActive() && output.size() > 0) // implies that detection_assay_it was set
      {
        const OpenSwath::LightCompound pep = transition_exp.getCompounds()[ assay_peptide_map[id] ];
        const TransitionType* transition = assay_it->second[detection_assay_it];
        to_tsv_output.push_back(tsv_writer.prepareLine(pep, transition, output, id));
      }

      // 6. Add to the output osw if given
      if (osw_writer.isActive() && output.size() > 0) // implies that detection_assay_it was set
      {
        const OpenSwath::LightCompound pep = transition_exp.getCompounds()[ assay_peptide_map[id] ];
        const TransitionType* transition = assay_it->second[detection_assay_it];
        to_osw_output.push_back(osw_writer.prepareLine(pep, transition, output, id));
      }
    }

    // Only write at the very end since this is a step that needs a barrier
    if (tsv_writer.isActive())
    {
#ifdef _OPENMP
#pragma omp critical (scoreAll)
#endif
      {
        tsv_writer.writeLines(to_tsv_output);
      }
    }

    // Only write at the very end since this is a step that needs a barrier
    if (osw_writer.isActive())
    {
#ifdef _OPENMP
#pragma omp critical (scoreAll)
#endif
      {
        osw_writer.writeLines(to_osw_output);
      }
    }
  }


  void OpenSwathWorkflow::selectCompoundsForBatch_(const OpenSwath::LightTargetedExperiment& transition_exp_used_all,
    OpenSwath::LightTargetedExperiment& transition_exp_used, int batch_size, size_t j)
  {
    // compute batch start/end
    size_t start = j * batch_size;
    size_t end = j * batch_size + batch_size;
    if (end > transition_exp_used_all.compounds.size())
    {
      end = transition_exp_used_all.compounds.size();
    }

    // Create the new, batch-size transition experiment
    transition_exp_used.proteins = transition_exp_used_all.proteins;
    transition_exp_used.compounds.insert(transition_exp_used.compounds.end(),
        transition_exp_used_all.compounds.begin() + start, transition_exp_used_all.compounds.begin() + end);
    copyBatchTransitions_(transition_exp_used.compounds, transition_exp_used_all.transitions, transition_exp_used.transitions);
  }

  void OpenSwathWorkflow::copyBatchTransitions_(const std::vector<OpenSwath::LightCompound>& used_compounds,
    const std::vector<OpenSwath::LightTransition>& all_transitions,
    std::vector<OpenSwath::LightTransition>& output)
  {
    std::set<std::string> selected_compounds;
    for (Size i = 0; i < used_compounds.size(); i++)
    {
      selected_compounds.insert(used_compounds[i].id);
    }

    for (Size i = 0; i < all_transitions.size(); i++)
    {
      if (selected_compounds.find(all_transitions[i].peptide_ref) != selected_compounds.end())
      {
        output.push_back(all_transitions[i]);
      }
    }
  }

  void OpenSwathWorkflowBase::prepareExtractionCoordinates_(std::vector< OpenSwath::ChromatogramPtr > & chrom_list,
                                                            std::vector< ChromatogramExtractorAlgorithm::ExtractionCoordinates > & coordinates, 
                                                            const OpenSwath::LightTargetedExperiment & transition_exp_used, 
                                                            const TransformationDescription trafo_inverse, 
                                                            const ChromExtractParams & cp,
                                                            const bool ms1,
                                                            const int ms1_isotopes) const
  {
    if (cp.rt_extraction_window < 0)
    {
      ChromatogramExtractor::prepare_coordinates(chrom_list, coordinates, transition_exp_used, cp.rt_extraction_window, ms1, ms1_isotopes);
    }
    else
    {
      // Use an rt extraction window of 0.0 which will just write the retention time in start / end positions
      // Then correct the start/end positions and add the extra_rt_extract parameter
      ChromatogramExtractor::prepare_coordinates(chrom_list, coordinates, transition_exp_used, 0.0, ms1, ms1_isotopes);
      for (std::vector< ChromatogramExtractor::ExtractionCoordinates >::iterator it = coordinates.begin(); it != coordinates.end(); ++it)
      {
        it->rt_start = trafo_inverse.apply(it->rt_start) - (cp.rt_extraction_window + cp.extra_rt_extract)/ 2.0;
        it->rt_end = trafo_inverse.apply(it->rt_end) + (cp.rt_extraction_window + cp.extra_rt_extract)/ 2.0;
      }
    }
  }
}

// OpenSwathWorkflowSonar
namespace OpenMS
{

    void OpenSwathWorkflowSonar::performExtractionSonar(
           const std::vector< OpenSwath::SwathMap > & swath_maps,
           const TransformationDescription trafo,
           const ChromExtractParams & cp,
           const ChromExtractParams & cp_ms1,
           const Param & feature_finder_param,
           const OpenSwath::LightTargetedExperiment& transition_exp,
           FeatureMap& out_featureFile,
           bool store_features,
           OpenSwathTSVWriter & tsv_writer,
           OpenSwathOSWWriter & osw_writer,
           Interfaces::IMSDataConsumer * chromConsumer,
           int batchSize,
           bool load_into_memory)
    {
      tsv_writer.writeHeader();
      osw_writer.writeHeader();

      // Compute inversion of the transformation
      TransformationDescription trafo_inverse = trafo;
      trafo_inverse.invert();

      if (swath_maps.empty() )
      {
        throw Exception::IllegalArgument(__FILE__, __LINE__, OPENMS_PRETTY_FUNCTION,
          String("No swath maps provided"));
      }

      // (i) Obtain precursor chromatograms (MS1) if precursor extraction is enabled
      std::vector< MSChromatogram > ms1_chromatograms;
      MS1Extraction_(swath_maps, ms1_chromatograms, chromConsumer, cp_ms1,
                     transition_exp, trafo_inverse, load_into_memory);

      ///////////////////////////////////////////////////////////////////////////
      // (ii) Compute SONAR window sizes and upper/lower limit
      double sonar_winsize, sonar_start, sonar_end;
      int sonar_total_win;
      computeSonarWindows_(swath_maps, sonar_winsize, sonar_start, sonar_end, sonar_total_win);

      std::cout << "Will analyze " << transition_exp.transitions.size() << " transitions in total." << std::endl;
      int progress = 0;
      this->startProgress(0, sonar_total_win, "Extracting and scoring transitions");

      ///////////////////////////////////////////////////////////////////////////
      // Iterate through all SONAR windows
      // We set dynamic scheduling such that the SONAR windows are worked on in
      // the order in which they were given to the program / acquired. This
      // gives much better load balancing than static allocation.
      // TODO: this means that there is possibly some overlap between threads accessing sptr ... !!
#ifdef _OPENMP
#pragma omp parallel for schedule(dynamic,1)
#endif
      for (int sonar_idx = 0; sonar_idx < sonar_total_win; sonar_idx++)
      {
        double currwin_start = sonar_start + sonar_idx * sonar_winsize;
        double currwin_end = currwin_start + sonar_winsize;
        LOG_DEBUG << "   ====  sonar window " << sonar_idx << " from " << currwin_start << " to " << currwin_end << std::endl;

        // Step 1: select which transitions to extract with the current windows (proceed in batches)
        OpenSwath::LightTargetedExperiment transition_exp_used_all;
        OpenSwathHelper::selectSwathTransitions(transition_exp, transition_exp_used_all,
            0, currwin_start, currwin_end);

        if (transition_exp_used_all.getTransitions().size() > 0) // skip if no transitions found
        {


          ////////////////////////////////// 
          // Identify which SONAR windows to use for current set of transitions
          ////////////////////////////////// 
          std::vector< OpenSwath::SwathMap > used_maps;
          for (size_t i = 0; i < swath_maps.size(); ++i)
          {
            if (swath_maps[i].ms1) {continue;} // skip MS1
              
            // TODO: what if the swath map is smaller than the current window ??
            if (  (currwin_start >= swath_maps[i].lower && currwin_start <= swath_maps[i].upper  ) ||
                  (currwin_end >= swath_maps[i].lower && currwin_end <= swath_maps[i].upper  ) )
            {
#ifdef OPENSWATH_WORKFLOW_DEBUG
              std::cout << " will use curr window  " << i << " : " << swath_maps[i].lower << "-" <<
                                                                      swath_maps[i].upper << std::endl;
#endif
              used_maps.push_back(swath_maps[i]);
            }
          }

          ////////////////////////////////// 
          // Threadsafe loading of identified maps
          ////////////////////////////////// 
          for (Size i = 0; i < used_maps.size(); i++)
          {
#ifdef _OPENMP
#pragma omp critical (loadMemory)
#endif
            {
              // Loading the maps is not threadsafe if they overlap (e.g.
              // multiple threads could access the same maps) which often
              // happens in SONAR. Thus we either create a threadsafe light
              // clone or load them into memory if requested.
              if (load_into_memory)
              {
                used_maps[i].sptr = boost::shared_ptr<SpectrumAccessOpenMSInMemory>( new SpectrumAccessOpenMSInMemory(*used_maps[i].sptr) );
              }
              else
              {
                used_maps[i].sptr = used_maps[i].sptr->lightClone();
              }
            }
          }

          int batch_size;
          if (batchSize <= 0 || batchSize >= (int)transition_exp_used_all.getCompounds().size())
          {
            batch_size = transition_exp_used_all.getCompounds().size();
          }
          else
          {
            batch_size = batchSize;
          }

#ifdef _OPENMP
#pragma omp critical (featureFinder)
#endif
          {
            std::cout << "Thread " <<
#ifdef _OPENMP
            omp_get_thread_num() << " " <<
#endif
            "will analyze " << transition_exp_used_all.getCompounds().size() <<  " compounds and "
            << transition_exp_used_all.getTransitions().size() <<  " transitions "
            "from SONAR SWATH " << sonar_idx << " in batches of " << batch_size << std::endl;
          }
          for (size_t pep_idx = 0; pep_idx <= (transition_exp_used_all.getCompounds().size() / batch_size); pep_idx++)
          {
            // Create the new, batch-size transition experiment
            OpenSwath::LightTargetedExperiment transition_exp_used;
            selectCompoundsForBatch_(transition_exp_used_all, transition_exp_used, batch_size, pep_idx);

            // Step 2.1: extract these transitions
            std::vector< OpenSwath::ChromatogramPtr > chrom_list;
            std::vector< ChromatogramExtractor::ExtractionCoordinates > coordinates;

            // Step 2.2: prepare the extraction coordinates and extract chromatograms
            prepareExtractionCoordinates_(chrom_list, coordinates, transition_exp_used, trafo_inverse, cp);
            performSonarExtraction_(used_maps, coordinates, chrom_list, cp);

            // Step 2.3: convert chromatograms back to OpenMS::MSChromatogram and write to output
            PeakMap chrom_exp;
            ChromatogramExtractor().return_chromatogram(chrom_list, coordinates, transition_exp_used, SpectrumSettings(),
                                                        chrom_exp.getChromatograms(), false, cp.im_extraction_window);

            // Step 3: score these extracted transitions
            FeatureMap featureFile;
            scoreAllChromatograms_(chrom_exp.getChromatograms(), ms1_chromatograms, used_maps, transition_exp_used,
                                   feature_finder_param, trafo, cp.rt_extraction_window, featureFile, tsv_writer, osw_writer);

            // Step 4: write all chromatograms and features out into an output object / file
            // (this needs to be done in a critical section since we only have one
            // output file and one output map).
#ifdef _OPENMP
#pragma omp critical (featureFinder)
#endif
            {
              writeOutFeaturesAndChroms_(chrom_exp.getChromatograms(), featureFile, out_featureFile, store_features, chromConsumer);
            }
          }
        }
#ifdef _OPENMP
#pragma omp critical (progress)
#endif
        this->setProgress(++progress);
      }
      this->endProgress();
    }


    void OpenSwathWorkflowSonar::computeSonarWindows_(const std::vector< OpenSwath::SwathMap > & swath_maps,
                                                      double & sonar_winsize,
                                                      double & sonar_start,
                                                      double & sonar_end,
                                                      int & sonar_total_win)
    {
      sonar_winsize = -1;
      sonar_start = std::numeric_limits<double>::max();
      sonar_end = -1;
      for (size_t i = 0; i < swath_maps.size(); ++i)
      {
        if (swath_maps[i].ms1) {continue;} // skip MS1

        // compute sonar window size (estimate)
        if (swath_maps[i].upper - swath_maps[i].lower > sonar_winsize)
        {
          sonar_winsize = swath_maps[i].upper - swath_maps[i].lower;
        }

        // compute start of SONAR range
        if (swath_maps[i].lower < sonar_start)
        {
          sonar_start = swath_maps[i].lower;
        }

        // compute end of SONAR range
        if (swath_maps[i].upper > sonar_end)
        {
          sonar_end = swath_maps[i].upper;
        }
      }

      // compute total number of windows
      sonar_total_win = int((sonar_end - sonar_start) / sonar_winsize) + 1;

#ifdef OPENSWATH_WORKFLOW_DEBUG
      std::cout << " will use  a total of " << sonar_total_win << " windows " << std::endl;
      for (int kk = 0; kk < sonar_total_win; kk++)
      {
        std::cout << " sonar window " << kk << " from " <<
          sonar_start + kk * sonar_winsize << " to " <<
          sonar_start + (kk+1) * sonar_winsize << std::endl;
      }
#endif

    }


    void OpenSwathWorkflowSonar::performSonarExtraction_(const std::vector< OpenSwath::SwathMap > & used_maps,
                                 const std::vector< ChromatogramExtractor::ExtractionCoordinates > & coordinates,
                                 std::vector< OpenSwath::ChromatogramPtr > & chrom_list,
                                 const ChromExtractParams & cp)
    {
      typedef std::vector< OpenSwath::ChromatogramPtr > chromatogramList;
      typedef std::vector< ChromatogramExtractor::ExtractionCoordinates > coordinatesList;

      ChromatogramExtractor extractor;
      // Iterate over all SONAR maps we currently have and extract chromatograms from them
      for (size_t map_idx = 0; map_idx < used_maps.size(); map_idx++)
      {
        chromatogramList tmp_chromatogram_list;
        coordinatesList coordinates_used;

        for (size_t c_idx = 0; c_idx < coordinates.size(); c_idx++)
        {
          if (coordinates[c_idx].mz_precursor > used_maps[map_idx].lower &&
              coordinates[c_idx].mz_precursor < used_maps[map_idx].upper)
          {
            coordinates_used.push_back( coordinates[c_idx] );
            OpenSwath::ChromatogramPtr s(new OpenSwath::Chromatogram);
            tmp_chromatogram_list.push_back(s);
          }
        }

#ifdef OPENSWATH_WORKFLOW_DEBUG
        std::cout << " in used maps, extract " << coordinates_used.size()
          << " coordinates from " << used_maps[map_idx].lower << "-" << used_maps[map_idx].upper << std::endl;
#endif

        extractor.extractChromatograms(used_maps[map_idx].sptr,
            tmp_chromatogram_list, coordinates_used,
            cp.mz_extraction_window, cp.ppm, cp.im_extraction_window, cp.extraction_function);

        // In order to reach maximal sensitivity and identify peaks in
        // the data, we will aggregate the data by adding all
        // chromatograms from different SONAR scans up
        size_t chrom_idx = 0;
        for (size_t c_idx = 0; c_idx < coordinates.size(); c_idx++)
        {
          if (coordinates[c_idx].mz_precursor > used_maps[map_idx].lower &&
              coordinates[c_idx].mz_precursor < used_maps[map_idx].upper)
          {

            OpenSwath::ChromatogramPtr s = tmp_chromatogram_list[chrom_idx];
            OpenSwath::ChromatogramPtr base_chrom = chrom_list[c_idx];

            /// add the new chromatogram to the one that we already have (the base chromatogram)
            chrom_list[c_idx] = addChromatograms(chrom_list[c_idx], tmp_chromatogram_list[chrom_idx]);

            chrom_idx++;
          }
        }
      }

#ifdef OPENSWATH_WORKFLOW_DEBUG
            // debug output ...
            std::cout << " done with extraction of all coordinates!!!" << std::endl;
            for (size_t c_idx = 0; c_idx < coordinates.size(); c_idx++)
            {
              {
                OpenSwath::ChromatogramPtr base_chrom = chrom_list[c_idx];

                std::cout << " coordinate  : " << coordinates[c_idx].id << " (" << coordinates[c_idx].mz << ")"<< std::endl;
                for (size_t kk = 0; kk < base_chrom->getIntensityArray()->data.size(); kk++)
                {
                  std::cout << " base chrom: " <<
                      base_chrom->getTimeArray()->data[kk] << " / "   <<
                      base_chrom->getIntensityArray()->data[kk] << std::endl;
                }
              }
            }
#endif


    }

    OpenSwath::ChromatogramPtr OpenSwathWorkflowSonar::addChromatograms(OpenSwath::ChromatogramPtr base_chrom, OpenSwath::ChromatogramPtr newchrom)
    {
      if (base_chrom->getTimeArray()->data.empty())
      {
        return newchrom;
      }

      LinearResamplerAlign ls;
      ls.raster(newchrom->getTimeArray()->data.begin(),
                newchrom->getTimeArray()->data.end(),
                newchrom->getIntensityArray()->data.begin(),
                newchrom->getIntensityArray()->data.end(),
                base_chrom->getTimeArray()->data.begin(),
                base_chrom->getTimeArray()->data.end(),
                base_chrom->getIntensityArray()->data.begin(),
                base_chrom->getIntensityArray()->data.end()
      );

      return base_chrom;
    }

}
<|MERGE_RESOLUTION|>--- conflicted
+++ resolved
@@ -528,12 +528,8 @@
             std::vector< ChromatogramExtractor::ExtractionCoordinates > coordinates;
 
             // Step 2.2: prepare the extraction coordinates and extract chromatograms
-<<<<<<< HEAD
             // chrom_list contains one entry for each fragment ion (transition) in transition_exp_used
-            prepareExtractionCoordinates_(chrom_list, coordinates, transition_exp_used, false, trafo_inverse, cp);
-=======
             prepareExtractionCoordinates_(chrom_list, coordinates, transition_exp_used, trafo_inverse, cp);
->>>>>>> 09465142
             extractor.extractChromatograms(current_swath_map, chrom_list, coordinates, cp.mz_extraction_window,
                 cp.ppm, cp.im_extraction_window, cp.extraction_function);
 
@@ -546,13 +542,8 @@
             FeatureMap featureFile;
             std::vector< OpenSwath::SwathMap > tmp = {swath_maps[i]};
             tmp.back().sptr = current_swath_map;
-<<<<<<< HEAD
-            scoreAllChromatograms_(chrom_exp.getChromatograms(), ms1_chromatograms, tmp, transition_exp_used,
-                                   feature_finder_param, trafo, cp.rt_extraction_window, featureFile, tsv_writer, osw_writer);
-=======
             scoreAllChromatograms(chrom_exp.getChromatograms(), ms1_chromatograms, tmp, transition_exp_used,
                 feature_finder_param, trafo, cp.rt_extraction_window, featureFile, tsv_writer, osw_writer, ms1_isotopes);
->>>>>>> 09465142
 
             // Step 4: write all chromatograms and features out into an output object / file
             // (this needs to be done in a critical section since we only have one
@@ -806,17 +797,10 @@
       // currently .tsv, .osw and .featureXML are mutually exclusive
       if (tsv_writer.isActive() || osw_writer.isActive()) { output.clear(); }
 
-<<<<<<< HEAD
-      // 2. Set the MS1 chromatogram if available (this assumes a single
-      // precursor chromatogram per transition group)
-      String prec_id = OpenSwathHelper::computePrecursorId(transition_group.getTransitionGroupID(), 0);
-      if (!ms1_chromatograms.empty() && ms1_chromatogram_map.find(prec_id) != ms1_chromatogram_map.end())
-=======
-      // Set the MS1 chromatograms for the different isotopes, if available
+      // 2. Set the MS1 chromatograms for the different isotopes, if available
       // (note that for 3 isotopes, we include the monoisotopic peak plus three
       // isotopic traces)
       for (int iso = 0; iso <= nr_ms1_isotopes; iso++)
->>>>>>> 09465142
       {
         String prec_id = OpenSwathHelper::computePrecursorId(transition_group.getTransitionGroupID(), iso);
         if (!ms1_chromatograms.empty() && ms1_chromatogram_map.find(prec_id) != ms1_chromatogram_map.end())
