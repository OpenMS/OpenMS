--- conflicted
+++ resolved
@@ -229,11 +229,7 @@
     int counter = 0;
     for (const auto& trgroup : transition_group_map)
     {
-<<<<<<< HEAD
-      if (!trgroup_it->second.getChromatograms().empty()) {counter++; }
-=======
       if (!trgroup.second.getChromatograms().empty()) {counter++; }
->>>>>>> bd254914
     }
     OPENMS_LOG_INFO << "Will analyse " << counter << " peptides with a total of " << transition_exp.getTransitions().size() << " transitions " << std::endl;
 
