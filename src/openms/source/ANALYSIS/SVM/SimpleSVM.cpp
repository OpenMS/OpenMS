// --------------------------------------------------------------------------
//                   OpenMS -- Open-Source Mass Spectrometry
// --------------------------------------------------------------------------
// Copyright The OpenMS Team -- Eberhard Karls University Tuebingen,
// ETH Zurich, and Freie Universitaet Berlin 2002-2022.
//
// This software is released under a three-clause BSD license:
//  * Redistributions of source code must retain the above copyright
//    notice, this list of conditions and the following disclaimer.
//  * Redistributions in binary form must reproduce the above copyright
//    notice, this list of conditions and the following disclaimer in the
//    documentation and/or other materials provided with the distribution.
//  * Neither the name of any author or any participating institution
//    may be used to endorse or promote products derived from this software
//    without specific prior written permission.
// For a full list of authors, refer to the file AUTHORS.
// --------------------------------------------------------------------------
// THIS SOFTWARE IS PROVIDED BY THE COPYRIGHT HOLDERS AND CONTRIBUTORS "AS IS"
// AND ANY EXPRESS OR IMPLIED WARRANTIES, INCLUDING, BUT NOT LIMITED TO, THE
// IMPLIED WARRANTIES OF MERCHANTABILITY AND FITNESS FOR A PARTICULAR PURPOSE
// ARE DISCLAIMED. IN NO EVENT SHALL ANY OF THE AUTHORS OR THE CONTRIBUTING
// INSTITUTIONS BE LIABLE FOR ANY DIRECT, INDIRECT, INCIDENTAL, SPECIAL,
// EXEMPLARY, OR CONSEQUENTIAL DAMAGES (INCLUDING, BUT NOT LIMITED TO,
// PROCUREMENT OF SUBSTITUTE GOODS OR SERVICES; LOSS OF USE, DATA, OR PROFITS;
// OR BUSINESS INTERRUPTION) HOWEVER CAUSED AND ON ANY THEORY OF LIABILITY,
// WHETHER IN CONTRACT, STRICT LIABILITY, OR TORT (INCLUDING NEGLIGENCE OR
// OTHERWISE) ARISING IN ANY WAY OUT OF THE USE OF THIS SOFTWARE, EVEN IF
// ADVISED OF THE POSSIBILITY OF SUCH DAMAGE.
//
// --------------------------------------------------------------------------
// $Maintainer: Hendrik Weisser $
// $Authors: Hendrik Weisser $
// --------------------------------------------------------------------------

#include <OpenMS/ANALYSIS/SVM/SimpleSVM.h>
#include <OpenMS/CONCEPT/LogStream.h>
#include <OpenMS/CONCEPT/ProgressLogger.h>
#include <OpenMS/FORMAT/SVOutStream.h>
#include <OpenMS/DATASTRUCTURES/ListUtils.h>

#include <OpenMS/MATH/STATISTICS/StatisticFunctions.h>
#include <OpenMS/MATH/MISC/GridSearch.h>

#include <cstdlib>

using namespace OpenMS;
using namespace std;


SimpleSVM::SimpleSVM():
  DefaultParamHandler("SimpleSVM"), data_(), model_(nullptr)
{
  defaults_.setValue("kernel", "RBF", "SVM kernel");
  defaults_.setValidStrings("kernel", {"RBF","linear"});

  defaults_.setValue("xval", 5, "Number of partitions for cross-validation (parameter optimization)");
  defaults_.setMinInt("xval", 1);

  String values = "-5,-3,-1,1,3,5,7,9,11,13,15";
  defaults_.setValue("log2_C", ListUtils::create<double>(values), "Values to try for the SVM parameter 'C' during parameter optimization. A value 'x' is used as 'C = 2^x'.");

  values = "-15,-13,-11,-9,-7,-5,-3,-1,1,3";
  defaults_.setValue("log2_gamma", ListUtils::create<double>(values), "Values to try for the SVM parameter 'gamma' during parameter optimization (RBF kernel only). A value 'x' is used as 'gamma = 2^x'.");

  values = "-15,-12,-9,-6,-3.32192809489,0,3.32192809489,6,9,12,15";
  defaults_.setValue("log2_p", ListUtils::create<double>(values), "Values to try for the SVM parameter 'epsilon' during parameter optimization (epsilon-SVR only). A value 'x' is used as 'epsilon = 2^x'.");

  vector<std::string> advanced(1, "advanced");
  defaults_.setValue("epsilon", 0.001, "Stopping criterion", advanced);
  defaults_.setMinFloat("epsilon", 0.0);

  defaults_.setValue("cache_size", 100.0, "Size of the kernel cache (in MB)", 
                     advanced);
  defaults_.setMinFloat("cache_size", 1.0);

  defaults_.setValue("no_shrinking", "false",
                     "Disable the shrinking heuristics", advanced);
  defaults_.setValidStrings("no_shrinking",
                            {"true","false"});

  defaultsToParam_();

  svm_set_print_string_function(&printNull_); // suppress output of LIBSVM
}


SimpleSVM::~SimpleSVM()
{
  clear_();
}

void SimpleSVM::clear_()
{
  if (model_ != nullptr) svm_free_and_destroy_model(&model_); // frees model *and* sets ptr to zero
  delete[] data_.x;
  delete[] data_.y;
}

void SimpleSVM::setup(PredictorMap& predictors, const map<Size, double>& outcomes, bool classification)
{
  if (predictors.empty() || predictors.begin()->second.empty())
  {
    throw Exception::IllegalArgument(__FILE__, __LINE__, OPENMS_PRETTY_FUNCTION,
                                     "Predictors for SVM must not be empty.");
  }

  // count elements for first feature dimension to determine number of observations
  Size n_obs = predictors.begin()->second.size();
  n_parts_ = param_.getValue("xval");

  // clear old models
  clear_();

  scaleData_(predictors);
  convertData_(predictors);

  data_.l = outcomes.size();
  data_.x = new svm_node*[data_.l];
  data_.y = new double[data_.l];
  map<double, Size> label_table;
  Size index = 0;
<<<<<<< HEAD
  for (auto it = outcomes.cbegin(); it != outcomes.cend();
       ++it, ++index)
  {
    const Size& training_index = it->first;
    const double& outcome = it->second;
    if (it->first >= n_obs)
=======
  for (const auto& label : labels)
  {
    if (label.first >= n_obs)
>>>>>>> bb17711a
    {
      String msg = "Invalid training index; there are only " + String(n_obs) +
        " observations.";
      throw Exception::InvalidValue(__FILE__, __LINE__, OPENMS_PRETTY_FUNCTION,
                                    msg, String(label.first));
    }
<<<<<<< HEAD
    data_.x[index] = &(nodes_[training_index][0]);
    data_.y[index] = outcome;
    label_table[outcome]++;
=======
    data_.x[index] = &(nodes_[label.first][0]);
    data_.y[index] = double(label.second);
    label_table[label.second]++;
    ++index;
>>>>>>> bb17711a
  }

  if (classification)
  {
    // check for 2 or more classes
    if (label_table.size() < 2)
    {
      throw Exception::MissingInformation(__FILE__, __LINE__, OPENMS_PRETTY_FUNCTION,
                                          "Need at least two classes (distinct "
                                          "labels) for SVM classification.");
    }

    String msg = "Training SVM on " + String(data_.l) + " observations. Classes:";
    for (map<double, Size>::iterator it = label_table.begin(); 
        it != label_table.end(); ++it)
    {
      if (it->second < n_parts_)
      {
        msg = "Not enough observations of class " + String(it->first) + " for " +
          String(n_parts_) + "-fold cross-validation.";
        throw Exception::MissingInformation(__FILE__, __LINE__, 
                                            OPENMS_PRETTY_FUNCTION, msg);
      }
      msg += "\n- '" + String(it->first) + "': " + String(it->second) +
        " observations";
    }
    OPENMS_LOG_INFO << msg << endl;

    svm_params_.svm_type = C_SVC;
  }
<<<<<<< HEAD
  else
  { // regression
    if ((unsigned int)data_.l < n_parts_) // TODO: check minimum amount of points needed for training a regression model. Assume 1 is enough for now.
    {
        String msg = "Not enough observations for " + String(n_parts_) + "-fold cross-validation.";
        throw Exception::MissingInformation(__FILE__, __LINE__, 
                                            OPENMS_PRETTY_FUNCTION, msg);
    }

    OPENMS_LOG_INFO << "Training SVR on " + String(data_.l) + " observations." << endl;

    svm_params_.svm_type = EPSILON_SVR;
    svm_params_.p = 0.1; // epsilon parameter of epsilon-SVR
=======
  String msg = "Training SVM on " + String(data_.l) + " observations. Classes:";
  for (auto& label : label_table)
  {
    if (label.second < n_parts_)
    {
      msg = "Not enough observations of class " + String(label.first) + " for " +
        String(n_parts_) + "-fold cross-validation.";
      throw Exception::MissingInformation(__FILE__, __LINE__, 
                                          OPENMS_PRETTY_FUNCTION, msg);
    }
    msg += "\n- '" + String(label.first) + "': " + String(label.second) +
      " observations";
>>>>>>> bb17711a
  }

  std::string kernel = param_.getValue("kernel");
  svm_params_.kernel_type = (kernel == "RBF") ? RBF : LINEAR;
  svm_params_.eps = param_.getValue("epsilon");

  svm_params_.cache_size = param_.getValue("cache_size");
  svm_params_.shrinking = !param_.getValue("no_shrinking").toBool();
  svm_params_.nr_weight = 0; // weighting not supported for now
  svm_params_.probability = 0; // no prob. estimation during cross-validation

  optimizeParameters_(classification);
  svm_params_.probability = 1;

  model_ = svm_train(&data_, &svm_params_);
  OPENMS_LOG_INFO << "Number of support vectors in the final model: " << model_->l
           << endl;
}

// predict on (subset) of training data
void SimpleSVM::predict(vector<Prediction>& predictions, vector<Size> indexes) const
{
  if (model_ == nullptr)
  {
    throw Exception::Precondition(__FILE__, __LINE__, OPENMS_PRETTY_FUNCTION,
                                  "SVM model has not been trained (use the "
                                  "'setup' method)");
  }

  Size n_obs = nodes_.size();
  if (indexes.empty())
  {
    indexes.reserve(n_obs);
    for (Size i = 0; i < n_obs; indexes.push_back(i++)){};
  }
  Size n_classes = svm_get_nr_class(model_);
  vector<int> outcomes(n_classes);
  svm_get_labels(model_, &(outcomes[0]));
  vector<double> probabilities(n_classes);
  predictions.clear();
  predictions.reserve(indexes.size());
  for (Size& idx : indexes)
  {
    if (idx >= n_obs)
    {
      String msg = "Invalid index for prediction; there are only " + 
        String(n_obs) + " observations.";
      throw Exception::InvalidValue(__FILE__, __LINE__, OPENMS_PRETTY_FUNCTION,
                                    msg, String(idx));
    }
    Prediction pred;
<<<<<<< HEAD
    pred.outcome = svm_predict_probability(model_, &(nodes_[*it][0]), 
                                             &(probabilities[0]));
=======
    pred.label = Int(svm_predict_probability(model_, &(nodes_[idx][0]), 
                                             &(probabilities[0])));
>>>>>>> bb17711a
    for (Size i = 0; i < n_classes; ++i)
    {
      pred.probabilities[outcomes[i]] = probabilities[i];
    }
    predictions.push_back(pred);
  }
}

void scaleDataUsingTrainingRanges(SimpleSVM::PredictorMap& predictors, const map<String, pair<double, double>>& scaling)
{
  // scale each feature dimension to the min-max-range
  for (auto pred_it = predictors.begin();
       pred_it != predictors.end(); ++pred_it)
  {
    if (pred_it->second.empty()) continue; // uninformative predictor
    auto val_begin = pred_it->second.begin();
    auto val_end = pred_it->second.end();
    for (; val_begin != val_end; ++val_begin)
    {
      if (scaling.count(pred_it->first) == 0)
      {
        //std::cout << "Predictor: '" << pred_it->first << "' not found in scale map because it was uninformative during training." << std::endl;
        continue;
      }      
      auto [min, max] = scaling.at(pred_it->first);
      double range = max - min;
       *val_begin = (*val_begin - min) / range;
    }
  }
  
}

// predict on novel e.g., test data
void SimpleSVM::predict(PredictorMap& predictors, vector<Prediction>& predictions) const
{
  if (model_ == nullptr)
  {
    throw Exception::Precondition(__FILE__, __LINE__, OPENMS_PRETTY_FUNCTION,
                                  "SVM/SVR model has not been trained (use the "
                                  "'setup' method)");
  }

  Size n_obs = predictors.begin()->second.size(); // length of the first feature ...
  Size feature_dim = predictors.size(); 

  scaleDataUsingTrainingRanges(predictors, scaling_);

  //std::cout << "Predicting on novel data with obs./feature dimensionality: " << n_obs << "/" << feature_dim << std::endl;

  Size n_classes = svm_get_nr_class(model_);
  vector<int> outcomes(n_classes);
  svm_get_labels(model_, &(outcomes[0]));
  vector<double> probabilities(n_classes);
  predictions.clear();
  predictions.reserve(n_obs);

  svm_node *x = new svm_node[feature_dim + 1];
  for (Size i = 0; i != n_obs; ++i)
  {
    size_t feature_index{0};
    for (auto p : predictors) 
    {
      x[feature_index].index = feature_index + 1;
      x[feature_index].value = p.second[i]; // feature value for observation i
      ++feature_index;
    }
    x[feature_dim].index = -1;
    x[feature_dim].value = 0;

    Prediction pred;
    pred.outcome = svm_predict_probability(model_, x, &(probabilities[0]));
    for (Size c = 0; c < n_classes; ++c)
    {
      pred.probabilities[outcomes[c]] = probabilities[c];
    }
    predictions.push_back(pred);
  }
  delete[] x;  
}

// only works in classification mode
void SimpleSVM::getFeatureWeights(map<String, double>& feature_weights) const
{
  if (model_ == nullptr)
  {
    throw Exception::Precondition(__FILE__, __LINE__, OPENMS_PRETTY_FUNCTION,
                                  "SVM model has not been trained (use the "
                                  "'setup' method)");
  }
  Size k = model_->nr_class;
  if (k > 2)
  {
    throw Exception::Precondition(__FILE__, __LINE__, OPENMS_PRETTY_FUNCTION,
                                  "Output of feature weights is currently only "
                                  "supported for two-class classification");
  }

  feature_weights.clear();
  Size n_sv = model_->l; // number of support vectors
  for (Size l = 0; l < n_sv; ++l)
  {
    double sv_coef = model_->sv_coef[0][l];
    // LIBSVM uses a sparse representation for data (incl. support vectors):
    for (Size n = 0; ; ++n)
    {
      const struct svm_node& node = model_->SV[l][n];
      if (node.index == -1) break;
      const String& predictor_name = predictor_names_[node.index - 1];
      feature_weights[predictor_name] += sv_coef * node.value;
    }
  }
}

void SimpleSVM::scaleData_(PredictorMap& predictors)
{
  scaling_.clear();
  for (auto& pred : predictors)
  {
    // if (pred.second.empty()) continue;
    vector<double>::iterator val_begin = pred.second.begin();
    vector<double>::iterator val_end = pred.second.end();
    double vmin = *min_element(val_begin, val_end);
    double vmax = *max_element(val_begin, val_end);
    if (vmin == vmax)
    {
<<<<<<< HEAD
      OPENMS_LOG_INFO << "Predictor '" + pred_it->first + "' is uninformative. Ignoring." 
=======
      OPENMS_LOG_INFO << "Predictor '" + pred.first + "' is uninformative." 
>>>>>>> bb17711a
               << endl;
      pred.second.clear();
      continue;
    }
    double range = vmax - vmin;
    for (; val_begin != val_end; ++val_begin)
    {
      *val_begin = (*val_begin - vmin) / range;
    }
    scaling_[pred.first] = make_pair(vmin, vmax); // store old range
  }
}

const SimpleSVM::ScaleMap& SimpleSVM::getScaling() const
{
  return scaling_;
}

void SimpleSVM::convertData_(const PredictorMap& predictors)
{
  Size n_obs = predictors.begin()->second.size();
  nodes_.clear();
  nodes_.resize(n_obs);
  predictor_names_.clear();
  int pred_index = 0; // "int" for use by LIBSVM
  for (const auto& pred : predictors)
  {
    if (pred.second.empty()) continue; // uninformative predictor
    pred_index++; // LIBSVM counts observations from 1
    predictor_names_.push_back(pred.first);
    for (Size obs_index = 0; obs_index < n_obs; ++obs_index)
    {
<<<<<<< HEAD
      double value = pred_it->second[obs_index];
//      if (value > 0.0) // TODO: why > 0.0?
//      {
=======
      double value = pred.second[obs_index];
      if (value > 0.0)
      {
>>>>>>> bb17711a
        svm_node node = {pred_index, value};
        nodes_[obs_index].push_back(node);
//      }
    }
  }
  OPENMS_LOG_DEBUG << "Number of predictors for SVM: " << pred_index << endl;
<<<<<<< HEAD
  svm_node sentinel = {-1, 0.0};
  for (auto node_it = nodes_.begin(); node_it != nodes_.end(); ++node_it)
  {
    node_it->push_back(sentinel);
=======
  svm_node final = {-1, 0.0};
  for (std::vector<svm_node>& node : nodes_)
  {
    node.push_back(final);
>>>>>>> bb17711a
  }
}

void SimpleSVM::writeXvalResults(const String& path) const
{
  SVOutStream output(path);
  output.modifyStrings(false);
  output << "log2_C" << "log2_gamma" << "log2_p" << "performance" << nl;
  for (Size g_index = 0; g_index < log2_gamma_.size(); ++g_index)
  {
    for (Size c_index = 0; c_index < log2_C_.size(); ++c_index)
    {
      for (Size p_index = 0; p_index < log2_p_.size(); ++p_index)
      {
        output << log2_C_[c_index] << log2_gamma_[g_index] << log2_p_[p_index]
               << performance_[g_index][c_index][p_index] << nl;
      }
    }
  }
}

tuple<double, double, double> SimpleSVM::chooseBestParameters_(bool higher_better) const
{
  auto is_better = [&higher_better](double l, double r)->bool { return higher_better ? (l > r) : (l < r); };

  // which parameter set(s) achieved best cross-validation performance?
  double best_value = higher_better ? std::numeric_limits<double>::lowest() : std::numeric_limits<double>::max();
  vector<tuple<Size, Size, Size>> best_indexes;
  for (Size g_index = 0; g_index < log2_gamma_.size(); ++g_index)
  {
    for (Size c_index = 0; c_index < log2_C_.size(); ++c_index)
    {
      for (Size p_index = 0; p_index < log2_p_.size(); ++p_index)
      {
        double value = performance_[g_index][c_index][p_index];
        // cout << "value " << value << " best_value " << best_value << endl;
        if (value == best_value)
        {
          best_indexes.emplace_back(g_index, c_index, p_index); // tie
        }
        else if (is_better(value, best_value))
        {
          best_value = value;
          best_indexes.clear();
          best_indexes.emplace_back(g_index, c_index, p_index);
        }
      }
    }
  }
  OPENMS_LOG_INFO << "Best cross-validation performance: " 
           << best_value << " (ties: " << best_indexes.size() << ")" << endl;

  if (best_indexes.size() == 1)
  {
    return make_tuple(
      log2_C_[std::get<1>(best_indexes[0])], // TODO: check why order changed
      log2_gamma_[std::get<0>(best_indexes[0])], 
      log2_p_[std::get<2>(best_indexes[0])]);
  }

  // break ties between parameter sets - look at "neighboring" parameters:
  multimap<pair<double, Size>, Size> tiebreaker;
  for (Size i = 0; i < best_indexes.size(); ++i)
  {
    const auto& indexes = best_indexes[i];
    Size n_neighbors = 0;
    double neighbor_value = 0.0;
    if (std::get<0>(indexes) > 0)
    {
      neighbor_value += performance_[std::get<0>(indexes) - 1][std::get<1>(indexes)][std::get<2>(indexes)];
      ++n_neighbors;
    }
    if (std::get<0>(indexes) + 1 < log2_gamma_.size())
    {
      neighbor_value += performance_[std::get<0>(indexes) + 1][std::get<1>(indexes)][std::get<2>(indexes)];
      ++n_neighbors;
    }
    if (std::get<1>(indexes) > 0)
    {
      neighbor_value += performance_[std::get<0>(indexes)][std::get<1>(indexes) - 1][std::get<2>(indexes)];
      ++n_neighbors;
    }
    if (std::get<1>(indexes) + 1 < log2_C_.size())
    {
      neighbor_value += performance_[std::get<0>(indexes)][std::get<1>(indexes) + 1][std::get<2>(indexes)];
      ++n_neighbors;
    }
    if (std::get<2>(indexes) > 0)
    {
      neighbor_value += performance_[std::get<0>(indexes)][std::get<1>(indexes)][std::get<2>(indexes) - 1];
      ++n_neighbors;
    }
    if (std::get<2>(indexes) + 1 < log2_p_.size())
    {
      neighbor_value += performance_[std::get<0>(indexes)][std::get<1>(indexes)][std::get<2>(indexes) + 1];
      ++n_neighbors;
    }
    neighbor_value /= n_neighbors; // avg. performance of neighbors
    tiebreaker.insert(make_pair(make_pair(neighbor_value, n_neighbors), i));
  }
  const auto& indexes = best_indexes[tiebreaker.rbegin()->second]; // TODO: use begin if higher_better == false

  return make_tuple(log2_C_[std::get<1>(indexes)],
      log2_gamma_[std::get<0>(indexes)], 
      log2_p_[std::get<2>(indexes)]);
}

void SimpleSVM::optimizeParameters_(bool classification)
{
  OPENMS_LOG_INFO << "Optimizing parameters." << endl;
  auto perFoldClassificationAccuracy = [&](const auto& d, const auto& targets)->double {
    Size n_correct = 0;
    for (Size i = 0; i < Size(d.l); ++i)
    {
      if (targets[i] == d.y[i]) n_correct++;
    }
    const double ratio = n_correct / double(d.l);
    return ratio;            
  };

  [[maybe_unused]]auto perFoldRegressionRSquared = [&](const auto& d, const auto& targets)->double {

    double targets_mean = Math::mean(std::begin(targets), std::end(targets)); // mean of truth y-values

    double u{}, v{u};
    for (Size i = 0; i < Size(d.l); ++i)
    {
      u += std::pow(targets[i] - d.y[i], 2.0);
      v += std::pow(targets[i] - targets_mean, 2.0);      
    }
    const double Rsquared = (v != 0.0) ? (1.0 - u/v) : -1.0;
    return Rsquared;
  };

  auto perFoldRMSE = [&](const auto& d, const auto& targets)->double {
    double err{};
    for (Size i = 0; i < Size(d.l); ++i)
    {
      err += std::pow(targets[i] - d.y[i], 2.0);
    }
    err /= (double)Size(d.l);
    err = std::sqrt(err);
    return err;
  };


  log2_C_ = param_.getValue("log2_C");
  if (svm_params_.kernel_type == RBF)
  {
    log2_gamma_ = param_.getValue("log2_gamma");
  }
  else
  {
    log2_gamma_ = vector<double>(1, 0.0);
  }
  log2_p_ = param_.getValue("log2_p");
  if (classification)
  {
    log2_p_ = vector<double >(1, log2(0.1));
  }

  OPENMS_LOG_INFO << "Running cross-validation to find optimal parameters..." 
          << endl;
  Size prog_counter = 0;
  ProgressLogger prog_log;
  prog_log.startProgress(1, log2_gamma_.size() * log2_C_.size() * log2_p_.size(), 
                        "testing parameters");

  const String& performance_type = classification ? "accuracy: " : "error: ";

  // classification performance for different parameter pairs:
  // vary "C"s in inner loop to keep results for all "C"s in one vector:

  performance_.resize(log2_gamma_.size());
  for (int g_index = 0; g_index < (int)log2_gamma_.size(); ++g_index)
  {
    svm_params_.gamma = pow(2.0, log2_gamma_[g_index]);
    performance_[g_index].resize(log2_C_.size());
    for (int c_index = 0; c_index < (int)log2_C_.size(); ++c_index)
    {
      svm_params_.C = pow(2.0, log2_C_[c_index]);
      performance_[g_index][c_index].resize(log2_p_.size());
      for (int p_index = 0; p_index < (int)log2_p_.size(); ++p_index)
      {
        svm_params_.p = pow(2.0, log2_p_[p_index]);

        double* targets = (double *)malloc(sizeof(double) * data_.l);
        svm_cross_validation(&data_, &svm_params_, n_parts_, &(targets[0]));

        double acc = classification ? perFoldClassificationAccuracy(data_, targets) : perFoldRMSE(data_, targets);

        performance_[g_index][c_index][p_index] = acc;
        prog_log.setProgress(++prog_counter);

        OPENMS_LOG_DEBUG << "Performance (log2_C = " << log2_C_[c_index] 
            << ", log2_gamma = " << log2_gamma_[g_index] << ") " 
            << ", log2_p = " << log2_p_[p_index] << ") "
            << performance_type << acc << endl;
        free(targets);
      }
    }
  }
  prog_log.endProgress();

  auto best_params = classification ? chooseBestParameters_(true) : chooseBestParameters_(false);
  //auto best_params = classification ? chooseBestParameters_(true) : chooseBestParameters_(true); // for Rsquared
  OPENMS_LOG_INFO << "Best SVM parameters: log2_C = " << std::get<0>(best_params)
          << ", log2_gamma = " << std::get<1>(best_params)
          << ", log2_p = " << std::get<2>(best_params)
          << endl;

  svm_params_.C = pow(2.0, std::get<0>(best_params));
  svm_params_.gamma = pow(2.0, std::get<1>(best_params));
  svm_params_.p = pow(2.0, std::get<2>(best_params));
  OPENMS_LOG_INFO << "... done." << endl;
}<|MERGE_RESOLUTION|>--- conflicted
+++ resolved
@@ -119,34 +119,19 @@
   data_.y = new double[data_.l];
   map<double, Size> label_table;
   Size index = 0;
-<<<<<<< HEAD
-  for (auto it = outcomes.cbegin(); it != outcomes.cend();
-       ++it, ++index)
-  {
-    const Size& training_index = it->first;
-    const double& outcome = it->second;
-    if (it->first >= n_obs)
-=======
   for (const auto& label : labels)
   {
     if (label.first >= n_obs)
->>>>>>> bb17711a
     {
       String msg = "Invalid training index; there are only " + String(n_obs) +
         " observations.";
       throw Exception::InvalidValue(__FILE__, __LINE__, OPENMS_PRETTY_FUNCTION,
                                     msg, String(label.first));
     }
-<<<<<<< HEAD
-    data_.x[index] = &(nodes_[training_index][0]);
-    data_.y[index] = outcome;
-    label_table[outcome]++;
-=======
     data_.x[index] = &(nodes_[label.first][0]);
     data_.y[index] = double(label.second);
     label_table[label.second]++;
     ++index;
->>>>>>> bb17711a
   }
 
   if (classification)
@@ -160,24 +145,22 @@
     }
 
     String msg = "Training SVM on " + String(data_.l) + " observations. Classes:";
-    for (map<double, Size>::iterator it = label_table.begin(); 
-        it != label_table.end(); ++it)
-    {
-      if (it->second < n_parts_)
+    for (auto& label : label_table)
+    {
+      if (label.second < n_parts_)
       {
-        msg = "Not enough observations of class " + String(it->first) + " for " +
+        msg = "Not enough observations of class " + String(label.first) + " for " +
           String(n_parts_) + "-fold cross-validation.";
         throw Exception::MissingInformation(__FILE__, __LINE__, 
                                             OPENMS_PRETTY_FUNCTION, msg);
       }
-      msg += "\n- '" + String(it->first) + "': " + String(it->second) +
+      msg += "\n- '" + String(label.first) + "': " + String(label.second) +
         " observations";
     }
     OPENMS_LOG_INFO << msg << endl;
 
     svm_params_.svm_type = C_SVC;
   }
-<<<<<<< HEAD
   else
   { // regression
     if ((unsigned int)data_.l < n_parts_) // TODO: check minimum amount of points needed for training a regression model. Assume 1 is enough for now.
@@ -191,20 +174,6 @@
 
     svm_params_.svm_type = EPSILON_SVR;
     svm_params_.p = 0.1; // epsilon parameter of epsilon-SVR
-=======
-  String msg = "Training SVM on " + String(data_.l) + " observations. Classes:";
-  for (auto& label : label_table)
-  {
-    if (label.second < n_parts_)
-    {
-      msg = "Not enough observations of class " + String(label.first) + " for " +
-        String(n_parts_) + "-fold cross-validation.";
-      throw Exception::MissingInformation(__FILE__, __LINE__, 
-                                          OPENMS_PRETTY_FUNCTION, msg);
-    }
-    msg += "\n- '" + String(label.first) + "': " + String(label.second) +
-      " observations";
->>>>>>> bb17711a
   }
 
   std::string kernel = param_.getValue("kernel");
@@ -256,13 +225,8 @@
                                     msg, String(idx));
     }
     Prediction pred;
-<<<<<<< HEAD
-    pred.outcome = svm_predict_probability(model_, &(nodes_[*it][0]), 
+    pred.outcome = svm_predict_probability(model_, &(nodes_[idx][0]), 
                                              &(probabilities[0]));
-=======
-    pred.label = Int(svm_predict_probability(model_, &(nodes_[idx][0]), 
-                                             &(probabilities[0])));
->>>>>>> bb17711a
     for (Size i = 0; i < n_classes; ++i)
     {
       pred.probabilities[outcomes[i]] = probabilities[i];
@@ -388,11 +352,7 @@
     double vmax = *max_element(val_begin, val_end);
     if (vmin == vmax)
     {
-<<<<<<< HEAD
-      OPENMS_LOG_INFO << "Predictor '" + pred_it->first + "' is uninformative. Ignoring." 
-=======
-      OPENMS_LOG_INFO << "Predictor '" + pred.first + "' is uninformative." 
->>>>>>> bb17711a
+      OPENMS_LOG_INFO << "Predictor '" + pred.first + "' is uninformative. Ignoring." 
                << endl;
       pred.second.clear();
       continue;
@@ -425,32 +385,19 @@
     predictor_names_.push_back(pred.first);
     for (Size obs_index = 0; obs_index < n_obs; ++obs_index)
     {
-<<<<<<< HEAD
-      double value = pred_it->second[obs_index];
+      double value = pred.second[obs_index];
 //      if (value > 0.0) // TODO: why > 0.0?
 //      {
-=======
-      double value = pred.second[obs_index];
-      if (value > 0.0)
-      {
->>>>>>> bb17711a
         svm_node node = {pred_index, value};
         nodes_[obs_index].push_back(node);
 //      }
     }
   }
   OPENMS_LOG_DEBUG << "Number of predictors for SVM: " << pred_index << endl;
-<<<<<<< HEAD
   svm_node sentinel = {-1, 0.0};
-  for (auto node_it = nodes_.begin(); node_it != nodes_.end(); ++node_it)
-  {
-    node_it->push_back(sentinel);
-=======
-  svm_node final = {-1, 0.0};
   for (std::vector<svm_node>& node : nodes_)
   {
-    node.push_back(final);
->>>>>>> bb17711a
+    node.push_back(sentinel);
   }
 }
 
