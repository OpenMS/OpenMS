--- conflicted
+++ resolved
@@ -96,11 +96,7 @@
   delete[] data_.y;
 }
 
-<<<<<<< HEAD
-void SimpleSVM::setup(PredictorMap& predictors, const map<Size, double>& labels, bool classification)
-=======
 void SimpleSVM::setup(PredictorMap& predictors, const map<Size, double>& outcomes, bool classification)
->>>>>>> 52809bd1
 {
   if (predictors.empty() || predictors.begin()->second.empty())
   {
@@ -123,19 +119,11 @@
   data_.y = new double[data_.l];
   map<double, Size> label_table;
   Size index = 0;
-<<<<<<< HEAD
-  for (auto it = labels.cbegin(); it != labels.cend();
-       ++it, ++index)
-  {
-    const Size& training_index = it->first;
-    const double& label = it->second;
-=======
   for (auto it = outcomes.cbegin(); it != outcomes.cend();
        ++it, ++index)
   {
     const Size& training_index = it->first;
     const double& outcome = it->second;
->>>>>>> 52809bd1
     if (it->first >= n_obs)
     {
       String msg = "Invalid training index; there are only " + String(n_obs) +
@@ -144,13 +132,8 @@
                                     msg, String(it->first));
     }
     data_.x[index] = &(nodes_[training_index][0]);
-<<<<<<< HEAD
-    data_.y[index] = label;
-    label_table[label]++;
-=======
     data_.y[index] = outcome;
     label_table[outcome]++;
->>>>>>> 52809bd1
   }
 
   if (classification)
@@ -183,11 +166,7 @@
   }
   else
   { // regression
-<<<<<<< HEAD
-    if (data_.l < n_parts_) // TODO: check minimum amount of points needed for training a regression model. Assume 1 is enough for now.
-=======
     if ((unsigned int)data_.l < n_parts_) // TODO: check minimum amount of points needed for training a regression model. Assume 1 is enough for now.
->>>>>>> 52809bd1
     {
         String msg = "Not enough observations for " + String(n_parts_) + "-fold cross-validation.";
         throw Exception::MissingInformation(__FILE__, __LINE__, 
@@ -234,13 +213,8 @@
     for (Size i = 0; i < n_obs; indexes.push_back(i++)){};
   }
   Size n_classes = svm_get_nr_class(model_);
-<<<<<<< HEAD
-  vector<int> labels(n_classes);
-  svm_get_labels(model_, &(labels[0]));
-=======
   vector<int> outcomes(n_classes);
   svm_get_labels(model_, &(outcomes[0]));
->>>>>>> 52809bd1
   vector<double> probabilities(n_classes);
   predictions.clear();
   predictions.reserve(indexes.size());
@@ -254,11 +228,7 @@
                                     msg, String(*it));
     }
     Prediction pred;
-<<<<<<< HEAD
-    pred.label = svm_predict_probability(model_, &(nodes_[*it][0]), 
-=======
     pred.outcome = svm_predict_probability(model_, &(nodes_[*it][0]), 
->>>>>>> 52809bd1
                                              &(probabilities[0]));
     for (Size i = 0; i < n_classes; ++i)
     {
@@ -310,13 +280,8 @@
   //std::cout << "Predicting on novel data with obs./feature dimensionality: " << n_obs << "/" << feature_dim << std::endl;
 
   Size n_classes = svm_get_nr_class(model_);
-<<<<<<< HEAD
-  vector<int> labels(n_classes);
-  svm_get_labels(model_, &(labels[0]));
-=======
   vector<int> outcomes(n_classes);
   svm_get_labels(model_, &(outcomes[0]));
->>>>>>> 52809bd1
   vector<double> probabilities(n_classes);
   predictions.clear();
   predictions.reserve(n_obs);
@@ -335,17 +300,10 @@
     x[feature_dim].value = 0;
 
     Prediction pred;
-<<<<<<< HEAD
-    pred.label = svm_predict_probability(model_, x, &(probabilities[0]));
-    for (Size c = 0; c < n_classes; ++c)
-    {
-      pred.probabilities[labels[c]] = probabilities[c];
-=======
     pred.outcome = svm_predict_probability(model_, x, &(probabilities[0]));
     for (Size c = 0; c < n_classes; ++c)
     {
       pred.probabilities[outcomes[c]] = probabilities[c];
->>>>>>> 52809bd1
     }
     predictions.push_back(pred);
   }
@@ -565,11 +523,7 @@
     return ratio;            
   };
 
-<<<<<<< HEAD
-  auto perFoldRegressionRSquared = [&](const auto& d, const auto& targets)->double {
-=======
   [[maybe_unused]]auto perFoldRegressionRSquared = [&](const auto& d, const auto& targets)->double {
->>>>>>> 52809bd1
 
     double targets_mean = Math::mean(std::begin(targets), std::end(targets)); // mean of truth y-values
 
@@ -639,21 +593,10 @@
         svm_cross_validation(&data_, &svm_params_, n_parts_, &(targets[0]));
 
         double acc = classification ? perFoldClassificationAccuracy(data_, targets) : perFoldRMSE(data_, targets);
-<<<<<<< HEAD
-        //double acc = classification ? perFoldClassificationAccuracy(data_, targets) : perFoldRegressionRSquared(data_, targets);
-=======
->>>>>>> 52809bd1
 
         performance_[g_index][c_index][p_index] = acc;
         prog_log.setProgress(++prog_counter);
 
-<<<<<<< HEAD
-        cout << "Performance (log2_C = " << log2_C_[c_index] 
-            << ", log2_gamma = " << log2_gamma_[g_index] << ") "
-            << ", log2_p = " << log2_p_[p_index] << ") "
-            << performance_type << acc << endl;
-=======
->>>>>>> 52809bd1
         OPENMS_LOG_DEBUG << "Performance (log2_C = " << log2_C_[c_index] 
             << ", log2_gamma = " << log2_gamma_[g_index] << ") " 
             << ", log2_p = " << log2_p_[p_index] << ") "
@@ -675,8 +618,4 @@
   svm_params_.gamma = pow(2.0, std::get<1>(best_params));
   svm_params_.p = pow(2.0, std::get<2>(best_params));
   OPENMS_LOG_INFO << "... done." << endl;
-<<<<<<< HEAD
-}
-=======
-}
->>>>>>> 52809bd1
+}