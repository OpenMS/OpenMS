// Copyright (c) 2002-present, The OpenMS Team -- EKU Tuebingen, ETH Zurich, and FU Berlin
// SPDX-License-Identifier: BSD-3-Clause
//
// --------------------------------------------------------------------------
// $Maintainer: Kyowon Jeong, Jihyung Kim $
// $Authors: Kyowon Jeong, Jihyung Kim $
// --------------------------------------------------------------------------

#include <OpenMS/ANALYSIS/TOPDOWN/PeakGroup.h>
#include <OpenMS/ANALYSIS/TOPDOWN/Qscore.h>
#include <OpenMS/ANALYSIS/TOPDOWN/SpectralDeconvolution.h>

namespace OpenMS
{
  PeakGroup::PeakGroup(const int min_abs_charge, const int max_abs_charge, const bool is_positive) : min_abs_charge_(min_abs_charge), max_abs_charge_(max_abs_charge), is_positive_(is_positive)
  {
  }

  bool PeakGroup::operator<(const PeakGroup& a) const
  {
    if (this->monoisotopic_mass_ == a.monoisotopic_mass_)
    {
      return this->intensity_ < a.intensity_;
    }
    return this->monoisotopic_mass_ < a.monoisotopic_mass_;
  }

  bool PeakGroup::operator>(const PeakGroup& a) const
  {
    if (this->monoisotopic_mass_ == a.monoisotopic_mass_)
    {
      return this->intensity_ > a.intensity_;
    }
    return this->monoisotopic_mass_ > a.monoisotopic_mass_;
  }

  bool PeakGroup::operator==(const PeakGroup& a) const
  {
    return this->monoisotopic_mass_ == a.monoisotopic_mass_ && this->intensity_ == a.intensity_;
  }

  void PeakGroup::updateAvgPPMError_()
  {
    avg_ppm_error_ = 0;
    for (const auto& p : *this)
    {
      avg_ppm_error_ += getAbsPPMError_(p);
    }
    avg_ppm_error_ /= (float)size();
  }

  void PeakGroup::updateAvgDaError_()
  {
    avg_da_error_ = .0f;
    for (auto& p : *this)
    {
      avg_da_error_ += getAbsDaError_(p);
    }
    avg_da_error_ /= size();
  }

  float PeakGroup::getAbsPPMError_(const LogMzPeak& p) const
  {
    auto mass = (float)(monoisotopic_mass_ + p.isotopeIndex * iso_da_distance_);
    return (float)(abs(mass / (float)p.abs_charge + FLASHDeconvHelperStructs::getChargeMass(p.is_positive) - p.mz) / p.mz * 1e6);
  }

  float PeakGroup::getAbsDaError_(const LogMzPeak& p) const
  {
    auto mass = (float)(monoisotopic_mass_ + p.isotopeIndex * iso_da_distance_);
    return (float)(abs(mass - p.getUnchargedMass()));
  }

  int PeakGroup::getMinNegativeIsotopeIndex() const
  {
    return min_negative_isotope_index_;
  }

  void PeakGroup::updatePerChargeCos_(const FLASHDeconvHelperStructs::PrecalculatedAveragine& avg)
  {
    auto iso_dist = avg.get(monoisotopic_mass_);
    auto current_per_isotope_intensities = std::vector<float>(getIsotopeIntensities().size() + min_negative_isotope_index_, .0f);

    if (min_abs_charge_ == max_abs_charge_)
      setChargeIsotopeCosine(min_abs_charge_, getIsotopeCosine());
    else
    {
      for (int abs_charge = min_abs_charge_; abs_charge <= max_abs_charge_; abs_charge++)
      {
        std::fill(current_per_isotope_intensities.begin(), current_per_isotope_intensities.end(), .0f);
        int min_isotope_index = (int)current_per_isotope_intensities.size();
        int max_isotope_index = -1; // this is inclusive!!

        for (const auto& peak : logMzpeaks_)
        {
          if (peak.abs_charge != abs_charge)
          {
            continue;
          }

          if (peak.isotopeIndex >= (int)current_per_isotope_intensities.size())
          {
            continue;
          }

          if (peak.isotopeIndex < 0)
          {
            continue;
          }
          current_per_isotope_intensities[peak.isotopeIndex] += peak.intensity;
          min_isotope_index = min_isotope_index < peak.isotopeIndex ? min_isotope_index : peak.isotopeIndex;
          max_isotope_index = max_isotope_index < peak.isotopeIndex ? peak.isotopeIndex : max_isotope_index;
        }

<<<<<<< HEAD
      float cos_score =
        SpectralDeconvolution::getCosine(current_per_isotope_intensities, min_isotope_index, max_isotope_index + 1, iso_dist, 0, 0, target_decoy_type_ == PeakGroup::TargetDecoyType::noise_decoy);
      setChargeIsotopeCosine(abs_charge, cos_score); //
    }
  }

  int PeakGroup::updateQscore(std::vector<LogMzPeak>& noisy_peaks, const FLASHDeconvHelperStructs::PrecalculatedAveragine& avg, double min_cos, bool is_low_charge, bool is_profile, int allowed_iso_error)
=======
        float cos_score = SpectralDeconvolution::getCosine(current_per_isotope_intensities, min_isotope_index, max_isotope_index, iso_dist, 0, SpectralDeconvolution::min_iso_size,
                                                           target_decoy_type_ == PeakGroup::TargetDecoyType::noise_decoy);
        setChargeIsotopeCosine(abs_charge, cos_score); //
      }
    }
  }

  int PeakGroup::updateQscore(const std::vector<LogMzPeak>& noisy_peaks, const MSSpectrum& spec, const FLASHDeconvHelperStructs::PrecalculatedAveragine& avg, double min_cos, double tol,
                              bool is_low_charge, int allowed_iso_error, bool is_last)
>>>>>>> 9cab646d
  {
    qscore_ = 0;

    if (empty())
    {
      return 0;
    }

<<<<<<< HEAD
    updatePerChargeInformation_(noisy_peaks);
    updateChargeRange_(noisy_peaks);
    updateChargeFitScoreAndChargeIntensities_(is_low_charge);

    if (charge_score_ < .6f) //
=======
    updatePerChargeInformation_(noisy_peaks, tol, is_last);
    updateChargeRange_();
    updateChargeFitScoreAndChargeIntensities_(is_low_charge);
    if (charge_score_ < .7f) //
>>>>>>> 9cab646d
    {
      return 0;
    }

    updateMonoMassAndIsotopeIntensities(); //
    if (per_isotope_int_.empty() || max_abs_charge_ < min_abs_charge_)
    {
      return 0;
    }

    int h_offset;
<<<<<<< HEAD
    isotope_cosine_score_ =
      SpectralDeconvolution::getIsotopeCosineAndDetermineIsotopeIndex(monoisotopic_mass_, per_isotope_int_, h_offset, avg, -min_negative_isotope_index_, // change if to select cosine calculation and if to get second best hits
                                                                      target_decoy_type_ == PeakGroup::TargetDecoyType::isotope_decoy? 0 : -1, allowed_iso_error, target_decoy_type_ == PeakGroup::TargetDecoyType::isotope_decoy ? PeakGroup::TargetDecoyType::target : target_decoy_type_);

    if (h_offset != 0) return h_offset;
=======
    int window_width = (is_last || target_decoy_type_ == PeakGroup::TargetDecoyType::isotope_decoy) ? 0 : -1;
    auto target_decoy_type = target_decoy_type_ == PeakGroup::TargetDecoyType::isotope_decoy ? PeakGroup::TargetDecoyType::target : target_decoy_type_;

    isotope_cosine_score_ = SpectralDeconvolution::getIsotopeCosineAndIsoOffset(monoisotopic_mass_, per_isotope_int_, h_offset, avg,
                                                                                -min_negative_isotope_index_, // change if to select cosine calculation and if to get second best hits
                                                                                window_width, allowed_iso_error, target_decoy_type);

    if (h_offset != 0)
      return h_offset;
>>>>>>> 9cab646d

    if (isotope_cosine_score_ < min_cos)
    {
      return h_offset;
    }

    if (max_abs_charge_ - min_abs_charge_ < max_abs_charge_ / 20) // if charge range is too small ...
    {
      return h_offset;
    }

    updatePerChargeCos_(avg);
    updateAvgPPMError_();
    updateAvgDaError_();
    updateSNR_((float)avg.getSNRMultiplicationFactor(monoisotopic_mass_));

    for (int abs_charge = min_abs_charge_; abs_charge <= max_abs_charge_; abs_charge++)
    {
<<<<<<< HEAD
      if (getChargeSNR(abs_charge) <= 0 || getChargeIsotopeCosine(abs_charge) <= 0)
      {
        continue;
      }

      double q_score = Qscore::getQscore(this, is_profile);
      if (qscore_ < q_score)
      {
        qscore_ = q_score;
      }

=======
>>>>>>> 9cab646d
      if (getChargeSNR(abs_charge) > getChargeSNR(max_snr_abs_charge_))
      {
        max_snr_abs_charge_ = abs_charge;
      }
    }

    qscore_ = Qscore::getQscore(this, spec);

    return h_offset;
  }

<<<<<<< HEAD
  float PeakGroup::getNoisePeakPower_(const std::vector<FLASHDeconvHelperStructs::LogMzPeak>& noisy_peaks, const std::vector<FLASHDeconvHelperStructs::LogMzPeak>& signal_peaks, const int z) const
  {
    if (noisy_peaks.empty())
      return 0;
    const Size max_noisy_peaks = 50; // too many noise peaks will slow down the process
    const Size max_bin_number = 29;  // 24 bin + 5 extra bin
    float threshold = 0;

    std::vector<FLASHDeconvHelperStructs::LogMzPeak> all_peaks;
    std::set<double> signal_mzs;

    all_peaks.reserve(max_noisy_peaks + signal_peaks.size());

    int noise_peak_count = 0;
    for (const auto& noisy_peak : noisy_peaks)
    {
      if (noisy_peak.abs_charge != z)
        continue;
      noise_peak_count++;
    }
    // get intensity threshold
    if (noise_peak_count > max_noisy_peaks)
=======
  float PeakGroup::getNoisePeakPower_(const std::vector<FLASHDeconvHelperStructs::LogMzPeak>& noisy_peaks, const int z, const double tol) const
  {
    if (noisy_peaks.empty())
      return 0;
    const Size max_noisy_peak_number = 1000; // too many noise peaks will slow down the process
    const Size max_bin_number = 29;          // 24 bin + 5 extra bin
    float threshold = -1;
    std::vector<std::pair<FLASHDeconvHelperStructs::LogMzPeak, bool>> all_peaks; // peak + is signal?

    int noise_peak_count = 0, signal_peak_count = 0;
    for (const auto& noisy_peak : noisy_peaks)
    {
      if (z > 0 && noisy_peak.abs_charge != z)
        continue;
      if (noisy_peak.abs_charge < min_abs_charge_ || noisy_peak.abs_charge > max_abs_charge_)
        continue;
      noise_peak_count++;
    }
    if (noise_peak_count == 0)
      return 0;
    // get intensity threshold
    if (noise_peak_count > max_noisy_peak_number)
>>>>>>> 9cab646d
    {
      std::vector<float> intensities;
      intensities.reserve(noise_peak_count);
      for (const auto& noisy_peak : noisy_peaks)
      {
<<<<<<< HEAD
        if (noisy_peak.abs_charge != z) continue;
=======
        if (z > 0 && noisy_peak.abs_charge != z)
          continue;
        if (noisy_peak.abs_charge < min_abs_charge_ || noisy_peak.abs_charge > max_abs_charge_)
          continue;
>>>>>>> 9cab646d
        intensities.push_back(noisy_peak.intensity);
      }

      std::sort(intensities.rbegin(), intensities.rend());
      threshold = intensities[max_noisy_peak_number];
      noise_peak_count = 0;

<<<<<<< HEAD
    // filter peaks and check which mzs are signal and which are noise.
    for (const auto& p : noisy_peaks)
    {
      if (p.abs_charge != z || p.intensity < threshold)
=======
      for (const auto& noisy_peak : noisy_peaks)
>>>>>>> 9cab646d
      {
        if ((z > 0 && noisy_peak.abs_charge != z) || noisy_peak.intensity < threshold)
          continue;
        if (noisy_peak.abs_charge < min_abs_charge_ || noisy_peak.abs_charge > max_abs_charge_)
          continue;
        noise_peak_count++;
      }
    }

<<<<<<< HEAD
    for (const auto& p : signal_peaks)
    {
      if (p.abs_charge != z || p.intensity < threshold)
      {
=======
    for (const auto& peak : logMzpeaks_)
    {
      if ((z > 0 && peak.abs_charge != z) || peak.intensity < threshold)
>>>>>>> 9cab646d
        continue;
      if (peak.abs_charge < min_abs_charge_ || peak.abs_charge > max_abs_charge_)
        continue;
      signal_peak_count++;
    }

<<<<<<< HEAD
    std::sort(all_peaks.begin(), all_peaks.end());
    boost::dynamic_bitset<> is_signal_bitset(all_peaks.size());
    // to speed up, use bitset
    for (Size i = 0; i < all_peaks.size(); i++)
=======
    all_peaks.reserve(noise_peak_count + signal_peak_count);

    // filter peaks and check which mzs are signal and which are noise.
    for (const auto& noisy_peak : noisy_peaks)
    {
      if ((z > 0 && noisy_peak.abs_charge != z) || noisy_peak.intensity < threshold)
        continue;
      if (noisy_peak.abs_charge < min_abs_charge_ || noisy_peak.abs_charge > max_abs_charge_)
        continue;
      all_peaks.emplace_back(noisy_peak, false);
    }

    if (all_peaks.empty())
      return 0;

    for (const auto& signal_peak : logMzpeaks_)
>>>>>>> 9cab646d
    {
      if ((z > 0 && signal_peak.abs_charge != z) || signal_peak.intensity < threshold)
        continue;
      if (signal_peak.abs_charge < min_abs_charge_ || signal_peak.abs_charge > max_abs_charge_)
        continue;
      all_peaks.emplace_back(signal_peak, true);
    }

    std::sort(all_peaks.begin(), all_peaks.end(),
              [](std::pair<LogMzPeak, bool>& left, std::pair<LogMzPeak, bool>& right) { return left.first.getUnchargedMass() < right.first.getUnchargedMass(); }); //

    float charge_noise_pwr = 0;

    std::vector<std::vector<Size>> per_bin_edges(max_bin_number);
    std::vector<int> per_bin_start_index(max_bin_number, -2); // -2 means bin is empty. -1 means bin is used. zero or positive = edge index
    std::map<float, Size> max_intensity_sum_to_bin;

    for (Size k = 0; k < max_bin_number; k++)
    {
      per_bin_edges[k] = std::vector<Size>(all_peaks.size(), 0);
    }

    // first collect all possible edges. An edge means mass difference between two peaks.
    for (Size i = 0; i < all_peaks.size(); i++)
    {
      const auto& [p1, p1_signal] = all_peaks[i];

      double prev_error = 0;
      for (Size j = i + 1; j < all_peaks.size(); j++)
      {
        const auto& [p2, p2_signal] = all_peaks[j];
        double normalized_dist = (p2.getUnchargedMass() - p1.getUnchargedMass()) / iso_da_distance_;

        if (p1_signal && p2_signal && normalized_dist >= .75) // if both are signals, and they are different from each other by more than .75 isotope distance, do not connect. Otherwise connect as
                                                              // they may a part of consecutive other noisy peaks.
        {
          continue;
        }

        Size bin = (Size)round(normalized_dist * (max_bin_number - 5));
        if (bin == 0)
        {
          continue;
        }
        if (bin >= max_bin_number)
        {
          break;
        }

        per_bin_start_index[bin] = -1;
        double current_error = std::abs((double)bin - normalized_dist * (max_bin_number - 5));
        if (per_bin_edges[bin][i] != 0)
        {
          if (prev_error < current_error)
            continue;
        }
        per_bin_edges[bin][i] = j;
        prev_error = current_error;
      }
    }

    // then from each bin find the highest intensity path consisting of the same mass differences.
    for (Size k = 0; k < max_bin_number; k++)
    {
      if (per_bin_start_index[k] == -2)
      {
        continue;
      }
      auto edges = per_bin_edges[k];
      float max_sum_intensity = 0;
      for (Size i = 0; i < edges.size(); i++)
      {
        if (edges[i] == 0)
        {
          continue;
        }
        const auto& [p1, p1_signal] = all_peaks[i];
        float intensity = // p1_signal ? 0 :
          p1.intensity;
        float sum_intensity = intensity;
        Size j = edges[i];

        int cntr = 0; // how many edges?
        while (j < edges.size())
        {
          cntr++;
          j = edges[j];
          if (j == 0)
          {
            break;
          }
          sum_intensity += intensity;
          const auto& [p2, p2_signal] = all_peaks[j];
          // if (!p2_signal)
          intensity = p2.intensity;
        }

        if (cntr >= 2 && max_sum_intensity < sum_intensity) // at least two edges should be there.
        {
          max_sum_intensity = sum_intensity;
          per_bin_start_index[k] = (int)i;
        }
      }
      max_intensity_sum_to_bin[max_sum_intensity] = k;
    }

    auto unused = boost::dynamic_bitset<>(all_peaks.size());
    unused.flip();
    // Now from the highest intensity path to the lowest, sum up intensities excluding already used peaks or signal peaks.
    for (auto it = max_intensity_sum_to_bin.rbegin(); it != max_intensity_sum_to_bin.rend(); ++it)
    {
      Size bin = it->second;
      int index = per_bin_start_index[bin];

      if (index < 0)
      {
        continue;
      }

      const auto& edges = per_bin_edges[bin];
      const auto& [p, p_signal] = all_peaks[index];
      float intensity = // p_signal ? 0 :
        p.intensity;
      float sum_intensity = .0, sum_squared_intensity = .0;
      int skiped_peak_cntr = 0;

      if (unused[index])
      {
        sum_intensity += intensity;
        sum_squared_intensity += intensity * intensity;
        unused[index] = false;
      }
      else
      {
        skiped_peak_cntr++;
      }

      Size j = edges[index];

      while (j < edges.size())
      {
        j = edges[j];
        if (j == 0)
        {
          break;
        }

        if (unused[j])
        {
          sum_intensity += intensity;
          sum_squared_intensity += intensity * intensity;
          unused[j] = false;
        }
        else
        {
          skiped_peak_cntr++;
        }

        const auto& [p2, p2_signal] = all_peaks[j];
        // if (!p2_signal)
        intensity = p2.intensity;
      }

      if (skiped_peak_cntr < 2)
      {
        charge_noise_pwr += sum_intensity * sum_intensity;
      }
      else
      {
        charge_noise_pwr += sum_squared_intensity;
      }
    }

    // if still peaks are remaining, add their individual power.
    Size index = unused.find_first();
    double prev_mz = .0;
    float tmp_int_sum = 0;
    while (index != unused.npos)
    {
      const auto& [p, p_signal] = all_peaks[index];
      if (!p_signal)
      {
        if (p.mz - prev_mz > p.mz * tol)
        {
          charge_noise_pwr += tmp_int_sum * tmp_int_sum;
          prev_mz = p.mz;
          tmp_int_sum = 0;
        }
        tmp_int_sum += p.intensity;
      }
      index = unused.find_next(index);
    }
    charge_noise_pwr += tmp_int_sum * tmp_int_sum;

    return charge_noise_pwr;
  }

  void PeakGroup::updatePerChargeInformation_(const std::vector<LogMzPeak>& noisy_peaks, const double tol, const bool is_last)
  {
    per_charge_sum_signal_squared_ = std::vector<float>(1 + max_abs_charge_, .0f);
    per_charge_int_ = std::vector<float>(1 + max_abs_charge_, .0);
    int max_iso = 0;

    // calculate per charge intensity, and per charge sum of signal intensity squared
    for (const auto& p : logMzpeaks_)
    {
      per_charge_int_[p.abs_charge] += p.intensity;
      max_iso = std::max(max_iso, p.isotopeIndex);
    }
    Matrix<float> per_charge_isotope_int(1 + max_abs_charge_, 1 + max_iso, .0f);
    for (const auto& p : logMzpeaks_)
    {
      float prev_v = per_charge_isotope_int.getValue(p.abs_charge, p.isotopeIndex);
      per_charge_isotope_int.setValue(p.abs_charge, p.isotopeIndex, prev_v + p.intensity);
    }

<<<<<<< HEAD
    // for each charge calculate signal and noise power
    for (int z = min_abs_charge_; z <= max_abs_charge_; z++)
    {
      per_charge_noise_pwr_[z] = getNoisePeakPower_(noisy_peaks, logMzpeaks_, z);
=======
    for (int z = min_abs_charge_; z <= max_abs_charge_; z++)
    {
      for (const auto& v : per_charge_isotope_int.row(z))
      {
        per_charge_sum_signal_squared_[0] += v * v;
        per_charge_sum_signal_squared_[z] += v * v;
      }
    }

    // for each charge calculate signal and noise power
    per_charge_noise_pwr_ = std::vector<float>(1 + max_abs_charge_, .0);

    if (is_last)
    {
      for (int z = min_abs_charge_; z <= max_abs_charge_; z++)
      {
        per_charge_noise_pwr_[z] = getNoisePeakPower_(noisy_peaks, z, tol);
      }
      per_charge_noise_pwr_[0] = getNoisePeakPower_(noisy_peaks, 0, tol);
    }
    else
    {
      for (int z = min_abs_charge_; z <= max_abs_charge_; z++)
      {
        for (const auto& p : noisy_peaks)
        {
          per_charge_noise_pwr_[0] += p.intensity * p.intensity;
          if (p.abs_charge != z)
            continue;
          per_charge_noise_pwr_[z] += p.intensity * p.intensity;
        }
      }
>>>>>>> 9cab646d
    }
  }

  void PeakGroup::updateChargeRange_()
  {
    int max_sig_charge = 0;
    float max_sig = 0;

    // first, find the maximum snr charge.
    for (int z = min_abs_charge_; z <= max_abs_charge_; z++)
    {
      double tmp_snr = per_charge_int_[z] * per_charge_int_[z] / (1 + per_charge_noise_pwr_[z]);
      if (max_sig < tmp_snr)
      {
        max_sig = tmp_snr;
        max_sig_charge = z;
      }
    }

    // determine the final charge ranges based on per charge power.
    // If more than two consecutive charges do not contain any signal peak, the charge range stops at that charge.

    int new_max_abs_charge;
    int new_min_abs_charge;

    new_max_abs_charge = new_min_abs_charge = max_sig_charge;
    float threshold = std::min(max_sig / 10, 1.0f);
    for (int z = max_sig_charge; z <= max_abs_charge_; z++)
    {
      float per_charge_signal_power = per_charge_int_[z] * per_charge_int_[z];
      if ((per_charge_signal_power / (1 + per_charge_noise_pwr_[z])) < threshold)
      {
        break;
      }
      new_max_abs_charge = z;
    }

    for (int z = max_sig_charge; z >= min_abs_charge_; z--)
    {
      float per_charge_signal_power = per_charge_int_[z] * per_charge_int_[z];
      if ((per_charge_signal_power / (1 + per_charge_noise_pwr_[z])) < threshold)
      {
        break;
      }
      new_min_abs_charge = z;
    }

    // if the updated charge range is different from the original one, signal and noisy peaks are again updated
    if (max_abs_charge_ != new_max_abs_charge || min_abs_charge_ != new_min_abs_charge)
    {
      std::vector<LogMzPeak> new_logMzpeaks;
      new_logMzpeaks.reserve(size());

      // now only take the signal and noise peaks within the new charge range.
      for (const auto& p : logMzpeaks_)
      {
        if (p.abs_charge < new_min_abs_charge || p.abs_charge > new_max_abs_charge)
        {
          continue;
        }
        new_logMzpeaks.push_back(p);
      }

      new_logMzpeaks.swap(logMzpeaks_);
      max_abs_charge_ = new_max_abs_charge;
      min_abs_charge_ = new_min_abs_charge;
    }
    if (min_abs_charge_ > max_abs_charge_)
    {
      clear_();
    }
    else
    {
      sort();
    }
  }

  std::vector<FLASHDeconvHelperStructs::LogMzPeak> PeakGroup::recruitAllPeaksInSpectrum(const MSSpectrum& spec, const double tol, const FLASHDeconvHelperStructs::PrecalculatedAveragine& avg,
                                                                                        double mono_mass)
  {
    const double mul_tol = .8; // not all peaks within tolerance are considered as signal peaks.
    std::vector<LogMzPeak> noisy_peaks;
    if (mono_mass < 0)
    {
      return noisy_peaks;
    }

    monoisotopic_mass_ = mono_mass;

    // int iso_margin = 3; // how many isotopes do we want to scan before the monoisotopic mass?
    int max_isotope = (int)avg.getLastIndex(mono_mass);
    int min_isotope = (int)(avg.getApexIndex(mono_mass) - avg.getLeftCountFromApex(mono_mass) + min_negative_isotope_index_);
    int max_signal_isotope = 0;
    min_isotope = std::max(min_negative_isotope_index_, min_isotope);

    clear_(); // clear logMzPeaks
    negative_iso_peaks_.clear();

    reserve((max_isotope) * (max_abs_charge_ - min_abs_charge_ + 1) * 2);
    noisy_peaks.reserve(max_isotope * (max_abs_charge_ - min_abs_charge_ + 1) * 2);

    // scan from the largest to the smallest charges and recruit the raw peaks for this monoisotopic_mass
    for (int c = max_abs_charge_; c >= min_abs_charge_; c--)
    {
      if (c <= 0)
      {
        break;
      }

      double cmz = (mono_mass) / c + FLASHDeconvHelperStructs::getChargeMass(is_positive_);
      double left_mz = (mono_mass - (1 - min_negative_isotope_index_) * iso_da_distance_) / c + FLASHDeconvHelperStructs::getChargeMass(is_positive_);
      Size index = spec.findNearest(left_mz * (1 - tol * mul_tol));
      double iso_delta = iso_da_distance_ / c;

      for (; index < spec.size(); index++)
      {
        float pint = spec[index].getIntensity();
        if (pint <= 0)
        {
          continue;
        }
        double pmz = spec[index].getMZ();
        int iso_index = (int)round((pmz - cmz) / iso_delta);
        if (iso_index > max_isotope)
        {
          break;
        }

        if (iso_index < min_isotope)
        {
          continue;
        }

        if (abs(pmz - cmz - iso_index * iso_delta) <= pmz * tol * mul_tol)
        {
          auto p = LogMzPeak(spec[index], is_positive_);
          p.isotopeIndex = iso_index;
          p.abs_charge = c;
          if (iso_index < 0)
          {
            negative_iso_peaks_.push_back(p);
          }
          else
          {
            max_signal_isotope = std::max(max_signal_isotope, iso_index);
            push_back(p);
          }
        }
        else if (iso_index >= 0)
        {
          auto p = LogMzPeak(spec[index], is_positive_);
          p.isotopeIndex = iso_index;
          p.abs_charge = c;
          noisy_peaks.push_back(p);
        }
      }

      if (index >= spec.size())
      {
        break;
      }
    }

    std::vector<LogMzPeak> _noisy_peaks;
    _noisy_peaks.reserve(noisy_peaks.size());
    for (const auto& p : noisy_peaks)
    {
      if (p.isotopeIndex > max_signal_isotope)
        continue;
      _noisy_peaks.push_back(p);
    }

    return _noisy_peaks;
  }

  void PeakGroup::updateChargeFitScoreAndChargeIntensities_(bool is_low_charge)
  {
    if (max_abs_charge_ == min_abs_charge_)
    {
      charge_score_ = 1;
      return;
    }
    float max_per_charge_intensity = .0;
    float summed_intensity = .0;
    int max_index = -1;
    int first_index = -1;
    int last_index = -1;

    for (int c = min_abs_charge_; c <= max_abs_charge_; c++)
    {
      summed_intensity += per_charge_int_[c];
      if (per_charge_int_[c] > 0)
      {
        if (first_index < 0)
        {
          first_index = c;
        }
        last_index = c;
      }

      if (max_per_charge_intensity > per_charge_int_[c])
      {
        continue;
      }
      max_per_charge_intensity = per_charge_int_[c];
      max_index = c;
    }
    if (max_index < 0)
    {
      charge_score_ = 0;
      return;
    }

    first_index = first_index < 0 ? 0 : first_index;
    float p = .0f;
    const float factor = .3;
    for (int c = max_index; c < last_index; c++)
    {
      float diff = per_charge_int_[c + 1] - per_charge_int_[c];
      if (diff > 0)
        p += diff;
      else if (!is_low_charge && diff < -(per_charge_int_[c]) * factor)
        p -= diff + (per_charge_int_[c]) * factor;
    }
    for (int c = max_index; c > first_index; c--)
    {
      float diff = per_charge_int_[c - 1] - per_charge_int_[c];
      if (diff > 0)
        p += diff;
      else if (!is_low_charge && diff < -(per_charge_int_[c]) * factor)
        p -= diff + (per_charge_int_[c]) * factor;
    }
    charge_score_ = std::max(.0f, 1.0f - p / summed_intensity);
  }

  void PeakGroup::updateMonoMassAndIsotopeIntensities()
  {
    if (logMzpeaks_.size() == 0)
    {
      return;
    }
    int max_isotope_index = 0;
    std::sort(logMzpeaks_.begin(), logMzpeaks_.end());
    for (const auto& p : logMzpeaks_)
    {
      max_isotope_index = max_isotope_index < p.isotopeIndex ? p.isotopeIndex : max_isotope_index;
    }

    per_isotope_int_ = std::vector<float>(max_isotope_index + 1 - min_negative_isotope_index_, .0f);
    intensity_ = .0;
    double nominator = .0;

    for (const auto& p : logMzpeaks_)
    {
      float pi = p.intensity;
      if (p.isotopeIndex < 0)
      {
        continue;
      }
      per_isotope_int_[p.isotopeIndex - min_negative_isotope_index_] += pi;
      nominator += pi * (p.getUnchargedMass() - p.isotopeIndex * iso_da_distance_);
      intensity_ += pi;
    }
    for (const auto& p : negative_iso_peaks_)
    {
      if (p.isotopeIndex - min_negative_isotope_index_ < 0)
      {
        continue;
      }
      per_isotope_int_[p.isotopeIndex - min_negative_isotope_index_] += p.intensity;
    }

    monoisotopic_mass_ = nominator / intensity_;
  }

  bool PeakGroup::isSignalMZ(const double mz, const double tol) const
  {
    for (const auto& p : logMzpeaks_)
    {
      if (abs(p.mz - mz) < p.mz * tol * 1e-6)
      {
        return true;
      }
    }
    return false;
  }

  /*
  float PeakGroup::getSumIntensityForMonoMass(float mono_mass, int hc, float iso_da, double tol) const
  {
    float sum = .0;
    for (auto& p : logMzpeaks_)
    {
      float mass_diff = (p.mass - mono_mass) * hc;
      float mass_error = abs(mass_diff - round(mass_diff/iso_da) * iso_da);
      if (mass_error < mono_mass * tol  * hc)
      {
        sum+=p.intensity;
      }
    }

    for (auto& p : noisy_peaks_)
    {
      float mass_diff = (p.mass - mono_mass) * hc;
      float mass_error = abs(mass_diff - round(mass_diff/iso_da) * iso_da);
      if (mass_error < mono_mass * tol  * hc)
      {
        sum+=p.intensity;
      }
    }
    return sum;
  }
*/

  void PeakGroup::setSNR(const float snr)
  {
    snr_ = snr;
  }

  void PeakGroup::setChargeSNR(const int abs_charge, const float c_snr)
  {
    if (max_abs_charge_ < abs_charge)
    {
      return;
    }
    if (per_charge_snr_.empty())
    {
      per_charge_snr_ = std::vector<float>(1 + max_abs_charge_, .0);
    }
    per_charge_snr_[abs_charge] = c_snr;
  }

  void PeakGroup::setTargeted()
  {
    is_targeted_ = true;
  }

  void PeakGroup::setChargeIsotopeCosine(const int abs_charge, const float cos)
  {
    if (max_abs_charge_ < abs_charge)
    {
      return;
    }
    if (per_charge_cos_.empty())
    {
      per_charge_cos_ = std::vector<float>(1 + max_abs_charge_, .0);
    }
    per_charge_cos_[abs_charge] = cos;
  }

  void PeakGroup::setAbsChargeRange(const int min_abs_charge, const int max_abs_charge)
  {
    min_abs_charge_ = min_abs_charge;
    max_abs_charge_ = max_abs_charge;
  }

  void PeakGroup::setScanNumber(const int sn)
  {
    scan_number_ = sn;
  }

  void PeakGroup::setIsotopeCosine(const float cos)
  {
    isotope_cosine_score_ = cos;
  }

  void PeakGroup::setMonoisotopicMass(double mono_mass)
  {
    monoisotopic_mass_ = mono_mass;
  }

  void PeakGroup::setRepAbsCharge(const int max_snr_abs_charge)
  {
    max_snr_abs_charge_ = max_snr_abs_charge;
  }

  void PeakGroup::setChargeScore(const float score)
  {
    charge_score_ = score;
  }

  void PeakGroup::setAvgPPMError(const float error)
  {
    avg_ppm_error_ = error;
  }

  void PeakGroup::setQscore(const double qscore)
  {
    qscore_ = qscore;
  }

  std::tuple<double, double> PeakGroup::getRepMzRange() const
  {
    return getMzRange(getRepAbsCharge());
  }

  std::tuple<double, double> PeakGroup::getMzRange(int abs_charge) const
  {
    double mz_start = -1;
    double mz_end = -10;
    if (!(abs_charge > max_abs_charge_ || abs_charge < min_abs_charge_))
    {
      for (const auto& tmp_p : logMzpeaks_)
      {
        if (tmp_p.abs_charge != abs_charge)
        {
          continue;
        }
        if (mz_start < 0)
        {
          mz_start = tmp_p.mz;
        }
        else
        {
          mz_start = mz_start < tmp_p.mz ? mz_start : tmp_p.mz;
        }
        mz_end = mz_end > tmp_p.mz ? mz_end : tmp_p.mz;
      }
    }
    return std::tuple<double, double> {mz_start, mz_end};
  }

  std::tuple<int, int> PeakGroup::getAbsChargeRange() const
  {
    return std::tuple<int, int> {min_abs_charge_, max_abs_charge_};
  }

  const std::vector<float>& PeakGroup::getIsotopeIntensities() const
  {
    return per_isotope_int_;
  }

  int PeakGroup::getScanNumber() const
  {
    return scan_number_;
  }

  float PeakGroup::getPeakOccupancy() const
  {
    int min_i = -1, max_i = 0;
    for (const auto& p : *this)
    {
      int i = p.isotopeIndex;
      max_i = std::max(max_i, i);
      if (min_i < 0)
        min_i = i;

      min_i = std::min(min_i, i);
    }

    auto used = std::vector<bool>((max_abs_charge_ - min_abs_charge_ + 1) * (max_i - min_i + 1), false);
    for (const auto& p : *this)
    {
      used[(p.abs_charge - min_abs_charge_ + 1) * (p.isotopeIndex - min_i + 1) - 1] = true;
    }
    int count = 0;
    for (const auto& b : used)
      if (b)
        count++;

    return (float)count / used.size();
  }


  double PeakGroup::getMonoMass() const
  {
    return monoisotopic_mass_;
  }

  float PeakGroup::getIntensity() const
  {
    return intensity_;
  }

  float PeakGroup::getIsotopeCosine() const
  {
    return isotope_cosine_score_;
  }

  int PeakGroup::getRepAbsCharge() const
  {
    return max_snr_abs_charge_;
  }

  double PeakGroup::getQscore() const
  {
    return qscore_;
  }

  double PeakGroup::getQscore2D() const
  {
    // if (qscore2D_ < 0)
    //   return qscore_;
    return std::max(qscore_, qscore2D_);
  }

  void PeakGroup::setFeatureIndex(uint findex)
  {
    findex_ = findex;
  }

  bool PeakGroup::isTargeted() const
  {
    return is_targeted_;
  }

  void PeakGroup::updateSNR_(float mul_factor)
  {
    per_charge_snr_ = std::vector<float>(1 + max_abs_charge_, .0);
    float total_nom = 1e-6;
    float total_denom = 1e-6;
    for (size_t c = min_abs_charge_; c < 1 + max_abs_charge_; ++c)
    {
      if (per_charge_cos_.size() > c)
      {
        float per_charge_cos_squared = per_charge_cos_[c] * per_charge_cos_[c];
        float sig_pwr = per_charge_sum_signal_squared_[c] * per_charge_cos_squared;
        float nom = 1e-6f + mul_factor * sig_pwr;
        float denom = 1e-6f + per_charge_noise_pwr_[c] + (1 - per_charge_cos_squared) * per_charge_sum_signal_squared_[c];

        per_charge_snr_[c] = denom <= 0 ? .0f : (nom / denom);

        total_denom += (1 - per_charge_cos_squared) * per_charge_sum_signal_squared_[c];
        total_nom += sqrt(sig_pwr);
      }
    }

    snr_ = mul_factor * total_nom * total_nom / (total_denom + per_charge_noise_pwr_[0]);

    per_charge_sum_signal_squared_.clear();
    per_charge_noise_pwr_.clear();
  }

<<<<<<< HEAD
  float PeakGroup::getQvalue(PeakGroup::TargetDecoyType flag) const
  {
    if (flag == PeakGroup::TargetDecoyType::target)
    {
      return std::min(1.0f, getQvalue(PeakGroup::TargetDecoyType::charge_decoy) + getQvalue(PeakGroup::TargetDecoyType::noise_decoy) + getQvalue(PeakGroup::TargetDecoyType::isotope_decoy));
    }
    if (qvalue_.find(flag) == qvalue_.end())
    {
      return 1.0f;
    }
    return qvalue_.at(flag);
=======
  float PeakGroup::getQvalue() const
  {
    return qvalue_;
>>>>>>> 9cab646d
  }


  float PeakGroup::getSNR() const
  {
    return snr_;
  }

  float PeakGroup::getChargeScore() const
  {
    return charge_score_;
  }

  float PeakGroup::getAvgPPMError() const
  {
    return avg_ppm_error_;
  }

  float PeakGroup::getAvgDaError() const
  {
    return avg_da_error_;
  }

  float PeakGroup::getChargeSNR(const int abs_charge) const
  {
    if (abs_charge < 0 || (int)per_charge_snr_.size() <= abs_charge)
    {
      return 0;
    }
    return per_charge_snr_[abs_charge];
  }

  float PeakGroup::getChargeIsotopeCosine(const int abs_charge) const
  {
    if (abs_charge < 0 || (int)per_charge_cos_.size() <= abs_charge)
    {
      return 0;
    }
    return per_charge_cos_[abs_charge];
  }

  float PeakGroup::getChargeIntensity(const int abs_charge) const
  {
    if (abs_charge < 0 || per_charge_int_.empty() || (int)per_charge_int_.size() <= abs_charge)
    {
      return 0;
    }
    return per_charge_int_[abs_charge];
  }

  bool PeakGroup::isPositive() const
  {
    return is_positive_;
  }

  PeakGroup::TargetDecoyType PeakGroup::getTargetDecoyType() const
  {
    return target_decoy_type_;
  }

  void PeakGroup::setTargetDecoyType(PeakGroup::TargetDecoyType index)
  {
    target_decoy_type_ = index;
  }

  void PeakGroup::setIsotopeDaDistance(const double d)
  {
    iso_da_distance_ = d;
  }

  double PeakGroup::getIsotopeDaDistance() const
  {
    return iso_da_distance_;
  }

  void PeakGroup::setIndex(const uint i)
  {
    index_ = i;
  }

  uint PeakGroup::getIndex() const
  {
    return index_;
  }

  uint PeakGroup::getFeatureIndex() const
  {
    return findex_;
  }

  void PeakGroup::setQscore2D(double fqscore)
  {
    qscore2D_ = fqscore;
  }

  std::vector<FLASHDeconvHelperStructs::LogMzPeak>::const_iterator PeakGroup::begin() const noexcept
  {
    return logMzpeaks_.begin();
  }

  std::vector<FLASHDeconvHelperStructs::LogMzPeak>::const_iterator PeakGroup::end() const noexcept
  {
    return logMzpeaks_.end();
  }

  std::vector<FLASHDeconvHelperStructs::LogMzPeak>::iterator PeakGroup::begin() noexcept
  {
    return logMzpeaks_.begin();
  }

  std::vector<FLASHDeconvHelperStructs::LogMzPeak>::iterator PeakGroup::end() noexcept
  {
    return logMzpeaks_.end();
  }

  const FLASHDeconvHelperStructs::LogMzPeak& PeakGroup::operator[](const Size i) const
  {
    return logMzpeaks_[i];
  }

  void PeakGroup::push_back(const FLASHDeconvHelperStructs::LogMzPeak& pg)
  {
    logMzpeaks_.push_back(pg);
  }

  FLASHDeconvHelperStructs::LogMzPeak& PeakGroup::back()
  {
    return logMzpeaks_.back();
  }

  Size PeakGroup::size() const noexcept
  {
    return logMzpeaks_.size();
  }

  void PeakGroup::clear_()
  {
    std::vector<LogMzPeak>().swap(logMzpeaks_);
  }

  void PeakGroup::reserve(Size n)
  {
    logMzpeaks_.reserve(n);
  }

  bool PeakGroup::empty() const
  {
    return logMzpeaks_.empty();
  }

  void PeakGroup::swap(std::vector<FLASHDeconvHelperStructs::LogMzPeak>& x)
  {
    logMzpeaks_.swap(x);
  }

  void PeakGroup::sort()
  {
    std::sort(logMzpeaks_.begin(), logMzpeaks_.end());
  }

<<<<<<< HEAD
  void PeakGroup::setQvalue(double q, PeakGroup::TargetDecoyType flag)
  {
    qvalue_[flag] = std::min(1.0, q);
=======
  void PeakGroup::setQvalue(double q)
  {
    qvalue_ = q;
>>>>>>> 9cab646d
  }

  void PeakGroup::calculateDLMatrices(const MSSpectrum& spec, double tol, const PrecalculatedAveragine& avg)
  {
    dl_matrices_.clear();
    std::vector<LogMzPeak> noisy_peaks = recruitAllPeaksInSpectrum(spec, tol, avg, getMonoMass());

    int center_z = std::distance(per_charge_snr_.begin(), std::max_element(per_charge_snr_.begin(), per_charge_snr_.end()));

    if (center_z - charge_range_for_DL_ / 2 > min_abs_charge_ || center_z + charge_range_for_DL_ / 2 < max_abs_charge_)
    {
      if (center_z - charge_range_for_DL_ / 2 < min_abs_charge_)
      {
        center_z -= std::min(center_z - charge_range_for_DL_ / 2 - min_abs_charge_, center_z + charge_range_for_DL_ / 2 - max_abs_charge_);
      }
      else if (center_z + charge_range_for_DL_ / 2 > max_abs_charge_)
      {
        center_z += std::min(min_abs_charge_ - center_z + charge_range_for_DL_ / 2, max_abs_charge_ - center_z - charge_range_for_DL_ / 2);
      }
    }

    int min_z = center_z - charge_range_for_DL_ / 2;
    int max_z = center_z + charge_range_for_DL_ / 2;

    auto iso = avg.get(getMonoMass());
    int apex_iso = avg.getApexIndex(getMonoMass());
    int min_iso = apex_iso - (iso_range_for_DL_ / 2);
    int max_iso = apex_iso + (iso_range_for_DL_ / 2); // inclusive

    max_iso = std::min(max_iso, (int)iso.size() - 1);

    Matrix<float> sig, distortion, noise;

    sig.resize(charge_range_for_DL_, iso_range_for_DL_ / bin_width_DL_, .0);
    distortion.resize(charge_range_for_DL_, iso_range_for_DL_ / bin_width_DL_, .0);
    noise.resize(charge_range_for_DL_, iso_range_for_DL_ / bin_width_DL_, .0);

    std::vector<float> iso_vector(max_iso - min_iso + 1, 0);

    float sum = .0;
    for (int i = min_iso; i <= max_iso; i++)
    {
      if (i < 0)
        continue;
      sum += iso[i].getIntensity() * iso[i].getIntensity();
    }

    for (int i = min_iso; i <= max_iso; i++)
    {
      if (i < 0)
        continue;
      iso_vector[i - min_iso] = iso[i].getIntensity() / sqrt(sum);
    }
    std::vector<LogMzPeak> new_noisy_peaks;
    new_noisy_peaks.reserve(noisy_peaks.size());

    for (int z = min_z; z <= max_z; z++)
    {
      if (z <= 0)
        continue;
      std::vector<float> observed_iso_vector(iso_vector.size(), 0);
      std::vector<float> diff_iso_vector(iso_vector);
      float mul_factor = 0;

      for (const auto& p : logMzpeaks_)
      {
        if (p.abs_charge != z)
          continue;
        int index = p.isotopeIndex;

        if (index < min_iso || index > max_iso)
          continue;
        observed_iso_vector[index - min_iso] += p.intensity;
      }

      for (const auto& p : noisy_peaks)
      {
        if (p.abs_charge != z)
          continue;
        if (p.isotopeIndex < 0)
          continue;
        if (std::abs(monoisotopic_mass_ - p.getUnchargedMass() + p.isotopeIndex * iso_da_distance_) < bin_width_DL_)
        {
          int index = p.isotopeIndex;
          if (index < min_iso || index > max_iso)
            continue;
          observed_iso_vector[index - min_iso] += p.intensity;
        }
        else
        {
          new_noisy_peaks.push_back(p);
        }
      }

      for (int i = min_iso; i <= max_iso; i++)
      {
        mul_factor += diff_iso_vector[i - min_iso] * observed_iso_vector[i - min_iso];
      }
      for (int i = min_iso; i <= max_iso; i++)
      {
        diff_iso_vector[i - min_iso] *= mul_factor;
      }
      for (int i = min_iso; i <= max_iso; i++)
      {
        diff_iso_vector[i - min_iso] -= observed_iso_vector[i - min_iso];
      }
      for (int i = min_iso; i <= max_iso; i++)
      {
        int iso_bin = (int)round((i - min_iso) / bin_width_DL_);
        if (z - min_z >= sig.rows())
          break;
        if (iso_bin >= sig.cols())
          break;
        if (iso_bin < 0 || z - min_z < 0)
          continue;
        sig.setValue(z - min_z, iso_bin, observed_iso_vector[i - min_iso]);
        distortion.setValue(z - min_z, iso_bin, (diff_iso_vector[i - min_iso]));
      }
    }

    sum = .0;
    for (auto v : sig.asVector())
    {
      sum += v * v;
    }

    float normalization_factor = sqrt(sum);

    noisy_peaks = new_noisy_peaks;

    for (const auto& p : noisy_peaks)
    {
      if (p.isotopeIndex < 0)
        continue;
      int iso_bin = (int)round(((p.getUnchargedMass() - monoisotopic_mass_) / iso_da_distance_ - min_iso) / bin_width_DL_);
      int z = p.abs_charge;
      if (z - min_z >= noise.rows() || iso_bin >= noise.cols() || iso_bin < 0 || z - min_z < 0)
        continue;
      noise.setValue(z - min_z, iso_bin, (noise.getValue(z - min_z, iso_bin) + p.intensity));
    }

    for (const auto& p : negative_iso_peaks_)
    {
      int iso_bin = (int)round(((p.getUnchargedMass() - monoisotopic_mass_) / iso_da_distance_ - min_iso) / bin_width_DL_);
      int z = p.abs_charge;
      if (z - min_z >= noise.rows() || iso_bin >= noise.cols() || iso_bin < 0 || z - min_z < 0)
        continue;
      distortion.setValue(z - min_z, iso_bin, distortion.getValue(z - min_z, iso_bin) + p.intensity);
    }

    if (normalization_factor > 0)
    {
      for (Size r = 0; r < sig.rows(); r++)
      {
        for (Size c = 0; c < sig.cols(); c++)
        {
          sig.setValue(r, c, sig.getValue(r, c) / normalization_factor);
          distortion.setValue(r, c, distortion.getValue(r, c) / normalization_factor);
          noise.setValue(r, c, noise.getValue(r, c) / normalization_factor);
        }
      }
    }
    dl_matrices_.push_back(sig);
    dl_matrices_.push_back(distortion);
    dl_matrices_.push_back(noise);
  }

  Matrix<float> PeakGroup::getDLMatrix(int index) const
  {
    assert(index >= 0 && index < dl_matrices_.size());
    return dl_matrices_[index];
  }
} // namespace OpenMS<|MERGE_RESOLUTION|>--- conflicted
+++ resolved
@@ -112,15 +112,6 @@
           max_isotope_index = max_isotope_index < peak.isotopeIndex ? peak.isotopeIndex : max_isotope_index;
         }
 
-<<<<<<< HEAD
-      float cos_score =
-        SpectralDeconvolution::getCosine(current_per_isotope_intensities, min_isotope_index, max_isotope_index + 1, iso_dist, 0, 0, target_decoy_type_ == PeakGroup::TargetDecoyType::noise_decoy);
-      setChargeIsotopeCosine(abs_charge, cos_score); //
-    }
-  }
-
-  int PeakGroup::updateQscore(std::vector<LogMzPeak>& noisy_peaks, const FLASHDeconvHelperStructs::PrecalculatedAveragine& avg, double min_cos, bool is_low_charge, bool is_profile, int allowed_iso_error)
-=======
         float cos_score = SpectralDeconvolution::getCosine(current_per_isotope_intensities, min_isotope_index, max_isotope_index, iso_dist, 0, SpectralDeconvolution::min_iso_size,
                                                            target_decoy_type_ == PeakGroup::TargetDecoyType::noise_decoy);
         setChargeIsotopeCosine(abs_charge, cos_score); //
@@ -130,7 +121,6 @@
 
   int PeakGroup::updateQscore(const std::vector<LogMzPeak>& noisy_peaks, const MSSpectrum& spec, const FLASHDeconvHelperStructs::PrecalculatedAveragine& avg, double min_cos, double tol,
                               bool is_low_charge, int allowed_iso_error, bool is_last)
->>>>>>> 9cab646d
   {
     qscore_ = 0;
 
@@ -139,18 +129,10 @@
       return 0;
     }
 
-<<<<<<< HEAD
-    updatePerChargeInformation_(noisy_peaks);
-    updateChargeRange_(noisy_peaks);
-    updateChargeFitScoreAndChargeIntensities_(is_low_charge);
-
-    if (charge_score_ < .6f) //
-=======
     updatePerChargeInformation_(noisy_peaks, tol, is_last);
     updateChargeRange_();
     updateChargeFitScoreAndChargeIntensities_(is_low_charge);
     if (charge_score_ < .7f) //
->>>>>>> 9cab646d
     {
       return 0;
     }
@@ -162,13 +144,6 @@
     }
 
     int h_offset;
-<<<<<<< HEAD
-    isotope_cosine_score_ =
-      SpectralDeconvolution::getIsotopeCosineAndDetermineIsotopeIndex(monoisotopic_mass_, per_isotope_int_, h_offset, avg, -min_negative_isotope_index_, // change if to select cosine calculation and if to get second best hits
-                                                                      target_decoy_type_ == PeakGroup::TargetDecoyType::isotope_decoy? 0 : -1, allowed_iso_error, target_decoy_type_ == PeakGroup::TargetDecoyType::isotope_decoy ? PeakGroup::TargetDecoyType::target : target_decoy_type_);
-
-    if (h_offset != 0) return h_offset;
-=======
     int window_width = (is_last || target_decoy_type_ == PeakGroup::TargetDecoyType::isotope_decoy) ? 0 : -1;
     auto target_decoy_type = target_decoy_type_ == PeakGroup::TargetDecoyType::isotope_decoy ? PeakGroup::TargetDecoyType::target : target_decoy_type_;
 
@@ -178,16 +153,15 @@
 
     if (h_offset != 0)
       return h_offset;
->>>>>>> 9cab646d
 
     if (isotope_cosine_score_ < min_cos)
     {
-      return h_offset;
+      return 0;
     }
 
     if (max_abs_charge_ - min_abs_charge_ < max_abs_charge_ / 20) // if charge range is too small ...
     {
-      return h_offset;
+      return 0;
     }
 
     updatePerChargeCos_(avg);
@@ -197,20 +171,6 @@
 
     for (int abs_charge = min_abs_charge_; abs_charge <= max_abs_charge_; abs_charge++)
     {
-<<<<<<< HEAD
-      if (getChargeSNR(abs_charge) <= 0 || getChargeIsotopeCosine(abs_charge) <= 0)
-      {
-        continue;
-      }
-
-      double q_score = Qscore::getQscore(this, is_profile);
-      if (qscore_ < q_score)
-      {
-        qscore_ = q_score;
-      }
-
-=======
->>>>>>> 9cab646d
       if (getChargeSNR(abs_charge) > getChargeSNR(max_snr_abs_charge_))
       {
         max_snr_abs_charge_ = abs_charge;
@@ -222,30 +182,6 @@
     return h_offset;
   }
 
-<<<<<<< HEAD
-  float PeakGroup::getNoisePeakPower_(const std::vector<FLASHDeconvHelperStructs::LogMzPeak>& noisy_peaks, const std::vector<FLASHDeconvHelperStructs::LogMzPeak>& signal_peaks, const int z) const
-  {
-    if (noisy_peaks.empty())
-      return 0;
-    const Size max_noisy_peaks = 50; // too many noise peaks will slow down the process
-    const Size max_bin_number = 29;  // 24 bin + 5 extra bin
-    float threshold = 0;
-
-    std::vector<FLASHDeconvHelperStructs::LogMzPeak> all_peaks;
-    std::set<double> signal_mzs;
-
-    all_peaks.reserve(max_noisy_peaks + signal_peaks.size());
-
-    int noise_peak_count = 0;
-    for (const auto& noisy_peak : noisy_peaks)
-    {
-      if (noisy_peak.abs_charge != z)
-        continue;
-      noise_peak_count++;
-    }
-    // get intensity threshold
-    if (noise_peak_count > max_noisy_peaks)
-=======
   float PeakGroup::getNoisePeakPower_(const std::vector<FLASHDeconvHelperStructs::LogMzPeak>& noisy_peaks, const int z, const double tol) const
   {
     if (noisy_peaks.empty())
@@ -268,20 +204,15 @@
       return 0;
     // get intensity threshold
     if (noise_peak_count > max_noisy_peak_number)
->>>>>>> 9cab646d
     {
       std::vector<float> intensities;
       intensities.reserve(noise_peak_count);
       for (const auto& noisy_peak : noisy_peaks)
       {
-<<<<<<< HEAD
-        if (noisy_peak.abs_charge != z) continue;
-=======
         if (z > 0 && noisy_peak.abs_charge != z)
           continue;
         if (noisy_peak.abs_charge < min_abs_charge_ || noisy_peak.abs_charge > max_abs_charge_)
           continue;
->>>>>>> 9cab646d
         intensities.push_back(noisy_peak.intensity);
       }
 
@@ -289,14 +220,7 @@
       threshold = intensities[max_noisy_peak_number];
       noise_peak_count = 0;
 
-<<<<<<< HEAD
-    // filter peaks and check which mzs are signal and which are noise.
-    for (const auto& p : noisy_peaks)
-    {
-      if (p.abs_charge != z || p.intensity < threshold)
-=======
       for (const auto& noisy_peak : noisy_peaks)
->>>>>>> 9cab646d
       {
         if ((z > 0 && noisy_peak.abs_charge != z) || noisy_peak.intensity < threshold)
           continue;
@@ -306,28 +230,15 @@
       }
     }
 
-<<<<<<< HEAD
-    for (const auto& p : signal_peaks)
-    {
-      if (p.abs_charge != z || p.intensity < threshold)
-      {
-=======
     for (const auto& peak : logMzpeaks_)
     {
       if ((z > 0 && peak.abs_charge != z) || peak.intensity < threshold)
->>>>>>> 9cab646d
         continue;
       if (peak.abs_charge < min_abs_charge_ || peak.abs_charge > max_abs_charge_)
         continue;
       signal_peak_count++;
     }
 
-<<<<<<< HEAD
-    std::sort(all_peaks.begin(), all_peaks.end());
-    boost::dynamic_bitset<> is_signal_bitset(all_peaks.size());
-    // to speed up, use bitset
-    for (Size i = 0; i < all_peaks.size(); i++)
-=======
     all_peaks.reserve(noise_peak_count + signal_peak_count);
 
     // filter peaks and check which mzs are signal and which are noise.
@@ -344,7 +255,6 @@
       return 0;
 
     for (const auto& signal_peak : logMzpeaks_)
->>>>>>> 9cab646d
     {
       if ((z > 0 && signal_peak.abs_charge != z) || signal_peak.intensity < threshold)
         continue;
@@ -561,12 +471,6 @@
       per_charge_isotope_int.setValue(p.abs_charge, p.isotopeIndex, prev_v + p.intensity);
     }
 
-<<<<<<< HEAD
-    // for each charge calculate signal and noise power
-    for (int z = min_abs_charge_; z <= max_abs_charge_; z++)
-    {
-      per_charge_noise_pwr_[z] = getNoisePeakPower_(noisy_peaks, logMzpeaks_, z);
-=======
     for (int z = min_abs_charge_; z <= max_abs_charge_; z++)
     {
       for (const auto& v : per_charge_isotope_int.row(z))
@@ -599,7 +503,6 @@
           per_charge_noise_pwr_[z] += p.intensity * p.intensity;
         }
       }
->>>>>>> 9cab646d
     }
   }
 
@@ -1133,23 +1036,9 @@
     per_charge_noise_pwr_.clear();
   }
 
-<<<<<<< HEAD
-  float PeakGroup::getQvalue(PeakGroup::TargetDecoyType flag) const
-  {
-    if (flag == PeakGroup::TargetDecoyType::target)
-    {
-      return std::min(1.0f, getQvalue(PeakGroup::TargetDecoyType::charge_decoy) + getQvalue(PeakGroup::TargetDecoyType::noise_decoy) + getQvalue(PeakGroup::TargetDecoyType::isotope_decoy));
-    }
-    if (qvalue_.find(flag) == qvalue_.end())
-    {
-      return 1.0f;
-    }
-    return qvalue_.at(flag);
-=======
   float PeakGroup::getQvalue() const
   {
     return qvalue_;
->>>>>>> 9cab646d
   }
 
 
@@ -1310,15 +1199,9 @@
     std::sort(logMzpeaks_.begin(), logMzpeaks_.end());
   }
 
-<<<<<<< HEAD
-  void PeakGroup::setQvalue(double q, PeakGroup::TargetDecoyType flag)
-  {
-    qvalue_[flag] = std::min(1.0, q);
-=======
   void PeakGroup::setQvalue(double q)
   {
     qvalue_ = q;
->>>>>>> 9cab646d
   }
 
   void PeakGroup::calculateDLMatrices(const MSSpectrum& spec, double tol, const PrecalculatedAveragine& avg)
