// Copyright (c) 2002-2023, The OpenMS Team -- EKU Tuebingen, ETH Zurich, and FU Berlin
// SPDX-License-Identifier: BSD-3-Clause
//
// --------------------------------------------------------------------------
// $Maintainer: Kyowon Jeong, Jihyung Kim $
// $Authors: Kyowon Jeong, Jihyung Kim $
// --------------------------------------------------------------------------

#include <OpenMS/ANALYSIS/TOPDOWN/DeconvolvedSpectrum.h>
#include <OpenMS/ANALYSIS/TOPDOWN/PeakGroup.h>
#include <OpenMS/ANALYSIS/TOPDOWN/SpectralDeconvolution.h>
#ifdef _OPENMP
  #include <omp.h>
#endif

namespace OpenMS
{
/// harmonic charge factors that will be considered for harmonic mass reduction.
inline const std::vector<int> harmonic_charges_ {2, 3, 5, 7, 11};
/// this is additional mass tolerance in Da to get more high signal-to-ratio peaks in this candidate peakgroup finding
inline const double max_mass_dalton_tolerance = .16;
/// high and low charges are differently deconvolved. This value determines the (inclusive) threshold for low charge.
inline const int low_charge_ = 10; // 10 inclusive
inline const double tol_div_factor
  = 2.5;                           // use narrow tolerance for deconvolution and at the end use the input tolerance to filter out overlapping masses.

SpectralDeconvolution::SpectralDeconvolution(): DefaultParamHandler("SpectralDeconvolution")
{
  defaults_.setValue("tol", DoubleList {10.0, 10.0},
                     "ppm tolerance for MS1, 2, ... (e.g., -tol 10.0 5.0 to specify 10.0 and 5.0 ppm for MS1 and MS2, respectively)");

  defaults_.setValue("min_mass", 50.0, "Minimum mass (Da)");
  defaults_.setValue("max_mass", 100000.0, "Maximum mass (Da)");

  defaults_.setValue("min_charge", 1, "Minimum charge state for MS1 spectra (can be negative for negative mode)");
  defaults_.setValue("max_charge", 100, "Maximum charge state for MS1 spectra (can be negative for negative mode)");

  defaults_.setValue("precursor_charge", 0,
                     "Charge state of the target precursor. All precursor charge is fixed to this value. "
                     "This parameter is useful for targeted studies where MS2 spectra are generated from a fixed precursor (e.g., Native-MS). ");
  defaults_.setMinInt("precursor_charge", 0);
  // defaults_.addTag("precursor_charge", "advanced");

  defaults_.setValue(
    "precursor_mz", 0.0,
    "Target precursor m/z value. This option must be used with -target_precursor_charge option. Otherwise, it will be ignored. "
    "If -precursor_charge option is used but this option is not used, the precursor m/z value written in MS2 spectra will be used by default. ");
  defaults_.setMinFloat("precursor_mz", 0.0);
  defaults_.addTag("precursor_mz", "advanced");

  defaults_.setValue("min_cos", DoubleList {.85, .85},
                     "Cosine similarity thresholds between avg. and observed isotope pattern for MS1, 2, ... (e.g., -min_cos 0.3 0.6 to specify 0.3 "
                     "and 0.6 for MS1 and MS2, respectively)");
  defaults_.addTag("min_cos", "advanced");
  defaults_.setValue("min_snr", DoubleList {1.0, 1.0},
                     "Minimum charge SNR (the SNR of the isotope pattern of a specific charge) thresholds for MS1, 2, ... (e.g., -min_snr 1.0 0.6 to "
                     "specify 1.0 and 0.6 for MS1 and MS2, respectively)");
  defaults_.addTag("min_snr", "advanced");
  defaults_.setValue("max_qvalue", DoubleList {1.0, 1.0},
                     "Qvalue thresholds for MS1, 2, ... Effective only when FDR estimation is active. (e.g., -max_qvalue 0.1 0.2 to specify 0.1 and "
                     "0.2 for MS1 and MS2, respectively)");
  defaults_.addTag("max_qvalue", "advanced");
  defaults_.setValue("allowed_isotope_error", 1,
                     "Allowed isotope index error for decoy and qvalue report. If it is set to 2, for example, +-2 isotope errors are "
                     "not counted as false. Beta version.");
  defaults_.addTag("allowed_isotope_error", "advanced");

  defaultsToParam_();
}

// Calculate the nominal (integer) mass from double mass. Multiplying 0.999497 to the original mass and then rounding reduce the error between the
// original and nominal masses.
int SpectralDeconvolution::getNominalMass(const double mass)
{
  return (int)round(mass * 0.999497);
}

void SpectralDeconvolution::setTargetPrecursorCharge_()
{
  const auto& spec = deconvolved_spectrum_.getOriginalSpectrum();
  if (spec.getPrecursors().empty() && target_precursor_mz_ == 0)
  {
    OPENMS_LOG_INFO << "Attempted to set target precursor charge but failed - no precursor is found in MS2 spectra. Specify target precursor m/z "
                       "with -target_precursor_mz option"
                    << std::endl;
    return;
  }

  auto precursor = spec.getPrecursors()[0];
  double target_precursor_mass
    = (precursor.getMZ() - FLASHDeconvHelperStructs::getChargeMass(target_precursor_charge_ > 0)) * std::abs(target_precursor_charge_);
  precursor.setCharge(target_precursor_charge_);
  PeakGroup precursorPeakGroup(1, std::abs(target_precursor_charge_), target_precursor_charge_ > 0);
  precursorPeakGroup.push_back(FLASHDeconvHelperStructs::LogMzPeak());
  precursorPeakGroup.setMonoisotopicMass(target_precursor_mass);
  precursorPeakGroup.setSNR(1.0);

  precursorPeakGroup.setRepAbsCharge(std::abs(target_precursor_charge_));
  precursorPeakGroup.setChargeSNR(std::abs(target_precursor_charge_), 1.0);
  precursorPeakGroup.setQscore(1.0);

  deconvolved_spectrum_.setPrecursor(precursor);
  deconvolved_spectrum_.setPrecursorPeakGroup(precursorPeakGroup);
}

// The main function called from outside. precursor_map_for_FLASHIda is used to read FLASHIda information
void SpectralDeconvolution::performSpectrumDeconvolution(const MSSpectrum& spec, const int scan_number, const PeakGroup& precursor_peak_group)
{
  // First prepare for decoy runs.
  iso_da_distance_ = target_decoy_type_ == PeakGroup::noise_decoy
                       ? Constants::ISOTOPE_MASSDIFF_55K_U * sqrt(13.0) / 5
                       : Constants::ISOTOPE_MASSDIFF_55K_U; // sqrt(13.0)/5.0 Da is used instead of C13 - C12 to make sure masses detected with this
                                                            // nonsensical mass difference are not true.
  previously_deconved_peak_masses_for_decoy_.clear();
  previously_deconved_mass_bins_for_decoy_.reset();

  if (target_decoy_type_ == PeakGroup::charge_decoy) // charge decoy
  {
    for (const auto& pg : *target_dspec_for_decoy_calculation_)
    {
      for (const auto& p : pg)
      {
        for (int i = -allowed_iso_error_ - 6; i <= allowed_iso_error_ + 6; i++)
          previously_deconved_peak_masses_for_decoy_.push_back(i * iso_da_distance_ + p.getUnchargedMass());
      }
    }
  }

  ms_level_ = spec.getMSLevel();
  deconvolved_spectrum_ = DeconvolvedSpectrum(scan_number);
  deconvolved_spectrum_.setOriginalSpectrum(spec);

  // here register targeted peak mzs etc.
  // for MSn (n>1) register precursor peak and peak group.
  if (ms_level_ > 1)
  {
    for (const auto& precursor : deconvolved_spectrum_.getOriginalSpectrum().getPrecursors())
    {
      for (const auto& activation_method : precursor.getActivationMethods())
      {
        deconvolved_spectrum_.setActivationMethod(activation_method);
        if (deconvolved_spectrum_.getActivationMethod() == Precursor::HCID) { deconvolved_spectrum_.setActivationMethod(Precursor::HCD); }
        break;
      }
      deconvolved_spectrum_.setPrecursor(precursor);
    }

    if (target_precursor_charge_ != 0 || target_precursor_mz_ > 0) { setTargetPrecursorCharge_(); }

    if (deconvolved_spectrum_.getPrecursorPeakGroup().empty())
    {
      if (! precursor_peak_group.empty())
      {
        deconvolved_spectrum_.setPrecursorPeakGroup(precursor_peak_group);
        deconvolved_spectrum_.setPrecursorScanNumber(precursor_peak_group.getScanNumber());
        Precursor precursor(deconvolved_spectrum_.getPrecursor());
        int abs_charge = (int)round(precursor_peak_group.getMonoMass() / precursor.getMZ());
        precursor.setCharge(precursor_peak_group.isPositive() ? abs_charge : -abs_charge);
        deconvolved_spectrum_.setPrecursor(precursor);
      }
    }
  }

  // based on MS level, adjust charge and mass ranges. Precursor charge and mass determine those.
  current_max_charge_ = deconvolved_spectrum_.getCurrentMaxAbsCharge(max_abs_charge_); //
  current_max_mass_ = deconvolved_spectrum_.getCurrentMaxMass(max_mass_);
  current_min_mass_ = deconvolved_spectrum_.getCurrentMinMass(min_mass_);

  // set universal pattern filter and harmonic pattern filters
  setFilters_();
  // LogMzPeaks are generated from raw peaks

  updateLogMzPeaks_();
  if (log_mz_peaks_.empty()) { return; }

  // This is the main FLASHDeconv function in which deconvolution is performed.
  generatePeakGroupsFromSpectrum_();
}

void SpectralDeconvolution::updateMembers_()
{
  min_abs_charge_ = param_.getValue("min_charge");
  max_abs_charge_ = param_.getValue("max_charge");
  is_positive_ = min_abs_charge_ > 0;

  min_abs_charge_ = abs(min_abs_charge_);
  max_abs_charge_ = abs(max_abs_charge_);

  if (min_abs_charge_ > max_abs_charge_)
  {
    int tmp = min_abs_charge_;
    min_abs_charge_ = max_abs_charge_;
    max_abs_charge_ = tmp;
  }

  current_max_mass_ = max_mass_ = param_.getValue("max_mass");
  current_min_mass_ = min_mass_ = param_.getValue("min_mass");

  bin_mul_factors_.clear();
  tolerance_ = param_.getValue("tol");

  for (double& j : tolerance_)
  {
    j *= 1e-6;
    // j /= tol_div_factor; // finder bins are far better.
    bin_mul_factors_.push_back(1.0 / j * tol_div_factor);
  }

  min_isotope_cosine_ = param_.getValue("min_cos");
  min_snr_ = param_.getValue("min_snr");
  max_qvalue_ = param_.getValue("max_qvalue");

  allowed_iso_error_ = param_.getValue("allowed_isotope_error");

  target_precursor_mz_ = param_.getValue("precursor_mz");
  target_precursor_charge_ = param_.getValue("precursor_charge");
}

const FLASHDeconvHelperStructs::PrecalculatedAveragine& SpectralDeconvolution::getAveragine()
{
  return avg_;
}

void SpectralDeconvolution::calculateAveragine(const bool use_RNA_averagine)
{
  CoarseIsotopePatternGenerator generator(300);

  auto iso = use_RNA_averagine ? generator.estimateFromRNAWeight(current_max_mass_) : generator.estimateFromPeptideWeight(current_max_mass_);
  iso.trimRight(0.0001 * iso.getMostAbundant().getIntensity());
  auto max_isotope = std::max(200, (int)iso.size());

  generator.setMaxIsotope(max_isotope);
  avg_ = FLASHDeconvHelperStructs::PrecalculatedAveragine(50, current_max_mass_, 25, generator, use_RNA_averagine);
  avg_.setMaxIsotopeIndex((int)(max_isotope - 1));
}

// generate filters
void SpectralDeconvolution::setFilters_()
{
  filter_.clear();
  int charge_range = current_max_charge_;
  for (int i = 0; i < charge_range; i++)
  {
    filter_.push_back(-log(i + 1)); //+
  }

  harmonic_filter_matrix_ = Matrix<double>(harmonic_charges_.size(), charge_range, .0);

  for (Size k = 0; k < harmonic_charges_.size(); k++)
  {
    int hc = harmonic_charges_[k];
    int n = hc / 2;
    // int m = (1 + hc) / 2;
    for (int i = 0; i < charge_range; i++)
    {
      double a = i > 0 ? exp(-filter_[i - 1]) : 0;
      double b = exp(-filter_[i]);
      harmonic_filter_matrix_.setValue(k, i, -log(b - (b - a) * n / hc));
      // harmonic_filter_matrix_.setValue(k * 2 + 1, i, -log(b - (b - a) * m / hc));
    }
  }
}

// Generate uncharged log mz transformated peaks
void SpectralDeconvolution::updateLogMzPeaks_()
{
  log_mz_peaks_.clear();
  log_mz_peaks_.reserve(deconvolved_spectrum_.getOriginalSpectrum().size());

  for (const auto& peak : deconvolved_spectrum_.getOriginalSpectrum())
  {
    if (peak.getIntensity() <= 0) //
    {
      continue;
    }

    LogMzPeak log_mz_peak(peak, is_positive_);
    log_mz_peaks_.push_back(log_mz_peak);
  }
}

// from bin to raw value
double SpectralDeconvolution::getBinValue_(const Size bin, const double min_value, const double bin_mul_factor)
{
  return min_value + (double)bin / bin_mul_factor;
}

// from value to bin number
Size SpectralDeconvolution::getBinNumber_(const double value, const double min_value, const double bin_mul_factor)
{
  if (value < min_value) { return 0; }
  return (Size)round((value - min_value) * bin_mul_factor);
}

// From log mz to mz bins.
void SpectralDeconvolution::updateMzBins_(const Size bin_number, std::vector<float>& mz_bin_intensities)
{
  mz_bins_ = boost::dynamic_bitset<>(bin_number);
  double bin_mul_factor = bin_mul_factors_[ms_level_ - 1];

  for (const auto& p : log_mz_peaks_)
  {
    Size bi = getBinNumber_(p.logMz, mz_bin_min_value_, bin_mul_factor);
    if (bi >= bin_number) { break; }
    mz_bins_.set(bi);

    mz_bin_intensities[bi] += p.intensity;
  }
}

// Find candidate mass bins from the current spectrum. The runtime of FLASHDeconv is determined by this function.
void SpectralDeconvolution::updateCandidateMassBins_(std::vector<float>& mass_intensities, const std::vector<float>& mz_intensities)
{ //
  Size mz_bin_index = mz_bins_.find_first();
  auto mz_bin_index_reverse = std::vector<Size>();
  mz_bin_index_reverse.reserve(mz_bins_.count());
  // invert mz bins so charges are counted from small to large given a mass

  while (mz_bin_index != mz_bins_.npos)
  {
    mz_bin_index_reverse.push_back(mz_bin_index);
    mz_bin_index = mz_bins_.find_next(mz_bin_index);
  }
  size_t h_charge_size = harmonic_charges_.size();
  long bin_end = (long)mass_bins_.size();

  auto support_peak_count = std::vector<unsigned short>(mass_bins_.size(), 0); // per mass bin how many peaks are present

  // to calculate continuous charges, the previous charge value per mass should be stored
  auto prev_charges = std::vector<unsigned short>(mass_bins_.size(), current_max_charge_ + 2);

  // not just charges but intensities are stored to see the intensity fold change
  auto prev_intensities = std::vector<float>(mass_bins_.size(), .0f);

  mass_intensities = std::vector<float>(mass_bins_.size(), .0f);

  double bin_mul_factor = bin_mul_factors_[ms_level_ - 1];
  std::vector<float> sub_max_h_intensity(h_charge_size, .0f);

  for (auto iter = mz_bin_index_reverse.rbegin(); iter < mz_bin_index_reverse.rend(); iter++)
  {
    mz_bin_index = *iter;
    const float intensity = mz_intensities[mz_bin_index];
    const double log_mz = getBinValue_(mz_bin_index, mz_bin_min_value_, bin_mul_factor); // uncharged log mz;
    const double mz = exp(log_mz);                                                       // uncharged mz
    const double iso_div_by_mz = iso_da_distance_ / mz;
    // scan through charges
    for (int j = 0; j < current_max_charge_; j++) // take all charge one ?
    {
      // mass is given by shifting by bin_offsets_[j]
      const long mass_bin_index = (long)mz_bin_index + bin_offsets_[j];

      if (mass_bin_index < 0) { continue; }
      if (mass_bin_index >= bin_end) { break; }

      if (! previously_deconved_mass_bins_for_decoy_.empty() && previously_deconved_mass_bins_for_decoy_[mass_bin_index]) { continue; }

      auto& spc = support_peak_count[mass_bin_index];
      const int abs_charge = (j + 1);
      float& prev_intensity = prev_intensities[mass_bin_index];
      auto& prev_charge = prev_charges[mass_bin_index];
      const bool charge_not_continous = prev_charge - j != -1 && (prev_charge <= current_max_charge_);
      bool pass_first_check = false;

      // intensity ratio between consecutive charges should not exceed the factor.
      const float highest_factor = 10.0f;
      const float factor = abs_charge <= low_charge_ ? highest_factor : (highest_factor / 2 + highest_factor / 2 * low_charge_ / (float)abs_charge);
      // intensity ratio between consecutive charges for possible harmonic should be within this factor

      const float hfactor = factor / 2.0f;
      // intensity of previous charge
      // intensity ratio between current and previous charges
      float intensity_ratio = prev_intensity <= 0 ? (factor + 1) : (intensity / prev_intensity);
      intensity_ratio = intensity_ratio < 1 ? 1.0f / intensity_ratio : intensity_ratio;
      float support_peak_intensity = 0;
      // check if peaks of continuous charges are present
      std::fill(sub_max_h_intensity.begin(), sub_max_h_intensity.end(), .0f);

      // if charge not continuous or intensity ratio is too high reset support_peak_count
      if (charge_not_continous || intensity_ratio > factor) { spc = 0; }
      else
      {
        pass_first_check = true;
        if (spc == 0 && abs_charge > low_charge_) { support_peak_intensity = prev_intensity; }
      }

      // for low charges, check isotope peak presence.
      if (! pass_first_check && abs_charge <= low_charge_)
      { // for low charges
        for (int d = 1; d >= -1; d -= 2)
        {
          bool iso_exist = false;
          int next_iso_bin = 0;
          const int nib = (int)getBinNumber_(log_mz + d * iso_div_by_mz / abs_charge, mz_bin_min_value_, bin_mul_factor);
          const int nibr
            = abs_charge > 1 ? (int)getBinNumber_(log_mz + (d * iso_div_by_mz / (abs_charge - 1)), mz_bin_min_value_, bin_mul_factor) : 0;
          const int nibl = (int)getBinNumber_(log_mz + (d * iso_div_by_mz / (abs_charge + 1)), mz_bin_min_value_, bin_mul_factor);
          if (abs(nib - nibr) < tol_div_factor
              || abs(nib - nibl)
                   < tol_div_factor) // if different charges are not distinguishable, we ignore. Not informative and the source of the errors.
            break;

          for (int t = -1; t < 2; t++)
          {
            int nibt = nib + t;
            if (std::abs(nibt - (int)mz_bin_index) >= tol_div_factor && nibt > 0 && nibt < (int)mz_bins_.size() && mz_bins_[nibt])
            {
              iso_exist = true;
              pass_first_check = true;

              if (next_iso_bin == 0 || mz_intensities[next_iso_bin] < mz_intensities[nibt]) { next_iso_bin = nibt; }
            }
          }

          // harmonic check
          if (iso_exist)
          {
            const double h_threshold = intensity + mz_intensities[next_iso_bin]; // std::min(intensity, mz_intensities[next_iso_bin]); //

            for (size_t k = 0; k < h_charge_size; k++)
            {
              const int hc = harmonic_charges_[k];
              int harmonic_cntr = 0;
              if (ms_level_ > 1 && hc * abs_charge > current_max_charge_) { break; }

              const int hdiff = (int)round((double)(next_iso_bin - mz_bin_index)) / hc * (hc / 2);
              const int next_harmonic_iso_bin = (int)mz_bin_index + hdiff; //(int)getBinNumber_(log_mz + hdiff, mz_bin_min_value_, bin_mul_factor);
              // check if there are harmonic peaks between the current peak and the next isotope peak.

              // no perfect filtration. Just obvious ones are filtered out by checking if a peak is in the harmonic position and the intensity ratio
              // is within two folds from the current peak (specified by mz_bin_index)
              if (std::abs(next_harmonic_iso_bin - (int)mz_bin_index) >= tol_div_factor && next_harmonic_iso_bin >= 0
                  && next_harmonic_iso_bin < (int)mz_bins_.size() && mz_bins_[next_harmonic_iso_bin]
                  && mz_intensities[next_harmonic_iso_bin] > h_threshold / 2 && mz_intensities[next_harmonic_iso_bin] < h_threshold * 2)
              {
                harmonic_cntr++;
                sub_max_h_intensity[k] += mz_intensities[next_harmonic_iso_bin];
                // sub_max_h_intensity[k] = std::max(sub_max_h_intensity[k] , mz_intensities[next_harmonic_iso_bin]);
              }

              if (harmonic_cntr > 0) { pass_first_check = false; }
            }
          }
          if (pass_first_check)
          {
            support_peak_intensity += mz_intensities[next_iso_bin];
            // support_peak_intensity = std::max(support_peak_intensity, mz_intensities[next_iso_bin]);
          }
        }
        pass_first_check &= *std::max_element(sub_max_h_intensity.begin(), sub_max_h_intensity.end()) <= 0;
      }

      if (pass_first_check)
      {
        if (prev_charge - j == -1) // check harmonic artifacts for high charge ranges
        {
          float max_intensity = intensity;
          float min_intensity = prev_intensity;
          if (prev_intensity <= .0)
          {
            max_intensity = intensity;
            min_intensity = intensity;
          }
          else if (min_intensity > max_intensity)
          {
            float tmpi = min_intensity;
            min_intensity = max_intensity;
            max_intensity = tmpi;
          }

          const float high_threshold = max_intensity * hfactor;
          const float low_threshold = min_intensity / hfactor;

          bool is_harmonic = false;

          // check if harmonic peaks are present with different harmonic multiple factors (2, 3, 5, 7, 11  defined in harmonic_charges_).
          int min_dis = tol_div_factor + 1;
          for (size_t k = 0; k < h_charge_size; k++)
          {
            if (ms_level_ > 1 && harmonic_charges_[k] * abs_charge > current_max_charge_) break;
            float harmonic_intensity = 0;
            for (int t = -tol_div_factor; t <= tol_div_factor; t++)
            {
              long hmz_bin_index = mass_bin_index - harmonic_bin_offset_matrix_.getValue(k, j) + t;
              if (hmz_bin_index > 0 && hmz_bin_index != (long)mz_bin_index && hmz_bin_index < (int)mz_bins_.size() && mz_bins_[hmz_bin_index])
              {
                float h_intensity = mz_intensities[hmz_bin_index];
                if (h_intensity > low_threshold && h_intensity < high_threshold)
                {
                  is_harmonic = true;
                  if (abs(t) < min_dis)
                  {
                    harmonic_intensity = h_intensity;
                    min_dis = abs(t);
                  }
                }
              }
            }
            sub_max_h_intensity[k] += harmonic_intensity;
          }

          if (! is_harmonic) // if it is not harmonic
          {
            mass_intensities[mass_bin_index] += intensity + support_peak_intensity;

            if (! mass_bins_[mass_bin_index])
            {
              spc++;
              if (spc >= min_support_peak_count_ || spc >= abs_charge / 2) { mass_bins_[mass_bin_index] = true; }
            }
          }
          else // if harmonic
          {
            mass_intensities[mass_bin_index]
              -= *std::max_element(sub_max_h_intensity.begin(), sub_max_h_intensity.end()); // std::min(max_h_intensity, intensity);
            if (spc > 0) { spc--; }
          }
        }
        else if (abs_charge <= low_charge_) // for low charge, include the mass if isotope is present
        {
          mass_intensities[mass_bin_index] += intensity + support_peak_intensity;
          if (! mass_bins_[mass_bin_index])
          {
            spc++;
            mass_bins_[mass_bin_index] = true;
          }
        }
      }
      prev_intensity = intensity;
      prev_charge = j;
    }
  }
}

// Subfunction of updateMassBins_. If a peak corresponds to multiple masses, only one mass is selected for the peak based on intensities.
// mass level harmonic check is also performed in this function
// it also outputs the charge range of each mass bin
Matrix<int> SpectralDeconvolution::filterMassBins_(const std::vector<float>& mass_intensities)
{
  Matrix<int> abs_charge_ranges(2, mass_bins_.size(), INT_MAX);
  for (Size i = 0; i < mass_bins_.size(); i++)
  {
    abs_charge_ranges.setValue(1, (int)i, INT_MIN);
  }
  Size mz_bin_index = mz_bins_.find_first();
  long bin_size = (long)mass_bins_.size();

  auto to_skip = mass_bins_.flip();
  mass_bins_.reset();

  const int select_top_N = 2; // select top N charges per peak. We allow up to 2 just to consider frequent coelution.
  std::vector<long> max_indices(select_top_N, -1);
  std::vector<int> max_intensity_abs_charge_ranges(select_top_N, -1);

  while (mz_bin_index != mz_bins_.npos)
  {
    std::fill(max_indices.begin(), max_indices.end(), -1);
    std::fill(max_intensity_abs_charge_ranges.begin(), max_intensity_abs_charge_ranges.end(), -1);

    float max_intensity = 0;

    for (int j = 0; j < current_max_charge_; j++)
    {
      long mass_bin_index = (long)mz_bin_index + bin_offsets_[j];

      if (mass_bin_index < 0) { continue; }
      if (mass_bin_index >= bin_size) { break; }

      if (! target_mono_masses_.empty() && target_mass_bins_[mass_bin_index])
      {
        float t = mass_intensities[mass_bin_index];

        if (t == 0)
        { // no signal
          continue;
        }
        max_intensity = 1e38f;

        // store best values after shift by 1.
        for (int i = select_top_N - 1; i > 0; i--)
        {
          max_indices[i] = max_indices[i - 1];
          max_intensity_abs_charge_ranges[i] = max_intensity_abs_charge_ranges[i - 1];
        }

        max_indices[0] = mass_bin_index;
        max_intensity_abs_charge_ranges[0] = j;
      }
      else
      {
        if (to_skip[mass_bin_index]) { continue; }

        float t = mass_intensities[mass_bin_index];
        if (t == 0) // no signal
        {
          continue;
        }

        if (max_intensity == 0 || max_intensity < t)
        {
          // store best values after shift by 1.
          bool big_diff = t > max_intensity * 2.0;
          for (int i = select_top_N - 1; i > 0; i--)
          {
            max_indices[i] = big_diff ? -1 : max_indices[i - 1]; // if big change, only take the best charge
            max_intensity_abs_charge_ranges[i] = max_intensity_abs_charge_ranges[i - 1];
          }
          max_indices[0] = mass_bin_index;
          max_intensity_abs_charge_ranges[0] = j;
          max_intensity = t;
        }
      }
    }
    for (int i = 0; i < select_top_N; i++)
    {
      long max_index = max_indices[i];
      int max_intensity_abs_charge_range = max_intensity_abs_charge_ranges[i];
      if (max_index >= 0 && max_index < bin_size)
      {
        abs_charge_ranges.setValue(0, max_index, std::min(abs_charge_ranges.getValue(0, max_index), max_intensity_abs_charge_range));
        abs_charge_ranges.setValue(1, max_index, std::max(abs_charge_ranges.getValue(1, max_index), max_intensity_abs_charge_range));
        mass_bins_[max_index] = true;
      }
    }
    mz_bin_index = mz_bins_.find_next(mz_bin_index);
  }

  return abs_charge_ranges;
}

// update mass bins which will be used to select peaks in the input spectrum...
Matrix<int> SpectralDeconvolution::updateMassBins_(const std::vector<float>& mz_intensities)
{
  std::vector<float> mass_intensities;
  updateCandidateMassBins_(mass_intensities, mz_intensities);

  auto per_mass_abs_charge_ranges = filterMassBins_(mass_intensities);

  return per_mass_abs_charge_ranges;
}

// With mass_bins_ from updateMassBins_ function, select peaks from the same mass in the original input spectrum
void SpectralDeconvolution::getCandidatePeakGroups_(const Matrix<int>& per_mass_abs_charge_ranges)
{
  double bin_mul_factor = bin_mul_factors_[ms_level_ - 1];
  double tol = tolerance_[ms_level_ - 1];
  int charge_range = current_max_charge_;
  Size mass_bin_size = mass_bins_.size();
  int log_mz_peak_size = (int)log_mz_peaks_.size();
  // this stores which peak is now being considered per charge. Per charge, peak is considered from left (lowest m/z) to right (highest m/z).
  auto current_peak_index = std::vector<int>(charge_range, 0);
  deconvolved_spectrum_.reserve(mass_bins_.count());
  Size mass_bin_index = mass_bins_.find_first();
  auto peak_bin_numbers = std::vector<Size>(log_mz_peak_size);
  // per peak, store the m/z bin number for fast processing
  for (int i = 0; i < log_mz_peak_size; i++)
  {
    peak_bin_numbers[i] = getBinNumber_(log_mz_peaks_[i].logMz, mz_bin_min_value_, bin_mul_factor);
  }

  // main iteration. per_mass_abs_charge_ranges gives the range of charges for each mass bin
  while (mass_bin_index != mass_bins_.npos)
  {
    double log_m = getBinValue_(mass_bin_index, mass_bin_min_value_, bin_mul_factor);
    double mass = exp(log_m);

    PeakGroup pg(1, per_mass_abs_charge_ranges.getValue(1, mass_bin_index) + 1, // make an empty peakGroup (mass)
                 is_positive_);

    pg.reserve(charge_range * 12);
    pg.setTargetDecoyType(target_decoy_type_);
    pg.setIsotopeDaDistance(iso_da_distance_);
    // the range of isotope span. For a given peak the peaks within the span are searched.
    Size right_index = avg_.getRightCountFromApex(mass);
    Size left_index = avg_.getLeftCountFromApex(mass);

    // scan through charge - from mass to m/z
    for (size_t j = per_mass_abs_charge_ranges.getValue(0, mass_bin_index); j <= (size_t)per_mass_abs_charge_ranges.getValue(1, mass_bin_index); j++)
    {
      int max_peak_index = -1;
      size_t abs_charge = j + 1;
      int bin_offset = bin_offsets_[j];

      if (mass_bin_index < (size_t)bin_offset) { continue; }

      Size b_index = mass_bin_index - bin_offset; // m/z bin
      int& cpi = current_peak_index[j];           // in this charge which peak is to be considered?
      double max_intensity = -1;

      while (cpi < log_mz_peak_size - 1)      // scan through peaks from cpi
      {
        if (peak_bin_numbers[cpi] == b_index) // if the peak of consideration matches to this mass with charge abs_charge
        {
          double intensity = log_mz_peaks_[cpi].intensity;
          if (intensity > max_intensity) // compare with other matching peaks and select the most intense peak (in max_peak_index)
          {
            max_intensity = intensity;
            max_peak_index = cpi;
          }
        }
        else if (peak_bin_numbers[cpi] > b_index) { break; }
        cpi++;
      }

      if (max_peak_index < 0) { continue; }

      // Search for local max.
      if (max_peak_index > 0 && max_peak_index <= log_mz_peak_size && peak_bin_numbers[max_peak_index - 1] == b_index - 1
          && log_mz_peaks_[max_peak_index - 1].intensity > max_intensity)
      {
        continue;
      }
      if (max_peak_index >= 0 && max_peak_index < log_mz_peak_size - 1 && peak_bin_numbers[max_peak_index + 1] == b_index + 1
          && log_mz_peaks_[max_peak_index + 1].intensity > max_intensity)
      {
        continue;
      }

      // now we have a matching peak for this mass of charge  abs_charge. From here, isotope peaks are collected
      const double mz = log_mz_peaks_[max_peak_index].mz;                                   // charged mz
      const double iso_delta = iso_da_distance_ / (double)abs_charge;
      double mz_delta = std::min(max_mass_dalton_tolerance / (double)abs_charge, tol * mz); //

      double max_mz = mz;

      for (int peak_index = max_peak_index; peak_index < log_mz_peak_size; peak_index++)
      {
        const double observed_mz = log_mz_peaks_[peak_index].mz;
        double mz_diff = observed_mz - mz;
        int tmp_i = (int)round(mz_diff / iso_delta);

        if (observed_mz - max_mz > (double)right_index * iso_delta + mz_delta) { break; }

        if (abs(mz_diff - tmp_i * iso_delta) < mz_delta) // if peak is signal
        {
          const Size bin = peak_bin_numbers[peak_index] + bin_offset;
          if (bin < mass_bin_size && ! (bin < previously_deconved_mass_bins_for_decoy_.size() && previously_deconved_mass_bins_for_decoy_[bin]))
          {
            LogMzPeak p(log_mz_peaks_[peak_index]);
            p.abs_charge = (int)abs_charge;
            p.isotopeIndex = tmp_i;
            pg.push_back(p);
          }
        }
      }

      for (int peak_index = max_peak_index - 1; peak_index >= 0; peak_index--)
      {
        const double observed_mz = log_mz_peaks_[peak_index].mz;
        double mz_diff = observed_mz - mz;
        int tmp_i = (int)round(mz_diff / iso_delta);

        if (max_mz - observed_mz > (float)left_index * iso_delta + mz_delta) { break; }
        if (abs(mz_diff - tmp_i * iso_delta) < mz_delta)
        {
          const Size bin = peak_bin_numbers[peak_index] + bin_offset;
          if (bin < mass_bin_size && ! (bin < previously_deconved_mass_bins_for_decoy_.size() && previously_deconved_mass_bins_for_decoy_[bin]))
          {
            LogMzPeak p(log_mz_peaks_[peak_index]);
            p.abs_charge = (int)abs_charge;
            p.isotopeIndex = tmp_i;
            pg.push_back(p);
          }
        }
      }
    }

    if (! pg.empty()) // total_signal_intensity > 0)// *std::max_element(total_harmonic_intensity.begin(), total_harmonic_intensity.end())) //
    {
      double max_intensity = -1.0;
      double t_mass = .0;
      auto new_peaks = std::vector<LogMzPeak>();
      new_peaks.reserve(pg.size());
      for (const auto& p : pg)
      {
        if (max_intensity < p.intensity)
        {
          max_intensity = p.intensity;
          t_mass = p.getUnchargedMass();
        }
      }
      double iso_tolerance = tol * t_mass;
      int min_off = 10000;
      int max_off = -1;
      int max_charge = -1;

      int apex_index = (int)avg_.getApexIndex(t_mass);
      for (auto& p : pg)
      {
        p.isotopeIndex = (int)round((p.getUnchargedMass() - t_mass) / iso_da_distance_);

        if (abs(t_mass - p.getUnchargedMass() + iso_da_distance_ * p.isotopeIndex) > iso_tolerance) { continue; }
        p.isotopeIndex += apex_index;
        new_peaks.push_back(p);
        min_off = min_off > p.isotopeIndex ? p.isotopeIndex : min_off;
        max_off = max_off < p.isotopeIndex ? p.isotopeIndex : max_off;
        max_charge = max_charge < p.abs_charge ? p.abs_charge : max_charge;
      }

      if (min_off != max_off)
      {
        pg.swap(new_peaks);
        pg.updateMonoMassAndIsotopeIntensities();

        if (pg.getMonoMass() < current_min_mass_ || pg.getMonoMass() > current_max_mass_) { continue; }
        pg.setScanNumber(deconvolved_spectrum_.getScanNumber());
        pg.sort();
        deconvolved_spectrum_.push_back(pg); //
      }
    }
    mass_bin_index = mass_bins_.find_next(mass_bin_index);
  }
}

DeconvolvedSpectrum& SpectralDeconvolution::getDeconvolvedSpectrum()
{
  return deconvolved_spectrum_;
}

void SpectralDeconvolution::setTargetDecoyType(PeakGroup::TargetDecoyType target_decoy_type,
                                               const DeconvolvedSpectrum& target_dspec_for_decoy_calcualtion)
{
  target_decoy_type_ = target_decoy_type;
  target_dspec_for_decoy_calculation_ = &target_dspec_for_decoy_calcualtion;
}

// spectral deconvolution main function
void SpectralDeconvolution::generatePeakGroupsFromSpectrum_()
{
  deconvolved_spectrum_.clear();
  int current_charge_range = current_max_charge_;
  int tmp_peak_cntr = current_charge_range - min_support_peak_count_;

  tmp_peak_cntr = tmp_peak_cntr < 0 ? 0 : tmp_peak_cntr;
  double mass_bin_max_value = std::min(log_mz_peaks_.back().logMz - filter_[tmp_peak_cntr],
                                       log(current_max_mass_ + (double)avg_.getRightCountFromApex(current_max_mass_) + 1.0));

  double bin_mul_factor = bin_mul_factors_[ms_level_ - 1];

  // mass_bin_min_value_ = log(std::max(1.0, current_min_mass_ - avg_.getAverageMassDelta(current_min_mass_)));
  mass_bin_min_value_ = log(std::max(1.0, 50 - avg_.getAverageMassDelta(50)));
  mz_bin_min_value_ = log_mz_peaks_[0].logMz;

  double mz_bin_max_value = log_mz_peaks_.back().logMz;
  Size mass_bin_number = getBinNumber_(mass_bin_max_value, mass_bin_min_value_, bin_mul_factor) + 1;
  bin_offsets_.clear();

  for (int i = 0; i < current_charge_range; i++)
  {
    bin_offsets_.push_back((int)round((mz_bin_min_value_ - filter_[i] - mass_bin_min_value_) * bin_mul_factor));
  }

  harmonic_bin_offset_matrix_ = Matrix<int>(harmonic_filter_matrix_.rows(), harmonic_filter_matrix_.cols(), 0);

  for (Size k = 0; k < harmonic_filter_matrix_.rows(); k++)
  {
    for (Size i = 0; i < harmonic_filter_matrix_.cols(); i++)
    {
      harmonic_bin_offset_matrix_.setValue(
        k, i, (int)round((mz_bin_min_value_ - harmonic_filter_matrix_.getValue(k, i) - mass_bin_min_value_) * bin_mul_factor));
    }
  }

  Size mz_bin_number = getBinNumber_(mz_bin_max_value, mz_bin_min_value_, bin_mul_factor) + 1;
  auto mz_bin_intensities = std::vector<float>(mz_bin_number, .0f);
  updateMzBins_(mz_bin_number, mz_bin_intensities);
  mass_bins_ = boost::dynamic_bitset<>(mass_bin_number);

  if (! previously_deconved_peak_masses_for_decoy_.empty())
  {
    std::sort(previously_deconved_peak_masses_for_decoy_.begin(), previously_deconved_peak_masses_for_decoy_.end());
    previously_deconved_mass_bins_for_decoy_ = boost::dynamic_bitset<>(mass_bins_.size());
    // always positive
    int bin_offset = (int)round(tol_div_factor) + 1;
    for (double m : previously_deconved_peak_masses_for_decoy_)
    {
      if (m <= 0) { continue; }
      Size j = getBinNumber_(log(m), mass_bin_min_value_, bin_mul_factors_[ms_level_ - 1]);
      if (j >= bin_offset && j < previously_deconved_mass_bins_for_decoy_.size() - bin_offset)
      {
<<<<<<< HEAD
        for (int k = -bin_offset; k <= bin_offset; k++)
          previously_deconved_mass_bins_for_decoy_[j + k] = true;
=======
        if (m <= 0) { continue; }
        Size j = getBinNumber_(log(m), mass_bin_min_value_, bin_mul_factors_[ms_level_ - 1]);
        if ((int)j >= bin_offset && j < previously_deconved_mass_bins_for_decoy_.size() - bin_offset)
        {
          for (int k = -bin_offset; k <= bin_offset; k++)
            previously_deconved_mass_bins_for_decoy_[j + k] = true;
        }
>>>>>>> e7423b10
      }
    }
  }

  if (! target_mono_masses_.empty())
  {
    target_mass_bins_.reset();
    target_mass_bins_ = boost::dynamic_bitset<>(mass_bins_.size());
    for (double& tm : target_mono_masses_)
    {
      for (int off = -1; off < 2; off++)
      {
        double m = tm + off * iso_da_distance_;
        double mass_delta = avg_.getMostAbundantMassDelta(m);

        Size j = getBinNumber_(log(m + mass_delta), mass_bin_min_value_, bin_mul_factors_[ms_level_ - 1]);
        if (j < 1) { continue; }

        if (j >= target_mass_bins_.size() - 2) { break; }

        target_mass_bins_[j - 1] = true;
        target_mass_bins_[j] = true;
        target_mass_bins_[j + 1] = true;
      }
    }
  }

  if (target_decoy_type_ != PeakGroup::isotope_decoy)
  {
    auto per_mass_abs_charge_ranges = updateMassBins_(mz_bin_intensities);
    getCandidatePeakGroups_(per_mass_abs_charge_ranges);
  }
  else { deconvolved_spectrum_ = *target_dspec_for_decoy_calculation_; }
  scoreAndFilterPeakGroups_();
}

void SpectralDeconvolution::scoreAndFilterPeakGroups_()
{
  double tol = tolerance_[ms_level_ - 1];
  auto selected = boost::dynamic_bitset<>(deconvolved_spectrum_.size());

#pragma omp parallel for default(none) shared(tol, selected)
  for (int i = 0; i < (int)deconvolved_spectrum_.size(); i++)
  {
    int offset = 0;
    auto& peak_group = deconvolved_spectrum_[i];
    auto prev_peak_group(peak_group);
    peak_group.setTargetDecoyType(target_decoy_type_);
    bool is_isotope_decoy = target_decoy_type_ == PeakGroup::TargetDecoyType::isotope_decoy;
    int window_width = is_isotope_decoy ? 0 : -1;

    float cos = getIsotopeCosineAndIsoOffset(peak_group.getMonoMass(), peak_group.getIsotopeIntensities(), offset, avg_,
                                             -peak_group.getMinNegativeIsotopeIndex(), window_width, allowed_iso_error_, target_decoy_type_);
    peak_group.setIsotopeCosine(cos);
    // first filtration to remove false positives before further processing.
    if (cos <= 0.5) { continue; }

    int num_iteration = 10;
    bool mass_determined = false;
    for (int k = 0; k < num_iteration; k++)
    {
      auto noisy_peaks = peak_group.recruitAllPeaksInSpectrum(deconvolved_spectrum_.getOriginalSpectrum(), tol, avg_,
                                                              peak_group.getMonoMass() + offset * iso_da_distance_);
      // min cosine is checked in here. mono mass is also updated one last time. SNR, per charge SNR, and avg errors are updated here.
      const auto& [z1, z2] = peak_group.getAbsChargeRange();

      offset = peak_group.updateQscore(noisy_peaks, deconvolved_spectrum_.getOriginalSpectrum(), avg_, min_isotope_cosine_[ms_level_ - 1], tol,
                                       (z1 + z2) < 2 * low_charge_, allowed_iso_error_, false);

      if (offset == 0 || is_isotope_decoy)
      {
        peak_group.updateQscore(noisy_peaks, deconvolved_spectrum_.getOriginalSpectrum(), avg_, min_isotope_cosine_[ms_level_ - 1], tol,
                                (z1 + z2) < 2 * low_charge_, allowed_iso_error_, true);
        mass_determined = true;
        break;
      }
    }
    if (! mass_determined || peak_group.empty() || peak_group.getQscore() <= 0 || peak_group.getMonoMass() < current_min_mass_
        || peak_group.getMonoMass() > current_max_mass_)
      continue;

    auto [z1, z2] = peak_group.getAbsChargeRange();

    if (z1 > low_charge_ && (z2 - z1) < min_support_peak_count_) { continue; }

    if (is_isotope_decoy)
    {
      if (prev_peak_group.getIsotopeCosine() * (1 - .0026) > peak_group.getIsotopeCosine()) // a magic number to generate isotope decoy masses.
        continue;
      peak_group.setQscore(prev_peak_group.getQscore());
    }

    if (! target_mono_masses_.empty())
    {
      double delta = peak_group.getMonoMass() * tolerance_[ms_level_ - 1] * 2;
      auto upper = std::upper_bound(target_mono_masses_.begin(), target_mono_masses_.end(), peak_group.getMonoMass() + delta);

      while (! peak_group.isTargeted())
      {
        if (upper != target_mono_masses_.end())
        {
          if (std::abs(*upper - peak_group.getMonoMass()) < delta) { peak_group.setTargeted(); }
          if (peak_group.getMonoMass() - *upper > delta) { break; }
        }
        if (upper == target_mono_masses_.begin()) { break; }
        --upper;
      }
    }

    double snr_threshold = min_snr_[ms_level_ - 1];
    if (! peak_group.isTargeted()
        && (peak_group.getChargeSNR(peak_group.getRepAbsCharge()) < snr_threshold)) // snr check prevents harmonics or noise.
    {
      continue;
    }

#pragma omp critical
    selected[i] = true;
  }

  Size selected_count = selected.count();
  if (selected_count == 0)
  {
    deconvolved_spectrum_.clear();
    return;
  }

  std::vector<PeakGroup> filtered_peak_groups;
  filtered_peak_groups.reserve(selected_count
                               + (target_decoy_type_ != PeakGroup::TargetDecoyType::charge_decoy ? 0 : target_dspec_for_decoy_calculation_->size()));
  // filtered_peak_groups.reserve(selected_count);
  Size index = selected.find_first();
  while (index != selected.npos)
  {
    filtered_peak_groups.push_back(deconvolved_spectrum_[index]);
    index = selected.find_next(index);
  }

<<<<<<< HEAD
  if (target_decoy_type_ == PeakGroup::TargetDecoyType::charge_decoy)
  {
    filtered_peak_groups.insert(filtered_peak_groups.end(), target_dspec_for_decoy_calculation_->begin(), target_dspec_for_decoy_calculation_->end());
  }
  deconvolved_spectrum_.setPeakGroups(filtered_peak_groups);
  deconvolved_spectrum_.sort();
=======
  #pragma omp parallel for default(none) shared(filtered_peak_groups, tol, selected, harmonic_charges_)
    for (int i = 0; i < (int)deconvolved_spectrum_.size(); i++)
    {
      auto peak_group = deconvolved_spectrum_[i];
      bool pass = true;
      const auto& [z1, z2] = peak_group.getAbsChargeRange();
>>>>>>> e7423b10

  removeOverlappingPeakGroups(deconvolved_spectrum_, 0, PeakGroup::TargetDecoyType::non_specific);
  removeChargeErrorPeakGroups_(deconvolved_spectrum_, target_decoy_type_);
  removeOverlappingPeakGroups(deconvolved_spectrum_, tol, target_decoy_type_);

  removeExcludedMasses_(deconvolved_spectrum_, previously_deconved_peak_masses_for_decoy_);
  removeExcludedMasses_(deconvolved_spectrum_, excluded_masses_);

  // final harmonics removal
  selected = boost::dynamic_bitset<>(deconvolved_spectrum_.size());
  filtered_peak_groups = std::vector<PeakGroup>();

#pragma omp parallel for default(none) shared(filtered_peak_groups, tol, selected, harmonic_charges_)
  for (int i = 0; i < deconvolved_spectrum_.size(); i++)
  {
    auto peak_group = deconvolved_spectrum_[i];
    bool pass = true;
    const auto& [z1, z2] = peak_group.getAbsChargeRange();

    for (auto hz : harmonic_charges_)
    {
      PeakGroup pg(std::min(current_max_charge_, z1 * hz), std::min(current_max_charge_, z2 * hz), is_positive_);
      pg.setTargetDecoyType(peak_group.getTargetDecoyType());
      pg.setMonoisotopicMass(peak_group.getMonoMass() * hz);
      auto nps = pg.recruitAllPeaksInSpectrum(deconvolved_spectrum_.getOriginalSpectrum(), tol, avg_, pg.getMonoMass());
      pg.updateQscore(nps, deconvolved_spectrum_.getOriginalSpectrum(), avg_, min_isotope_cosine_[ms_level_ - 1], tol,
                      (z1 + z2) * hz < 2 * low_charge_, allowed_iso_error_, true);

      if (pg.getQscore() > 0 && pg.getSNR() > peak_group.getSNR())
      {
        pass = false;
        break;
      }
    }
    if (! pass) continue;

#pragma omp critical
    selected[i] = true;
  }

  filtered_peak_groups.reserve(selected.count());
  index = selected.find_first();

  while (index != selected.npos)
  {
    filtered_peak_groups.push_back(deconvolved_spectrum_[index]);
    index = selected.find_next(index);
  }

  deconvolved_spectrum_.setPeakGroups(filtered_peak_groups);
}

float SpectralDeconvolution::getIsotopeCosineAndIsoOffset(double mono_mass,
                                                          const std::vector<float>& per_isotope_intensities,
                                                          int& offset,
                                                          const PrecalculatedAveragine& avg,
                                                          int iso_int_shift,
                                                          int window_width,
                                                          int allowed_isotope_error,
                                                          PeakGroup::TargetDecoyType target_decoy_type)
{
  offset = 0;
  if ((int)per_isotope_intensities.size() < min_iso_size + iso_int_shift) { return .0; }
  auto iso = avg.get(mono_mass);

  int right = (int)avg.getApexIndex(mono_mass) / 4 + 1;
  int left = right;
  if (target_decoy_type == PeakGroup::TargetDecoyType::isotope_decoy && allowed_isotope_error >= 0 && right < allowed_isotope_error) return 0;

  right += iso_int_shift;
  left -= iso_int_shift;
  float max_cos = -1000;
  int max_isotope_index = (int)per_isotope_intensities.size(); // exclusive
  int min_isotope_index = -1;                                  // inclusive

  for (int i = 0; i < max_isotope_index; i++)
  {
    if (per_isotope_intensities[i] <= 0) { continue; }

    if (min_isotope_index < 0) { min_isotope_index = i; }
  }
  if (max_isotope_index - min_isotope_index < min_iso_size) { return .0; }

  std::vector<std::pair<int, float>> offset_cos;
  offset_cos.reserve(right + left + 1);

  for (int tmp_offset = -left; tmp_offset <= right; tmp_offset++)
  {
    if (target_decoy_type != PeakGroup::TargetDecoyType::isotope_decoy && window_width >= 0 && abs(tmp_offset - iso_int_shift) > window_width)
      continue;
    float tmp_cos = getCosine(per_isotope_intensities, min_isotope_index, max_isotope_index, iso, tmp_offset, min_iso_size,
                              target_decoy_type == PeakGroup::TargetDecoyType::noise_decoy);
    offset_cos.emplace_back(tmp_offset, tmp_cos);
  }

  std::sort(offset_cos.begin(), offset_cos.end(),
            [](const std::pair<int, float>& p1, const std::pair<int, float>& p2) { return p1.second > p2.second; });

  for (const auto& [o, c] : offset_cos)
  {
    if (o > right || o < -left) continue;
    if (window_width >= 0 && abs(o - iso_int_shift) > window_width) //
      continue;
    offset = o;
    max_cos = c;
    break;
  }

  if (target_decoy_type == PeakGroup::TargetDecoyType::isotope_decoy && allowed_isotope_error >= 0)
  {
    int original_offset = offset;
    max_cos = -1000;

    for (const auto& [o, c] : offset_cos)
    {
      if (abs(original_offset - o) <= allowed_isotope_error) //
        continue;

      if (max_cos < 0)
      {
        offset = o;
        max_cos = c;
        break;
      }
    }
  }

  max_cos = std::max(max_cos, .0f);
  offset -= iso_int_shift;

  return max_cos;
}

float SpectralDeconvolution::getCosine(const std::vector<float>& a,
                                       int a_start,
                                       int a_end,
                                       const IsotopeDistribution& b,
                                       int offset,
                                       int min_iso_len,
                                       bool decoy)
{
  float n = .0, a_norm = .0, b_norm = decoy ? .0 : 1.0f;
  a_start = std::max(0, a_start);
  a_end = std::min((int)a.size(), a_end);

  if (a_end - a_start < min_iso_len) { return 0; }

  int max_intensity_index = 0;
  float max_intensity = 0;

  if (decoy)
  {
    for (int i = 0; i < b.size(); i++)
    {
<<<<<<< HEAD
      int ni = (i % 2 == 0 ? i + 1 : i - 1) % (int)b.size();
      b_norm += b[ni].getIntensity() * b[ni].getIntensity();
=======
      for (int i = 0; i < (int)b.size(); i++)
      {
        int ni = (i % 2 == 0 ? i + 1 : i - 1) % (int)b.size();
        b_norm += b[ni].getIntensity() * b[ni].getIntensity();
      }
>>>>>>> e7423b10
    }
  }

  for (int j = a_start; j < a_end; j++)
  {
    int i = j - offset;
    a_norm += a[j] * a[j];

<<<<<<< HEAD
    if (max_intensity < a[j])
    {
      max_intensity = a[j];
      max_intensity_index = j;
=======
      if (max_intensity < a[j])
      {
        max_intensity = a[j];
        max_intensity_index = j;
      }
      //
      if (i < 0 && a[j] > 0)
      {
        // n -= a[j] * b[0].getIntensity();
      }
      else if (i >= (int)b.size() || i < 0 || b[i].getIntensity() <= 0) { continue; }
      else
      {
        if (decoy)
        {
          int ni = (i % 2 == 0 ? i + 1 : i - 1) % (int)b.size();
          n += a[j] * b[ni].getIntensity(); //
        }
        else
          n += a[j] * b[i].getIntensity();
      }
>>>>>>> e7423b10
    }
    //
    if (i < 0 && a[j] > 0)
    {
      // n -= a[j] * b[0].getIntensity();
    }
    else if (i >= b.size() || i < 0 || b[i].getIntensity() <= 0) { continue; }
    else
    {
      if (decoy)
      {
        int ni = (i % 2 == 0 ? i + 1 : i - 1) % (int)b.size();
        n += a[j] * b[ni].getIntensity(); //
      }
      else
        n += a[j] * b[i].getIntensity();
    }
  }

  // two consecutive isotopes around the max intensity isotope
  if (min_iso_len > 0)
  {
    if (max_intensity_index == a_end - 1)
    {
      if (max_intensity_index > 0 && a[max_intensity_index - 1] == 0) { return 0; }
    }
    else if (max_intensity_index == a_start)
    {
      if (max_intensity_index + 1 < (int)a.size() && a[max_intensity_index + 1] == 0) { return 0; }
    }
    else if (max_intensity_index > 0 && max_intensity_index + 1 < (int)a.size())
    {
      if (a[max_intensity_index + 1] == 0 && a[max_intensity_index - 1] == 0) { return 0; }
    }
  }

  if (a_norm <= 0) { return 0; }

  return n / sqrt(a_norm * b_norm);
}


void SpectralDeconvolution::removeChargeErrorPeakGroups_(DeconvolvedSpectrum& dspec, const PeakGroup::TargetDecoyType& target_decoy_type) const
{
  std::map<double, std::set<int>> peak_to_pgs;
  std::map<double, float> mz_to_intensities;
  std::vector<PeakGroup> filtered_pg_vec;
  filtered_pg_vec.reserve(dspec.size());
  std::vector<float> overlap_intensity(dspec.size(), .0f);

  for (Size i = 0; i < dspec.size(); i++)
  {
    const auto& pg = dspec[i];
    for (auto& p : pg)
    {
      peak_to_pgs[p.mz].insert((int)i);
      mz_to_intensities[p.mz] = p.intensity;
    }
  }

  for (const auto& e : peak_to_pgs)
  {
    const auto& pg_is = e.second;
    double pmz = e.first;
    float pint = mz_to_intensities[pmz];

    if (pg_is.size() == 1) { continue; }

    for (auto i : pg_is)
    {
      bool is_overlap = false;
      double mass1 = dspec[i].getMonoMass();
      int repz1 = (int)round(mass1 / (pmz - FLASHDeconvHelperStructs::getChargeMass(is_positive_)));
      const double high_snr = 10;
      if (dspec[i].getSNR() > high_snr && dspec[i].getChargeSNR(repz1) > high_snr) // if signal is almost perfect, skip the filtration
        continue;

      for (auto j : pg_is)
      {
        if (i == j) { continue; }
        double mass2 = dspec[j].getMonoMass();
        int repz2 = (int)round(mass2 / (pmz - FLASHDeconvHelperStructs::getChargeMass(is_positive_)));
        if (repz1 == repz2) { continue; }

        if (dspec[i].getChargeSNR(repz1) > dspec[j].getChargeSNR(repz2)) { continue; }

        is_overlap = true;

        break;
      }
      if (is_overlap) overlap_intensity[i] += pint;
    }
  }

  for (Size i = 0; i < dspec.size(); i++)
  {
    if (target_decoy_type != PeakGroup::TargetDecoyType::non_specific && dspec[i].getTargetDecoyType() != target_decoy_type) { continue; }
    if ((ms_level_ == 1 && dspec[i].getRepAbsCharge() < min_abs_charge_) || dspec[i].getRepAbsCharge() > max_abs_charge_) { continue; }

    double mul_factor = .5;
    if (! dspec[i].isTargeted() &&                                    // z1 != z2 &&
        overlap_intensity[i] >= dspec[i].getIntensity() * mul_factor) // If the overlapped intensity takes more than mul_factor * total intensity then
                                                                      // it is a peakgroup with a charge error. the smaller, the harsher
    {
      continue;
    }
    filtered_pg_vec.push_back(dspec[i]);
  }
  dspec.setPeakGroups(filtered_pg_vec);
}

void SpectralDeconvolution::removeOverlappingPeakGroups(DeconvolvedSpectrum& dspec, double tol, PeakGroup::TargetDecoyType target_decoy_type)
{
  if (dspec.empty()) { return; }

  std::vector<PeakGroup> filtered_pg_vec; //
  filtered_pg_vec.reserve(dspec.size());

  double start_mass = dspec[0].getMonoMass();
  float local_max_SNR = -1.0;
  Size local_max_index = 0;
  Size last_local_max_index = dspec.size();

  for (Size i = 0; i < dspec.size(); i++)
  {
    double mass = dspec[i].getMonoMass();
    if (mass - start_mass > mass * tol * 1.5)
    {
      if (! dspec[local_max_index].isTargeted()) // targeted ones were already push_backed.
      {
        if ((target_decoy_type == PeakGroup::TargetDecoyType::non_specific || dspec[local_max_index].getTargetDecoyType() == target_decoy_type)
            && last_local_max_index != local_max_index)
          filtered_pg_vec.push_back(dspec[local_max_index]);
      }
      last_local_max_index = local_max_index;
      start_mass = mass;
      local_max_SNR = -1.0;
    }

    float snr = dspec[i].getSNR();

    if (local_max_SNR < snr)
    {
      local_max_SNR = snr;
      local_max_index = i;
    }
    if (dspec[i].isTargeted())
    {
      if (target_decoy_type == PeakGroup::TargetDecoyType::non_specific || dspec[i].getTargetDecoyType() == target_decoy_type)
        filtered_pg_vec.push_back(dspec[i]);
    }
  }

  if (local_max_SNR >= 0)
  {
    if (! dspec[local_max_index].isTargeted()) // targeted ones were already push_backed.
    {
      if ((target_decoy_type == PeakGroup::TargetDecoyType::non_specific || dspec[local_max_index].getTargetDecoyType() == target_decoy_type)
          && last_local_max_index != local_max_index)
        filtered_pg_vec.push_back(dspec[local_max_index]);
    }
  }

  dspec.setPeakGroups(filtered_pg_vec);
  std::vector<PeakGroup>().swap(filtered_pg_vec);
}

void SpectralDeconvolution::removeExcludedMasses_(DeconvolvedSpectrum& dspec, std::vector<double> excluded_masses) const
{
  if (excluded_masses.empty()) return;
  std::vector<PeakGroup> filtered_pg_vec; //
  filtered_pg_vec.reserve(dspec.size());

  for (const auto& peak_group : dspec)
  {
    if (peak_group.getTargetDecoyType() != target_decoy_type_) continue;
    double delta = peak_group.getMonoMass() * tolerance_[ms_level_ - 1] * 2;
    auto upper = std::upper_bound(excluded_masses.begin(), excluded_masses.end(), peak_group.getMonoMass() + delta);
    bool exclude = false;
    while (! exclude)
    {
      if (upper != excluded_masses.end())
      {
        if (std::abs(*upper - peak_group.getMonoMass()) < delta) { exclude = true; }
        if (peak_group.getMonoMass() - *upper > delta) { break; }
      }
      if (upper == excluded_masses.begin()) { break; }
      --upper;
    }
    if (exclude) { continue; }
    filtered_pg_vec.push_back(peak_group);
  }
  dspec.setPeakGroups(filtered_pg_vec);
  std::vector<PeakGroup>().swap(filtered_pg_vec);
}

void SpectralDeconvolution::setTargetMasses(const std::vector<double>& masses, bool excluded)
{
  if (excluded)
  {
    excluded_masses_.clear();
    excluded_masses_.reserve(masses.size() * 30);
  }
  else
  {
    target_mono_masses_.clear();
    target_mono_masses_.reserve(masses.size() * 3);
  }
  for (const auto& m : masses)
  {
    int start = 0;
    int end = 0;
    if (excluded) { end = (int)(avg_.getApexIndex(m) + avg_.getRightCountFromApex(m)); }
    for (int j = start; j <= end + 1; j++)
    {
      if (excluded) excluded_masses_.push_back(m + iso_da_distance_ * j);
      else
        target_mono_masses_.push_back(m + iso_da_distance_ * j);
    }
  }
}

void SpectralDeconvolution::setAveragine(const SpectralDeconvolution::PrecalculatedAveragine& avg)
{
  avg_ = avg;
}
double SpectralDeconvolution::getMassFromMassBin_(Size mass_bin, double bin_mul_factor) const
{
  return exp(getBinValue_(mass_bin, mass_bin_min_value_, bin_mul_factor));
}

double SpectralDeconvolution::getMzFromMzBin_(Size mass_bin, double bin_mul_factor) const
{
  return exp(getBinValue_(mass_bin, mz_bin_min_value_, bin_mul_factor));
}

} // namespace OpenMS<|MERGE_RESOLUTION|>--- conflicted
+++ resolved
@@ -2,8 +2,8 @@
 // SPDX-License-Identifier: BSD-3-Clause
 //
 // --------------------------------------------------------------------------
-// $Maintainer: Kyowon Jeong, Jihyung Kim $
-// $Authors: Kyowon Jeong, Jihyung Kim $
+// $Maintainer: Kyowon Jeong, Jihyung Kim, Jaekwan Kim $
+// $Authors: Kyowon Jeong, Jihyung Kim, Jaekwan Kim $
 // --------------------------------------------------------------------------
 
 #include <OpenMS/ANALYSIS/TOPDOWN/DeconvolvedSpectrum.h>
@@ -15,873 +15,864 @@
 
 namespace OpenMS
 {
-/// harmonic charge factors that will be considered for harmonic mass reduction.
-inline const std::vector<int> harmonic_charges_ {2, 3, 5, 7, 11};
-/// this is additional mass tolerance in Da to get more high signal-to-ratio peaks in this candidate peakgroup finding
-inline const double max_mass_dalton_tolerance = .16;
-/// high and low charges are differently deconvolved. This value determines the (inclusive) threshold for low charge.
-inline const int low_charge_ = 10; // 10 inclusive
-inline const double tol_div_factor
-  = 2.5;                           // use narrow tolerance for deconvolution and at the end use the input tolerance to filter out overlapping masses.
-
-SpectralDeconvolution::SpectralDeconvolution(): DefaultParamHandler("SpectralDeconvolution")
-{
-  defaults_.setValue("tol", DoubleList {10.0, 10.0},
-                     "ppm tolerance for MS1, 2, ... (e.g., -tol 10.0 5.0 to specify 10.0 and 5.0 ppm for MS1 and MS2, respectively)");
-
-  defaults_.setValue("min_mass", 50.0, "Minimum mass (Da)");
-  defaults_.setValue("max_mass", 100000.0, "Maximum mass (Da)");
-
-  defaults_.setValue("min_charge", 1, "Minimum charge state for MS1 spectra (can be negative for negative mode)");
-  defaults_.setValue("max_charge", 100, "Maximum charge state for MS1 spectra (can be negative for negative mode)");
-
-  defaults_.setValue("precursor_charge", 0,
-                     "Charge state of the target precursor. All precursor charge is fixed to this value. "
-                     "This parameter is useful for targeted studies where MS2 spectra are generated from a fixed precursor (e.g., Native-MS). ");
-  defaults_.setMinInt("precursor_charge", 0);
-  // defaults_.addTag("precursor_charge", "advanced");
-
-  defaults_.setValue(
-    "precursor_mz", 0.0,
-    "Target precursor m/z value. This option must be used with -target_precursor_charge option. Otherwise, it will be ignored. "
-    "If -precursor_charge option is used but this option is not used, the precursor m/z value written in MS2 spectra will be used by default. ");
-  defaults_.setMinFloat("precursor_mz", 0.0);
-  defaults_.addTag("precursor_mz", "advanced");
-
-  defaults_.setValue("min_cos", DoubleList {.85, .85},
-                     "Cosine similarity thresholds between avg. and observed isotope pattern for MS1, 2, ... (e.g., -min_cos 0.3 0.6 to specify 0.3 "
-                     "and 0.6 for MS1 and MS2, respectively)");
-  defaults_.addTag("min_cos", "advanced");
-  defaults_.setValue("min_snr", DoubleList {1.0, 1.0},
-                     "Minimum charge SNR (the SNR of the isotope pattern of a specific charge) thresholds for MS1, 2, ... (e.g., -min_snr 1.0 0.6 to "
-                     "specify 1.0 and 0.6 for MS1 and MS2, respectively)");
-  defaults_.addTag("min_snr", "advanced");
-  defaults_.setValue("max_qvalue", DoubleList {1.0, 1.0},
-                     "Qvalue thresholds for MS1, 2, ... Effective only when FDR estimation is active. (e.g., -max_qvalue 0.1 0.2 to specify 0.1 and "
-                     "0.2 for MS1 and MS2, respectively)");
-  defaults_.addTag("max_qvalue", "advanced");
-  defaults_.setValue("allowed_isotope_error", 1,
-                     "Allowed isotope index error for decoy and qvalue report. If it is set to 2, for example, +-2 isotope errors are "
-                     "not counted as false. Beta version.");
-  defaults_.addTag("allowed_isotope_error", "advanced");
-
-  defaultsToParam_();
-}
-
-// Calculate the nominal (integer) mass from double mass. Multiplying 0.999497 to the original mass and then rounding reduce the error between the
-// original and nominal masses.
-int SpectralDeconvolution::getNominalMass(const double mass)
-{
-  return (int)round(mass * 0.999497);
-}
-
-void SpectralDeconvolution::setTargetPrecursorCharge_()
-{
-  const auto& spec = deconvolved_spectrum_.getOriginalSpectrum();
-  if (spec.getPrecursors().empty() && target_precursor_mz_ == 0)
-  {
-    OPENMS_LOG_INFO << "Attempted to set target precursor charge but failed - no precursor is found in MS2 spectra. Specify target precursor m/z "
-                       "with -target_precursor_mz option"
-                    << std::endl;
-    return;
-  }
-
-  auto precursor = spec.getPrecursors()[0];
-  double target_precursor_mass
-    = (precursor.getMZ() - FLASHDeconvHelperStructs::getChargeMass(target_precursor_charge_ > 0)) * std::abs(target_precursor_charge_);
-  precursor.setCharge(target_precursor_charge_);
-  PeakGroup precursorPeakGroup(1, std::abs(target_precursor_charge_), target_precursor_charge_ > 0);
-  precursorPeakGroup.push_back(FLASHDeconvHelperStructs::LogMzPeak());
-  precursorPeakGroup.setMonoisotopicMass(target_precursor_mass);
-  precursorPeakGroup.setSNR(1.0);
-
-  precursorPeakGroup.setRepAbsCharge(std::abs(target_precursor_charge_));
-  precursorPeakGroup.setChargeSNR(std::abs(target_precursor_charge_), 1.0);
-  precursorPeakGroup.setQscore(1.0);
-
-  deconvolved_spectrum_.setPrecursor(precursor);
-  deconvolved_spectrum_.setPrecursorPeakGroup(precursorPeakGroup);
-}
-
-// The main function called from outside. precursor_map_for_FLASHIda is used to read FLASHIda information
-void SpectralDeconvolution::performSpectrumDeconvolution(const MSSpectrum& spec, const int scan_number, const PeakGroup& precursor_peak_group)
-{
-  // First prepare for decoy runs.
-  iso_da_distance_ = target_decoy_type_ == PeakGroup::noise_decoy
-                       ? Constants::ISOTOPE_MASSDIFF_55K_U * sqrt(13.0) / 5
-                       : Constants::ISOTOPE_MASSDIFF_55K_U; // sqrt(13.0)/5.0 Da is used instead of C13 - C12 to make sure masses detected with this
-                                                            // nonsensical mass difference are not true.
-  previously_deconved_peak_masses_for_decoy_.clear();
-  previously_deconved_mass_bins_for_decoy_.reset();
-
-  if (target_decoy_type_ == PeakGroup::charge_decoy) // charge decoy
-  {
-    for (const auto& pg : *target_dspec_for_decoy_calculation_)
-    {
-      for (const auto& p : pg)
-      {
-        for (int i = -allowed_iso_error_ - 6; i <= allowed_iso_error_ + 6; i++)
-          previously_deconved_peak_masses_for_decoy_.push_back(i * iso_da_distance_ + p.getUnchargedMass());
-      }
-    }
-  }
-
-  ms_level_ = spec.getMSLevel();
-  deconvolved_spectrum_ = DeconvolvedSpectrum(scan_number);
-  deconvolved_spectrum_.setOriginalSpectrum(spec);
-
-  // here register targeted peak mzs etc.
-  // for MSn (n>1) register precursor peak and peak group.
-  if (ms_level_ > 1)
-  {
-    for (const auto& precursor : deconvolved_spectrum_.getOriginalSpectrum().getPrecursors())
-    {
-      for (const auto& activation_method : precursor.getActivationMethods())
-      {
-        deconvolved_spectrum_.setActivationMethod(activation_method);
-        if (deconvolved_spectrum_.getActivationMethod() == Precursor::HCID) { deconvolved_spectrum_.setActivationMethod(Precursor::HCD); }
-        break;
-      }
-      deconvolved_spectrum_.setPrecursor(precursor);
-    }
-
-    if (target_precursor_charge_ != 0 || target_precursor_mz_ > 0) { setTargetPrecursorCharge_(); }
-
-    if (deconvolved_spectrum_.getPrecursorPeakGroup().empty())
-    {
-      if (! precursor_peak_group.empty())
-      {
-        deconvolved_spectrum_.setPrecursorPeakGroup(precursor_peak_group);
-        deconvolved_spectrum_.setPrecursorScanNumber(precursor_peak_group.getScanNumber());
-        Precursor precursor(deconvolved_spectrum_.getPrecursor());
-        int abs_charge = (int)round(precursor_peak_group.getMonoMass() / precursor.getMZ());
-        precursor.setCharge(precursor_peak_group.isPositive() ? abs_charge : -abs_charge);
+  /// harmonic charge factors that will be considered for harmonic mass reduction.
+  inline const std::vector<int> harmonic_charges_ {2, 3, 5, 7, 11};
+  /// this is additional mass tolerance in Da to get more high signal-to-ratio peaks in this candidate peakgroup finding
+  inline const double max_mass_dalton_tolerance = .16;
+  /// high and low charges are differently deconvolved. This value determines the (inclusive) threshold for low charge.
+  inline const int low_charge_ = 10; // 10 inclusive
+  inline const double tol_div_factor = 2.5;                           // use narrow tolerance for deconvolution and at the end use the input tolerance to filter out overlapping masses.
+
+  SpectralDeconvolution::SpectralDeconvolution(): DefaultParamHandler("SpectralDeconvolution")
+  {
+    defaults_.setValue("tol", DoubleList {10.0, 10.0},
+                       "ppm tolerance for MS1, 2, ... (e.g., -tol 10.0 5.0 to specify 10.0 and 5.0 ppm for MS1 and MS2, respectively)");
+
+    defaults_.setValue("min_mass", 50.0, "Minimum mass (Da)");
+    defaults_.setValue("max_mass", 100000.0, "Maximum mass (Da)");
+
+    defaults_.setValue("min_charge", 1, "Minimum charge state for MS1 spectra (can be negative for negative mode)");
+    defaults_.setValue("max_charge", 100, "Maximum charge state for MS1 spectra (can be negative for negative mode)");
+
+    defaults_.setValue("precursor_charge", 0,
+                       "Charge state of the target precursor. All precursor charge is fixed to this value. "
+                       "This parameter is useful for targeted studies where MS2 spectra are generated from a fixed precursor (e.g., Native-MS). ");
+    defaults_.setMinInt("precursor_charge", 0);
+    // defaults_.addTag("precursor_charge", "advanced");
+
+    defaults_.setValue(
+      "precursor_mz", 0.0,
+      "Target precursor m/z value. This option must be used with -target_precursor_charge option. Otherwise, it will be ignored. "
+      "If -precursor_charge option is used but this option is not used, the precursor m/z value written in MS2 spectra will be used by default. ");
+    defaults_.setMinFloat("precursor_mz", 0.0);
+    defaults_.addTag("precursor_mz", "advanced");
+
+    defaults_.setValue("min_cos", DoubleList {.85, .85},
+                       "Cosine similarity thresholds between avg. and observed isotope pattern for MS1, 2, ... (e.g., -min_cos 0.3 0.6 to specify 0.3 "
+                       "and 0.6 for MS1 and MS2, respectively)");
+    defaults_.addTag("min_cos", "advanced");
+    defaults_.setValue("min_snr", DoubleList {1.0, 1.0},
+                       "Minimum charge SNR (the SNR of the isotope pattern of a specific charge) thresholds for MS1, 2, ... (e.g., -min_snr 1.0 0.6 to "
+                       "specify 1.0 and 0.6 for MS1 and MS2, respectively)");
+    defaults_.addTag("min_snr", "advanced");
+    defaults_.setValue("max_qvalue", DoubleList {1.0, 1.0},
+                       "Qvalue thresholds for MS1, 2, ... Effective only when FDR estimation is active. (e.g., -max_qvalue 0.1 0.2 to specify 0.1 and "
+                       "0.2 for MS1 and MS2, respectively)");
+    defaults_.addTag("max_qvalue", "advanced");
+    defaults_.setValue("allowed_isotope_error", 1,
+                       "Allowed isotope index error for decoy and qvalue report. If it is set to 2, for example, +-2 isotope errors are "
+                       "not counted as false. Beta version.");
+    defaults_.addTag("allowed_isotope_error", "advanced");
+
+    defaultsToParam_();
+  }
+
+  // Calculate the nominal (integer) mass from double mass. Multiplying 0.999497 to the original mass and then rounding reduce the error between the
+  // original and nominal masses.
+  int SpectralDeconvolution::getNominalMass(const double mass)
+  {
+    return (int)round(mass * 0.999497);
+  }
+
+  void SpectralDeconvolution::setTargetPrecursorCharge_()
+  {
+    const auto& spec = deconvolved_spectrum_.getOriginalSpectrum();
+    if (spec.getPrecursors().empty() && target_precursor_mz_ == 0)
+    {
+      OPENMS_LOG_INFO << "Attempted to set target precursor charge but failed - no precursor is found in MS2 spectra. Specify target precursor m/z "
+                         "with -target_precursor_mz option"
+                      << std::endl;
+      return;
+    }
+
+    auto precursor = spec.getPrecursors()[0];
+    double target_precursor_mass
+      = (precursor.getMZ() - FLASHDeconvHelperStructs::getChargeMass(target_precursor_charge_ > 0)) * std::abs(target_precursor_charge_);
+    precursor.setCharge(target_precursor_charge_);
+    PeakGroup precursorPeakGroup(1, std::abs(target_precursor_charge_), target_precursor_charge_ > 0);
+    precursorPeakGroup.push_back(FLASHDeconvHelperStructs::LogMzPeak());
+    precursorPeakGroup.setMonoisotopicMass(target_precursor_mass);
+    precursorPeakGroup.setSNR(1.0);
+
+    precursorPeakGroup.setRepAbsCharge(std::abs(target_precursor_charge_));
+    precursorPeakGroup.setChargeSNR(std::abs(target_precursor_charge_), 1.0);
+    precursorPeakGroup.setQscore(1.0);
+
+    deconvolved_spectrum_.setPrecursor(precursor);
+    deconvolved_spectrum_.setPrecursorPeakGroup(precursorPeakGroup);
+  }
+
+  // The main function called from outside. precursor_map_for_FLASHIda is used to read FLASHIda information
+  void SpectralDeconvolution::performSpectrumDeconvolution(const MSSpectrum& spec, const int scan_number, const PeakGroup& precursor_peak_group)
+  {
+    // First prepare for decoy runs.
+    iso_da_distance_ = target_decoy_type_ == PeakGroup::noise_decoy
+                         ? Constants::ISOTOPE_MASSDIFF_55K_U * sqrt(13.0) / 5
+                         : Constants::ISOTOPE_MASSDIFF_55K_U; // sqrt(13.0)/5.0 Da is used instead of C13 - C12 to make sure masses detected with this
+                                                              // nonsensical mass difference are not true.
+    previously_deconved_peak_masses_for_decoy_.clear();
+    previously_deconved_mass_bins_for_decoy_.reset();
+
+    if (target_decoy_type_ == PeakGroup::charge_decoy) // charge decoy
+    {
+      for (const auto& pg : *target_dspec_for_decoy_calculation_)
+      {
+        for (const auto& p : pg)
+        {
+          for (int i = -allowed_iso_error_ - 6; i <= allowed_iso_error_ + 6; i++)
+            previously_deconved_peak_masses_for_decoy_.push_back(i * iso_da_distance_ + p.getUnchargedMass());
+        }
+      }
+    }
+
+    ms_level_ = spec.getMSLevel();
+    deconvolved_spectrum_ = DeconvolvedSpectrum(scan_number);
+    deconvolved_spectrum_.setOriginalSpectrum(spec);
+
+    // here register targeted peak mzs etc.
+    // for MSn (n>1) register precursor peak and peak group.
+    if (ms_level_ > 1)
+    {
+      for (const auto& precursor : deconvolved_spectrum_.getOriginalSpectrum().getPrecursors())
+      {
+        for (const auto& activation_method : precursor.getActivationMethods())
+        {
+          deconvolved_spectrum_.setActivationMethod(activation_method);
+          if (deconvolved_spectrum_.getActivationMethod() == Precursor::HCID) { deconvolved_spectrum_.setActivationMethod(Precursor::HCD); }
+          break;
+        }
         deconvolved_spectrum_.setPrecursor(precursor);
       }
-    }
-  }
-
-  // based on MS level, adjust charge and mass ranges. Precursor charge and mass determine those.
-  current_max_charge_ = deconvolved_spectrum_.getCurrentMaxAbsCharge(max_abs_charge_); //
-  current_max_mass_ = deconvolved_spectrum_.getCurrentMaxMass(max_mass_);
-  current_min_mass_ = deconvolved_spectrum_.getCurrentMinMass(min_mass_);
-
-  // set universal pattern filter and harmonic pattern filters
-  setFilters_();
-  // LogMzPeaks are generated from raw peaks
-
-  updateLogMzPeaks_();
-  if (log_mz_peaks_.empty()) { return; }
-
-  // This is the main FLASHDeconv function in which deconvolution is performed.
-  generatePeakGroupsFromSpectrum_();
-}
-
-void SpectralDeconvolution::updateMembers_()
-{
-  min_abs_charge_ = param_.getValue("min_charge");
-  max_abs_charge_ = param_.getValue("max_charge");
-  is_positive_ = min_abs_charge_ > 0;
-
-  min_abs_charge_ = abs(min_abs_charge_);
-  max_abs_charge_ = abs(max_abs_charge_);
-
-  if (min_abs_charge_ > max_abs_charge_)
-  {
-    int tmp = min_abs_charge_;
-    min_abs_charge_ = max_abs_charge_;
-    max_abs_charge_ = tmp;
-  }
-
-  current_max_mass_ = max_mass_ = param_.getValue("max_mass");
-  current_min_mass_ = min_mass_ = param_.getValue("min_mass");
-
-  bin_mul_factors_.clear();
-  tolerance_ = param_.getValue("tol");
-
-  for (double& j : tolerance_)
-  {
-    j *= 1e-6;
-    // j /= tol_div_factor; // finder bins are far better.
-    bin_mul_factors_.push_back(1.0 / j * tol_div_factor);
-  }
-
-  min_isotope_cosine_ = param_.getValue("min_cos");
-  min_snr_ = param_.getValue("min_snr");
-  max_qvalue_ = param_.getValue("max_qvalue");
-
-  allowed_iso_error_ = param_.getValue("allowed_isotope_error");
-
-  target_precursor_mz_ = param_.getValue("precursor_mz");
-  target_precursor_charge_ = param_.getValue("precursor_charge");
-}
-
-const FLASHDeconvHelperStructs::PrecalculatedAveragine& SpectralDeconvolution::getAveragine()
-{
-  return avg_;
-}
-
-void SpectralDeconvolution::calculateAveragine(const bool use_RNA_averagine)
-{
-  CoarseIsotopePatternGenerator generator(300);
-
-  auto iso = use_RNA_averagine ? generator.estimateFromRNAWeight(current_max_mass_) : generator.estimateFromPeptideWeight(current_max_mass_);
-  iso.trimRight(0.0001 * iso.getMostAbundant().getIntensity());
-  auto max_isotope = std::max(200, (int)iso.size());
-
-  generator.setMaxIsotope(max_isotope);
-  avg_ = FLASHDeconvHelperStructs::PrecalculatedAveragine(50, current_max_mass_, 25, generator, use_RNA_averagine);
-  avg_.setMaxIsotopeIndex((int)(max_isotope - 1));
-}
-
-// generate filters
-void SpectralDeconvolution::setFilters_()
-{
-  filter_.clear();
-  int charge_range = current_max_charge_;
-  for (int i = 0; i < charge_range; i++)
-  {
-    filter_.push_back(-log(i + 1)); //+
-  }
-
-  harmonic_filter_matrix_ = Matrix<double>(harmonic_charges_.size(), charge_range, .0);
-
-  for (Size k = 0; k < harmonic_charges_.size(); k++)
-  {
-    int hc = harmonic_charges_[k];
-    int n = hc / 2;
-    // int m = (1 + hc) / 2;
+
+      if (target_precursor_charge_ != 0 || target_precursor_mz_ > 0) { setTargetPrecursorCharge_(); }
+
+      if (deconvolved_spectrum_.getPrecursorPeakGroup().empty())
+      {
+        if (! precursor_peak_group.empty())
+        {
+          deconvolved_spectrum_.setPrecursorPeakGroup(precursor_peak_group);
+          deconvolved_spectrum_.setPrecursorScanNumber(precursor_peak_group.getScanNumber());
+          Precursor precursor(deconvolved_spectrum_.getPrecursor());
+          int abs_charge = (int)round(precursor_peak_group.getMonoMass() / precursor.getMZ());
+          precursor.setCharge(precursor_peak_group.isPositive() ? abs_charge : -abs_charge);
+          deconvolved_spectrum_.setPrecursor(precursor);
+        }
+      }
+    }
+
+    // based on MS level, adjust charge and mass ranges. Precursor charge and mass determine those.
+    current_max_charge_ = deconvolved_spectrum_.getCurrentMaxAbsCharge(max_abs_charge_); //
+    current_max_mass_ = deconvolved_spectrum_.getCurrentMaxMass(max_mass_);
+    current_min_mass_ = deconvolved_spectrum_.getCurrentMinMass(min_mass_);
+
+    // set universal pattern filter and harmonic pattern filters
+    setFilters_();
+    // LogMzPeaks are generated from raw peaks
+
+    updateLogMzPeaks_();
+    if (log_mz_peaks_.empty()) { return; }
+
+    // This is the main FLASHDeconv function in which deconvolution is performed.
+    generatePeakGroupsFromSpectrum_();
+  }
+
+  void SpectralDeconvolution::updateMembers_()
+  {
+    min_abs_charge_ = param_.getValue("min_charge");
+    max_abs_charge_ = param_.getValue("max_charge");
+    is_positive_ = min_abs_charge_ > 0;
+
+    min_abs_charge_ = abs(min_abs_charge_);
+    max_abs_charge_ = abs(max_abs_charge_);
+
+    if (min_abs_charge_ > max_abs_charge_)
+    {
+      int tmp = min_abs_charge_;
+      min_abs_charge_ = max_abs_charge_;
+      max_abs_charge_ = tmp;
+    }
+
+    current_max_mass_ = max_mass_ = param_.getValue("max_mass");
+    current_min_mass_ = min_mass_ = param_.getValue("min_mass");
+
+    bin_mul_factors_.clear();
+    tolerance_ = param_.getValue("tol");
+
+    for (double& j : tolerance_)
+    {
+      j *= 1e-6;
+      // j /= tol_div_factor; // finder bins are far better.
+      bin_mul_factors_.push_back(1.0 / j * tol_div_factor);
+    }
+
+    min_isotope_cosine_ = param_.getValue("min_cos");
+    min_snr_ = param_.getValue("min_snr");
+    max_qvalue_ = param_.getValue("max_qvalue");
+
+    allowed_iso_error_ = param_.getValue("allowed_isotope_error");
+
+    target_precursor_mz_ = param_.getValue("precursor_mz");
+    target_precursor_charge_ = param_.getValue("precursor_charge");
+  }
+
+  const FLASHDeconvHelperStructs::PrecalculatedAveragine& SpectralDeconvolution::getAveragine()
+  {
+    return avg_;
+  }
+
+  void SpectralDeconvolution::calculateAveragine(const bool use_RNA_averagine)
+  {
+    CoarseIsotopePatternGenerator generator(300);
+
+    auto iso = use_RNA_averagine ? generator.estimateFromRNAWeight(current_max_mass_) : generator.estimateFromPeptideWeight(current_max_mass_);
+    iso.trimRight(0.0001 * iso.getMostAbundant().getIntensity());
+    auto max_isotope = std::max(200, (int)iso.size());
+
+    generator.setMaxIsotope(max_isotope);
+    avg_ = FLASHDeconvHelperStructs::PrecalculatedAveragine(50, current_max_mass_, 25, generator, use_RNA_averagine);
+    avg_.setMaxIsotopeIndex((int)(max_isotope - 1));
+  }
+
+  // generate filters
+  void SpectralDeconvolution::setFilters_()
+  {
+    filter_.clear();
+    int charge_range = current_max_charge_;
     for (int i = 0; i < charge_range; i++)
     {
-      double a = i > 0 ? exp(-filter_[i - 1]) : 0;
-      double b = exp(-filter_[i]);
-      harmonic_filter_matrix_.setValue(k, i, -log(b - (b - a) * n / hc));
-      // harmonic_filter_matrix_.setValue(k * 2 + 1, i, -log(b - (b - a) * m / hc));
-    }
-  }
-}
-
-// Generate uncharged log mz transformated peaks
-void SpectralDeconvolution::updateLogMzPeaks_()
-{
-  log_mz_peaks_.clear();
-  log_mz_peaks_.reserve(deconvolved_spectrum_.getOriginalSpectrum().size());
-
-  for (const auto& peak : deconvolved_spectrum_.getOriginalSpectrum())
-  {
-    if (peak.getIntensity() <= 0) //
-    {
-      continue;
-    }
-
-    LogMzPeak log_mz_peak(peak, is_positive_);
-    log_mz_peaks_.push_back(log_mz_peak);
-  }
-}
-
-// from bin to raw value
-double SpectralDeconvolution::getBinValue_(const Size bin, const double min_value, const double bin_mul_factor)
-{
-  return min_value + (double)bin / bin_mul_factor;
-}
-
-// from value to bin number
-Size SpectralDeconvolution::getBinNumber_(const double value, const double min_value, const double bin_mul_factor)
-{
-  if (value < min_value) { return 0; }
-  return (Size)round((value - min_value) * bin_mul_factor);
-}
-
-// From log mz to mz bins.
-void SpectralDeconvolution::updateMzBins_(const Size bin_number, std::vector<float>& mz_bin_intensities)
-{
-  mz_bins_ = boost::dynamic_bitset<>(bin_number);
-  double bin_mul_factor = bin_mul_factors_[ms_level_ - 1];
-
-  for (const auto& p : log_mz_peaks_)
-  {
-    Size bi = getBinNumber_(p.logMz, mz_bin_min_value_, bin_mul_factor);
-    if (bi >= bin_number) { break; }
-    mz_bins_.set(bi);
-
-    mz_bin_intensities[bi] += p.intensity;
-  }
-}
-
-// Find candidate mass bins from the current spectrum. The runtime of FLASHDeconv is determined by this function.
-void SpectralDeconvolution::updateCandidateMassBins_(std::vector<float>& mass_intensities, const std::vector<float>& mz_intensities)
-{ //
-  Size mz_bin_index = mz_bins_.find_first();
-  auto mz_bin_index_reverse = std::vector<Size>();
-  mz_bin_index_reverse.reserve(mz_bins_.count());
-  // invert mz bins so charges are counted from small to large given a mass
-
-  while (mz_bin_index != mz_bins_.npos)
-  {
-    mz_bin_index_reverse.push_back(mz_bin_index);
-    mz_bin_index = mz_bins_.find_next(mz_bin_index);
-  }
-  size_t h_charge_size = harmonic_charges_.size();
-  long bin_end = (long)mass_bins_.size();
-
-  auto support_peak_count = std::vector<unsigned short>(mass_bins_.size(), 0); // per mass bin how many peaks are present
-
-  // to calculate continuous charges, the previous charge value per mass should be stored
-  auto prev_charges = std::vector<unsigned short>(mass_bins_.size(), current_max_charge_ + 2);
-
-  // not just charges but intensities are stored to see the intensity fold change
-  auto prev_intensities = std::vector<float>(mass_bins_.size(), .0f);
-
-  mass_intensities = std::vector<float>(mass_bins_.size(), .0f);
-
-  double bin_mul_factor = bin_mul_factors_[ms_level_ - 1];
-  std::vector<float> sub_max_h_intensity(h_charge_size, .0f);
-
-  for (auto iter = mz_bin_index_reverse.rbegin(); iter < mz_bin_index_reverse.rend(); iter++)
-  {
-    mz_bin_index = *iter;
-    const float intensity = mz_intensities[mz_bin_index];
-    const double log_mz = getBinValue_(mz_bin_index, mz_bin_min_value_, bin_mul_factor); // uncharged log mz;
-    const double mz = exp(log_mz);                                                       // uncharged mz
-    const double iso_div_by_mz = iso_da_distance_ / mz;
-    // scan through charges
-    for (int j = 0; j < current_max_charge_; j++) // take all charge one ?
-    {
-      // mass is given by shifting by bin_offsets_[j]
-      const long mass_bin_index = (long)mz_bin_index + bin_offsets_[j];
-
-      if (mass_bin_index < 0) { continue; }
-      if (mass_bin_index >= bin_end) { break; }
-
-      if (! previously_deconved_mass_bins_for_decoy_.empty() && previously_deconved_mass_bins_for_decoy_[mass_bin_index]) { continue; }
-
-      auto& spc = support_peak_count[mass_bin_index];
-      const int abs_charge = (j + 1);
-      float& prev_intensity = prev_intensities[mass_bin_index];
-      auto& prev_charge = prev_charges[mass_bin_index];
-      const bool charge_not_continous = prev_charge - j != -1 && (prev_charge <= current_max_charge_);
-      bool pass_first_check = false;
-
-      // intensity ratio between consecutive charges should not exceed the factor.
-      const float highest_factor = 10.0f;
-      const float factor = abs_charge <= low_charge_ ? highest_factor : (highest_factor / 2 + highest_factor / 2 * low_charge_ / (float)abs_charge);
-      // intensity ratio between consecutive charges for possible harmonic should be within this factor
-
-      const float hfactor = factor / 2.0f;
-      // intensity of previous charge
-      // intensity ratio between current and previous charges
-      float intensity_ratio = prev_intensity <= 0 ? (factor + 1) : (intensity / prev_intensity);
-      intensity_ratio = intensity_ratio < 1 ? 1.0f / intensity_ratio : intensity_ratio;
-      float support_peak_intensity = 0;
-      // check if peaks of continuous charges are present
-      std::fill(sub_max_h_intensity.begin(), sub_max_h_intensity.end(), .0f);
-
-      // if charge not continuous or intensity ratio is too high reset support_peak_count
-      if (charge_not_continous || intensity_ratio > factor) { spc = 0; }
-      else
-      {
-        pass_first_check = true;
-        if (spc == 0 && abs_charge > low_charge_) { support_peak_intensity = prev_intensity; }
-      }
-
-      // for low charges, check isotope peak presence.
-      if (! pass_first_check && abs_charge <= low_charge_)
-      { // for low charges
-        for (int d = 1; d >= -1; d -= 2)
-        {
-          bool iso_exist = false;
-          int next_iso_bin = 0;
-          const int nib = (int)getBinNumber_(log_mz + d * iso_div_by_mz / abs_charge, mz_bin_min_value_, bin_mul_factor);
-          const int nibr
-            = abs_charge > 1 ? (int)getBinNumber_(log_mz + (d * iso_div_by_mz / (abs_charge - 1)), mz_bin_min_value_, bin_mul_factor) : 0;
-          const int nibl = (int)getBinNumber_(log_mz + (d * iso_div_by_mz / (abs_charge + 1)), mz_bin_min_value_, bin_mul_factor);
-          if (abs(nib - nibr) < tol_div_factor
-              || abs(nib - nibl)
-                   < tol_div_factor) // if different charges are not distinguishable, we ignore. Not informative and the source of the errors.
-            break;
-
-          for (int t = -1; t < 2; t++)
+      filter_.push_back(-log(i + 1)); //+
+    }
+
+    harmonic_filter_matrix_ = Matrix<double>(harmonic_charges_.size(), charge_range, .0);
+
+    for (Size k = 0; k < harmonic_charges_.size(); k++)
+    {
+      int hc = harmonic_charges_[k];
+      int n = hc / 2;
+      // int m = (1 + hc) / 2;
+      for (int i = 0; i < charge_range; i++)
+      {
+        double a = i > 0 ? exp(-filter_[i - 1]) : 0;
+        double b = exp(-filter_[i]);
+        harmonic_filter_matrix_.setValue(k, i, -log(b - (b - a) * n / hc));
+        // harmonic_filter_matrix_.setValue(k * 2 + 1, i, -log(b - (b - a) * m / hc));
+      }
+    }
+  }
+
+  // Generate uncharged log mz transformated peaks
+  void SpectralDeconvolution::updateLogMzPeaks_()
+  {
+    log_mz_peaks_.clear();
+    log_mz_peaks_.reserve(deconvolved_spectrum_.getOriginalSpectrum().size());
+
+    for (const auto& peak : deconvolved_spectrum_.getOriginalSpectrum())
+    {
+      if (peak.getIntensity() <= 0) //
+      {
+        continue;
+      }
+
+      LogMzPeak log_mz_peak(peak, is_positive_);
+      log_mz_peaks_.push_back(log_mz_peak);
+    }
+  }
+
+  // from bin to raw value
+  double SpectralDeconvolution::getBinValue_(const Size bin, const double min_value, const double bin_mul_factor)
+  {
+    return min_value + (double)bin / bin_mul_factor;
+  }
+
+  // from value to bin number
+  Size SpectralDeconvolution::getBinNumber_(const double value, const double min_value, const double bin_mul_factor)
+  {
+    if (value < min_value) { return 0; }
+    return (Size)round((value - min_value) * bin_mul_factor);
+  }
+
+  // From log mz to mz bins.
+  void SpectralDeconvolution::updateMzBins_(const Size bin_number, std::vector<float>& mz_bin_intensities)
+  {
+    mz_bins_ = boost::dynamic_bitset<>(bin_number);
+    double bin_mul_factor = bin_mul_factors_[ms_level_ - 1];
+
+    for (const auto& p : log_mz_peaks_)
+    {
+      Size bi = getBinNumber_(p.logMz, mz_bin_min_value_, bin_mul_factor);
+      if (bi >= bin_number) { break; }
+      mz_bins_.set(bi);
+
+      mz_bin_intensities[bi] += p.intensity;
+    }
+  }
+
+  // Find candidate mass bins from the current spectrum. The runtime of FLASHDeconv is determined by this function.
+  void SpectralDeconvolution::updateCandidateMassBins_(std::vector<float>& mass_intensities, const std::vector<float>& mz_intensities)
+  { //
+    Size mz_bin_index = mz_bins_.find_first();
+    auto mz_bin_index_reverse = std::vector<Size>();
+    mz_bin_index_reverse.reserve(mz_bins_.count());
+    // invert mz bins so charges are counted from small to large given a mass
+
+    while (mz_bin_index != mz_bins_.npos)
+    {
+      mz_bin_index_reverse.push_back(mz_bin_index);
+      mz_bin_index = mz_bins_.find_next(mz_bin_index);
+    }
+    size_t h_charge_size = harmonic_charges_.size();
+    long bin_end = (long)mass_bins_.size();
+
+    auto support_peak_count = std::vector<unsigned short>(mass_bins_.size(), 0); // per mass bin how many peaks are present
+
+    // to calculate continuous charges, the previous charge value per mass should be stored
+    auto prev_charges = std::vector<unsigned short>(mass_bins_.size(), current_max_charge_ + 2);
+
+    // not just charges but intensities are stored to see the intensity fold change
+    auto prev_intensities = std::vector<float>(mass_bins_.size(), .0f);
+
+    mass_intensities = std::vector<float>(mass_bins_.size(), .0f);
+
+    double bin_mul_factor = bin_mul_factors_[ms_level_ - 1];
+    std::vector<float> sub_max_h_intensity(h_charge_size, .0f);
+
+    for (auto iter = mz_bin_index_reverse.rbegin(); iter < mz_bin_index_reverse.rend(); iter++)
+    {
+      mz_bin_index = *iter;
+      const float intensity = mz_intensities[mz_bin_index];
+      const double log_mz = getBinValue_(mz_bin_index, mz_bin_min_value_, bin_mul_factor); // uncharged log mz;
+      const double mz = exp(log_mz);                                                       // uncharged mz
+      const double iso_div_by_mz = iso_da_distance_ / mz;
+      // scan through charges
+      for (int j = 0; j < current_max_charge_; j++) // take all charge one ?
+      {
+        // mass is given by shifting by bin_offsets_[j]
+        const long mass_bin_index = (long)mz_bin_index + bin_offsets_[j];
+
+        if (mass_bin_index < 0) { continue; }
+        if (mass_bin_index >= bin_end) { break; }
+
+        if (! previously_deconved_mass_bins_for_decoy_.empty() && previously_deconved_mass_bins_for_decoy_[mass_bin_index]) { continue; }
+
+        auto& spc = support_peak_count[mass_bin_index];
+        const int abs_charge = (j + 1);
+        float& prev_intensity = prev_intensities[mass_bin_index];
+        auto& prev_charge = prev_charges[mass_bin_index];
+        const bool charge_not_continous = prev_charge - j != -1 && (prev_charge <= current_max_charge_);
+        bool pass_first_check = false;
+
+        // intensity ratio between consecutive charges should not exceed the factor.
+        const float highest_factor = 10.0f;
+        const float factor = abs_charge <= low_charge_ ? highest_factor : (highest_factor / 2 + highest_factor / 2 * low_charge_ / (float)abs_charge);
+        // intensity ratio between consecutive charges for possible harmonic should be within this factor
+
+        const float hfactor = factor / 2.0f;
+        // intensity of previous charge
+        // intensity ratio between current and previous charges
+        float intensity_ratio = prev_intensity <= 0 ? (factor + 1) : (intensity / prev_intensity);
+        intensity_ratio = intensity_ratio < 1 ? 1.0f / intensity_ratio : intensity_ratio;
+        float support_peak_intensity = 0;
+        // check if peaks of continuous charges are present
+        std::fill(sub_max_h_intensity.begin(), sub_max_h_intensity.end(), .0f);
+
+        // if charge not continuous or intensity ratio is too high reset support_peak_count
+        if (charge_not_continous || intensity_ratio > factor) { spc = 0; }
+        else
+        {
+          pass_first_check = true;
+          if (spc == 0 && abs_charge > low_charge_) { support_peak_intensity = prev_intensity; }
+        }
+
+        // for low charges, check isotope peak presence.
+        if (! pass_first_check && abs_charge <= low_charge_)
+        { // for low charges
+          for (int d = 1; d >= -1; d -= 2)
           {
-            int nibt = nib + t;
-            if (std::abs(nibt - (int)mz_bin_index) >= tol_div_factor && nibt > 0 && nibt < (int)mz_bins_.size() && mz_bins_[nibt])
+            bool iso_exist = false;
+            int next_iso_bin = 0;
+            const int nib = (int)getBinNumber_(log_mz + d * iso_div_by_mz / abs_charge, mz_bin_min_value_, bin_mul_factor);
+            const int nibr
+              = abs_charge > 1 ? (int)getBinNumber_(log_mz + (d * iso_div_by_mz / (abs_charge - 1)), mz_bin_min_value_, bin_mul_factor) : 0;
+            const int nibl = (int)getBinNumber_(log_mz + (d * iso_div_by_mz / (abs_charge + 1)), mz_bin_min_value_, bin_mul_factor);
+            if (abs(nib - nibr) < tol_div_factor
+                || abs(nib - nibl)
+                     < tol_div_factor) // if different charges are not distinguishable, we ignore. Not informative and the source of the errors.
+              break;
+
+            for (int t = -1; t < 2; t++)
             {
-              iso_exist = true;
-              pass_first_check = true;
-
-              if (next_iso_bin == 0 || mz_intensities[next_iso_bin] < mz_intensities[nibt]) { next_iso_bin = nibt; }
+              int nibt = nib + t;
+              if (std::abs(nibt - (int)mz_bin_index) >= tol_div_factor && nibt > 0 && nibt < (int)mz_bins_.size() && mz_bins_[nibt])
+              {
+                iso_exist = true;
+                pass_first_check = true;
+
+                if (next_iso_bin == 0 || mz_intensities[next_iso_bin] < mz_intensities[nibt]) { next_iso_bin = nibt; }
+              }
+            }
+
+            // harmonic check
+            if (iso_exist)
+            {
+              const double h_threshold = intensity + mz_intensities[next_iso_bin]; // std::min(intensity, mz_intensities[next_iso_bin]); //
+
+              for (size_t k = 0; k < h_charge_size; k++)
+              {
+                const int hc = harmonic_charges_[k];
+                int harmonic_cntr = 0;
+                if (ms_level_ > 1 && hc * abs_charge > current_max_charge_) { break; }
+
+                const int hdiff = (int)round((double)(next_iso_bin - mz_bin_index)) / hc * (hc / 2);
+                const int next_harmonic_iso_bin = (int)mz_bin_index + hdiff; //(int)getBinNumber_(log_mz + hdiff, mz_bin_min_value_, bin_mul_factor);
+                // check if there are harmonic peaks between the current peak and the next isotope peak.
+
+                // no perfect filtration. Just obvious ones are filtered out by checking if a peak is in the harmonic position and the intensity ratio
+                // is within two folds from the current peak (specified by mz_bin_index)
+                if (std::abs(next_harmonic_iso_bin - (int)mz_bin_index) >= tol_div_factor && next_harmonic_iso_bin >= 0
+                    && next_harmonic_iso_bin < (int)mz_bins_.size() && mz_bins_[next_harmonic_iso_bin]
+                    && mz_intensities[next_harmonic_iso_bin] > h_threshold / 2 && mz_intensities[next_harmonic_iso_bin] < h_threshold * 2)
+                {
+                  harmonic_cntr++;
+                  sub_max_h_intensity[k] += mz_intensities[next_harmonic_iso_bin];
+                  // sub_max_h_intensity[k] = std::max(sub_max_h_intensity[k] , mz_intensities[next_harmonic_iso_bin]);
+                }
+
+                if (harmonic_cntr > 0) { pass_first_check = false; }
+              }
+            }
+            if (pass_first_check)
+            {
+              support_peak_intensity += mz_intensities[next_iso_bin];
+              // support_peak_intensity = std::max(support_peak_intensity, mz_intensities[next_iso_bin]);
             }
           }
-
-          // harmonic check
-          if (iso_exist)
+          pass_first_check &= *std::max_element(sub_max_h_intensity.begin(), sub_max_h_intensity.end()) <= 0;
+        }
+
+        if (pass_first_check)
+        {
+          if (prev_charge - j == -1) // check harmonic artifacts for high charge ranges
           {
-            const double h_threshold = intensity + mz_intensities[next_iso_bin]; // std::min(intensity, mz_intensities[next_iso_bin]); //
-
+            float max_intensity = intensity;
+            float min_intensity = prev_intensity;
+            if (prev_intensity <= .0)
+            {
+              max_intensity = intensity;
+              min_intensity = intensity;
+            }
+            else if (min_intensity > max_intensity)
+            {
+              float tmpi = min_intensity;
+              min_intensity = max_intensity;
+              max_intensity = tmpi;
+            }
+
+            const float high_threshold = max_intensity * hfactor;
+            const float low_threshold = min_intensity / hfactor;
+
+            bool is_harmonic = false;
+
+            // check if harmonic peaks are present with different harmonic multiple factors (2, 3, 5, 7, 11  defined in harmonic_charges_).
+            int min_dis = tol_div_factor + 1;
             for (size_t k = 0; k < h_charge_size; k++)
             {
-              const int hc = harmonic_charges_[k];
-              int harmonic_cntr = 0;
-              if (ms_level_ > 1 && hc * abs_charge > current_max_charge_) { break; }
-
-              const int hdiff = (int)round((double)(next_iso_bin - mz_bin_index)) / hc * (hc / 2);
-              const int next_harmonic_iso_bin = (int)mz_bin_index + hdiff; //(int)getBinNumber_(log_mz + hdiff, mz_bin_min_value_, bin_mul_factor);
-              // check if there are harmonic peaks between the current peak and the next isotope peak.
-
-              // no perfect filtration. Just obvious ones are filtered out by checking if a peak is in the harmonic position and the intensity ratio
-              // is within two folds from the current peak (specified by mz_bin_index)
-              if (std::abs(next_harmonic_iso_bin - (int)mz_bin_index) >= tol_div_factor && next_harmonic_iso_bin >= 0
-                  && next_harmonic_iso_bin < (int)mz_bins_.size() && mz_bins_[next_harmonic_iso_bin]
-                  && mz_intensities[next_harmonic_iso_bin] > h_threshold / 2 && mz_intensities[next_harmonic_iso_bin] < h_threshold * 2)
+              if (ms_level_ > 1 && harmonic_charges_[k] * abs_charge > current_max_charge_) break;
+              float harmonic_intensity = 0;
+              for (int t = -tol_div_factor; t <= tol_div_factor; t++)
               {
-                harmonic_cntr++;
-                sub_max_h_intensity[k] += mz_intensities[next_harmonic_iso_bin];
-                // sub_max_h_intensity[k] = std::max(sub_max_h_intensity[k] , mz_intensities[next_harmonic_iso_bin]);
-              }
-
-              if (harmonic_cntr > 0) { pass_first_check = false; }
-            }
-          }
-          if (pass_first_check)
-          {
-            support_peak_intensity += mz_intensities[next_iso_bin];
-            // support_peak_intensity = std::max(support_peak_intensity, mz_intensities[next_iso_bin]);
-          }
-        }
-        pass_first_check &= *std::max_element(sub_max_h_intensity.begin(), sub_max_h_intensity.end()) <= 0;
-      }
-
-      if (pass_first_check)
-      {
-        if (prev_charge - j == -1) // check harmonic artifacts for high charge ranges
-        {
-          float max_intensity = intensity;
-          float min_intensity = prev_intensity;
-          if (prev_intensity <= .0)
-          {
-            max_intensity = intensity;
-            min_intensity = intensity;
-          }
-          else if (min_intensity > max_intensity)
-          {
-            float tmpi = min_intensity;
-            min_intensity = max_intensity;
-            max_intensity = tmpi;
-          }
-
-          const float high_threshold = max_intensity * hfactor;
-          const float low_threshold = min_intensity / hfactor;
-
-          bool is_harmonic = false;
-
-          // check if harmonic peaks are present with different harmonic multiple factors (2, 3, 5, 7, 11  defined in harmonic_charges_).
-          int min_dis = tol_div_factor + 1;
-          for (size_t k = 0; k < h_charge_size; k++)
-          {
-            if (ms_level_ > 1 && harmonic_charges_[k] * abs_charge > current_max_charge_) break;
-            float harmonic_intensity = 0;
-            for (int t = -tol_div_factor; t <= tol_div_factor; t++)
-            {
-              long hmz_bin_index = mass_bin_index - harmonic_bin_offset_matrix_.getValue(k, j) + t;
-              if (hmz_bin_index > 0 && hmz_bin_index != (long)mz_bin_index && hmz_bin_index < (int)mz_bins_.size() && mz_bins_[hmz_bin_index])
-              {
-                float h_intensity = mz_intensities[hmz_bin_index];
-                if (h_intensity > low_threshold && h_intensity < high_threshold)
+                long hmz_bin_index = mass_bin_index - harmonic_bin_offset_matrix_.getValue(k, j) + t;
+                if (hmz_bin_index > 0 && hmz_bin_index != (long)mz_bin_index && hmz_bin_index < (int)mz_bins_.size() && mz_bins_[hmz_bin_index])
                 {
-                  is_harmonic = true;
-                  if (abs(t) < min_dis)
+                  float h_intensity = mz_intensities[hmz_bin_index];
+                  if (h_intensity > low_threshold && h_intensity < high_threshold)
                   {
-                    harmonic_intensity = h_intensity;
-                    min_dis = abs(t);
+                    is_harmonic = true;
+                    if (abs(t) < min_dis)
+                    {
+                      harmonic_intensity = h_intensity;
+                      min_dis = abs(t);
+                    }
                   }
                 }
               }
+              sub_max_h_intensity[k] += harmonic_intensity;
             }
-            sub_max_h_intensity[k] += harmonic_intensity;
+
+            if (! is_harmonic) // if it is not harmonic
+            {
+              mass_intensities[mass_bin_index] += intensity + support_peak_intensity;
+
+              if (! mass_bins_[mass_bin_index])
+              {
+                spc++;
+                if (spc >= min_support_peak_count_ || spc >= abs_charge / 2) { mass_bins_[mass_bin_index] = true; }
+              }
+            }
+            else // if harmonic
+            {
+              mass_intensities[mass_bin_index]
+                -= *std::max_element(sub_max_h_intensity.begin(), sub_max_h_intensity.end()); // std::min(max_h_intensity, intensity);
+              if (spc > 0) { spc--; }
+            }
           }
-
-          if (! is_harmonic) // if it is not harmonic
+          else if (abs_charge <= low_charge_) // for low charge, include the mass if isotope is present
           {
             mass_intensities[mass_bin_index] += intensity + support_peak_intensity;
-
             if (! mass_bins_[mass_bin_index])
             {
               spc++;
-              if (spc >= min_support_peak_count_ || spc >= abs_charge / 2) { mass_bins_[mass_bin_index] = true; }
+              mass_bins_[mass_bin_index] = true;
             }
           }
-          else // if harmonic
-          {
-            mass_intensities[mass_bin_index]
-              -= *std::max_element(sub_max_h_intensity.begin(), sub_max_h_intensity.end()); // std::min(max_h_intensity, intensity);
-            if (spc > 0) { spc--; }
+        }
+        prev_intensity = intensity;
+        prev_charge = j;
+      }
+    }
+  }
+
+  // Subfunction of updateMassBins_. If a peak corresponds to multiple masses, only one mass is selected for the peak based on intensities.
+  // mass level harmonic check is also performed in this function
+  // it also outputs the charge range of each mass bin
+  Matrix<int> SpectralDeconvolution::filterMassBins_(const std::vector<float>& mass_intensities)
+  {
+    Matrix<int> abs_charge_ranges(2, mass_bins_.size(), INT_MAX);
+    for (Size i = 0; i < mass_bins_.size(); i++)
+    {
+      abs_charge_ranges.setValue(1, (int)i, INT_MIN);
+    }
+    Size mz_bin_index = mz_bins_.find_first();
+    long bin_size = (long)mass_bins_.size();
+
+    auto to_skip = mass_bins_.flip();
+    mass_bins_.reset();
+
+    const int select_top_N = 2; // select top N charges per peak. We allow up to 2 just to consider frequent coelution.
+    std::vector<long> max_indices(select_top_N, -1);
+    std::vector<int> max_intensity_abs_charge_ranges(select_top_N, -1);
+
+    while (mz_bin_index != mz_bins_.npos)
+    {
+      std::fill(max_indices.begin(), max_indices.end(), -1);
+      std::fill(max_intensity_abs_charge_ranges.begin(), max_intensity_abs_charge_ranges.end(), -1);
+
+      float max_intensity = 0;
+
+      for (int j = 0; j < current_max_charge_; j++)
+      {
+        long mass_bin_index = (long)mz_bin_index + bin_offsets_[j];
+
+        if (mass_bin_index < 0) { continue; }
+        if (mass_bin_index >= bin_size) { break; }
+
+        if (! target_mono_masses_.empty() && target_mass_bins_[mass_bin_index])
+        {
+          float t = mass_intensities[mass_bin_index];
+
+          if (t == 0)
+          { // no signal
+            continue;
           }
-        }
-        else if (abs_charge <= low_charge_) // for low charge, include the mass if isotope is present
-        {
-          mass_intensities[mass_bin_index] += intensity + support_peak_intensity;
-          if (! mass_bins_[mass_bin_index])
-          {
-            spc++;
-            mass_bins_[mass_bin_index] = true;
-          }
-        }
-      }
-      prev_intensity = intensity;
-      prev_charge = j;
-    }
-  }
-}
-
-// Subfunction of updateMassBins_. If a peak corresponds to multiple masses, only one mass is selected for the peak based on intensities.
-// mass level harmonic check is also performed in this function
-// it also outputs the charge range of each mass bin
-Matrix<int> SpectralDeconvolution::filterMassBins_(const std::vector<float>& mass_intensities)
-{
-  Matrix<int> abs_charge_ranges(2, mass_bins_.size(), INT_MAX);
-  for (Size i = 0; i < mass_bins_.size(); i++)
-  {
-    abs_charge_ranges.setValue(1, (int)i, INT_MIN);
-  }
-  Size mz_bin_index = mz_bins_.find_first();
-  long bin_size = (long)mass_bins_.size();
-
-  auto to_skip = mass_bins_.flip();
-  mass_bins_.reset();
-
-  const int select_top_N = 2; // select top N charges per peak. We allow up to 2 just to consider frequent coelution.
-  std::vector<long> max_indices(select_top_N, -1);
-  std::vector<int> max_intensity_abs_charge_ranges(select_top_N, -1);
-
-  while (mz_bin_index != mz_bins_.npos)
-  {
-    std::fill(max_indices.begin(), max_indices.end(), -1);
-    std::fill(max_intensity_abs_charge_ranges.begin(), max_intensity_abs_charge_ranges.end(), -1);
-
-    float max_intensity = 0;
-
-    for (int j = 0; j < current_max_charge_; j++)
-    {
-      long mass_bin_index = (long)mz_bin_index + bin_offsets_[j];
-
-      if (mass_bin_index < 0) { continue; }
-      if (mass_bin_index >= bin_size) { break; }
-
-      if (! target_mono_masses_.empty() && target_mass_bins_[mass_bin_index])
-      {
-        float t = mass_intensities[mass_bin_index];
-
-        if (t == 0)
-        { // no signal
-          continue;
-        }
-        max_intensity = 1e38f;
-
-        // store best values after shift by 1.
-        for (int i = select_top_N - 1; i > 0; i--)
-        {
-          max_indices[i] = max_indices[i - 1];
-          max_intensity_abs_charge_ranges[i] = max_intensity_abs_charge_ranges[i - 1];
-        }
-
-        max_indices[0] = mass_bin_index;
-        max_intensity_abs_charge_ranges[0] = j;
-      }
-      else
-      {
-        if (to_skip[mass_bin_index]) { continue; }
-
-        float t = mass_intensities[mass_bin_index];
-        if (t == 0) // no signal
-        {
-          continue;
-        }
-
-        if (max_intensity == 0 || max_intensity < t)
-        {
+          max_intensity = 1e38f;
+
           // store best values after shift by 1.
-          bool big_diff = t > max_intensity * 2.0;
           for (int i = select_top_N - 1; i > 0; i--)
           {
-            max_indices[i] = big_diff ? -1 : max_indices[i - 1]; // if big change, only take the best charge
+            max_indices[i] = max_indices[i - 1];
             max_intensity_abs_charge_ranges[i] = max_intensity_abs_charge_ranges[i - 1];
           }
+
           max_indices[0] = mass_bin_index;
           max_intensity_abs_charge_ranges[0] = j;
-          max_intensity = t;
-        }
-      }
-    }
-    for (int i = 0; i < select_top_N; i++)
-    {
-      long max_index = max_indices[i];
-      int max_intensity_abs_charge_range = max_intensity_abs_charge_ranges[i];
-      if (max_index >= 0 && max_index < bin_size)
-      {
-        abs_charge_ranges.setValue(0, max_index, std::min(abs_charge_ranges.getValue(0, max_index), max_intensity_abs_charge_range));
-        abs_charge_ranges.setValue(1, max_index, std::max(abs_charge_ranges.getValue(1, max_index), max_intensity_abs_charge_range));
-        mass_bins_[max_index] = true;
-      }
-    }
-    mz_bin_index = mz_bins_.find_next(mz_bin_index);
-  }
-
-  return abs_charge_ranges;
-}
-
-// update mass bins which will be used to select peaks in the input spectrum...
-Matrix<int> SpectralDeconvolution::updateMassBins_(const std::vector<float>& mz_intensities)
-{
-  std::vector<float> mass_intensities;
-  updateCandidateMassBins_(mass_intensities, mz_intensities);
-
-  auto per_mass_abs_charge_ranges = filterMassBins_(mass_intensities);
-
-  return per_mass_abs_charge_ranges;
-}
-
-// With mass_bins_ from updateMassBins_ function, select peaks from the same mass in the original input spectrum
-void SpectralDeconvolution::getCandidatePeakGroups_(const Matrix<int>& per_mass_abs_charge_ranges)
-{
-  double bin_mul_factor = bin_mul_factors_[ms_level_ - 1];
-  double tol = tolerance_[ms_level_ - 1];
-  int charge_range = current_max_charge_;
-  Size mass_bin_size = mass_bins_.size();
-  int log_mz_peak_size = (int)log_mz_peaks_.size();
-  // this stores which peak is now being considered per charge. Per charge, peak is considered from left (lowest m/z) to right (highest m/z).
-  auto current_peak_index = std::vector<int>(charge_range, 0);
-  deconvolved_spectrum_.reserve(mass_bins_.count());
-  Size mass_bin_index = mass_bins_.find_first();
-  auto peak_bin_numbers = std::vector<Size>(log_mz_peak_size);
-  // per peak, store the m/z bin number for fast processing
-  for (int i = 0; i < log_mz_peak_size; i++)
-  {
-    peak_bin_numbers[i] = getBinNumber_(log_mz_peaks_[i].logMz, mz_bin_min_value_, bin_mul_factor);
-  }
-
-  // main iteration. per_mass_abs_charge_ranges gives the range of charges for each mass bin
-  while (mass_bin_index != mass_bins_.npos)
-  {
-    double log_m = getBinValue_(mass_bin_index, mass_bin_min_value_, bin_mul_factor);
-    double mass = exp(log_m);
-
-    PeakGroup pg(1, per_mass_abs_charge_ranges.getValue(1, mass_bin_index) + 1, // make an empty peakGroup (mass)
-                 is_positive_);
-
-    pg.reserve(charge_range * 12);
-    pg.setTargetDecoyType(target_decoy_type_);
-    pg.setIsotopeDaDistance(iso_da_distance_);
-    // the range of isotope span. For a given peak the peaks within the span are searched.
-    Size right_index = avg_.getRightCountFromApex(mass);
-    Size left_index = avg_.getLeftCountFromApex(mass);
-
-    // scan through charge - from mass to m/z
-    for (size_t j = per_mass_abs_charge_ranges.getValue(0, mass_bin_index); j <= (size_t)per_mass_abs_charge_ranges.getValue(1, mass_bin_index); j++)
-    {
-      int max_peak_index = -1;
-      size_t abs_charge = j + 1;
-      int bin_offset = bin_offsets_[j];
-
-      if (mass_bin_index < (size_t)bin_offset) { continue; }
-
-      Size b_index = mass_bin_index - bin_offset; // m/z bin
-      int& cpi = current_peak_index[j];           // in this charge which peak is to be considered?
-      double max_intensity = -1;
-
-      while (cpi < log_mz_peak_size - 1)      // scan through peaks from cpi
-      {
-        if (peak_bin_numbers[cpi] == b_index) // if the peak of consideration matches to this mass with charge abs_charge
-        {
-          double intensity = log_mz_peaks_[cpi].intensity;
-          if (intensity > max_intensity) // compare with other matching peaks and select the most intense peak (in max_peak_index)
+        }
+        else
+        {
+          if (to_skip[mass_bin_index]) { continue; }
+
+          float t = mass_intensities[mass_bin_index];
+          if (t == 0) // no signal
           {
-            max_intensity = intensity;
-            max_peak_index = cpi;
+            continue;
           }
-        }
-        else if (peak_bin_numbers[cpi] > b_index) { break; }
-        cpi++;
-      }
-
-      if (max_peak_index < 0) { continue; }
-
-      // Search for local max.
-      if (max_peak_index > 0 && max_peak_index <= log_mz_peak_size && peak_bin_numbers[max_peak_index - 1] == b_index - 1
-          && log_mz_peaks_[max_peak_index - 1].intensity > max_intensity)
-      {
-        continue;
-      }
-      if (max_peak_index >= 0 && max_peak_index < log_mz_peak_size - 1 && peak_bin_numbers[max_peak_index + 1] == b_index + 1
-          && log_mz_peaks_[max_peak_index + 1].intensity > max_intensity)
-      {
-        continue;
-      }
-
-      // now we have a matching peak for this mass of charge  abs_charge. From here, isotope peaks are collected
-      const double mz = log_mz_peaks_[max_peak_index].mz;                                   // charged mz
-      const double iso_delta = iso_da_distance_ / (double)abs_charge;
-      double mz_delta = std::min(max_mass_dalton_tolerance / (double)abs_charge, tol * mz); //
-
-      double max_mz = mz;
-
-      for (int peak_index = max_peak_index; peak_index < log_mz_peak_size; peak_index++)
-      {
-        const double observed_mz = log_mz_peaks_[peak_index].mz;
-        double mz_diff = observed_mz - mz;
-        int tmp_i = (int)round(mz_diff / iso_delta);
-
-        if (observed_mz - max_mz > (double)right_index * iso_delta + mz_delta) { break; }
-
-        if (abs(mz_diff - tmp_i * iso_delta) < mz_delta) // if peak is signal
-        {
-          const Size bin = peak_bin_numbers[peak_index] + bin_offset;
-          if (bin < mass_bin_size && ! (bin < previously_deconved_mass_bins_for_decoy_.size() && previously_deconved_mass_bins_for_decoy_[bin]))
+
+          if (max_intensity == 0 || max_intensity < t)
           {
-            LogMzPeak p(log_mz_peaks_[peak_index]);
-            p.abs_charge = (int)abs_charge;
-            p.isotopeIndex = tmp_i;
-            pg.push_back(p);
+            // store best values after shift by 1.
+            bool big_diff = t > max_intensity * 2.0;
+            for (int i = select_top_N - 1; i > 0; i--)
+            {
+              max_indices[i] = big_diff ? -1 : max_indices[i - 1]; // if big change, only take the best charge
+              max_intensity_abs_charge_ranges[i] = max_intensity_abs_charge_ranges[i - 1];
+            }
+            max_indices[0] = mass_bin_index;
+            max_intensity_abs_charge_ranges[0] = j;
+            max_intensity = t;
           }
         }
       }
-
-      for (int peak_index = max_peak_index - 1; peak_index >= 0; peak_index--)
-      {
-        const double observed_mz = log_mz_peaks_[peak_index].mz;
-        double mz_diff = observed_mz - mz;
-        int tmp_i = (int)round(mz_diff / iso_delta);
-
-        if (max_mz - observed_mz > (float)left_index * iso_delta + mz_delta) { break; }
-        if (abs(mz_diff - tmp_i * iso_delta) < mz_delta)
-        {
-          const Size bin = peak_bin_numbers[peak_index] + bin_offset;
-          if (bin < mass_bin_size && ! (bin < previously_deconved_mass_bins_for_decoy_.size() && previously_deconved_mass_bins_for_decoy_[bin]))
+      for (int i = 0; i < select_top_N; i++)
+      {
+        long max_index = max_indices[i];
+        int max_intensity_abs_charge_range = max_intensity_abs_charge_ranges[i];
+        if (max_index >= 0 && max_index < bin_size)
+        {
+          abs_charge_ranges.setValue(0, max_index, std::min(abs_charge_ranges.getValue(0, max_index), max_intensity_abs_charge_range));
+          abs_charge_ranges.setValue(1, max_index, std::max(abs_charge_ranges.getValue(1, max_index), max_intensity_abs_charge_range));
+          mass_bins_[max_index] = true;
+        }
+      }
+      mz_bin_index = mz_bins_.find_next(mz_bin_index);
+    }
+
+    return abs_charge_ranges;
+  }
+
+  // update mass bins which will be used to select peaks in the input spectrum...
+  Matrix<int> SpectralDeconvolution::updateMassBins_(const std::vector<float>& mz_intensities)
+  {
+    std::vector<float> mass_intensities;
+    updateCandidateMassBins_(mass_intensities, mz_intensities);
+
+    auto per_mass_abs_charge_ranges = filterMassBins_(mass_intensities);
+
+    return per_mass_abs_charge_ranges;
+  }
+
+  // With mass_bins_ from updateMassBins_ function, select peaks from the same mass in the original input spectrum
+  void SpectralDeconvolution::getCandidatePeakGroups_(const Matrix<int>& per_mass_abs_charge_ranges)
+  {
+    double bin_mul_factor = bin_mul_factors_[ms_level_ - 1];
+    double tol = tolerance_[ms_level_ - 1];
+    int charge_range = current_max_charge_;
+    Size mass_bin_size = mass_bins_.size();
+    int log_mz_peak_size = (int)log_mz_peaks_.size();
+    // this stores which peak is now being considered per charge. Per charge, peak is considered from left (lowest m/z) to right (highest m/z).
+    auto current_peak_index = std::vector<int>(charge_range, 0);
+    deconvolved_spectrum_.reserve(mass_bins_.count());
+    Size mass_bin_index = mass_bins_.find_first();
+    auto peak_bin_numbers = std::vector<Size>(log_mz_peak_size);
+    // per peak, store the m/z bin number for fast processing
+    for (int i = 0; i < log_mz_peak_size; i++)
+    {
+      peak_bin_numbers[i] = getBinNumber_(log_mz_peaks_[i].logMz, mz_bin_min_value_, bin_mul_factor);
+    }
+
+    // main iteration. per_mass_abs_charge_ranges gives the range of charges for each mass bin
+    while (mass_bin_index != mass_bins_.npos)
+    {
+      double log_m = getBinValue_(mass_bin_index, mass_bin_min_value_, bin_mul_factor);
+      double mass = exp(log_m);
+
+      PeakGroup pg(1, per_mass_abs_charge_ranges.getValue(1, mass_bin_index) + 1, // make an empty peakGroup (mass)
+                   is_positive_);
+
+      pg.reserve(charge_range * 12);
+      pg.setTargetDecoyType(target_decoy_type_);
+      pg.setIsotopeDaDistance(iso_da_distance_);
+      // the range of isotope span. For a given peak the peaks within the span are searched.
+      Size right_index = avg_.getRightCountFromApex(mass);
+      Size left_index = avg_.getLeftCountFromApex(mass);
+
+      // scan through charge - from mass to m/z
+      for (size_t j = per_mass_abs_charge_ranges.getValue(0, mass_bin_index); j <= (size_t)per_mass_abs_charge_ranges.getValue(1, mass_bin_index); j++)
+      {
+        int max_peak_index = -1;
+        size_t abs_charge = j + 1;
+        int bin_offset = bin_offsets_[j];
+
+        if (mass_bin_index < (size_t)bin_offset) { continue; }
+
+        Size b_index = mass_bin_index - bin_offset; // m/z bin
+        int& cpi = current_peak_index[j];           // in this charge which peak is to be considered?
+        double max_intensity = -1;
+
+        while (cpi < log_mz_peak_size - 1)      // scan through peaks from cpi
+        {
+          if (peak_bin_numbers[cpi] == b_index) // if the peak of consideration matches to this mass with charge abs_charge
           {
-            LogMzPeak p(log_mz_peaks_[peak_index]);
-            p.abs_charge = (int)abs_charge;
-            p.isotopeIndex = tmp_i;
-            pg.push_back(p);
+            double intensity = log_mz_peaks_[cpi].intensity;
+            if (intensity > max_intensity) // compare with other matching peaks and select the most intense peak (in max_peak_index)
+            {
+              max_intensity = intensity;
+              max_peak_index = cpi;
+            }
           }
-        }
-      }
-    }
-
-    if (! pg.empty()) // total_signal_intensity > 0)// *std::max_element(total_harmonic_intensity.begin(), total_harmonic_intensity.end())) //
-    {
-      double max_intensity = -1.0;
-      double t_mass = .0;
-      auto new_peaks = std::vector<LogMzPeak>();
-      new_peaks.reserve(pg.size());
-      for (const auto& p : pg)
-      {
-        if (max_intensity < p.intensity)
-        {
-          max_intensity = p.intensity;
-          t_mass = p.getUnchargedMass();
-        }
-      }
-      double iso_tolerance = tol * t_mass;
-      int min_off = 10000;
-      int max_off = -1;
-      int max_charge = -1;
-
-      int apex_index = (int)avg_.getApexIndex(t_mass);
-      for (auto& p : pg)
-      {
-        p.isotopeIndex = (int)round((p.getUnchargedMass() - t_mass) / iso_da_distance_);
-
-        if (abs(t_mass - p.getUnchargedMass() + iso_da_distance_ * p.isotopeIndex) > iso_tolerance) { continue; }
-        p.isotopeIndex += apex_index;
-        new_peaks.push_back(p);
-        min_off = min_off > p.isotopeIndex ? p.isotopeIndex : min_off;
-        max_off = max_off < p.isotopeIndex ? p.isotopeIndex : max_off;
-        max_charge = max_charge < p.abs_charge ? p.abs_charge : max_charge;
-      }
-
-      if (min_off != max_off)
-      {
-        pg.swap(new_peaks);
-        pg.updateMonoMassAndIsotopeIntensities();
-
-        if (pg.getMonoMass() < current_min_mass_ || pg.getMonoMass() > current_max_mass_) { continue; }
-        pg.setScanNumber(deconvolved_spectrum_.getScanNumber());
-        pg.sort();
-        deconvolved_spectrum_.push_back(pg); //
-      }
-    }
-    mass_bin_index = mass_bins_.find_next(mass_bin_index);
-  }
-}
-
-DeconvolvedSpectrum& SpectralDeconvolution::getDeconvolvedSpectrum()
-{
-  return deconvolved_spectrum_;
-}
-
-void SpectralDeconvolution::setTargetDecoyType(PeakGroup::TargetDecoyType target_decoy_type,
-                                               const DeconvolvedSpectrum& target_dspec_for_decoy_calcualtion)
-{
-  target_decoy_type_ = target_decoy_type;
-  target_dspec_for_decoy_calculation_ = &target_dspec_for_decoy_calcualtion;
-}
-
-// spectral deconvolution main function
-void SpectralDeconvolution::generatePeakGroupsFromSpectrum_()
-{
-  deconvolved_spectrum_.clear();
-  int current_charge_range = current_max_charge_;
-  int tmp_peak_cntr = current_charge_range - min_support_peak_count_;
-
-  tmp_peak_cntr = tmp_peak_cntr < 0 ? 0 : tmp_peak_cntr;
-  double mass_bin_max_value = std::min(log_mz_peaks_.back().logMz - filter_[tmp_peak_cntr],
-                                       log(current_max_mass_ + (double)avg_.getRightCountFromApex(current_max_mass_) + 1.0));
-
-  double bin_mul_factor = bin_mul_factors_[ms_level_ - 1];
-
-  // mass_bin_min_value_ = log(std::max(1.0, current_min_mass_ - avg_.getAverageMassDelta(current_min_mass_)));
-  mass_bin_min_value_ = log(std::max(1.0, 50 - avg_.getAverageMassDelta(50)));
-  mz_bin_min_value_ = log_mz_peaks_[0].logMz;
-
-  double mz_bin_max_value = log_mz_peaks_.back().logMz;
-  Size mass_bin_number = getBinNumber_(mass_bin_max_value, mass_bin_min_value_, bin_mul_factor) + 1;
-  bin_offsets_.clear();
-
-  for (int i = 0; i < current_charge_range; i++)
-  {
-    bin_offsets_.push_back((int)round((mz_bin_min_value_ - filter_[i] - mass_bin_min_value_) * bin_mul_factor));
-  }
-
-  harmonic_bin_offset_matrix_ = Matrix<int>(harmonic_filter_matrix_.rows(), harmonic_filter_matrix_.cols(), 0);
-
-  for (Size k = 0; k < harmonic_filter_matrix_.rows(); k++)
-  {
-    for (Size i = 0; i < harmonic_filter_matrix_.cols(); i++)
-    {
-      harmonic_bin_offset_matrix_.setValue(
-        k, i, (int)round((mz_bin_min_value_ - harmonic_filter_matrix_.getValue(k, i) - mass_bin_min_value_) * bin_mul_factor));
-    }
-  }
-
-  Size mz_bin_number = getBinNumber_(mz_bin_max_value, mz_bin_min_value_, bin_mul_factor) + 1;
-  auto mz_bin_intensities = std::vector<float>(mz_bin_number, .0f);
-  updateMzBins_(mz_bin_number, mz_bin_intensities);
-  mass_bins_ = boost::dynamic_bitset<>(mass_bin_number);
-
-  if (! previously_deconved_peak_masses_for_decoy_.empty())
-  {
-    std::sort(previously_deconved_peak_masses_for_decoy_.begin(), previously_deconved_peak_masses_for_decoy_.end());
-    previously_deconved_mass_bins_for_decoy_ = boost::dynamic_bitset<>(mass_bins_.size());
-    // always positive
-    int bin_offset = (int)round(tol_div_factor) + 1;
-    for (double m : previously_deconved_peak_masses_for_decoy_)
-    {
-      if (m <= 0) { continue; }
-      Size j = getBinNumber_(log(m), mass_bin_min_value_, bin_mul_factors_[ms_level_ - 1]);
-      if (j >= bin_offset && j < previously_deconved_mass_bins_for_decoy_.size() - bin_offset)
-      {
-<<<<<<< HEAD
-        for (int k = -bin_offset; k <= bin_offset; k++)
-          previously_deconved_mass_bins_for_decoy_[j + k] = true;
-=======
+          else if (peak_bin_numbers[cpi] > b_index) { break; }
+          cpi++;
+        }
+
+        if (max_peak_index < 0) { continue; }
+
+        // Search for local max.
+        if (max_peak_index > 0 && max_peak_index <= log_mz_peak_size && peak_bin_numbers[max_peak_index - 1] == b_index - 1
+            && log_mz_peaks_[max_peak_index - 1].intensity > max_intensity)
+        {
+          continue;
+        }
+        if (max_peak_index >= 0 && max_peak_index < log_mz_peak_size - 1 && peak_bin_numbers[max_peak_index + 1] == b_index + 1
+            && log_mz_peaks_[max_peak_index + 1].intensity > max_intensity)
+        {
+          continue;
+        }
+
+        // now we have a matching peak for this mass of charge  abs_charge. From here, isotope peaks are collected
+        const double mz = log_mz_peaks_[max_peak_index].mz;                                   // charged mz
+        const double iso_delta = iso_da_distance_ / (double)abs_charge;
+        double mz_delta = std::min(max_mass_dalton_tolerance / (double)abs_charge, tol * mz); //
+
+        double max_mz = mz;
+
+        for (int peak_index = max_peak_index; peak_index < log_mz_peak_size; peak_index++)
+        {
+          const double observed_mz = log_mz_peaks_[peak_index].mz;
+          double mz_diff = observed_mz - mz;
+          int tmp_i = (int)round(mz_diff / iso_delta);
+
+          if (observed_mz - max_mz > (double)right_index * iso_delta + mz_delta) { break; }
+
+          if (abs(mz_diff - tmp_i * iso_delta) < mz_delta) // if peak is signal
+          {
+            const Size bin = peak_bin_numbers[peak_index] + bin_offset;
+            if (bin < mass_bin_size && ! (bin < previously_deconved_mass_bins_for_decoy_.size() && previously_deconved_mass_bins_for_decoy_[bin]))
+            {
+              LogMzPeak p(log_mz_peaks_[peak_index]);
+              p.abs_charge = (int)abs_charge;
+              p.isotopeIndex = tmp_i;
+              pg.push_back(p);
+            }
+          }
+        }
+
+        for (int peak_index = max_peak_index - 1; peak_index >= 0; peak_index--)
+        {
+          const double observed_mz = log_mz_peaks_[peak_index].mz;
+          double mz_diff = observed_mz - mz;
+          int tmp_i = (int)round(mz_diff / iso_delta);
+
+          if (max_mz - observed_mz > (float)left_index * iso_delta + mz_delta) { break; }
+          if (abs(mz_diff - tmp_i * iso_delta) < mz_delta)
+          {
+            const Size bin = peak_bin_numbers[peak_index] + bin_offset;
+            if (bin < mass_bin_size && ! (bin < previously_deconved_mass_bins_for_decoy_.size() && previously_deconved_mass_bins_for_decoy_[bin]))
+            {
+              LogMzPeak p(log_mz_peaks_[peak_index]);
+              p.abs_charge = (int)abs_charge;
+              p.isotopeIndex = tmp_i;
+              pg.push_back(p);
+            }
+          }
+        }
+      }
+
+      if (! pg.empty()) // total_signal_intensity > 0)// *std::max_element(total_harmonic_intensity.begin(), total_harmonic_intensity.end())) //
+      {
+        double max_intensity = -1.0;
+        double t_mass = .0;
+        auto new_peaks = std::vector<LogMzPeak>();
+        new_peaks.reserve(pg.size());
+        for (const auto& p : pg)
+        {
+          if (max_intensity < p.intensity)
+          {
+            max_intensity = p.intensity;
+            t_mass = p.getUnchargedMass();
+          }
+        }
+        double iso_tolerance = tol * t_mass;
+        int min_off = 10000;
+        int max_off = -1;
+        int max_charge = -1;
+
+        int apex_index = (int)avg_.getApexIndex(t_mass);
+        for (auto& p : pg)
+        {
+          p.isotopeIndex = (int)round((p.getUnchargedMass() - t_mass) / iso_da_distance_);
+
+          if (abs(t_mass - p.getUnchargedMass() + iso_da_distance_ * p.isotopeIndex) > iso_tolerance) { continue; }
+          p.isotopeIndex += apex_index;
+          new_peaks.push_back(p);
+          min_off = min_off > p.isotopeIndex ? p.isotopeIndex : min_off;
+          max_off = max_off < p.isotopeIndex ? p.isotopeIndex : max_off;
+          max_charge = max_charge < p.abs_charge ? p.abs_charge : max_charge;
+        }
+
+        if (min_off != max_off)
+        {
+          pg.swap(new_peaks);
+          pg.updateMonoMassAndIsotopeIntensities();
+
+          if (pg.getMonoMass() < current_min_mass_ || pg.getMonoMass() > current_max_mass_) { continue; }
+          pg.setScanNumber(deconvolved_spectrum_.getScanNumber());
+          pg.sort();
+          deconvolved_spectrum_.push_back(pg); //
+        }
+      }
+      mass_bin_index = mass_bins_.find_next(mass_bin_index);
+    }
+  }
+
+  DeconvolvedSpectrum& SpectralDeconvolution::getDeconvolvedSpectrum()
+  {
+    return deconvolved_spectrum_;
+  }
+
+  void SpectralDeconvolution::setTargetDecoyType(PeakGroup::TargetDecoyType target_decoy_type,
+                                                 const DeconvolvedSpectrum& target_dspec_for_decoy_calcualtion)
+  {
+    target_decoy_type_ = target_decoy_type;
+    target_dspec_for_decoy_calculation_ = &target_dspec_for_decoy_calcualtion;
+  }
+
+  // spectral deconvolution main function
+  void SpectralDeconvolution::generatePeakGroupsFromSpectrum_()
+  {
+    deconvolved_spectrum_.clear();
+    int current_charge_range = current_max_charge_;
+    int tmp_peak_cntr = current_charge_range - min_support_peak_count_;
+
+    tmp_peak_cntr = tmp_peak_cntr < 0 ? 0 : tmp_peak_cntr;
+    double mass_bin_max_value = std::min(log_mz_peaks_.back().logMz - filter_[tmp_peak_cntr],
+                                         log(current_max_mass_ + (double)avg_.getRightCountFromApex(current_max_mass_) + 1.0));
+
+    double bin_mul_factor = bin_mul_factors_[ms_level_ - 1];
+
+    // mass_bin_min_value_ = log(std::max(1.0, current_min_mass_ - avg_.getAverageMassDelta(current_min_mass_)));
+    mass_bin_min_value_ = log(std::max(1.0, 50 - avg_.getAverageMassDelta(50)));
+    mz_bin_min_value_ = log_mz_peaks_[0].logMz;
+
+    double mz_bin_max_value = log_mz_peaks_.back().logMz;
+    Size mass_bin_number = getBinNumber_(mass_bin_max_value, mass_bin_min_value_, bin_mul_factor) + 1;
+    bin_offsets_.clear();
+
+    for (int i = 0; i < current_charge_range; i++)
+    {
+      bin_offsets_.push_back((int)round((mz_bin_min_value_ - filter_[i] - mass_bin_min_value_) * bin_mul_factor));
+    }
+
+    harmonic_bin_offset_matrix_ = Matrix<int>(harmonic_filter_matrix_.rows(), harmonic_filter_matrix_.cols(), 0);
+
+    for (Size k = 0; k < harmonic_filter_matrix_.rows(); k++)
+    {
+      for (Size i = 0; i < harmonic_filter_matrix_.cols(); i++)
+      {
+        harmonic_bin_offset_matrix_.setValue(
+          k, i, (int)round((mz_bin_min_value_ - harmonic_filter_matrix_.getValue(k, i) - mass_bin_min_value_) * bin_mul_factor));
+      }
+    }
+
+    Size mz_bin_number = getBinNumber_(mz_bin_max_value, mz_bin_min_value_, bin_mul_factor) + 1;
+    auto mz_bin_intensities = std::vector<float>(mz_bin_number, .0f);
+    updateMzBins_(mz_bin_number, mz_bin_intensities);
+    mass_bins_ = boost::dynamic_bitset<>(mass_bin_number);
+
+    if (! previously_deconved_peak_masses_for_decoy_.empty())
+    {
+      std::sort(previously_deconved_peak_masses_for_decoy_.begin(), previously_deconved_peak_masses_for_decoy_.end());
+      previously_deconved_mass_bins_for_decoy_ = boost::dynamic_bitset<>(mass_bins_.size());
+      // always positive
+      int bin_offset = (int)round(tol_div_factor) + 1;
+      for (double m : previously_deconved_peak_masses_for_decoy_)
+      {
         if (m <= 0) { continue; }
         Size j = getBinNumber_(log(m), mass_bin_min_value_, bin_mul_factors_[ms_level_ - 1]);
         if ((int)j >= bin_offset && j < previously_deconved_mass_bins_for_decoy_.size() - bin_offset)
@@ -889,338 +880,313 @@
           for (int k = -bin_offset; k <= bin_offset; k++)
             previously_deconved_mass_bins_for_decoy_[j + k] = true;
         }
->>>>>>> e7423b10
-      }
-    }
-  }
-
-  if (! target_mono_masses_.empty())
-  {
-    target_mass_bins_.reset();
-    target_mass_bins_ = boost::dynamic_bitset<>(mass_bins_.size());
-    for (double& tm : target_mono_masses_)
-    {
-      for (int off = -1; off < 2; off++)
-      {
-        double m = tm + off * iso_da_distance_;
-        double mass_delta = avg_.getMostAbundantMassDelta(m);
-
-        Size j = getBinNumber_(log(m + mass_delta), mass_bin_min_value_, bin_mul_factors_[ms_level_ - 1]);
-        if (j < 1) { continue; }
-
-        if (j >= target_mass_bins_.size() - 2) { break; }
-
-        target_mass_bins_[j - 1] = true;
-        target_mass_bins_[j] = true;
-        target_mass_bins_[j + 1] = true;
-      }
-    }
-  }
-
-  if (target_decoy_type_ != PeakGroup::isotope_decoy)
-  {
-    auto per_mass_abs_charge_ranges = updateMassBins_(mz_bin_intensities);
-    getCandidatePeakGroups_(per_mass_abs_charge_ranges);
-  }
-  else { deconvolved_spectrum_ = *target_dspec_for_decoy_calculation_; }
-  scoreAndFilterPeakGroups_();
-}
-
-void SpectralDeconvolution::scoreAndFilterPeakGroups_()
-{
-  double tol = tolerance_[ms_level_ - 1];
-  auto selected = boost::dynamic_bitset<>(deconvolved_spectrum_.size());
-
-#pragma omp parallel for default(none) shared(tol, selected)
-  for (int i = 0; i < (int)deconvolved_spectrum_.size(); i++)
-  {
-    int offset = 0;
-    auto& peak_group = deconvolved_spectrum_[i];
-    auto prev_peak_group(peak_group);
-    peak_group.setTargetDecoyType(target_decoy_type_);
-    bool is_isotope_decoy = target_decoy_type_ == PeakGroup::TargetDecoyType::isotope_decoy;
-    int window_width = is_isotope_decoy ? 0 : -1;
-
-    float cos = getIsotopeCosineAndIsoOffset(peak_group.getMonoMass(), peak_group.getIsotopeIntensities(), offset, avg_,
-                                             -peak_group.getMinNegativeIsotopeIndex(), window_width, allowed_iso_error_, target_decoy_type_);
-    peak_group.setIsotopeCosine(cos);
-    // first filtration to remove false positives before further processing.
-    if (cos <= 0.5) { continue; }
-
-    int num_iteration = 10;
-    bool mass_determined = false;
-    for (int k = 0; k < num_iteration; k++)
-    {
-      auto noisy_peaks = peak_group.recruitAllPeaksInSpectrum(deconvolved_spectrum_.getOriginalSpectrum(), tol, avg_,
-                                                              peak_group.getMonoMass() + offset * iso_da_distance_);
-      // min cosine is checked in here. mono mass is also updated one last time. SNR, per charge SNR, and avg errors are updated here.
-      const auto& [z1, z2] = peak_group.getAbsChargeRange();
-
-      offset = peak_group.updateQscore(noisy_peaks, deconvolved_spectrum_.getOriginalSpectrum(), avg_, min_isotope_cosine_[ms_level_ - 1], tol,
-                                       (z1 + z2) < 2 * low_charge_, allowed_iso_error_, false);
-
-      if (offset == 0 || is_isotope_decoy)
-      {
-        peak_group.updateQscore(noisy_peaks, deconvolved_spectrum_.getOriginalSpectrum(), avg_, min_isotope_cosine_[ms_level_ - 1], tol,
-                                (z1 + z2) < 2 * low_charge_, allowed_iso_error_, true);
-        mass_determined = true;
-        break;
-      }
-    }
-    if (! mass_determined || peak_group.empty() || peak_group.getQscore() <= 0 || peak_group.getMonoMass() < current_min_mass_
-        || peak_group.getMonoMass() > current_max_mass_)
-      continue;
-
-    auto [z1, z2] = peak_group.getAbsChargeRange();
-
-    if (z1 > low_charge_ && (z2 - z1) < min_support_peak_count_) { continue; }
-
-    if (is_isotope_decoy)
-    {
-      if (prev_peak_group.getIsotopeCosine() * (1 - .0026) > peak_group.getIsotopeCosine()) // a magic number to generate isotope decoy masses.
+      }
+    }
+
+    if (! target_mono_masses_.empty())
+    {
+      target_mass_bins_.reset();
+      target_mass_bins_ = boost::dynamic_bitset<>(mass_bins_.size());
+      for (double& tm : target_mono_masses_)
+      {
+        for (int off = -1; off < 2; off++)
+        {
+          double m = tm + off * iso_da_distance_;
+          double mass_delta = avg_.getMostAbundantMassDelta(m);
+
+          Size j = getBinNumber_(log(m + mass_delta), mass_bin_min_value_, bin_mul_factors_[ms_level_ - 1]);
+          if (j < 1) { continue; }
+
+          if (j >= target_mass_bins_.size() - 2) { break; }
+
+          target_mass_bins_[j - 1] = true;
+          target_mass_bins_[j] = true;
+          target_mass_bins_[j + 1] = true;
+        }
+      }
+    }
+
+    if (target_decoy_type_ != PeakGroup::isotope_decoy)
+    {
+      auto per_mass_abs_charge_ranges = updateMassBins_(mz_bin_intensities);
+      getCandidatePeakGroups_(per_mass_abs_charge_ranges);
+    }
+    else { deconvolved_spectrum_ = *target_dspec_for_decoy_calculation_; }
+    scoreAndFilterPeakGroups_();
+  }
+
+  void SpectralDeconvolution::scoreAndFilterPeakGroups_()
+  {
+    double tol = tolerance_[ms_level_ - 1];
+    auto selected = boost::dynamic_bitset<>(deconvolved_spectrum_.size());
+
+  #pragma omp parallel for default(none) shared(tol, selected)
+    for (int i = 0; i < (int)deconvolved_spectrum_.size(); i++)
+    {
+      int offset = 0;
+      auto& peak_group = deconvolved_spectrum_[i];
+      auto prev_peak_group(peak_group);
+      peak_group.setTargetDecoyType(target_decoy_type_);
+      bool is_isotope_decoy = target_decoy_type_ == PeakGroup::TargetDecoyType::isotope_decoy;
+      int window_width = is_isotope_decoy ? 0 : -1;
+
+      float cos = getIsotopeCosineAndIsoOffset(peak_group.getMonoMass(), peak_group.getIsotopeIntensities(), offset, avg_,
+                                               -peak_group.getMinNegativeIsotopeIndex(), window_width, allowed_iso_error_, target_decoy_type_);
+      peak_group.setIsotopeCosine(cos);
+      // first filtration to remove false positives before further processing.
+      if (cos <= 0.5) { continue; }
+
+      int num_iteration = 10;
+      bool mass_determined = false;
+      for (int k = 0; k < num_iteration; k++)
+      {
+        auto noisy_peaks = peak_group.recruitAllPeaksInSpectrum(deconvolved_spectrum_.getOriginalSpectrum(), tol, avg_,
+                                                                peak_group.getMonoMass() + offset * iso_da_distance_);
+        // min cosine is checked in here. mono mass is also updated one last time. SNR, per charge SNR, and avg errors are updated here.
+        const auto& [z1, z2] = peak_group.getAbsChargeRange();
+
+        offset = peak_group.updateQscore(noisy_peaks, deconvolved_spectrum_.getOriginalSpectrum(), avg_, min_isotope_cosine_[ms_level_ - 1], tol,
+                                         (z1 + z2) < 2 * low_charge_, allowed_iso_error_, false);
+
+        if (offset == 0 || is_isotope_decoy)
+        {
+          peak_group.updateQscore(noisy_peaks, deconvolved_spectrum_.getOriginalSpectrum(), avg_, min_isotope_cosine_[ms_level_ - 1], tol,
+                                  (z1 + z2) < 2 * low_charge_, allowed_iso_error_, true);
+          mass_determined = true;
+          break;
+        }
+      }
+      if (! mass_determined || peak_group.empty() || peak_group.getQscore() <= 0 || peak_group.getMonoMass() < current_min_mass_
+          || peak_group.getMonoMass() > current_max_mass_)
         continue;
-      peak_group.setQscore(prev_peak_group.getQscore());
-    }
-
-    if (! target_mono_masses_.empty())
-    {
-      double delta = peak_group.getMonoMass() * tolerance_[ms_level_ - 1] * 2;
-      auto upper = std::upper_bound(target_mono_masses_.begin(), target_mono_masses_.end(), peak_group.getMonoMass() + delta);
-
-      while (! peak_group.isTargeted())
-      {
-        if (upper != target_mono_masses_.end())
-        {
-          if (std::abs(*upper - peak_group.getMonoMass()) < delta) { peak_group.setTargeted(); }
-          if (peak_group.getMonoMass() - *upper > delta) { break; }
-        }
-        if (upper == target_mono_masses_.begin()) { break; }
-        --upper;
-      }
-    }
-
-    double snr_threshold = min_snr_[ms_level_ - 1];
-    if (! peak_group.isTargeted()
-        && (peak_group.getChargeSNR(peak_group.getRepAbsCharge()) < snr_threshold)) // snr check prevents harmonics or noise.
-    {
-      continue;
-    }
-
-#pragma omp critical
-    selected[i] = true;
-  }
-
-  Size selected_count = selected.count();
-  if (selected_count == 0)
-  {
-    deconvolved_spectrum_.clear();
-    return;
-  }
-
-  std::vector<PeakGroup> filtered_peak_groups;
-  filtered_peak_groups.reserve(selected_count
-                               + (target_decoy_type_ != PeakGroup::TargetDecoyType::charge_decoy ? 0 : target_dspec_for_decoy_calculation_->size()));
-  // filtered_peak_groups.reserve(selected_count);
-  Size index = selected.find_first();
-  while (index != selected.npos)
-  {
-    filtered_peak_groups.push_back(deconvolved_spectrum_[index]);
-    index = selected.find_next(index);
-  }
-
-<<<<<<< HEAD
-  if (target_decoy_type_ == PeakGroup::TargetDecoyType::charge_decoy)
-  {
-    filtered_peak_groups.insert(filtered_peak_groups.end(), target_dspec_for_decoy_calculation_->begin(), target_dspec_for_decoy_calculation_->end());
-  }
-  deconvolved_spectrum_.setPeakGroups(filtered_peak_groups);
-  deconvolved_spectrum_.sort();
-=======
+
+      auto [z1, z2] = peak_group.getAbsChargeRange();
+
+      if (z1 > low_charge_ && (z2 - z1) < min_support_peak_count_) { continue; }
+
+      if (is_isotope_decoy)
+      {
+        if (prev_peak_group.getIsotopeCosine() * (1 - .0026) > peak_group.getIsotopeCosine()) // a magic number to generate isotope decoy masses.
+          continue;
+        peak_group.setQscore(prev_peak_group.getQscore());
+      }
+
+      if (! target_mono_masses_.empty())
+      {
+        double delta = peak_group.getMonoMass() * tolerance_[ms_level_ - 1] * 2;
+        auto upper = std::upper_bound(target_mono_masses_.begin(), target_mono_masses_.end(), peak_group.getMonoMass() + delta);
+
+        while (! peak_group.isTargeted())
+        {
+          if (upper != target_mono_masses_.end())
+          {
+            if (std::abs(*upper - peak_group.getMonoMass()) < delta) { peak_group.setTargeted(); }
+            if (peak_group.getMonoMass() - *upper > delta) { break; }
+          }
+          if (upper == target_mono_masses_.begin()) { break; }
+          --upper;
+        }
+      }
+
+      double snr_threshold = min_snr_[ms_level_ - 1];
+      if (! peak_group.isTargeted()
+          && (peak_group.getChargeSNR(peak_group.getRepAbsCharge()) < snr_threshold)) // snr check prevents harmonics or noise.
+      {
+        continue;
+      }
+
+  #pragma omp critical
+      selected[i] = true;
+    }
+
+    Size selected_count = selected.count();
+    if (selected_count == 0)
+    {
+      deconvolved_spectrum_.clear();
+      return;
+    }
+
+    std::vector<PeakGroup> filtered_peak_groups;
+    filtered_peak_groups.reserve(selected_count
+                                 + (target_decoy_type_ != PeakGroup::TargetDecoyType::charge_decoy ? 0 : target_dspec_for_decoy_calculation_->size()));
+    // filtered_peak_groups.reserve(selected_count);
+    Size index = selected.find_first();
+    while (index != selected.npos)
+    {
+      filtered_peak_groups.push_back(deconvolved_spectrum_[index]);
+      index = selected.find_next(index);
+    }
+
+    if (target_decoy_type_ == PeakGroup::TargetDecoyType::charge_decoy)
+    {
+      filtered_peak_groups.insert(filtered_peak_groups.end(), target_dspec_for_decoy_calculation_->begin(), target_dspec_for_decoy_calculation_->end());
+    }
+    deconvolved_spectrum_.setPeakGroups(filtered_peak_groups);
+    deconvolved_spectrum_.sort();
+
+    removeOverlappingPeakGroups(deconvolved_spectrum_, 0, PeakGroup::TargetDecoyType::non_specific);
+    removeChargeErrorPeakGroups_(deconvolved_spectrum_, target_decoy_type_);
+    removeOverlappingPeakGroups(deconvolved_spectrum_, tol, target_decoy_type_);
+
+    removeExcludedMasses_(deconvolved_spectrum_, previously_deconved_peak_masses_for_decoy_);
+    removeExcludedMasses_(deconvolved_spectrum_, excluded_masses_);
+
+    // final harmonics removal
+    selected = boost::dynamic_bitset<>(deconvolved_spectrum_.size());
+    filtered_peak_groups = std::vector<PeakGroup>();
+
   #pragma omp parallel for default(none) shared(filtered_peak_groups, tol, selected, harmonic_charges_)
     for (int i = 0; i < (int)deconvolved_spectrum_.size(); i++)
     {
       auto peak_group = deconvolved_spectrum_[i];
       bool pass = true;
       const auto& [z1, z2] = peak_group.getAbsChargeRange();
->>>>>>> e7423b10
-
-  removeOverlappingPeakGroups(deconvolved_spectrum_, 0, PeakGroup::TargetDecoyType::non_specific);
-  removeChargeErrorPeakGroups_(deconvolved_spectrum_, target_decoy_type_);
-  removeOverlappingPeakGroups(deconvolved_spectrum_, tol, target_decoy_type_);
-
-  removeExcludedMasses_(deconvolved_spectrum_, previously_deconved_peak_masses_for_decoy_);
-  removeExcludedMasses_(deconvolved_spectrum_, excluded_masses_);
-
-  // final harmonics removal
-  selected = boost::dynamic_bitset<>(deconvolved_spectrum_.size());
-  filtered_peak_groups = std::vector<PeakGroup>();
-
-#pragma omp parallel for default(none) shared(filtered_peak_groups, tol, selected, harmonic_charges_)
-  for (int i = 0; i < deconvolved_spectrum_.size(); i++)
-  {
-    auto peak_group = deconvolved_spectrum_[i];
-    bool pass = true;
-    const auto& [z1, z2] = peak_group.getAbsChargeRange();
-
-    for (auto hz : harmonic_charges_)
-    {
-      PeakGroup pg(std::min(current_max_charge_, z1 * hz), std::min(current_max_charge_, z2 * hz), is_positive_);
-      pg.setTargetDecoyType(peak_group.getTargetDecoyType());
-      pg.setMonoisotopicMass(peak_group.getMonoMass() * hz);
-      auto nps = pg.recruitAllPeaksInSpectrum(deconvolved_spectrum_.getOriginalSpectrum(), tol, avg_, pg.getMonoMass());
-      pg.updateQscore(nps, deconvolved_spectrum_.getOriginalSpectrum(), avg_, min_isotope_cosine_[ms_level_ - 1], tol,
-                      (z1 + z2) * hz < 2 * low_charge_, allowed_iso_error_, true);
-
-      if (pg.getQscore() > 0 && pg.getSNR() > peak_group.getSNR())
-      {
-        pass = false;
-        break;
-      }
-    }
-    if (! pass) continue;
-
-#pragma omp critical
-    selected[i] = true;
-  }
-
-  filtered_peak_groups.reserve(selected.count());
-  index = selected.find_first();
-
-  while (index != selected.npos)
-  {
-    filtered_peak_groups.push_back(deconvolved_spectrum_[index]);
-    index = selected.find_next(index);
-  }
-
-  deconvolved_spectrum_.setPeakGroups(filtered_peak_groups);
-}
-
-float SpectralDeconvolution::getIsotopeCosineAndIsoOffset(double mono_mass,
-                                                          const std::vector<float>& per_isotope_intensities,
-                                                          int& offset,
-                                                          const PrecalculatedAveragine& avg,
-                                                          int iso_int_shift,
-                                                          int window_width,
-                                                          int allowed_isotope_error,
-                                                          PeakGroup::TargetDecoyType target_decoy_type)
-{
-  offset = 0;
-  if ((int)per_isotope_intensities.size() < min_iso_size + iso_int_shift) { return .0; }
-  auto iso = avg.get(mono_mass);
-
-  int right = (int)avg.getApexIndex(mono_mass) / 4 + 1;
-  int left = right;
-  if (target_decoy_type == PeakGroup::TargetDecoyType::isotope_decoy && allowed_isotope_error >= 0 && right < allowed_isotope_error) return 0;
-
-  right += iso_int_shift;
-  left -= iso_int_shift;
-  float max_cos = -1000;
-  int max_isotope_index = (int)per_isotope_intensities.size(); // exclusive
-  int min_isotope_index = -1;                                  // inclusive
-
-  for (int i = 0; i < max_isotope_index; i++)
-  {
-    if (per_isotope_intensities[i] <= 0) { continue; }
-
-    if (min_isotope_index < 0) { min_isotope_index = i; }
-  }
-  if (max_isotope_index - min_isotope_index < min_iso_size) { return .0; }
-
-  std::vector<std::pair<int, float>> offset_cos;
-  offset_cos.reserve(right + left + 1);
-
-  for (int tmp_offset = -left; tmp_offset <= right; tmp_offset++)
-  {
-    if (target_decoy_type != PeakGroup::TargetDecoyType::isotope_decoy && window_width >= 0 && abs(tmp_offset - iso_int_shift) > window_width)
-      continue;
-    float tmp_cos = getCosine(per_isotope_intensities, min_isotope_index, max_isotope_index, iso, tmp_offset, min_iso_size,
-                              target_decoy_type == PeakGroup::TargetDecoyType::noise_decoy);
-    offset_cos.emplace_back(tmp_offset, tmp_cos);
-  }
-
-  std::sort(offset_cos.begin(), offset_cos.end(),
-            [](const std::pair<int, float>& p1, const std::pair<int, float>& p2) { return p1.second > p2.second; });
-
-  for (const auto& [o, c] : offset_cos)
-  {
-    if (o > right || o < -left) continue;
-    if (window_width >= 0 && abs(o - iso_int_shift) > window_width) //
-      continue;
-    offset = o;
-    max_cos = c;
-    break;
-  }
-
-  if (target_decoy_type == PeakGroup::TargetDecoyType::isotope_decoy && allowed_isotope_error >= 0)
-  {
-    int original_offset = offset;
-    max_cos = -1000;
+
+      for (auto hz : harmonic_charges_)
+      {
+        PeakGroup pg(std::min(current_max_charge_, z1 * hz), std::min(current_max_charge_, z2 * hz), is_positive_);
+        pg.setTargetDecoyType(peak_group.getTargetDecoyType());
+        pg.setMonoisotopicMass(peak_group.getMonoMass() * hz);
+        auto nps = pg.recruitAllPeaksInSpectrum(deconvolved_spectrum_.getOriginalSpectrum(), tol, avg_, pg.getMonoMass());
+        pg.updateQscore(nps, deconvolved_spectrum_.getOriginalSpectrum(), avg_, min_isotope_cosine_[ms_level_ - 1], tol,
+                        (z1 + z2) * hz < 2 * low_charge_, allowed_iso_error_, true);
+
+        if (pg.getQscore() > 0 && pg.getSNR() > peak_group.getSNR())
+        {
+          pass = false;
+          break;
+        }
+      }
+      if (! pass) continue;
+
+  #pragma omp critical
+      selected[i] = true;
+    }
+
+    filtered_peak_groups.reserve(selected.count());
+    index = selected.find_first();
+
+    while (index != selected.npos)
+    {
+      filtered_peak_groups.push_back(deconvolved_spectrum_[index]);
+      index = selected.find_next(index);
+    }
+
+    deconvolved_spectrum_.setPeakGroups(filtered_peak_groups);
+  }
+
+  float SpectralDeconvolution::getIsotopeCosineAndIsoOffset(double mono_mass,
+                                                            const std::vector<float>& per_isotope_intensities,
+                                                            int& offset,
+                                                            const PrecalculatedAveragine& avg,
+                                                            int iso_int_shift,
+                                                            int window_width,
+                                                            int allowed_isotope_error,
+                                                            PeakGroup::TargetDecoyType target_decoy_type)
+  {
+    offset = 0;
+    if ((int)per_isotope_intensities.size() < min_iso_size + iso_int_shift) { return .0; }
+    auto iso = avg.get(mono_mass);
+
+    int right = (int)avg.getApexIndex(mono_mass) / 4 + 1;
+    int left = right;
+    if (target_decoy_type == PeakGroup::TargetDecoyType::isotope_decoy && allowed_isotope_error >= 0 && right < allowed_isotope_error) return 0;
+
+    right += iso_int_shift;
+    left -= iso_int_shift;
+    float max_cos = -1000;
+    int max_isotope_index = (int)per_isotope_intensities.size(); // exclusive
+    int min_isotope_index = -1;                                  // inclusive
+
+    for (int i = 0; i < max_isotope_index; i++)
+    {
+      if (per_isotope_intensities[i] <= 0) { continue; }
+
+      if (min_isotope_index < 0) { min_isotope_index = i; }
+    }
+    if (max_isotope_index - min_isotope_index < min_iso_size) { return .0; }
+
+    std::vector<std::pair<int, float>> offset_cos;
+    offset_cos.reserve(right + left + 1);
+
+    for (int tmp_offset = -left; tmp_offset <= right; tmp_offset++)
+    {
+      if (target_decoy_type != PeakGroup::TargetDecoyType::isotope_decoy && window_width >= 0 && abs(tmp_offset - iso_int_shift) > window_width)
+        continue;
+      float tmp_cos = getCosine(per_isotope_intensities, min_isotope_index, max_isotope_index, iso, tmp_offset, min_iso_size,
+                                target_decoy_type == PeakGroup::TargetDecoyType::noise_decoy);
+      offset_cos.emplace_back(tmp_offset, tmp_cos);
+    }
+
+    std::sort(offset_cos.begin(), offset_cos.end(),
+              [](const std::pair<int, float>& p1, const std::pair<int, float>& p2) { return p1.second > p2.second; });
 
     for (const auto& [o, c] : offset_cos)
     {
-      if (abs(original_offset - o) <= allowed_isotope_error) //
+      if (o > right || o < -left) continue;
+      if (window_width >= 0 && abs(o - iso_int_shift) > window_width) //
         continue;
-
-      if (max_cos < 0)
-      {
-        offset = o;
-        max_cos = c;
-        break;
-      }
-    }
-  }
-
-  max_cos = std::max(max_cos, .0f);
-  offset -= iso_int_shift;
-
-  return max_cos;
-}
-
-float SpectralDeconvolution::getCosine(const std::vector<float>& a,
-                                       int a_start,
-                                       int a_end,
-                                       const IsotopeDistribution& b,
-                                       int offset,
-                                       int min_iso_len,
-                                       bool decoy)
-{
-  float n = .0, a_norm = .0, b_norm = decoy ? .0 : 1.0f;
-  a_start = std::max(0, a_start);
-  a_end = std::min((int)a.size(), a_end);
-
-  if (a_end - a_start < min_iso_len) { return 0; }
-
-  int max_intensity_index = 0;
-  float max_intensity = 0;
-
-  if (decoy)
-  {
-    for (int i = 0; i < b.size(); i++)
-    {
-<<<<<<< HEAD
-      int ni = (i % 2 == 0 ? i + 1 : i - 1) % (int)b.size();
-      b_norm += b[ni].getIntensity() * b[ni].getIntensity();
-=======
+      offset = o;
+      max_cos = c;
+      break;
+    }
+
+    if (target_decoy_type == PeakGroup::TargetDecoyType::isotope_decoy && allowed_isotope_error >= 0)
+    {
+      int original_offset = offset;
+      max_cos = -1000;
+
+      for (const auto& [o, c] : offset_cos)
+      {
+        if (abs(original_offset - o) <= allowed_isotope_error) //
+          continue;
+
+        if (max_cos < 0)
+        {
+          offset = o;
+          max_cos = c;
+          break;
+        }
+      }
+    }
+
+    max_cos = std::max(max_cos, .0f);
+    offset -= iso_int_shift;
+
+    return max_cos;
+  }
+
+  float SpectralDeconvolution::getCosine(const std::vector<float>& a,
+                                         int a_start,
+                                         int a_end,
+                                         const IsotopeDistribution& b,
+                                         int offset,
+                                         int min_iso_len,
+                                         bool decoy)
+  {
+    float n = .0, a_norm = .0, b_norm = decoy ? .0 : 1.0f;
+    a_start = std::max(0, a_start);
+    a_end = std::min((int)a.size(), a_end);
+
+    if (a_end - a_start < min_iso_len) { return 0; }
+
+    int max_intensity_index = 0;
+    float max_intensity = 0;
+
+    if (decoy)
+    {
       for (int i = 0; i < (int)b.size(); i++)
       {
         int ni = (i % 2 == 0 ? i + 1 : i - 1) % (int)b.size();
         b_norm += b[ni].getIntensity() * b[ni].getIntensity();
       }
->>>>>>> e7423b10
-    }
-  }
-
-  for (int j = a_start; j < a_end; j++)
-  {
-    int i = j - offset;
-    a_norm += a[j] * a[j];
-
-<<<<<<< HEAD
-    if (max_intensity < a[j])
-    {
-      max_intensity = a[j];
-      max_intensity_index = j;
-=======
+    }
+
+    for (int j = a_start; j < a_end; j++)
+    {
+      int i = j - offset;
+      a_norm += a[j] * a[j];
+
       if (max_intensity < a[j])
       {
         max_intensity = a[j];
@@ -1242,134 +1208,143 @@
         else
           n += a[j] * b[i].getIntensity();
       }
->>>>>>> e7423b10
-    }
-    //
-    if (i < 0 && a[j] > 0)
-    {
-      // n -= a[j] * b[0].getIntensity();
-    }
-    else if (i >= b.size() || i < 0 || b[i].getIntensity() <= 0) { continue; }
-    else
-    {
-      if (decoy)
-      {
-        int ni = (i % 2 == 0 ? i + 1 : i - 1) % (int)b.size();
-        n += a[j] * b[ni].getIntensity(); //
-      }
-      else
-        n += a[j] * b[i].getIntensity();
-    }
-  }
-
-  // two consecutive isotopes around the max intensity isotope
-  if (min_iso_len > 0)
-  {
-    if (max_intensity_index == a_end - 1)
-    {
-      if (max_intensity_index > 0 && a[max_intensity_index - 1] == 0) { return 0; }
-    }
-    else if (max_intensity_index == a_start)
-    {
-      if (max_intensity_index + 1 < (int)a.size() && a[max_intensity_index + 1] == 0) { return 0; }
-    }
-    else if (max_intensity_index > 0 && max_intensity_index + 1 < (int)a.size())
-    {
-      if (a[max_intensity_index + 1] == 0 && a[max_intensity_index - 1] == 0) { return 0; }
-    }
-  }
-
-  if (a_norm <= 0) { return 0; }
-
-  return n / sqrt(a_norm * b_norm);
-}
-
-
-void SpectralDeconvolution::removeChargeErrorPeakGroups_(DeconvolvedSpectrum& dspec, const PeakGroup::TargetDecoyType& target_decoy_type) const
-{
-  std::map<double, std::set<int>> peak_to_pgs;
-  std::map<double, float> mz_to_intensities;
-  std::vector<PeakGroup> filtered_pg_vec;
-  filtered_pg_vec.reserve(dspec.size());
-  std::vector<float> overlap_intensity(dspec.size(), .0f);
-
-  for (Size i = 0; i < dspec.size(); i++)
-  {
-    const auto& pg = dspec[i];
-    for (auto& p : pg)
-    {
-      peak_to_pgs[p.mz].insert((int)i);
-      mz_to_intensities[p.mz] = p.intensity;
-    }
-  }
-
-  for (const auto& e : peak_to_pgs)
-  {
-    const auto& pg_is = e.second;
-    double pmz = e.first;
-    float pint = mz_to_intensities[pmz];
-
-    if (pg_is.size() == 1) { continue; }
-
-    for (auto i : pg_is)
-    {
-      bool is_overlap = false;
-      double mass1 = dspec[i].getMonoMass();
-      int repz1 = (int)round(mass1 / (pmz - FLASHDeconvHelperStructs::getChargeMass(is_positive_)));
-      const double high_snr = 10;
-      if (dspec[i].getSNR() > high_snr && dspec[i].getChargeSNR(repz1) > high_snr) // if signal is almost perfect, skip the filtration
+    }
+
+    // two consecutive isotopes around the max intensity isotope
+    if (min_iso_len > 0)
+    {
+      if (max_intensity_index == a_end - 1)
+      {
+        if (max_intensity_index > 0 && a[max_intensity_index - 1] == 0) { return 0; }
+      }
+      else if (max_intensity_index == a_start)
+      {
+        if (max_intensity_index + 1 < (int)a.size() && a[max_intensity_index + 1] == 0) { return 0; }
+      }
+      else if (max_intensity_index > 0 && max_intensity_index + 1 < (int)a.size())
+      {
+        if (a[max_intensity_index + 1] == 0 && a[max_intensity_index - 1] == 0) { return 0; }
+      }
+    }
+
+    if (a_norm <= 0) { return 0; }
+
+    return n / sqrt(a_norm * b_norm);
+  }
+
+
+  void SpectralDeconvolution::removeChargeErrorPeakGroups_(DeconvolvedSpectrum& dspec, const PeakGroup::TargetDecoyType& target_decoy_type) const
+  {
+    std::map<double, std::set<int>> peak_to_pgs;
+    std::map<double, float> mz_to_intensities;
+    std::vector<PeakGroup> filtered_pg_vec;
+    filtered_pg_vec.reserve(dspec.size());
+    std::vector<float> overlap_intensity(dspec.size(), .0f);
+
+    for (Size i = 0; i < dspec.size(); i++)
+    {
+      const auto& pg = dspec[i];
+      for (auto& p : pg)
+      {
+        peak_to_pgs[p.mz].insert((int)i);
+        mz_to_intensities[p.mz] = p.intensity;
+      }
+    }
+
+    for (const auto& e : peak_to_pgs)
+    {
+      const auto& pg_is = e.second;
+      double pmz = e.first;
+      float pint = mz_to_intensities[pmz];
+
+      if (pg_is.size() == 1) { continue; }
+
+      for (auto i : pg_is)
+      {
+        bool is_overlap = false;
+        double mass1 = dspec[i].getMonoMass();
+        int repz1 = (int)round(mass1 / (pmz - FLASHDeconvHelperStructs::getChargeMass(is_positive_)));
+        const double high_snr = 10;
+        if (dspec[i].getSNR() > high_snr && dspec[i].getChargeSNR(repz1) > high_snr) // if signal is almost perfect, skip the filtration
+          continue;
+
+        for (auto j : pg_is)
+        {
+          if (i == j) { continue; }
+          double mass2 = dspec[j].getMonoMass();
+          int repz2 = (int)round(mass2 / (pmz - FLASHDeconvHelperStructs::getChargeMass(is_positive_)));
+          if (repz1 == repz2) { continue; }
+
+          if (dspec[i].getChargeSNR(repz1) > dspec[j].getChargeSNR(repz2)) { continue; }
+
+          is_overlap = true;
+
+          break;
+        }
+        if (is_overlap) overlap_intensity[i] += pint;
+      }
+    }
+
+    for (Size i = 0; i < dspec.size(); i++)
+    {
+      if (target_decoy_type != PeakGroup::TargetDecoyType::non_specific && dspec[i].getTargetDecoyType() != target_decoy_type) { continue; }
+      if ((ms_level_ == 1 && dspec[i].getRepAbsCharge() < min_abs_charge_) || dspec[i].getRepAbsCharge() > max_abs_charge_) { continue; }
+
+      double mul_factor = .5;
+      if (! dspec[i].isTargeted() &&                                    // z1 != z2 &&
+          overlap_intensity[i] >= dspec[i].getIntensity() * mul_factor) // If the overlapped intensity takes more than mul_factor * total intensity then
+                                                                        // it is a peakgroup with a charge error. the smaller, the harsher
+      {
         continue;
-
-      for (auto j : pg_is)
-      {
-        if (i == j) { continue; }
-        double mass2 = dspec[j].getMonoMass();
-        int repz2 = (int)round(mass2 / (pmz - FLASHDeconvHelperStructs::getChargeMass(is_positive_)));
-        if (repz1 == repz2) { continue; }
-
-        if (dspec[i].getChargeSNR(repz1) > dspec[j].getChargeSNR(repz2)) { continue; }
-
-        is_overlap = true;
-
-        break;
-      }
-      if (is_overlap) overlap_intensity[i] += pint;
-    }
-  }
-
-  for (Size i = 0; i < dspec.size(); i++)
-  {
-    if (target_decoy_type != PeakGroup::TargetDecoyType::non_specific && dspec[i].getTargetDecoyType() != target_decoy_type) { continue; }
-    if ((ms_level_ == 1 && dspec[i].getRepAbsCharge() < min_abs_charge_) || dspec[i].getRepAbsCharge() > max_abs_charge_) { continue; }
-
-    double mul_factor = .5;
-    if (! dspec[i].isTargeted() &&                                    // z1 != z2 &&
-        overlap_intensity[i] >= dspec[i].getIntensity() * mul_factor) // If the overlapped intensity takes more than mul_factor * total intensity then
-                                                                      // it is a peakgroup with a charge error. the smaller, the harsher
-    {
-      continue;
-    }
-    filtered_pg_vec.push_back(dspec[i]);
-  }
-  dspec.setPeakGroups(filtered_pg_vec);
-}
-
-void SpectralDeconvolution::removeOverlappingPeakGroups(DeconvolvedSpectrum& dspec, double tol, PeakGroup::TargetDecoyType target_decoy_type)
-{
-  if (dspec.empty()) { return; }
-
-  std::vector<PeakGroup> filtered_pg_vec; //
-  filtered_pg_vec.reserve(dspec.size());
-
-  double start_mass = dspec[0].getMonoMass();
-  float local_max_SNR = -1.0;
-  Size local_max_index = 0;
-  Size last_local_max_index = dspec.size();
-
-  for (Size i = 0; i < dspec.size(); i++)
-  {
-    double mass = dspec[i].getMonoMass();
-    if (mass - start_mass > mass * tol * 1.5)
+      }
+      filtered_pg_vec.push_back(dspec[i]);
+    }
+    dspec.setPeakGroups(filtered_pg_vec);
+  }
+
+  void SpectralDeconvolution::removeOverlappingPeakGroups(DeconvolvedSpectrum& dspec, double tol, PeakGroup::TargetDecoyType target_decoy_type)
+  {
+    if (dspec.empty()) { return; }
+
+    std::vector<PeakGroup> filtered_pg_vec; //
+    filtered_pg_vec.reserve(dspec.size());
+
+    double start_mass = dspec[0].getMonoMass();
+    float local_max_SNR = -1.0;
+    Size local_max_index = 0;
+    Size last_local_max_index = dspec.size();
+
+    for (Size i = 0; i < dspec.size(); i++)
+    {
+      double mass = dspec[i].getMonoMass();
+      if (mass - start_mass > mass * tol * 1.5)
+      {
+        if (! dspec[local_max_index].isTargeted()) // targeted ones were already push_backed.
+        {
+          if ((target_decoy_type == PeakGroup::TargetDecoyType::non_specific || dspec[local_max_index].getTargetDecoyType() == target_decoy_type)
+              && last_local_max_index != local_max_index)
+            filtered_pg_vec.push_back(dspec[local_max_index]);
+        }
+        last_local_max_index = local_max_index;
+        start_mass = mass;
+        local_max_SNR = -1.0;
+      }
+
+      float snr = dspec[i].getSNR();
+
+      if (local_max_SNR < snr)
+      {
+        local_max_SNR = snr;
+        local_max_index = i;
+      }
+      if (dspec[i].isTargeted())
+      {
+        if (target_decoy_type == PeakGroup::TargetDecoyType::non_specific || dspec[i].getTargetDecoyType() == target_decoy_type)
+          filtered_pg_vec.push_back(dspec[i]);
+      }
+    }
+
+    if (local_max_SNR >= 0)
     {
       if (! dspec[local_max_index].isTargeted()) // targeted ones were already push_backed.
       {
@@ -1377,106 +1352,78 @@
             && last_local_max_index != local_max_index)
           filtered_pg_vec.push_back(dspec[local_max_index]);
       }
-      last_local_max_index = local_max_index;
-      start_mass = mass;
-      local_max_SNR = -1.0;
-    }
-
-    float snr = dspec[i].getSNR();
-
-    if (local_max_SNR < snr)
-    {
-      local_max_SNR = snr;
-      local_max_index = i;
-    }
-    if (dspec[i].isTargeted())
-    {
-      if (target_decoy_type == PeakGroup::TargetDecoyType::non_specific || dspec[i].getTargetDecoyType() == target_decoy_type)
-        filtered_pg_vec.push_back(dspec[i]);
-    }
-  }
-
-  if (local_max_SNR >= 0)
-  {
-    if (! dspec[local_max_index].isTargeted()) // targeted ones were already push_backed.
-    {
-      if ((target_decoy_type == PeakGroup::TargetDecoyType::non_specific || dspec[local_max_index].getTargetDecoyType() == target_decoy_type)
-          && last_local_max_index != local_max_index)
-        filtered_pg_vec.push_back(dspec[local_max_index]);
-    }
-  }
-
-  dspec.setPeakGroups(filtered_pg_vec);
-  std::vector<PeakGroup>().swap(filtered_pg_vec);
-}
-
-void SpectralDeconvolution::removeExcludedMasses_(DeconvolvedSpectrum& dspec, std::vector<double> excluded_masses) const
-{
-  if (excluded_masses.empty()) return;
-  std::vector<PeakGroup> filtered_pg_vec; //
-  filtered_pg_vec.reserve(dspec.size());
-
-  for (const auto& peak_group : dspec)
-  {
-    if (peak_group.getTargetDecoyType() != target_decoy_type_) continue;
-    double delta = peak_group.getMonoMass() * tolerance_[ms_level_ - 1] * 2;
-    auto upper = std::upper_bound(excluded_masses.begin(), excluded_masses.end(), peak_group.getMonoMass() + delta);
-    bool exclude = false;
-    while (! exclude)
-    {
-      if (upper != excluded_masses.end())
-      {
-        if (std::abs(*upper - peak_group.getMonoMass()) < delta) { exclude = true; }
-        if (peak_group.getMonoMass() - *upper > delta) { break; }
-      }
-      if (upper == excluded_masses.begin()) { break; }
-      --upper;
-    }
-    if (exclude) { continue; }
-    filtered_pg_vec.push_back(peak_group);
-  }
-  dspec.setPeakGroups(filtered_pg_vec);
-  std::vector<PeakGroup>().swap(filtered_pg_vec);
-}
-
-void SpectralDeconvolution::setTargetMasses(const std::vector<double>& masses, bool excluded)
-{
-  if (excluded)
-  {
-    excluded_masses_.clear();
-    excluded_masses_.reserve(masses.size() * 30);
-  }
-  else
-  {
-    target_mono_masses_.clear();
-    target_mono_masses_.reserve(masses.size() * 3);
-  }
-  for (const auto& m : masses)
-  {
-    int start = 0;
-    int end = 0;
-    if (excluded) { end = (int)(avg_.getApexIndex(m) + avg_.getRightCountFromApex(m)); }
-    for (int j = start; j <= end + 1; j++)
-    {
-      if (excluded) excluded_masses_.push_back(m + iso_da_distance_ * j);
-      else
-        target_mono_masses_.push_back(m + iso_da_distance_ * j);
-    }
-  }
-}
-
-void SpectralDeconvolution::setAveragine(const SpectralDeconvolution::PrecalculatedAveragine& avg)
-{
-  avg_ = avg;
-}
-double SpectralDeconvolution::getMassFromMassBin_(Size mass_bin, double bin_mul_factor) const
-{
-  return exp(getBinValue_(mass_bin, mass_bin_min_value_, bin_mul_factor));
-}
-
-double SpectralDeconvolution::getMzFromMzBin_(Size mass_bin, double bin_mul_factor) const
-{
-  return exp(getBinValue_(mass_bin, mz_bin_min_value_, bin_mul_factor));
-}
-
+    }
+
+    dspec.setPeakGroups(filtered_pg_vec);
+    std::vector<PeakGroup>().swap(filtered_pg_vec);
+  }
+
+  void SpectralDeconvolution::removeExcludedMasses_(DeconvolvedSpectrum& dspec, std::vector<double> excluded_masses) const
+  {
+    if (excluded_masses.empty()) return;
+    std::vector<PeakGroup> filtered_pg_vec; //
+    filtered_pg_vec.reserve(dspec.size());
+
+    for (const auto& peak_group : dspec)
+    {
+      if (peak_group.getTargetDecoyType() != target_decoy_type_) continue;
+      double delta = peak_group.getMonoMass() * tolerance_[ms_level_ - 1] * 2;
+      auto upper = std::upper_bound(excluded_masses.begin(), excluded_masses.end(), peak_group.getMonoMass() + delta);
+      bool exclude = false;
+      while (! exclude)
+      {
+        if (upper != excluded_masses.end())
+        {
+          if (std::abs(*upper - peak_group.getMonoMass()) < delta) { exclude = true; }
+          if (peak_group.getMonoMass() - *upper > delta) { break; }
+        }
+        if (upper == excluded_masses.begin()) { break; }
+        --upper;
+      }
+      if (exclude) { continue; }
+      filtered_pg_vec.push_back(peak_group);
+    }
+    dspec.setPeakGroups(filtered_pg_vec);
+    std::vector<PeakGroup>().swap(filtered_pg_vec);
+  }
+
+  void SpectralDeconvolution::setTargetMasses(const std::vector<double>& masses, bool excluded)
+  {
+    if (excluded)
+    {
+      excluded_masses_.clear();
+      excluded_masses_.reserve(masses.size() * 30);
+    }
+    else
+    {
+      target_mono_masses_.clear();
+      target_mono_masses_.reserve(masses.size() * 3);
+    }
+    for (const auto& m : masses)
+    {
+      int start = 0;
+      int end = 0;
+      if (excluded) { end = (int)(avg_.getApexIndex(m) + avg_.getRightCountFromApex(m)); }
+      for (int j = start; j <= end + 1; j++)
+      {
+        if (excluded) excluded_masses_.push_back(m + iso_da_distance_ * j);
+        else
+          target_mono_masses_.push_back(m + iso_da_distance_ * j);
+      }
+    }
+  }
+
+  void SpectralDeconvolution::setAveragine(const SpectralDeconvolution::PrecalculatedAveragine& avg)
+  {
+    avg_ = avg;
+  }
+  double SpectralDeconvolution::getMassFromMassBin_(Size mass_bin, double bin_mul_factor) const
+  {
+    return exp(getBinValue_(mass_bin, mass_bin_min_value_, bin_mul_factor));
+  }
+
+  double SpectralDeconvolution::getMzFromMzBin_(Size mass_bin, double bin_mul_factor) const
+  {
+    return exp(getBinValue_(mass_bin, mz_bin_min_value_, bin_mul_factor));
+  }
 } // namespace OpenMS