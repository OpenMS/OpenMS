### the directory name
set(directory source/ANALYSIS/TOPDOWN)

### list all filenames of the directory here
set(sources_list
<<<<<<< HEAD
        DeconvolvedSpectrum.cpp
		FLASHDeconvAlgorithm.cpp
		FLASHDeconvHelperStructs.cpp
		FLASHDeconvQuantAlgorithm.cpp
		FLASHDeconvQuantHelper.cpp
		MassFeatureTrace.cpp
		PeakGroup.cpp
		QScore.cpp
		)
=======
DeconvolvedSpectrum.cpp
FLASHDeconvAlgorithm.cpp
FLASHDeconvHelperStructs.cpp
MassFeatureTrace.cpp
PeakGroup.cpp
QScore.cpp
)
>>>>>>> ce8c76e0

### add path to the filenames
set(sources)
foreach(i ${sources_list})
	list(APPEND sources ${directory}/${i})
endforeach(i)

### pass source file list to the upper instance
set(OpenMS_sources ${OpenMS_sources} ${sources})

### source group definition
source_group("Source Files\\ANALYSIS\\TOPDOWN" FILES ${sources})
<|MERGE_RESOLUTION|>--- conflicted
+++ resolved
@@ -3,25 +3,15 @@
 
 ### list all filenames of the directory here
 set(sources_list
-<<<<<<< HEAD
-        DeconvolvedSpectrum.cpp
-		FLASHDeconvAlgorithm.cpp
-		FLASHDeconvHelperStructs.cpp
-		FLASHDeconvQuantAlgorithm.cpp
-		FLASHDeconvQuantHelper.cpp
-		MassFeatureTrace.cpp
-		PeakGroup.cpp
-		QScore.cpp
-		)
-=======
 DeconvolvedSpectrum.cpp
 FLASHDeconvAlgorithm.cpp
 FLASHDeconvHelperStructs.cpp
+FLASHDeconvQuantAlgorithm.cpp
+FLASHDeconvQuantHelper.cpp
 MassFeatureTrace.cpp
 PeakGroup.cpp
 QScore.cpp
 )
->>>>>>> ce8c76e0
 
 ### add path to the filenames
 set(sources)
