// --------------------------------------------------------------------------
//                   OpenMS -- Open-Source Mass Spectrometry
// --------------------------------------------------------------------------
// Copyright The OpenMS Team -- Eberhard Karls University Tuebingen,
// ETH Zurich, and Freie Universitaet Berlin 2002-2022.
//
// This software is released under a three-clause BSD license:
//  * Redistributions of source code must retain the above copyright
//    notice, this list of conditions and the following disclaimer.
//  * Redistributions in binary form must reproduce the above copyright
//    notice, this list of conditions and the following disclaimer in the
//    documentation and/or other materials provided with the distribution.
//  * Neither the name of any author or any participating institution
//    may be used to endorse or promote products derived from this software
//    without specific prior written permission.
// For a full list of authors, refer to the file AUTHORS.
// --------------------------------------------------------------------------
// THIS SOFTWARE IS PROVIDED BY THE COPYRIGHT HOLDERS AND CONTRIBUTORS "AS IS"
// AND ANY EXPRESS OR IMPLIED WARRANTIES, INCLUDING, BUT NOT LIMITED TO, THE
// IMPLIED WARRANTIES OF MERCHANTABILITY AND FITNESS FOR A PARTICULAR PURPOSE
// ARE DISCLAIMED. IN NO EVENT SHALL ANY OF THE AUTHORS OR THE CONTRIBUTING
// INSTITUTIONS BE LIABLE FOR ANY DIRECT, INDIRECT, INCIDENTAL, SPECIAL,
// EXEMPLARY, OR CONSEQUENTIAL DAMAGES (INCLUDING, BUT NOT LIMITED TO,
// PROCUREMENT OF SUBSTITUTE GOODS OR SERVICES; LOSS OF USE, DATA, OR PROFITS;
// OR BUSINESS INTERRUPTION) HOWEVER CAUSED AND ON ANY THEORY OF LIABILITY,
// WHETHER IN CONTRACT, STRICT LIABILITY, OR TORT (INCLUDING NEGLIGENCE OR
// OTHERWISE) ARISING IN ANY WAY OUT OF THE USE OF THIS SOFTWARE, EVEN IF
// ADVISED OF THE POSSIBILITY OF SUCH DAMAGE.
//
// --------------------------------------------------------------------------
// $Maintainer: Kyowon Jeong, Jihyung Kim $
// $Authors: Kyowon Jeong, Jihyung Kim $
// --------------------------------------------------------------------------

#include <OpenMS/ANALYSIS/TOPDOWN/FLASHDeconvHelperStructs.h>
#include <OpenMS/CHEMISTRY/ModificationsDB.h>
#include <random>

namespace OpenMS
{
  FLASHDeconvHelperStructs::PrecalculatedAveragine::PrecalculatedAveragine(const double min_mass,
                                                                           const double max_mass,
                                                                           const double delta,
                                                                           CoarseIsotopePatternGenerator *generator,
                                                                           const bool use_RNA_averagine)
      :
      mass_interval_(delta), min_mass_(min_mass)
  {
    int i = 0;
    while (true)
    {
      double mass = i * mass_interval_;
      i++;
      if (mass < min_mass)
      {
        continue;
      }
      if (mass > max_mass)
      {
        break;
      }

      auto iso = use_RNA_averagine ?
                 generator->estimateFromRNAMonoWeight(mass) :
                 generator->estimateFromPeptideMonoWeight(mass);

      const double min_pwr = .9999;
      const Size min_iso_length = 2;
      const int min_left_right_count = 2;
      double total_pwr = .0;
      int most_abundant_index_ = 0;
      double most_abundant_int = 0;

      /// sum of squared intensities to see the total power of isotope pattern. The range of isotope pattern is
      /// determined so those within range cover min_pwr of the total power.
      for (Size k = 0; k < iso.size(); k++)
      {
        total_pwr += iso[k].getIntensity() * iso[k].getIntensity();
        if (most_abundant_int >= iso[k].getIntensity())
        {
          continue;
        }
        most_abundant_int = iso[k].getIntensity();
        most_abundant_index_ = k;
      }

      int left_count = 0;
      int right_count = iso.size() - 1;
      int trim_count = 0;

      while (iso.size() - trim_count > min_iso_length && left_count<right_count)
      {
        double lint = iso[left_count].getIntensity();
        double rint = iso[right_count].getIntensity();
        double pwr;
        bool trim_left = true;
        if (lint < rint)
        {
          pwr = lint * lint;
        }
        else
        {
          pwr = rint * rint;
          trim_left = false;
        }
        if (total_pwr - pwr < total_pwr * min_pwr)
        {
          break;
        }
        total_pwr -= pwr;
        trim_count++;
        if (trim_left)
        {
          iso[left_count].setIntensity(0);
          left_count++;
        }
        else
        {
          iso[right_count].setIntensity(0); // for trimming
          right_count--;
        }
      }
      left_count = most_abundant_index_ - left_count;
      right_count = right_count - most_abundant_index_;
      iso.trimRight(1e-10);

      for (auto & k : iso)
      {
        double ori_int = k.getIntensity();
        k.setIntensity(ori_int / sqrt(total_pwr));
      }
      left_count = left_count < min_left_right_count ? min_left_right_count : left_count;
      right_count = right_count < min_left_right_count ? min_left_right_count : right_count;

      apex_index_.push_back(most_abundant_index_);
      right_count_from_apex_.push_back(right_count);
      left_count_from_apex_.push_back(left_count);
      average_mono_mass_difference_.push_back(iso.averageMass() - iso[0].getMZ());
      abundant_mono_mass_difference_.push_back(iso.getMostAbundant().getMZ() - iso[0].getMZ());
      isotopes_.push_back(iso);
    }
  }

  Size FLASHDeconvHelperStructs::PrecalculatedAveragine::massToIndex_(const double mass) const
  {
    Size i = (Size) round(std::max(.0, mass - min_mass_) / mass_interval_);
    i = std::min(i, isotopes_.size() - 1);
    return i;
  }

<<<<<<< HEAD
  std::vector<float> FLASHDeconvHelperStructs::PrecalculatedAveragine::getConvolutedPattern(double mass, double tol, double iso_da, int bin_factor) const //bin_factor = odd number
  {
    auto iso = get(mass);
    double stdev = tol * mass/2.355;
    std::vector<double> p(bin_factor*10,.0);
    for(int i=0;i<p.size();i++)
    {
      double x = i * (iso_da/bin_factor);
      p[i] = 1.0/(stdev*sqrt(2.0)*3.141592)*exp(-.5*pow(x/stdev,2.0));
    }

    std::vector<float> ret((2 + iso.size()) * bin_factor,.0f);

    for(int i=0;i<iso.size();i++)
    {
      int loc = bin_factor - 1 + i * bin_factor;
      for(int j=0;j<p.size();j++)
      {
        if(loc - j >= 0 && loc - j < ret.size())
        {
          ret[loc - j] += iso[i].getIntensity() * p[j];
        }

        if(j!=0 && loc + j >= 0 && loc + j < ret.size())
        {
          ret[loc + j] += iso[i].getIntensity() * p[j];
        }
      }
    }
    float power = .0;
    for(float r : ret)
    {
      power += r*r;
    }
    if(power > 0)
    {
      for (float& r : ret)
      {
        r /= sqrt(power);
      }
    }
    return ret;
  }
=======
>>>>>>> f09d9642

  IsotopeDistribution FLASHDeconvHelperStructs::PrecalculatedAveragine::get(const double mass) const
  {
    return isotopes_[massToIndex_(mass)];
  }

  int FLASHDeconvHelperStructs::PrecalculatedAveragine::getMaxIsotopeIndex() const
  {
    return max_isotope_index_;
  }

  Size FLASHDeconvHelperStructs::PrecalculatedAveragine::getLeftCountFromApex(const double mass) const
  {
    return (Size) left_count_from_apex_[massToIndex_(mass)];
  }

  double FLASHDeconvHelperStructs::PrecalculatedAveragine::getAverageMassDelta(const double mass) const
  {
    return average_mono_mass_difference_[massToIndex_(mass)];
  }

  double FLASHDeconvHelperStructs::PrecalculatedAveragine::getMostAbundantMassDelta(const double mass) const
  {
    return abundant_mono_mass_difference_[massToIndex_(mass)];
  }

  Size FLASHDeconvHelperStructs::PrecalculatedAveragine::getRightCountFromApex(const double mass) const
  {
    return (Size) right_count_from_apex_[massToIndex_(mass)];
  }

  Size FLASHDeconvHelperStructs::PrecalculatedAveragine::getApexIndex(const double mass) const
  {
    return apex_index_[massToIndex_(mass)];
  }

  Size FLASHDeconvHelperStructs::PrecalculatedAveragine::getLastIndex(const double mass) const
  {
    Size index = massToIndex_(mass);
    return apex_index_[index] + right_count_from_apex_[index];
  }

  void FLASHDeconvHelperStructs::PrecalculatedAveragine::setMaxIsotopeIndex(const int index)
  {
    max_isotope_index_ = index;
  }

  FLASHDeconvHelperStructs::LogMzPeak::LogMzPeak(const Peak1D& peak, const bool positive) :
      mz((float)peak.getMZ()),
      intensity(peak.getIntensity()),
      logMz(getLogMz(peak.getMZ(), positive)),
      abs_charge(0),
      is_positive(positive),
      isotopeIndex(0)
  {
  }

  float FLASHDeconvHelperStructs::LogMzPeak::getUnchargedMass()
  {
    if (abs_charge == 0)
    {
      return .0;
    }
    if (mass <= 0)
    {
      mass = (mz - getChargeMass(is_positive)) * abs_charge;
    }
    return mass;
  }

  bool FLASHDeconvHelperStructs::LogMzPeak::operator<(const LogMzPeak& a) const
  {
    if(this->logMz == a.logMz)
    {
      return this->intensity < a.intensity;
    }
    return this->logMz < a.logMz;
  }

  bool FLASHDeconvHelperStructs::LogMzPeak::operator>(const LogMzPeak& a) const
  {
    if(this->logMz == a.logMz)
    {
      return this->intensity > a.intensity;
    }
    return this->logMz > a.logMz;
  }

  bool FLASHDeconvHelperStructs::LogMzPeak::operator==(const LogMzPeak& a) const
  {
    return this->logMz == a.logMz && this->intensity == a.intensity;
  }

  float FLASHDeconvHelperStructs::getChargeMass(const bool positive_ioniziation_mode)
  {
    return (positive_ioniziation_mode ? Constants::PROTON_MASS_U : -Constants::PROTON_MASS_U);
  }


  float FLASHDeconvHelperStructs::getLogMz(const double mz, const bool positive)
  {
    return std::log(mz - getChargeMass(positive));
  }
}<|MERGE_RESOLUTION|>--- conflicted
+++ resolved
@@ -148,7 +148,6 @@
     return i;
   }
 
-<<<<<<< HEAD
   std::vector<float> FLASHDeconvHelperStructs::PrecalculatedAveragine::getConvolutedPattern(double mass, double tol, double iso_da, int bin_factor) const //bin_factor = odd number
   {
     auto iso = get(mass);
@@ -192,8 +191,6 @@
     }
     return ret;
   }
-=======
->>>>>>> f09d9642
 
   IsotopeDistribution FLASHDeconvHelperStructs::PrecalculatedAveragine::get(const double mass) const
   {
