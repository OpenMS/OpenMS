// --------------------------------------------------------------------------
//                   OpenMS -- Open-Source Mass Spectrometry
// --------------------------------------------------------------------------
// Copyright The OpenMS Team -- Eberhard Karls University Tuebingen,
// ETH Zurich, and Freie Universitaet Berlin 2002-2021.
//
// This software is released under a three-clause BSD license:
//  * Redistributions of source code must retain the above copyright
//    notice, this list of conditions and the following disclaimer.
//  * Redistributions in binary form must reproduce the above copyright
//    notice, this list of conditions and the following disclaimer in the
//    documentation and/or other materials provided with the distribution.
//  * Neither the name of any author or any participating institution
//    may be used to endorse or promote products derived from this software
//    without specific prior written permission.
// For a full list of authors, refer to the file AUTHORS.
// --------------------------------------------------------------------------
// THIS SOFTWARE IS PROVIDED BY THE COPYRIGHT HOLDERS AND CONTRIBUTORS "AS IS"
// AND ANY EXPRESS OR IMPLIED WARRANTIES, INCLUDING, BUT NOT LIMITED TO, THE
// IMPLIED WARRANTIES OF MERCHANTABILITY AND FITNESS FOR A PARTICULAR PURPOSE
// ARE DISCLAIMED. IN NO EVENT SHALL ANY OF THE AUTHORS OR THE CONTRIBUTING
// INSTITUTIONS BE LIABLE FOR ANY DIRECT, INDIRECT, INCIDENTAL, SPECIAL,
// EXEMPLARY, OR CONSEQUENTIAL DAMAGES (INCLUDING, BUT NOT LIMITED TO,
// PROCUREMENT OF SUBSTITUTE GOODS OR SERVICES; LOSS OF USE, DATA, OR PROFITS;
// OR BUSINESS INTERRUPTION) HOWEVER CAUSED AND ON ANY THEORY OF LIABILITY,
// WHETHER IN CONTRACT, STRICT LIABILITY, OR TORT (INCLUDING NEGLIGENCE OR
// OTHERWISE) ARISING IN ANY WAY OUT OF THE USE OF THIS SOFTWARE, EVEN IF
// ADVISED OF THE POSSIBILITY OF SUCH DAMAGE.
//
// --------------------------------------------------------------------------
// $Maintainer: Eugen Netz $
// $Authors: Eugen Netz $
// --------------------------------------------------------------------------

#include <OpenMS/ANALYSIS/XLMS/OPXLSpectrumProcessingAlgorithms.h>

#include <OpenMS/CONCEPT/LogStream.h>

// preprocessing and filtering
#include <OpenMS/FILTERING/TRANSFORMERS/ThresholdMower.h>
#include <OpenMS/FILTERING/TRANSFORMERS/Normalizer.h>
#include <OpenMS/FILTERING/TRANSFORMERS/NLargest.h>
#include <OpenMS/FILTERING/TRANSFORMERS/WindowMower.h>
#include <OpenMS/FILTERING/DATAREDUCTION/Deisotoper.h>

#ifdef _OPENMP
#include <omp.h>
#endif

using namespace std;

namespace OpenMS
{

  PeakSpectrum OPXLSpectrumProcessingAlgorithms::mergeAnnotatedSpectra(PeakSpectrum & first_spectrum, PeakSpectrum & second_spectrum)
  {
    // merge peaks: create new spectrum, insert peaks from first and then from second spectrum
    PeakSpectrum resulting_spectrum;
    resulting_spectrum.insert(resulting_spectrum.end(), first_spectrum.begin(), first_spectrum.end());
    resulting_spectrum.insert(resulting_spectrum.end(), second_spectrum.begin(), second_spectrum.end());

    // merge DataArrays in a similar way
    for (Size i = 0; i < first_spectrum.getFloatDataArrays().size(); i++)
    {
      // TODO instead of this "if", get second array by name if available.  would not be dependent on order.
      if (second_spectrum.getFloatDataArrays().size() > i)
      {
        PeakSpectrum::FloatDataArray float_array;
        float_array.insert(float_array.end(), first_spectrum.getFloatDataArrays()[i].begin(), first_spectrum.getFloatDataArrays()[i].end());
        float_array.insert(float_array.end(), second_spectrum.getFloatDataArrays()[i].begin(), second_spectrum.getFloatDataArrays()[i].end());
        resulting_spectrum.getFloatDataArrays().push_back(float_array);
        resulting_spectrum.getFloatDataArrays()[i].setName(first_spectrum.getFloatDataArrays()[i].getName());
      }
    }

    for (Size i = 0; i < first_spectrum.getStringDataArrays().size(); i++)
    {
      if (second_spectrum.getStringDataArrays().size() > i)
      {
        PeakSpectrum::StringDataArray string_array;
        string_array.insert(string_array.end(), first_spectrum.getStringDataArrays()[i].begin(), first_spectrum.getStringDataArrays()[i].end());
        string_array.insert(string_array.end(), second_spectrum.getStringDataArrays()[i].begin(), second_spectrum.getStringDataArrays()[i].end());
        resulting_spectrum.getStringDataArrays().push_back(string_array);
        resulting_spectrum.getStringDataArrays()[i].setName(first_spectrum.getStringDataArrays()[i].getName());
      }
    }

    for (Size i = 0; i < first_spectrum.getIntegerDataArrays().size(); i++)
    {
      if (second_spectrum.getIntegerDataArrays().size() > i)
      {
        PeakSpectrum::IntegerDataArray integer_array;
        integer_array.insert(integer_array.end(), first_spectrum.getIntegerDataArrays()[i].begin(), first_spectrum.getIntegerDataArrays()[i].end());
        integer_array.insert(integer_array.end(), second_spectrum.getIntegerDataArrays()[i].begin(), second_spectrum.getIntegerDataArrays()[i].end());
        resulting_spectrum.getIntegerDataArrays().push_back(integer_array);
        resulting_spectrum.getIntegerDataArrays()[i].setName(first_spectrum.getIntegerDataArrays()[i].getName());
      }
    }

    // Spectra were simply concatenated, so they are not sorted by position anymore
    resulting_spectrum.sortByPosition();
    return resulting_spectrum;
  }

  PeakMap OPXLSpectrumProcessingAlgorithms::preprocessSpectra(PeakMap& exp, double fragment_mass_tolerance, bool fragment_mass_tolerance_unit_ppm, Size peptide_min_size, Int min_precursor_charge, Int max_precursor_charge, bool deisotope, bool labeled)
  {
    // filter MS2 map
    // remove 0 intensities
    ThresholdMower threshold_mower_filter;
    threshold_mower_filter.filterPeakMap(exp);

    Normalizer normalizer;
    normalizer.filterPeakMap(exp);

    // sort by rt
    exp.sortSpectra(false);
    OPENMS_LOG_DEBUG << "Deisotoping and filtering spectra." << endl;

    // filter settings
    WindowMower window_mower_filter;
    Param filter_param = window_mower_filter.getParameters();
    filter_param.setValue("windowsize", 100.0, "The size of the sliding window along the m/z axis.");
    filter_param.setValue("peakcount", 20, "The number of peaks that should be kept.");
    filter_param.setValue("movetype", "jump", "Whether sliding window (one peak steps) or jumping window (window size steps) should be used.");
    window_mower_filter.setParameters(filter_param);

    PeakMap filtered_spectra;


#pragma omp parallel for
    for (SignedSize exp_index = 0; exp_index < static_cast<SignedSize>(exp.size()); ++exp_index)
    {
      // for labeled experiments, the pairs of heavy and light spectra are linked by spectra indices from the consensusXML, so the returned number of spectra has to be equal to the input
      bool process_this_spectrum(labeled);
      if (exp[exp_index].getMSLevel() != 2)
      {
        continue;
      }

      vector<Precursor> precursor = exp[exp_index].getPrecursors();

      if (precursor.size() == 1 && exp[exp_index].size() >= peptide_min_size * 2)
      {
        int precursor_charge = precursor[0].getCharge();
        if (precursor_charge >= min_precursor_charge && precursor_charge <= max_precursor_charge)
        {
          process_this_spectrum = true;
        }
      }

      if (!process_this_spectrum)
      {
        continue;
      }

      if (deisotope)
      {
        PeakSpectrum deisotoped = exp[exp_index];
        Deisotoper::deisotopeAndSingleCharge(deisotoped,
          fragment_mass_tolerance, fragment_mass_tolerance_unit_ppm,
          1, 7,   // min / max charge
          false,  // keep only deisotoped
          3, 10,  // min / max isopeaks
          false,  // make single charged
          true,   // annotate charge
          true,   // annotate isotopic peak counts
          true,   // use simple averagine model
          3,      // peak to start averagine model
<<<<<<< HEAD
          true    // add ppm intensity into monoisotopic peak
=======
          true    // add up intensity into monoisotopic peak
>>>>>>> cea1c584
          );

        // only consider spectra, that have at least as many peaks as two times the minimal peptide size after deisotoping
        if (deisotoped.size() > peptide_min_size * 2 || labeled)
        {
          window_mower_filter.filterPeakSpectrum(deisotoped);
          deisotoped.sortByPosition();

#pragma omp critical (filtered_spectra_access)
          filtered_spectra.addSpectrum(deisotoped);
        }
      }
      else
      {
        PeakSpectrum filtered = exp[exp_index];
        if (!labeled) // this kind of filtering is not necessary for labeled cross-links, since they area filtered by comparing heavy and light spectra later
        {
          window_mower_filter.filterPeakSpectrum(filtered);
        }

        // only consider spectra, that have at least as many peaks as two times the minimal peptide size after filtering
        if (filtered.size() > peptide_min_size * 2 || labeled)
        {
          filtered.sortByPosition();

#pragma omp critical (filtered_spectra_access)
          filtered_spectra.addSpectrum(filtered);
        }
      }
    } // end of parallelized loop over spectra
    return filtered_spectra;
  }

  void OPXLSpectrumProcessingAlgorithms::getSpectrumAlignmentFastCharge(
    std::vector<std::pair<Size, Size> > & alignment, double fragment_mass_tolerance,
    bool fragment_mass_tolerance_unit_ppm,
    const PeakSpectrum& theo_spectrum,
    const PeakSpectrum& exp_spectrum,
    const DataArrays::IntegerDataArray& theo_charges,
    const DataArrays::IntegerDataArray& exp_charges,
    DataArrays::FloatDataArray& ppm_error_array,
    double intensity_cutoff)
  {
    OPENMS_PRECONDITION(exp_spectrum.isSorted(), "Spectrum needs to be sorted.");
    OPENMS_PRECONDITION(theo_spectrum.isSorted(), "Spectrum needs to be sorted.");
    OPENMS_PRECONDITION((alignment.empty() == true), "Alignment result vector needs to be empty.");
    OPENMS_PRECONDITION((ppm_error_array.empty() == true), "ppm error result vector needs to be empty.");

    const Size n_t(theo_spectrum.size());
    const Size n_e(exp_spectrum.size());
    const bool has_charge = !(exp_charges.empty() || theo_charges.empty());

    if (n_t == 0 || n_e == 0) { return; }

    Size t(0), e(0);
    alignment.reserve(theo_spectrum.size());
    ppm_error_array.reserve(theo_spectrum.size());

    while (t < n_t && e < n_e)
    {
      const double theo_mz = theo_spectrum[t].getMZ();
      const double exp_mz = exp_spectrum[e].getMZ();

      int tz(0), ez(0);
      if (has_charge)
      {
        tz = theo_charges[t];
        ez = exp_charges[e];
      }
      const bool tz_matches_ez = (ez == tz || !ez || !tz);

      double ti = theo_spectrum[t].getIntensity();
      double ei = exp_spectrum[e].getIntensity();
      const bool initial_intensity_matches = ( std::min(ti, ei) / std::max(ti, ei) ) > intensity_cutoff;


      double d = exp_mz - theo_mz;
      const double max_dist_dalton = fragment_mass_tolerance_unit_ppm ? theo_mz * fragment_mass_tolerance * 1e-6 : fragment_mass_tolerance;

      if (fabs(d) <= max_dist_dalton) // match in tolerance window?
      {
        // get first peak with matching charge in tolerance window
        if (!tz_matches_ez || !initial_intensity_matches)
        {
          Size e_candidate(e);
          while (e_candidate < n_e-1)
          {
            ++e_candidate;
            double new_ez = has_charge ? exp_charges[e_candidate] : 0;
            double new_ei = exp_spectrum[e_candidate].getIntensity();
            const bool charge_matches = (new_ez == tz || !new_ez || !tz);
            const bool intensity_matches = ( std::min(ti, new_ei) / std::max(ti, new_ei) ) > intensity_cutoff;
            double new_d = exp_spectrum[e_candidate].getMZ() - theo_mz;
            if (charge_matches && new_d <= max_dist_dalton && intensity_matches)
            { // found a match
              break;
            }
            else if (new_d > max_dist_dalton)
            { // no match found
              e_candidate = e;
              break;
            }
          }
          if (e == e_candidate)
          { // no match found continue with next theo. peak
            ++t;
            continue;
          }
          else
          { // match found
            e = e_candidate;
          }
        }

        // Invariant: e now points to the first peak in tolerance window, that matches in charge and intensity

        // last peak? there can't be a better one in this tolerance window
        if (e >= n_e - 1)
        {
          // add match
          alignment.emplace_back(std::make_pair(t, e));
          // add ppm error
          double ppm_error = (exp_spectrum[e].getMZ() - theo_mz) / theo_mz * 1e6;
          ppm_error_array.emplace_back(ppm_error);
          return;
        }

        Size closest_exp_peak(e);

        // Invariant: closest_exp_peak always point to best match

        double new_ez(0);
        double best_d = exp_spectrum[closest_exp_peak].getMZ() - theo_mz;

        do // check for better match in tolerance window
        {
          // advance to next exp. peak
          ++e;

          // determine distance of next peak
          double new_d = exp_spectrum[e].getMZ() - theo_mz;
          const bool in_tolerance_window = (fabs(new_d) < max_dist_dalton);

          if (!in_tolerance_window) { break; }

          // Invariant: e is in tolerance window

          // check if charge and intensity of next peak matches
          if (has_charge) { new_ez = exp_charges[e]; }
          const bool charge_matches = (new_ez == tz || !new_ez || !tz);
          double new_ei = exp_spectrum[e].getIntensity();
          const bool intensity_matches = ( std::min(ti, new_ei) / std::max(ti, new_ei) ) > intensity_cutoff;
          if (!charge_matches || !intensity_matches) { continue; }

          // Invariant: charge and intensity matches

          const bool better_distance = (fabs(new_d) <= fabs(best_d));

          // better distance (and matching charge)? better match found
          if (better_distance)
          { // found a better match
            closest_exp_peak = e;
            best_d = new_d;
          }
          else
          { // distance got worse -> no additional matches!
            break;
          }
        }
        while (e < n_e - 1);

        // search in tolerance window for an experimental peak closer to theoretical one
        alignment.emplace_back(std::make_pair(t, closest_exp_peak));

        // add ppm error for this match
        double ppm_error = (exp_spectrum[closest_exp_peak].getMZ() - theo_mz) / theo_mz * 1e6;
        ppm_error_array.emplace_back(ppm_error);

        e = closest_exp_peak + 1;  // advance experimental peak to 1-after the best match
        ++t; // advance theoretical peak
      }
      else if (d < 0) // exp. peak is left of theo. peak (outside of tolerance window)
      {
        ++e;
      }
      else if (d > 0) // theo. peak is left of exp. peak (outside of tolerance window)
      {
        ++t;
      }
    }
  }

  void OPXLSpectrumProcessingAlgorithms::getSpectrumAlignmentSimple(
    std::vector<std::pair<Size, Size> > & alignment,
    double fragment_mass_tolerance,
    bool fragment_mass_tolerance_unit_ppm,
    const std::vector< SimpleTSGXLMS::SimplePeak >& theo_spectrum,
    const PeakSpectrum& exp_spectrum,
    const DataArrays::IntegerDataArray& exp_charges)
  {
    alignment.clear();
    const Size n_t(theo_spectrum.size());
    const Size n_e(exp_spectrum.size());
    const bool has_charge = !(exp_charges.empty());

    if (n_t == 0 || n_e == 0) { return; }

    Size t(0), e(0);
    alignment.reserve(theo_spectrum.size());

    while (t < n_t && e < n_e)
    {
      const double theo_mz = theo_spectrum[t].mz;
      const double exp_mz = exp_spectrum[e].getMZ();

      int tz(0), ez(0);
      if (has_charge)
      {
        tz = theo_spectrum[t].charge;
        ez = exp_charges[e];
      }
      const bool tz_matches_ez = (ez == tz || !ez || !tz);

      double d = exp_mz - theo_mz;
      const double max_dist_dalton = fragment_mass_tolerance_unit_ppm ? theo_mz * fragment_mass_tolerance * 1e-6 : fragment_mass_tolerance;

      if (fabs(d) <= max_dist_dalton) // match in tolerance window?
      {
        // get first peak with matching charge in tolerance window
        if (!tz_matches_ez)
        {
          Size e_candidate(e);
          while (e_candidate < n_e-1)
          {
            ++e_candidate;
            double new_ez = has_charge ? exp_charges[e_candidate] : 0;
            const bool charge_matches = (new_ez == tz || !new_ez || !tz);
            double new_d = exp_spectrum[e_candidate].getMZ() - theo_mz;
            if (charge_matches && new_d <= max_dist_dalton)
            { // found a match
              break;
            }
            else if (new_d > max_dist_dalton)
            { // no match found
              e_candidate = e;
              break;
            }
          }
          if (e == e_candidate)
          { // no match found continue with next theo. peak
            ++t;
            continue;
          }
          else
          { // match found
            e = e_candidate;
          }
        }

        // Invariant: e now points to the first peak in tolerance window, that matches in charge and intensity

        // last peak? there can't be a better one in this tolerance window
        if (e >= n_e - 1)
        {
          // add match
          alignment.emplace_back(std::make_pair(t, e));
          return;
        }

        Size closest_exp_peak(e);

        // Invariant: closest_exp_peak always point to best match

        double new_ez(0);
        double best_d = exp_spectrum[closest_exp_peak].getMZ() - theo_mz;

        do // check for better match in tolerance window
        {
          // advance to next exp. peak
          ++e;

          // determine distance of next peak
          double new_d = exp_spectrum[e].getMZ() - theo_mz;
          const bool in_tolerance_window = (fabs(new_d) < max_dist_dalton);

          if (!in_tolerance_window) { break; }

          // Invariant: e is in tolerance window

          // check if charge and intensity of next peak matches
          if (has_charge) { new_ez = exp_charges[e]; }
          const bool charge_matches = (new_ez == tz || !new_ez || !tz);
          if (!charge_matches) { continue; }

          // Invariant: charge and intensity matches

          const bool better_distance = (fabs(new_d) <= fabs(best_d));

          // better distance (and matching charge)? better match found
          if (better_distance)
          { // found a better match
            closest_exp_peak = e;
            best_d = new_d;
          }
          else
          { // distance got worse -> no additional matches!
            break;
          }
        }
        while (e < n_e - 1);

        // search in tolerance window for an experimental peak closer to theoretical one
        alignment.emplace_back(std::make_pair(t, closest_exp_peak));
        e = closest_exp_peak + 1;  // advance experimental peak to 1-after the best match
        ++t; // advance theoretical peak
      }
      else if (d < 0) // exp. peak is left of theo. peak (outside of tolerance window)
      {
        ++e;
      }
      else if (d > 0) // theo. peak is left of exp. peak (outside of tolerance window)
      {
        ++t;
      }
    }
  }
}<|MERGE_RESOLUTION|>--- conflicted
+++ resolved
@@ -166,11 +166,7 @@
           true,   // annotate isotopic peak counts
           true,   // use simple averagine model
           3,      // peak to start averagine model
-<<<<<<< HEAD
-          true    // add ppm intensity into monoisotopic peak
-=======
           true    // add up intensity into monoisotopic peak
->>>>>>> cea1c584
           );
 
         // only consider spectra, that have at least as many peaks as two times the minimal peptide size after deisotoping
