// --------------------------------------------------------------------------
//                   OpenMS -- Open-Source Mass Spectrometry
// --------------------------------------------------------------------------
// Copyright The OpenMS Team -- Eberhard Karls University Tuebingen,
// ETH Zurich, and Freie Universitaet Berlin 2002-2018.
//
// This software is released under a three-clause BSD license:
//  * Redistributions of source code must retain the above copyright
//    notice, this list of conditions and the following disclaimer.
//  * Redistributions in binary form must reproduce the above copyright
//    notice, this list of conditions and the following disclaimer in the
//    documentation and/or other materials provided with the distribution.
//  * Neither the name of any author or any participating institution
//    may be used to endorse or promote products derived from this software
//    without specific prior written permission.
// For a full list of authors, refer to the file AUTHORS.
// --------------------------------------------------------------------------
// THIS SOFTWARE IS PROVIDED BY THE COPYRIGHT HOLDERS AND CONTRIBUTORS "AS IS"
// AND ANY EXPRESS OR IMPLIED WARRANTIES, INCLUDING, BUT NOT LIMITED TO, THE
// IMPLIED WARRANTIES OF MERCHANTABILITY AND FITNESS FOR A PARTICULAR PURPOSE
// ARE DISCLAIMED. IN NO EVENT SHALL ANY OF THE AUTHORS OR THE CONTRIBUTING
// INSTITUTIONS BE LIABLE FOR ANY DIRECT, INDIRECT, INCIDENTAL, SPECIAL,
// EXEMPLARY, OR CONSEQUENTIAL DAMAGES (INCLUDING, BUT NOT LIMITED TO,
// PROCUREMENT OF SUBSTITUTE GOODS OR SERVICES; LOSS OF USE, DATA, OR PROFITS;
// OR BUSINESS INTERRUPTION) HOWEVER CAUSED AND ON ANY THEORY OF LIABILITY,
// WHETHER IN CONTRACT, STRICT LIABILITY, OR TORT (INCLUDING NEGLIGENCE OR
// OTHERWISE) ARISING IN ANY WAY OUT OF THE USE OF THIS SOFTWARE, EVEN IF
// ADVISED OF THE POSSIBILITY OF SUCH DAMAGE.
//
// --------------------------------------------------------------------------
// $Maintainer: Eugen Netz $
// $Authors: Timo Sachsenberg, Eugen Netz $
// --------------------------------------------------------------------------

#include <OpenMS/ANALYSIS/XLMS/OpenPepXLLFAlgorithm.h>
#include <OpenMS/CHEMISTRY/ModificationsDB.h>
#include <OpenMS/CHEMISTRY/ProteaseDB.h>
#include <OpenMS/ANALYSIS/XLMS/OPXLSpectrumProcessingAlgorithms.h>
#include <OpenMS/ANALYSIS/XLMS/OPXLHelper.h>
#include <OpenMS/ANALYSIS/XLMS/XQuestScores.h>
#include <OpenMS/KERNEL/SpectrumHelper.h>
#include <OpenMS/FILTERING/TRANSFORMERS/NLargest.h>
#include <OpenMS/CHEMISTRY/ProteaseDigestion.h>
#include <OpenMS/CHEMISTRY/ModificationsDB.h>
#include <OpenMS/ANALYSIS/RNPXL/ModifiedPeptideGenerator.h>
#include <OpenMS/ANALYSIS/ID/IDMapper.h>
#include <OpenMS/ANALYSIS/ID/PeptideIndexing.h>
#include <OpenMS/MATH/STATISTICS/StatisticFunctions.h>
#include <OpenMS/ANALYSIS/ID/PrecursorPurity.h>
<<<<<<< HEAD
#include <OpenMS/CHEMISTRY/Tagger.h>
=======
#include <OpenMS/TRANSFORMATIONS/RAW2PEAK/PeakPickerHiRes.h>
>>>>>>> ce53d13d

#include <OpenMS/CHEMISTRY/TheoreticalSpectrumGeneratorXLMS.h>
#include <OpenMS/CHEMISTRY/SimpleTSGXLMS.h>

#include <iostream>
#include <cmath>
#include <numeric>

using namespace std;
using namespace OpenMS;

// turn on additional debug output
// #define DEBUG_OPENPEPXLLFALGO

#ifdef _OPENMP
#include <omp.h>
#endif

  OpenPepXLLFAlgorithm::OpenPepXLLFAlgorithm()
    : DefaultParamHandler("OpenPepXLLFAlgorithm")
  {
    defaults_.setValue("decoy_string", "DECOY_", "String that was appended (or prefixed - see 'prefix' flag below) to the accessions in the protein database to indicate decoy proteins.");
    StringList bool_strings = ListUtils::create<String>("true,false");
    defaults_.setValue("decoy_prefix", "true", "Set to true, if the decoy_string is a prefix of accessions in the protein database. Otherwise it is a suffix.");
    defaults_.setValidStrings("decoy_prefix", bool_strings);

    defaults_.setValue("precursor:mass_tolerance", 10.0, "Width of precursor mass tolerance window");
    StringList mass_tolerance_unit_valid_strings = ListUtils::create<String>("ppm,Da");
    defaults_.setValue("precursor:mass_tolerance_unit", "ppm", "Unit of precursor mass tolerance.");
    defaults_.setValidStrings("precursor:mass_tolerance_unit", mass_tolerance_unit_valid_strings);
    defaults_.setValue("precursor:min_charge", 3, "Minimum precursor charge to be considered.");
    defaults_.setValue("precursor:max_charge", 7, "Maximum precursor charge to be considered.");
    defaults_.setValue("precursor:corrections", ListUtils::create<int>("2, 1, 0"), "Monoisotopic peak correction. Matches candidates for possible monoisotopic precursor peaks for experimental mass m and given numbers n at masses (m - n * (C13-C12)). These should be ordered from more extreme to less extreme corrections. Numbers later in the list will be preferred in case of ambiguities.");
    defaults_.setSectionDescription("precursor", "Precursor filtering settings");

    defaults_.setValue("fragment:mass_tolerance", 20.0, "Fragment mass tolerance");
    defaults_.setValue("fragment:mass_tolerance_xlinks", 20.0, "Fragment mass tolerance for cross-link ions");
    defaults_.setValue("fragment:mass_tolerance_unit", "ppm", "Unit of fragment m");
    defaults_.setValidStrings("fragment:mass_tolerance_unit", mass_tolerance_unit_valid_strings);
    defaults_.setSectionDescription("fragment", "Fragment peak matching settings");

    vector<String> all_mods;
    ModificationsDB::getInstance()->getAllSearchModifications(all_mods);
    defaults_.setValue("modifications:fixed", ListUtils::create<String>(""), "Fixed modifications, specified using UniMod (www.unimod.org) terms, e.g. 'Carbamidomethyl (C)'");
    defaults_.setValidStrings("modifications:fixed", all_mods);
    defaults_.setValue("modifications:variable", ListUtils::create<String>(""), "Variable modifications, specified using UniMod (www.unimod.org) terms, e.g. 'Oxidation (M)'");
    defaults_.setValidStrings("modifications:variable", all_mods);
    defaults_.setValue("modifications:variable_max_per_peptide", 2, "Maximum number of residues carrying a variable modification per candidate peptide");
    defaults_.setSectionDescription("modifications", "Peptide modification settings");

    defaults_.setValue("peptide:min_size", 5, "Minimum size a peptide must have after digestion to be considered in the search.");
    defaults_.setValue("peptide:missed_cleavages", 2, "Number of missed cleavages.");
    vector<String> all_enzymes;
    ProteaseDB::getInstance()->getAllNames(all_enzymes);
    defaults_.setValue("peptide:enzyme", "Trypsin", "The enzyme used for peptide digestion.");
    defaults_.setValidStrings("peptide:enzyme", all_enzymes);
    defaults_.setSectionDescription("peptide", "Settings for digesting proteins into peptides");

    defaults_.setValue("cross_linker:residue1", ListUtils::create<String>("K,N-term"), "Comma separated residues, that the first side of a bifunctional cross-linker can attach to");
    defaults_.setValue("cross_linker:residue2", ListUtils::create<String>("K,N-term"), "Comma separated residues, that the second side of a bifunctional cross-linker can attach to");
    defaults_.setValue("cross_linker:mass", 138.0680796, "Mass of the light cross-linker, linking two residues on one or two peptides");
    defaults_.setValue("cross_linker:mass_mono_link", ListUtils::create<double>("156.07864431, 155.094628715"), "Possible masses of the linker, when attached to only one peptide");
    defaults_.setValue("cross_linker:name", "DSS", "Name of the searched cross-link, used to resolve ambiguity of equal masses (e.g. DSS or BS3)");
    defaults_.setSectionDescription("cross_linker", "Description of the cross-linker reagent");

    defaults_.setValue("algorithm:number_top_hits", 5, "Number of top hits reported for each spectrum pair");
    StringList deisotope_strings = ListUtils::create<String>("true,false,auto");
    defaults_.setValue("algorithm:deisotope", "auto", "Set to true, if the input spectra should be deisotoped before any other processing steps. If set to auto the spectra will be deisotoped, if the fragment mass tolerance is < 0.1 Da or < 100 ppm (0.1 Da at a mass of 1000)", ListUtils::create<String>("advanced"));
    defaults_.setValidStrings("algorithm:deisotope", deisotope_strings);
    defaults_.setValue("algorithm:use_sequence_tags", "false", "Use sequence tags (de novo sequencing of short fragments) to filter out candidates before scoring. This will make the search faster, but can impact the sensitivity positively or negatively, depending on the dataset.");
    defaults_.setValidStrings("algorithm:use_sequence_tags", bool_strings);
    defaults_.setValue("algorithm:sequence_tag_min_length", 2, "Minimal length of sequence tags to use for filtering candidates. Longer tags will make the search faster but much less sensitive. Ignored if 'algorithm:use_sequence_tags' is false.", ListUtils::create<String>("advanced"));
    defaults_.setSectionDescription("algorithm", "Additional algorithm settings");

    defaults_.setValue("ions:b_ions", "true", "Search for peaks of b-ions.", ListUtils::create<String>("advanced"));
    defaults_.setValue("ions:y_ions", "true", "Search for peaks of y-ions.", ListUtils::create<String>("advanced"));
    defaults_.setValue("ions:a_ions", "false", "Search for peaks of a-ions.", ListUtils::create<String>("advanced"));
    defaults_.setValue("ions:x_ions", "false", "Search for peaks of x-ions.", ListUtils::create<String>("advanced"));
    defaults_.setValue("ions:c_ions", "false", "Search for peaks of c-ions.", ListUtils::create<String>("advanced"));
    defaults_.setValue("ions:z_ions", "false", "Search for peaks of z-ions.", ListUtils::create<String>("advanced"));
    defaults_.setValue("ions:neutral_losses", "true", "Search for neutral losses of H2O and H3N.", ListUtils::create<String>("advanced"));
    defaults_.setValidStrings("ions:b_ions", bool_strings);
    defaults_.setValidStrings("ions:y_ions", bool_strings);
    defaults_.setValidStrings("ions:a_ions", bool_strings);
    defaults_.setValidStrings("ions:x_ions", bool_strings);
    defaults_.setValidStrings("ions:c_ions", bool_strings);
    defaults_.setValidStrings("ions:z_ions", bool_strings);
    defaults_.setValidStrings("ions:neutral_losses", bool_strings);
    defaults_.setSectionDescription("ions", "Ion types to search for in MS/MS spectra");

    defaultsToParam_();
  }

  OpenPepXLLFAlgorithm::~OpenPepXLLFAlgorithm()
  {
  }

  void OpenPepXLLFAlgorithm::updateMembers_()
  {
    decoy_string_ = static_cast<String>(param_.getValue("decoy_string"));
    decoy_prefix_ = param_.getValue("decoy_prefix") == "true";

    min_precursor_charge_ = static_cast<Int>(param_.getValue("precursor:min_charge"));
    max_precursor_charge_ = static_cast<Int>(param_.getValue("precursor:max_charge"));
    precursor_mass_tolerance_ = static_cast<double>(param_.getValue("precursor:mass_tolerance"));
    precursor_mass_tolerance_unit_ppm_ = (static_cast<String>(param_.getValue("precursor:mass_tolerance_unit")) == "ppm");
    precursor_correction_steps_ = param_.getValue("precursor:corrections");

    fragment_mass_tolerance_ = static_cast<double>(param_.getValue("fragment:mass_tolerance"));
    fragment_mass_tolerance_xlinks_ = static_cast<double>(param_.getValue("fragment:mass_tolerance_xlinks"));
    fragment_mass_tolerance_unit_ppm_  = (static_cast<String>(param_.getValue("fragment:mass_tolerance_unit")) == "ppm");

    cross_link_residue1_ = param_.getValue("cross_linker:residue1");
    cross_link_residue2_ = param_.getValue("cross_linker:residue2");
    cross_link_mass_ = static_cast<double>(param_.getValue("cross_linker:mass"));
    cross_link_mass_mono_link_ = param_.getValue("cross_linker:mass_mono_link");
    cross_link_name_ = static_cast<String>(param_.getValue("cross_linker:name"));

    fixedModNames_ = param_.getValue("modifications:fixed");
    varModNames_ = param_.getValue("modifications:variable");
    max_variable_mods_per_peptide_ = static_cast<Size>(param_.getValue("modifications:variable_max_per_peptide"));
    peptide_min_size_ = static_cast<Size>(param_.getValue("peptide:min_size"));
    missed_cleavages_ = static_cast<Size>(param_.getValue("peptide:missed_cleavages"));
    enzyme_name_ = static_cast<String>(param_.getValue("peptide:enzyme"));

    number_top_hits_ = static_cast<Int>(param_.getValue("algorithm:number_top_hits"));
    deisotope_mode_ = static_cast<String>(param_.getValue("algorithm:deisotope"));
    use_sequence_tags_ = param_.getValue("algorithm:use_sequence_tags") == "true";
    sequence_tag_min_length_ = static_cast<Size>(param_.getValue("algorithm:sequence_tag_min_length"));

    add_y_ions_ = param_.getValue("ions:y_ions");
    add_b_ions_ = param_.getValue("ions:b_ions");
    add_x_ions_ = param_.getValue("ions:x_ions");
    add_a_ions_ = param_.getValue("ions:a_ions");
    add_c_ions_ = param_.getValue("ions:c_ions");
    add_z_ions_ = param_.getValue("ions:z_ions");
    add_losses_ = param_.getValue("ions:neutral_losses");
  }

  OpenPepXLLFAlgorithm::ExitCodes OpenPepXLLFAlgorithm::run(PeakMap& unprocessed_spectra, std::vector<FASTAFile::FASTAEntry>& fasta_db, std::vector<ProteinIdentification>& protein_ids, std::vector<PeptideIdentification>& peptide_ids, std::vector< std::vector< OPXLDataStructs::CrossLinkSpectrumMatch > >& all_top_csms, PeakMap& spectra)
  {
    ProgressLogger progresslogger;
    progresslogger.setLogType(this->getLogType());

    // preprocess parameters for convenience
    if (fragment_mass_tolerance_xlinks_ < fragment_mass_tolerance_)
    {
      fragment_mass_tolerance_xlinks_ = fragment_mass_tolerance_;
    }
    std::sort(cross_link_mass_mono_link_.begin(), cross_link_mass_mono_link_.end(), std::greater< double >());
    set<String> fixed_unique(fixedModNames_.begin(), fixedModNames_.end());

    // deisotope if "true" or if "auto" and the tolerance is below the threshold (0.1 Da or 100 ppm)
    bool deisotope = (deisotope_mode_ == "true") ||
                      (deisotope_mode_ == "auto" &&
                      ((!fragment_mass_tolerance_unit_ppm_ && fragment_mass_tolerance_ < 0.1) ||
                      (fragment_mass_tolerance_unit_ppm_ && fragment_mass_tolerance_ < 100)));

    if (fixed_unique.size() != fixedModNames_.size())
    {
      OPENMS_LOG_WARN << "duplicate fixed modification provided." << endl;
      return ExitCodes::ILLEGAL_PARAMETERS;
    }

    set<String> var_unique(varModNames_.begin(), varModNames_.end());
    if (var_unique.size() != varModNames_.size())
    {
      OPENMS_LOG_WARN << "duplicate variable modification provided." << endl;
      return ExitCodes::ILLEGAL_PARAMETERS;
    }
    ModifiedPeptideGenerator::MapToResidueType fixed_modifications = ModifiedPeptideGenerator::getModifications(fixedModNames_);
    ModifiedPeptideGenerator::MapToResidueType variable_modifications = ModifiedPeptideGenerator::getModifications(varModNames_);

    protein_ids[0].setPrimaryMSRunPath({}, unprocessed_spectra);

    if (unprocessed_spectra.empty() && unprocessed_spectra.getChromatograms().size() == 0)
    {
      OPENMS_LOG_WARN << "The given file does not contain any conventional peak data, but might"
                  " contain chromatograms. This tool currently cannot handle them, sorry." << endl;
      return INCOMPATIBLE_INPUT_DATA;
    }

    //check if spectra are sorted
    for (Size i = 0; i < unprocessed_spectra.size(); ++i)
    {
      if (!unprocessed_spectra[i].isSorted())
      {
        OPENMS_LOG_WARN << "Error: Not all spectra are sorted according to peak m/z positions. Use FileFilter to sort the input!" << endl;
        return INCOMPATIBLE_INPUT_DATA;
      }
    }

    // Peak Picking, check if all levels are picked and pick uncentroided MS levels
    PeakPickerHiRes pp;
    PeakMap picked_spectra;
    progresslogger.startProgress(0, 1, "Centroiding data (if necessary)...");
    pp.pickExperiment(unprocessed_spectra, picked_spectra, true);
    progresslogger.endProgress();
    unprocessed_spectra.clear(true);

    // Precursor Purity precalculation
    vector<PrecursorPurity::PurityScores> precursor_purities = PrecursorPurity::computePrecursorPurities(picked_spectra, precursor_mass_tolerance_, precursor_mass_tolerance_unit_ppm_);

    // preprocess spectra (filter out 0 values, sort by position)
    progresslogger.startProgress(0, 1, "Filtering spectra...");
    vector<Size> discarded_spectra;
    spectra = OPXLSpectrumProcessingAlgorithms::preprocessSpectra(picked_spectra, fragment_mass_tolerance_xlinks_, fragment_mass_tolerance_unit_ppm_, peptide_min_size_, min_precursor_charge_, max_precursor_charge_, discarded_spectra, deisotope, false);
    progresslogger.endProgress();
    picked_spectra.clear(true);

    // discard the precursor purities of discarded spectra
    if (precursor_purities.size() > 0)
    {
      // cout << "Discarded spectra: " << discarded_spectra.size() << " | ";
      for (Size discarded_index : discarded_spectra)
      {
        // cout << discarded_index << " | ";
        precursor_purities.erase(precursor_purities.begin()+discarded_index);
      }
      // cout << endl;
    }
    precursor_purities.shrink_to_fit();

    ProteaseDigestion digestor;
    digestor.setEnzyme(enzyme_name_);
    digestor.setMissedCleavages(missed_cleavages_);

    ProteinIdentification::SearchParameters search_params = protein_ids[0].getSearchParameters();
    String searched_charges((String(min_precursor_charge_)));
    for (int ch = min_precursor_charge_+1; ch <= max_precursor_charge_; ++ch)
    {
      searched_charges += "," + String(ch);
    }
    search_params.charges = searched_charges;
    search_params.digestion_enzyme = (*ProteaseDB::getInstance()->getEnzyme(enzyme_name_));
    search_params.fixed_modifications = fixedModNames_;
    search_params.variable_modifications = varModNames_;
    search_params.mass_type = ProteinIdentification::MONOISOTOPIC;
    search_params.missed_cleavages = missed_cleavages_;
    search_params.fragment_mass_tolerance = fragment_mass_tolerance_;
    search_params.fragment_mass_tolerance_ppm =  fragment_mass_tolerance_unit_ppm_;
    search_params.precursor_mass_tolerance = precursor_mass_tolerance_;
    search_params.precursor_mass_tolerance_ppm = precursor_mass_tolerance_unit_ppm_;

    // As MetaValues
    search_params.setMetaValue("decoy_prefix", decoy_prefix_);
    search_params.setMetaValue("decoy_string", decoy_string_);

    search_params.setMetaValue("precursor:min_charge", min_precursor_charge_);
    search_params.setMetaValue("precursor:max_charge", max_precursor_charge_);

    search_params.setMetaValue("fragment:mass_tolerance_xlinks", fragment_mass_tolerance_xlinks_);
    search_params.setMetaValue("peptide:min_size", peptide_min_size_);

    search_params.setMetaValue("cross_link:residue1", cross_link_residue1_);
    search_params.setMetaValue("cross_link:residue2", cross_link_residue2_);
    search_params.setMetaValue("cross_link:mass", cross_link_mass_);
    search_params.setMetaValue("cross_link:mass_monolink", cross_link_mass_mono_link_);
    search_params.setMetaValue("cross_link:name", cross_link_name_);
    search_params.setMetaValue("precursor:corrections", precursor_correction_steps_);

    search_params.setMetaValue("modifications:variable_max_per_peptide", max_variable_mods_per_peptide_);
    protein_ids[0].setSearchParameters(search_params);

    // lookup for processed peptides. must be defined outside of omp section and synchronized
    vector<OPXLDataStructs::AASeqWithMass> peptide_masses;
    peptide_masses = OPXLHelper::digestDatabase(fasta_db, digestor, peptide_min_size_, cross_link_residue1_, cross_link_residue2_, fixed_modifications,  variable_modifications, max_variable_mods_per_peptide_);

    // declare and set up spectrum generators
    TheoreticalSpectrumGeneratorXLMS specGen_full;
    SimpleTSGXLMS specGen_mainscore;

    // settings fpr full-scoring, annotations, 2nd isotopic peaks, losses and precursors
    Param specGenParams_full = specGen_full.getParameters();
    specGenParams_full.setValue("add_b_ions", add_b_ions_, "Add peaks of y-ions to the spectrum");
    specGenParams_full.setValue("add_y_ions", add_y_ions_, "Add peaks of b-ions to the spectrum");
    specGenParams_full.setValue("add_a_ions", add_a_ions_, "Add peaks of a-ions to the spectrum");
    specGenParams_full.setValue("add_x_ions", add_x_ions_, "Add peaks of c-ions to the spectrum");
    specGenParams_full.setValue("add_c_ions", add_c_ions_, "Add peaks of x-ions to the spectrum");
    specGenParams_full.setValue("add_z_ions", add_z_ions_, "Add peaks of z-ions to the spectrum");
    specGenParams_full.setValue("add_losses", add_losses_, "Adds common losses to those ion expect to have them, only water and ammonia loss is considered");

    specGenParams_full.setValue("add_first_prefix_ion", "true", "If set to true e.g. b1 ions are added");
    specGenParams_full.setValue("add_metainfo", "true");
    specGenParams_full.setValue("add_charges", "true");
    specGenParams_full.setValue("add_isotopes", "true", "If set to 1 isotope peaks of the product ion peaks are added");
    specGenParams_full.setValue("max_isotope", 2, "Defines the maximal isotopic peak which is added, add_isotopes must be set to 1");

    specGenParams_full.setValue("add_precursor_peaks", "true");
    specGenParams_full.setValue("add_k_linked_ions", "true");
    specGen_full.setParameters(specGenParams_full);

    Param specGenParams_mainscore = specGen_mainscore.getParameters();
    specGenParams_mainscore.setValue("add_b_ions", add_b_ions_, "Add peaks of y-ions to the spectrum");
    specGenParams_mainscore.setValue("add_y_ions", add_y_ions_, "Add peaks of b-ions to the spectrum");
    specGenParams_mainscore.setValue("add_a_ions", add_a_ions_, "Add peaks of a-ions to the spectrum");
    specGenParams_mainscore.setValue("add_x_ions", add_x_ions_, "Add peaks of c-ions to the spectrum");
    specGenParams_mainscore.setValue("add_c_ions", add_c_ions_, "Add peaks of x-ions to the spectrum");
    specGenParams_mainscore.setValue("add_z_ions", add_z_ions_, "Add peaks of z-ions to the spectrum");
    specGenParams_mainscore.setValue("add_losses", add_losses_, "Adds common losses to those ion expect to have them, only water and ammonia loss is considered");
    specGenParams_mainscore.setValue("add_first_prefix_ion", "true", "If set to true e.g. b1 ions are added");
    specGenParams_mainscore.setValue("add_isotopes", "true", "If set to 1 isotope peaks of the product ion peaks are added");
    specGenParams_mainscore.setValue("max_isotope", 2, "Defines the maximal isotopic peak which is added, add_isotopes must be set to 1");
    specGenParams_mainscore.setValue("add_precursor_peaks", "true");
    specGenParams_mainscore.setValue("add_k_linked_ions", "true");
    specGen_mainscore.setParameters(specGenParams_mainscore);

    // use a less stringent tolerance for the tagger
    double tagger_tol;
    if (fragment_mass_tolerance_unit_ppm_) // ppm: increase tolerance by 50%
    {
      tagger_tol = fragment_mass_tolerance_xlinks_ + (fragment_mass_tolerance_xlinks_ / 2.0);
    }
    else // dalton: turn into ppm at 500 mz
    {
      tagger_tol = fragment_mass_tolerance_xlinks_ / 1e-6 / 500;
    }

    Tagger tagger = Tagger(sequence_tag_min_length_, tagger_tol, sequence_tag_min_length_, 1, max_precursor_charge_, fixedModNames_, varModNames_);
    Size all_candidates_count(0);

#ifdef DEBUG_OPENPEPXLLFALGO
    OPENMS_LOG_DEBUG << "Peptide candidates: " << peptide_masses.size() << endl;
#endif

    search_params = protein_ids[0].getSearchParameters();
    search_params.setMetaValue("MS:1001029", peptide_masses.size()); // number of sequences searched = MS:1001029
    protein_ids[0].setSearchParameters(search_params);

    // Collect precursor MZs for filtering enumerated peptide pairs
    vector< double > spectrum_precursors;
    for (Size i = 0; i < spectra.size(); i++)
    {
      double current_precursor_mz = spectra[i].getPrecursors()[0].getMZ();
      double current_precursor_charge = spectra[i].getPrecursors()[0].getCharge();
      double current_precursor_mass = (current_precursor_mz * current_precursor_charge) - (current_precursor_charge * Constants::PROTON_MASS_U);
      spectrum_precursors.push_back(current_precursor_mass);
    }
    sort(spectrum_precursors.begin(), spectrum_precursors.end());
    sort(peptide_masses.begin(), peptide_masses.end(), OPXLDataStructs::AASeqWithMassComparator());
    // The largest peptides given a fixed maximal precursor mass are possible with loop links
    // Filter peptides using maximal loop link mass first
    double max_precursor_mass = spectrum_precursors[spectrum_precursors.size()-1];

    // compute absolute tolerance from relative, if necessary
    double max_peptide_allowed_error = 0;
    if (precursor_mass_tolerance_unit_ppm_) // ppm
    {
      max_peptide_allowed_error = max_precursor_mass * precursor_mass_tolerance_ * 1e-6;
    }
    else // Dalton
    {
      max_peptide_allowed_error= precursor_mass_tolerance_;
    }

    double max_peptide_mass = max_precursor_mass - cross_link_mass_ + max_peptide_allowed_error;

    // search for the first mass greater than the maximim, cut off everything larger
    vector<OPXLDataStructs::AASeqWithMass>::iterator last = upper_bound(peptide_masses.begin(), peptide_masses.end(), max_peptide_mass, OPXLDataStructs::AASeqWithMassComparator());
    vector<OPXLDataStructs::AASeqWithMass> filtered_peptide_masses;
    filtered_peptide_masses.assign(peptide_masses.begin(), last);

    // iterate over all spectra
    progresslogger.startProgress(0, 1, "Matching to theoretical spectra and scoring...");

    Size spectrum_counter = 0;

<<<<<<< HEAD
#ifdef DEBUG_OPENPEPXLLFALGO
    OPENMS_LOG_DEBUG << "Spectra left after preprocessing and filtering: " << spectra.size() << endl;
#endif

// #ifdef _OPENMP
// #pragma omp parallel for schedule(guided)
// #endif
=======
>>>>>>> ce53d13d
    for (SignedSize scan_index = 0; scan_index < static_cast<SignedSize>(spectra.size()); ++scan_index)
    {
      const PeakSpectrum& spectrum = spectra[scan_index];

      const double precursor_charge = spectrum.getPrecursors()[0].getCharge();
      const double precursor_mz = spectrum.getPrecursors()[0].getMZ();
      const double precursor_mass = (precursor_mz * static_cast<double>(precursor_charge)) - (static_cast<double>(precursor_charge) * Constants::PROTON_MASS_U);

      std::vector<std::string> tags;
      if (use_sequence_tags_)
      {
        tagger.setMaxCharge(precursor_charge-1);
        tagger.getTag(spectrum, tags);
      }

      vector< OPXLDataStructs::CrossLinkSpectrumMatch > top_csms_spectrum;
      vector< OPXLDataStructs::ProteinProteinCrossLink > cross_link_candidates = OPXLHelper::collectPrecursorCandidates(precursor_correction_steps_, precursor_mass, precursor_mass_tolerance_, precursor_mass_tolerance_unit_ppm_, filtered_peptide_masses, cross_link_mass_, cross_link_mass_mono_link_, cross_link_residue1_, cross_link_residue2_, cross_link_name_, use_sequence_tags_, tags);
      all_candidates_count += cross_link_candidates.size();

#ifdef DEBUG_OPENPEPXLLFALGO
#pragma omp critical (LOG_DEBUG_access)
      OPENMS_LOG_DEBUG << "Size of enumerated candidates: " << double(cross_link_candidates.size()) * sizeof(OPXLDataStructs::ProteinProteinCrossLink) / 1024.0 / 1024.0 << " mb" << endl;
#endif

<<<<<<< HEAD
#ifdef _OPENMP
#pragma omp critical (cout_access)
#endif
      {
        spectrum_counter++;
        cout << "Processing spectrum " << spectrum_counter << " / " << spectra.size() << " |\tSpectrum ID: " << spectrum.getNativeID() << "\t| at: " << DateTime::now().getTime() << endl;
        cout << "Number of peaks: " << spectrum.size() << " |\tNumber of candidates: " << cross_link_candidates.size() << endl;
      }
=======

      spectrum_counter++;
      cout << "Processing spectrum " << spectrum_counter << " / " << spectra.size() << " |\tSpectrum index: " << scan_index << "\t| at: " << DateTime::now().getTime() << endl;
      cout << "Number of peaks: " << spectrum.size() << " |\tNumber of candidates: " << cross_link_candidates.size() << endl;

>>>>>>> ce53d13d

      if (cross_link_candidates.size() < 1)
      {
        continue;
      }

      // lists for one spectrum, to determine best match to the spectrum
      vector< OPXLDataStructs::CrossLinkSpectrumMatch > all_csms_spectrum;
      vector< OPXLDataStructs::CrossLinkSpectrumMatch > mainscore_csms_spectrum;

#pragma omp parallel for schedule(guided)
      for (SignedSize i = 0; i < static_cast<SignedSize>(cross_link_candidates.size()); ++i)
      {
        OPXLDataStructs::ProteinProteinCrossLink cross_link_candidate = cross_link_candidates[i];

        std::vector< SimpleTSGXLMS::SimplePeak > theoretical_spec_linear_alpha;
        std::vector< SimpleTSGXLMS::SimplePeak > theoretical_spec_linear_beta;
        std::vector< SimpleTSGXLMS::SimplePeak > theoretical_spec_xlinks_alpha;
        std::vector< SimpleTSGXLMS::SimplePeak > theoretical_spec_xlinks_beta;

        bool type_is_cross_link = cross_link_candidate.getType() == OPXLDataStructs::CROSS;
        bool type_is_loop = cross_link_candidate.getType() == OPXLDataStructs::LOOP;
        Size link_pos_B = 0;
        if (type_is_loop)
        {
          link_pos_B = cross_link_candidate.cross_link_position.second;
        }
        AASequence alpha;
        AASequence beta;
        if (cross_link_candidate.alpha) { alpha = *cross_link_candidate.alpha; }
        if (cross_link_candidate.beta) { beta = *cross_link_candidate.beta; }

        specGen_mainscore.getLinearIonSpectrum(theoretical_spec_linear_alpha, alpha, cross_link_candidate.cross_link_position.first, 2, link_pos_B);
        if (type_is_cross_link)
        {
          specGen_mainscore.getLinearIonSpectrum(theoretical_spec_linear_beta, beta, cross_link_candidate.cross_link_position.second, 2);
        }

        // Something like this can happen, e.g. with a loop link connecting the first and last residue of a peptide
        if ( theoretical_spec_linear_alpha.size() < 1 )
        {
          continue;
        }

        vector< pair< Size, Size > > matched_spec_linear_alpha;
        vector< pair< Size, Size > > matched_spec_linear_beta;
        vector< pair< Size, Size > > matched_spec_xlinks_alpha;
        vector< pair< Size, Size > > matched_spec_xlinks_beta;

        PeakSpectrum::IntegerDataArray exp_charges;
        if (spectrum.getIntegerDataArrays().size() > 0)
        {
          exp_charges = spectrum.getIntegerDataArrays()[0];
        }
        OPXLSpectrumProcessingAlgorithms::getSpectrumAlignmentSimple(matched_spec_linear_alpha, fragment_mass_tolerance_, fragment_mass_tolerance_unit_ppm_, theoretical_spec_linear_alpha, spectrum, exp_charges);
        OPXLSpectrumProcessingAlgorithms::getSpectrumAlignmentSimple(matched_spec_linear_beta, fragment_mass_tolerance_, fragment_mass_tolerance_unit_ppm_, theoretical_spec_linear_beta, spectrum, exp_charges);

        // drop candidates with almost no linear fragment peak matches before making the more complex theoretical spectra and aligning them
        // this removes hits that no one would trust after manual validation anyway and reduces time wasted on really bad spectra or candidates without any matching peaks
        if (matched_spec_linear_alpha.size() < 2 || (type_is_cross_link && matched_spec_linear_beta.size() < 2) )
        {
          continue;
        }

        if (type_is_cross_link)
        {
          specGen_mainscore.getXLinkIonSpectrum(theoretical_spec_xlinks_alpha, cross_link_candidate, true, 1, precursor_charge);
          specGen_mainscore.getXLinkIonSpectrum(theoretical_spec_xlinks_beta, cross_link_candidate, false, 1, precursor_charge);
        }
        else
        {
          // Function for mono-links or loop-links
          specGen_mainscore.getXLinkIonSpectrum(theoretical_spec_xlinks_alpha, alpha, cross_link_candidate.cross_link_position.first, precursor_mass, 2, precursor_charge, link_pos_B);
        }
        if (theoretical_spec_xlinks_alpha.size() < 1)
        {
          continue;
        }

        OPXLSpectrumProcessingAlgorithms::getSpectrumAlignmentSimple(matched_spec_xlinks_alpha, fragment_mass_tolerance_xlinks_, fragment_mass_tolerance_unit_ppm_, theoretical_spec_xlinks_alpha, spectrum, exp_charges);
        OPXLSpectrumProcessingAlgorithms::getSpectrumAlignmentSimple(matched_spec_xlinks_beta, fragment_mass_tolerance_xlinks_, fragment_mass_tolerance_unit_ppm_, theoretical_spec_xlinks_beta, spectrum, exp_charges);

        // maximal xlink ion charge = (Precursor charge - 1), minimal xlink ion charge: 2
        Size n_xlink_charges = (precursor_charge - 1) - 2;
        if (n_xlink_charges < 1) n_xlink_charges = 1;

        // compute match odds (unweighted), the 3 is the number of charge states in the theoretical spectra
        double match_odds_c_alpha = XQuestScores::matchOddsScoreSimpleSpec(theoretical_spec_linear_alpha, matched_spec_linear_alpha.size(), fragment_mass_tolerance_, fragment_mass_tolerance_unit_ppm_);
        double match_odds_x_alpha = XQuestScores::matchOddsScoreSimpleSpec(theoretical_spec_xlinks_alpha, matched_spec_xlinks_alpha.size(), fragment_mass_tolerance_xlinks_, fragment_mass_tolerance_unit_ppm_, true, n_xlink_charges);
        double match_odds = 0;
        double match_odds_alpha = 0;
        double match_odds_beta = 0;

        if (type_is_cross_link)
        {
          double match_odds_c_beta = XQuestScores::matchOddsScoreSimpleSpec(theoretical_spec_linear_beta, matched_spec_linear_beta.size(), fragment_mass_tolerance_, fragment_mass_tolerance_unit_ppm_);
          double match_odds_x_beta = XQuestScores::matchOddsScoreSimpleSpec(theoretical_spec_xlinks_beta, matched_spec_xlinks_beta.size(), fragment_mass_tolerance_xlinks_, fragment_mass_tolerance_unit_ppm_, true, n_xlink_charges);
          match_odds = (match_odds_c_alpha + match_odds_x_alpha + match_odds_c_beta + match_odds_x_beta) / 4;
          match_odds_alpha = (match_odds_c_alpha + match_odds_x_alpha) / 2;
          match_odds_beta = (match_odds_c_beta + match_odds_x_beta) / 2;
        }
        else
        {
          match_odds = (match_odds_c_alpha + match_odds_x_alpha) / 2;
          match_odds_alpha = match_odds;
        }

        OPXLDataStructs::CrossLinkSpectrumMatch csm;
        csm.cross_link = cross_link_candidate;
        csm.precursor_correction = cross_link_candidate.precursor_correction;
        double rel_error = OPXLHelper::computePrecursorError(csm, precursor_mz, precursor_charge);

        double new_match_odds_weight = 0.2;
        double new_rel_error_weight = -0.03;
        double new_score = new_match_odds_weight * std::log(1e-7 + match_odds) + new_rel_error_weight * abs(rel_error);

        csm.score = new_score;
        csm.match_odds = match_odds;
        csm.match_odds_alpha = match_odds_alpha;
        csm.match_odds_beta = match_odds_beta;
        csm.precursor_error_ppm = rel_error;

#pragma omp critical (mainscore_csms_spectrum_access)
        mainscore_csms_spectrum.push_back(csm);

      }
      std::sort(mainscore_csms_spectrum.rbegin(), mainscore_csms_spectrum.rend(), OPXLDataStructs::CLSMScoreComparator());

      Size last_candidate_index = mainscore_csms_spectrum.size();
      last_candidate_index = std::min(last_candidate_index, Size(number_top_hits_));

      for (Size i = 0; i < last_candidate_index ; ++i)
      {
        OPXLDataStructs::ProteinProteinCrossLink cross_link_candidate = mainscore_csms_spectrum[i].cross_link;
        AASequence alpha;
        AASequence beta;
        if (cross_link_candidate.alpha) { alpha = *cross_link_candidate.alpha; }
        if (cross_link_candidate.beta) { beta = *cross_link_candidate.beta; }

#ifdef DEBUG_OPENPEPXLLFALGO
        double candidate_mz = (alpha.getMonoWeight() + beta.getMonoWeight() +  cross_link_candidate.cross_linker_mass + (static_cast<double>(precursor_charge) * Constants::PROTON_MASS_U)) / precursor_charge;
#pragma omp critical (LOG_DEBUG_access)
        {
          OPENMS_LOG_DEBUG << "Pair: " << alpha.toString() << "-" << beta.toString() << " matched to light spectrum " << scan_index << "\t and heavy spectrum " << scan_index
            << " with m/z: " << precursor_mz << "\t" << "and candidate m/z: " << candidate_mz << "\tK Positions: " << cross_link_candidate.cross_link_position.first << "\t" << cross_link_candidate.cross_link_position.second << endl;
        }
#endif
        OPXLDataStructs::CrossLinkSpectrumMatch csm = mainscore_csms_spectrum[i];

        PeakSpectrum theoretical_spec_linear_alpha;
        PeakSpectrum theoretical_spec_linear_beta;
        PeakSpectrum theoretical_spec_xlinks_alpha;
        PeakSpectrum theoretical_spec_xlinks_beta;

        bool type_is_cross_link = cross_link_candidate.getType() == OPXLDataStructs::CROSS;
        bool type_is_loop = cross_link_candidate.getType() == OPXLDataStructs::LOOP;
        Size link_pos_B = 0;
        if (type_is_loop)
        {
          link_pos_B = cross_link_candidate.cross_link_position.second;
        }
        specGen_full.getLinearIonSpectrum(theoretical_spec_linear_alpha, alpha, cross_link_candidate.cross_link_position.first, true, 2, link_pos_B);
        if (type_is_cross_link)
        {
          specGen_full.getLinearIonSpectrum(theoretical_spec_linear_beta, beta, cross_link_candidate.cross_link_position.second, false, 2);
          specGen_full.getXLinkIonSpectrum(theoretical_spec_xlinks_alpha, cross_link_candidate, true, 1, precursor_charge);
          specGen_full.getXLinkIonSpectrum(theoretical_spec_xlinks_beta, cross_link_candidate, false, 1, precursor_charge);
        }
        else
        {
          // Function for mono-links or loop-links
          specGen_full.getXLinkIonSpectrum(theoretical_spec_xlinks_alpha, alpha, cross_link_candidate.cross_link_position.first, precursor_mass, true, 2, precursor_charge, link_pos_B);
        }

        // Something like this can happen, e.g. with a loop link connecting the first and last residue of a peptide
        if ( (theoretical_spec_linear_alpha.size() < 1) || (theoretical_spec_xlinks_alpha.size() < 1) )
        {
          continue;
        }

        vector< pair< Size, Size > > matched_spec_linear_alpha;
        vector< pair< Size, Size > > matched_spec_linear_beta;
        vector< pair< Size, Size > > matched_spec_xlinks_alpha;
        vector< pair< Size, Size > > matched_spec_xlinks_beta;

        DataArrays::FloatDataArray ppm_error_array_linear_alpha;
        DataArrays::FloatDataArray ppm_error_array_xlinks_alpha;
        DataArrays::FloatDataArray ppm_error_array_linear_beta;
        DataArrays::FloatDataArray ppm_error_array_xlinks_beta;

        PeakSpectrum::IntegerDataArray& theo_charges_la = theoretical_spec_linear_alpha.getIntegerDataArrays()[0];
        PeakSpectrum::IntegerDataArray theo_charges_xa;
        if (theoretical_spec_xlinks_alpha.getIntegerDataArrays().size() > 0)
        {
          theo_charges_xa = theoretical_spec_xlinks_alpha.getIntegerDataArrays()[0];
        }
        PeakSpectrum::IntegerDataArray theo_charges_lb;
        PeakSpectrum::IntegerDataArray theo_charges_xb;
        if (theoretical_spec_linear_beta.getIntegerDataArrays().size() > 0)
        {
          theo_charges_lb = theoretical_spec_linear_beta.getIntegerDataArrays()[0];
        }
        if (theoretical_spec_xlinks_beta.getIntegerDataArrays().size() > 0)
        {
          theo_charges_xb = theoretical_spec_xlinks_beta.getIntegerDataArrays()[0];
        }
        PeakSpectrum::IntegerDataArray exp_charges;
        if (spectrum.getIntegerDataArrays().size() > 0)
        {
          exp_charges = spectrum.getIntegerDataArrays()[0];
        }
        OPXLSpectrumProcessingAlgorithms::getSpectrumAlignmentFastCharge(matched_spec_linear_alpha, fragment_mass_tolerance_, fragment_mass_tolerance_unit_ppm_, theoretical_spec_linear_alpha, spectrum, theo_charges_la, exp_charges, ppm_error_array_linear_alpha);
        OPXLSpectrumProcessingAlgorithms::getSpectrumAlignmentFastCharge(matched_spec_linear_beta, fragment_mass_tolerance_, fragment_mass_tolerance_unit_ppm_, theoretical_spec_linear_beta, spectrum, theo_charges_lb, exp_charges, ppm_error_array_linear_beta);
        OPXLSpectrumProcessingAlgorithms::getSpectrumAlignmentFastCharge(matched_spec_xlinks_alpha, fragment_mass_tolerance_xlinks_, fragment_mass_tolerance_unit_ppm_, theoretical_spec_xlinks_alpha, spectrum, theo_charges_xa, exp_charges, ppm_error_array_xlinks_alpha);
        OPXLSpectrumProcessingAlgorithms::getSpectrumAlignmentFastCharge(matched_spec_xlinks_beta, fragment_mass_tolerance_xlinks_, fragment_mass_tolerance_unit_ppm_, theoretical_spec_xlinks_beta, spectrum, theo_charges_xb, exp_charges, ppm_error_array_xlinks_beta);

#ifdef DEBUG_OPENPEPXLLFALGO
#pragma omp critical (LOG_DEBUG_access)
        {
          OPENMS_LOG_DEBUG << "Spectrum sizes: " << spectrum.size() << " || " << theoretical_spec_linear_alpha.size() <<  " | " << theoretical_spec_linear_beta.size()
                                <<  " | " << theoretical_spec_xlinks_alpha.size() <<  " | " << theoretical_spec_xlinks_beta.size() << endl;
          OPENMS_LOG_DEBUG << "Matched peaks: " << matched_spec_linear_alpha.size() << " | " << matched_spec_linear_beta.size()
                                <<  " | " << matched_spec_xlinks_alpha.size() <<  " | " << matched_spec_xlinks_beta.size() << endl;
        }
#endif

        // TODO define good exclusion criteria for total crap
        Size matched_peaks = matched_spec_linear_alpha.size() + matched_spec_linear_beta.size() + matched_spec_xlinks_alpha.size() + matched_spec_xlinks_beta.size();
        if (matched_peaks < 1)
        {
          continue;
        }

        // compute intsum score
        double intsum = XQuestScores::totalMatchedCurrent(matched_spec_linear_alpha, matched_spec_linear_beta, matched_spec_xlinks_alpha, matched_spec_xlinks_beta, spectrum, spectrum);

        // Total ion intensity of light spectrum
        // sum over linear and xlink ion spectra instead of unfiltered
        double total_current = 0;
        for (SignedSize j = 0; j < static_cast<SignedSize>(spectrum.size()); ++j)
        {
          total_current += spectrum[j].getIntensity();
        }
        double TIC = intsum / total_current;

        // TIC_alpha and _beta (total ion current)
        double intsum_alpha = XQuestScores::matchedCurrentChain(matched_spec_linear_alpha, matched_spec_xlinks_alpha, spectrum, spectrum);
        double intsum_beta = 0;
        if (type_is_cross_link)
        {
          intsum_beta = XQuestScores::matchedCurrentChain(matched_spec_linear_beta, matched_spec_xlinks_beta, spectrum, spectrum);
        }

        // normalize TIC_alpha and  _beta
        if ((intsum_alpha + intsum_beta) > 0.0)
        {
          intsum_alpha = intsum_alpha * intsum / (intsum_alpha + intsum_beta);
          intsum_beta = intsum_beta *  intsum / (intsum_alpha + intsum_beta);
        }

        // compute weighted TIC
        double wTIC = XQuestScores::weightedTICScore(alpha.size(), beta.size(), intsum_alpha, intsum_beta, total_current, type_is_cross_link);
        double wTICold = XQuestScores::weightedTICScoreXQuest(alpha.size(), beta.size(), intsum_alpha, intsum_beta, total_current, type_is_cross_link);

        // maximal xlink ion charge = (Precursor charge - 1), minimal xlink ion charge: 2
        Size n_xlink_charges = (precursor_charge - 1) - 2;
        if (n_xlink_charges < 1) n_xlink_charges = 1;

        // compute match odds (unweighted), the 3 is the number of charge states in the theoretical spectra
        double log_occu_c_alpha = XQuestScores::logOccupancyProb(theoretical_spec_linear_alpha, matched_spec_linear_alpha.size(), fragment_mass_tolerance_, fragment_mass_tolerance_unit_ppm_);
        double log_occu_x_alpha = XQuestScores::logOccupancyProb(theoretical_spec_xlinks_alpha, matched_spec_xlinks_alpha.size(), fragment_mass_tolerance_xlinks_, fragment_mass_tolerance_unit_ppm_);
        double log_occu = 0;
        double log_occu_alpha = 0;
        double log_occu_beta = 0;

        if (type_is_cross_link)
        {
          double log_occu_c_beta = XQuestScores::logOccupancyProb(theoretical_spec_linear_beta, matched_spec_linear_beta.size(), fragment_mass_tolerance_, fragment_mass_tolerance_unit_ppm_);
          double log_occu_x_beta = XQuestScores::logOccupancyProb(theoretical_spec_xlinks_beta, matched_spec_xlinks_beta.size(), fragment_mass_tolerance_xlinks_, fragment_mass_tolerance_unit_ppm_);
          log_occu = (log_occu_c_alpha + log_occu_x_alpha + log_occu_c_beta + log_occu_x_beta) / 4;
          log_occu_alpha = (log_occu_c_alpha + log_occu_x_alpha) / 2;
          log_occu_beta = (log_occu_c_beta + log_occu_x_beta) / 2;
        }
        else
        {
          log_occu = (log_occu_c_alpha + log_occu_x_alpha) / 2;
          log_occu_alpha = log_occu;
        }

        //Cross-correlation
        PeakSpectrum theoretical_spec_linear;
        PeakSpectrum theoretical_spec_xlinks;
        if (type_is_cross_link)
        {
          theoretical_spec_linear = OPXLSpectrumProcessingAlgorithms::mergeAnnotatedSpectra(theoretical_spec_linear_alpha, theoretical_spec_linear_beta);
          theoretical_spec_xlinks = OPXLSpectrumProcessingAlgorithms::mergeAnnotatedSpectra(theoretical_spec_xlinks_alpha, theoretical_spec_xlinks_beta);
        }
        else
        {
          theoretical_spec_linear = theoretical_spec_linear_alpha;
          theoretical_spec_xlinks = theoretical_spec_xlinks_alpha;
        }
        //
        PeakSpectrum theoretical_spec = OPXLSpectrumProcessingAlgorithms::mergeAnnotatedSpectra(theoretical_spec_linear, theoretical_spec_xlinks);
        double xcorrx_max = XQuestScores::xCorrelationPrescore(spectrum, theoretical_spec_xlinks, 0.1);
        double xcorrc_max = XQuestScores::xCorrelationPrescore(spectrum, theoretical_spec_linear, 0.1);

        // Compute score from the 4 scores and 4 weights
        // The weights are adapted from the xQuest algorithm (O. Rinner et al., 2008, "Identification of cross-linked peptides from large sequence databases"),
        // they were determined by an Linear Discriminant Analysis on CID fragmentation data.
        // The match-odds score does not work very well on HCD data and label-free cross-linkers (has the maximal possible value very often), so its weight was drastically reduced here.
        double xcorrx_weight = 2.488;
        double xcorrc_weight = 21.279;
        double match_odds_weight = 1.973;
        double wTIC_weight = 12.829;
        double intsum_weight = 1.8;

        double xquest_score = xcorrx_weight * xcorrx_max + xcorrc_weight * xcorrc_max + match_odds_weight * csm.match_odds + wTIC_weight * wTICold + intsum_weight * intsum;
        csm.xquest_score = xquest_score;

        // csm.precursor_correction = cross_link_candidate.precursor_correction;
        // double rel_error = OPXLHelper::computePrecursorError(csm, precursor_mz, precursor_charge);

        csm.percTIC = TIC;
        csm.wTIC = wTIC;
        csm.wTICold = wTICold;
        csm.int_sum = intsum;
        csm.intsum_alpha = intsum_alpha;
        csm.intsum_beta = intsum_beta;
        csm.total_current = total_current;
        // csm.precursor_error_ppm = rel_error;

        csm.log_occupancy = log_occu;
        csm.log_occupancy_alpha = log_occu_alpha;
        csm.log_occupancy_beta = log_occu_beta;

        csm.xcorrx_max = xcorrx_max;
        csm.xcorrc_max = xcorrc_max;

        csm.matched_linear_alpha = matched_spec_linear_alpha.size();
        csm.matched_linear_beta = matched_spec_linear_beta.size();
        csm.matched_xlink_alpha = matched_spec_xlinks_alpha.size();
        csm.matched_xlink_beta = matched_spec_xlinks_beta.size();
        csm.scan_index_light = scan_index;
        csm.scan_index_heavy = -1;

        csm.precursor_correction = cross_link_candidate.precursor_correction;

        if (precursor_purities.size() > 0)
        {
          csm.precursor_total_intensity = precursor_purities[scan_index].total_intensity;
          csm.precursor_target_intensity = precursor_purities[scan_index].target_intensity;
          csm.precursor_signal_proportion = precursor_purities[scan_index].signal_proportion;
          csm.precursor_target_peak_count = precursor_purities[scan_index].target_peak_count;
          csm.precursor_residual_peak_count = precursor_purities[scan_index].residual_peak_count;
        }

        // num_iso_peaks array from deisotoping
        if (deisotope)
        {
          DataArrays::IntegerDataArray num_iso_peaks_array;
          auto num_iso_peaks_array_it = getDataArrayByName(spectrum.getIntegerDataArrays(), "iso_peak_count");
          num_iso_peaks_array = *num_iso_peaks_array_it;

          OPXLHelper::isoPeakMeans(csm, num_iso_peaks_array, matched_spec_linear_alpha, matched_spec_linear_beta, matched_spec_xlinks_alpha, matched_spec_xlinks_beta);
        }
        csm.ppm_error_abs_sum_linear_alpha = 0;
        csm.ppm_error_abs_sum_linear_beta = 0;
        csm.ppm_error_abs_sum_xlinks_alpha = 0;
        csm.ppm_error_abs_sum_xlinks_beta = 0;
        csm.ppm_error_abs_sum_linear = 0;
        csm.ppm_error_abs_sum_xlinks = 0;
        csm.ppm_error_abs_sum_alpha = 0;
        csm.ppm_error_abs_sum_beta = 0;
        csm.ppm_error_abs_sum = 0;

        // TODO find a better way to compute the absolute sum
        if (ppm_error_array_linear_alpha.size() > 0)
        {
          for (Size k = 0; k < ppm_error_array_linear_alpha.size(); ++k)
          {
            csm.ppm_error_abs_sum_linear_alpha += abs(ppm_error_array_linear_alpha[k]);
          }
          csm.ppm_error_abs_sum_linear_alpha = csm.ppm_error_abs_sum_linear_alpha / ppm_error_array_linear_alpha.size();
        }

        if (ppm_error_array_linear_beta.size() > 0)
        {
          for (Size k = 0; k < ppm_error_array_linear_beta.size(); ++k)
          {
            csm.ppm_error_abs_sum_linear_beta += abs(ppm_error_array_linear_beta[k]);
          }
          csm.ppm_error_abs_sum_linear_beta = csm.ppm_error_abs_sum_linear_beta / ppm_error_array_linear_beta.size();
        }

        if (ppm_error_array_xlinks_alpha.size() > 0)
        {
          for (Size k = 0; k < ppm_error_array_xlinks_alpha.size(); ++k)
          {
            csm.ppm_error_abs_sum_xlinks_alpha += abs(ppm_error_array_xlinks_alpha[k]);
          }
          csm.ppm_error_abs_sum_xlinks_alpha = csm.ppm_error_abs_sum_xlinks_alpha / ppm_error_array_xlinks_alpha.size();
        }

        if (ppm_error_array_xlinks_beta.size() > 0)
        {
          for (Size k = 0; k < ppm_error_array_xlinks_beta.size(); ++k)
          {
            csm.ppm_error_abs_sum_xlinks_beta += abs(ppm_error_array_xlinks_beta[k]);
          }
          csm.ppm_error_abs_sum_xlinks_beta = csm.ppm_error_abs_sum_xlinks_beta / ppm_error_array_xlinks_beta.size();
        }

        DataArrays::FloatDataArray ppm_error_array_linear;
        DataArrays::FloatDataArray ppm_error_array_xlinks;
        DataArrays::FloatDataArray ppm_error_array_alpha;
        DataArrays::FloatDataArray ppm_error_array_beta;
        DataArrays::FloatDataArray ppm_error_array;
        ppm_error_array_linear.insert(ppm_error_array_linear.end(), ppm_error_array_linear_alpha.begin(), ppm_error_array_linear_alpha.end());
        ppm_error_array_linear.insert(ppm_error_array_linear.end(), ppm_error_array_linear_beta.begin(), ppm_error_array_linear_beta.end());
        ppm_error_array_xlinks.insert(ppm_error_array_xlinks.end(), ppm_error_array_xlinks_alpha.begin(), ppm_error_array_xlinks_alpha.end());
        ppm_error_array_xlinks.insert(ppm_error_array_xlinks.end(), ppm_error_array_xlinks_beta.begin(), ppm_error_array_xlinks_beta.end());
        ppm_error_array_alpha.insert(ppm_error_array_alpha.end(), ppm_error_array_linear_alpha.begin(), ppm_error_array_linear_alpha.end());
        ppm_error_array_alpha.insert(ppm_error_array_alpha.end(), ppm_error_array_xlinks_alpha.begin(), ppm_error_array_xlinks_alpha.end());
        ppm_error_array_beta.insert(ppm_error_array_beta.end(), ppm_error_array_linear_beta.begin(), ppm_error_array_linear_beta.end());
        ppm_error_array_beta.insert(ppm_error_array_beta.end(), ppm_error_array_xlinks_beta.begin(), ppm_error_array_xlinks_beta.end());
        ppm_error_array.insert(ppm_error_array.end(), ppm_error_array_linear.begin(), ppm_error_array_linear.end());
        ppm_error_array.insert(ppm_error_array.end(), ppm_error_array_xlinks.begin(), ppm_error_array_xlinks.end());

        if (ppm_error_array_linear.size() > 0)
        {
          for (double ppm_error : ppm_error_array_linear)
          {
            csm.ppm_error_abs_sum_linear += abs(ppm_error);
          }
          csm.ppm_error_abs_sum_linear = csm.ppm_error_abs_sum_linear / ppm_error_array_linear.size();
        }

        if (ppm_error_array_xlinks.size() > 0)
        {
          for (double ppm_error : ppm_error_array_xlinks)
          {
            csm.ppm_error_abs_sum_xlinks += abs(ppm_error);
          }
          csm.ppm_error_abs_sum_xlinks = csm.ppm_error_abs_sum_xlinks / ppm_error_array_xlinks.size();
        }

        if (ppm_error_array_alpha.size() > 0)
        {
          for (double ppm_error : ppm_error_array_alpha)
          {
            csm.ppm_error_abs_sum_alpha += abs(ppm_error);
          }
          csm.ppm_error_abs_sum_alpha = csm.ppm_error_abs_sum_alpha / ppm_error_array_alpha.size();
        }

        if (ppm_error_array_beta.size() > 0)
        {
          for (double ppm_error : ppm_error_array_beta)
          {
            csm.ppm_error_abs_sum_beta += abs(ppm_error);
          }
          csm.ppm_error_abs_sum_beta = csm.ppm_error_abs_sum_beta / ppm_error_array_beta.size();
        }

        if (ppm_error_array.size() > 0)
        {
          for (double ppm_error : ppm_error_array)
          {
            csm.ppm_error_abs_sum += abs(ppm_error);
          }
          csm.ppm_error_abs_sum = csm.ppm_error_abs_sum / ppm_error_array.size();
        }

        // write fragment annotations
        vector<PeptideHit::PeakAnnotation> frag_annotations;

        OPXLHelper::buildFragmentAnnotations(frag_annotations, matched_spec_linear_alpha, theoretical_spec_linear_alpha, spectrum);
        OPXLHelper::buildFragmentAnnotations(frag_annotations, matched_spec_linear_beta, theoretical_spec_linear_beta, spectrum);
        OPXLHelper::buildFragmentAnnotations(frag_annotations, matched_spec_xlinks_alpha, theoretical_spec_xlinks_alpha, spectrum);
        OPXLHelper::buildFragmentAnnotations(frag_annotations, matched_spec_xlinks_beta, theoretical_spec_xlinks_beta, spectrum);

        // make annotations unique
        sort(frag_annotations.begin(), frag_annotations.end());
        vector<PeptideHit::PeakAnnotation>::iterator last_unique_anno = unique(frag_annotations.begin(), frag_annotations.end());
        if (last_unique_anno != frag_annotations.end())
        {
          frag_annotations.erase(last_unique_anno, frag_annotations.end());
        }

        csm.frag_annotations = frag_annotations;

        all_csms_spectrum.push_back(csm);
      } // candidates for peak finished, determine best matching candidate

      // collect top n matches to spectrum
      sort(all_csms_spectrum.rbegin(), all_csms_spectrum.rend(), OPXLDataStructs::CLSMScoreComparator());
      Size max_hit = min(all_csms_spectrum.size(), static_cast<Size>(number_top_hits_));

      for (Size top = 0; top < max_hit; top++)
      {
        all_csms_spectrum[top].rank = top+1;
        top_csms_spectrum.push_back(all_csms_spectrum[top]);
      }

      Size all_top_csms_current_index = 0;

#pragma omp critical (all_top_csms_access)
      {
        if (!top_csms_spectrum.empty())
        {
          all_top_csms.push_back(top_csms_spectrum);
          all_top_csms_current_index = all_top_csms.size()-1;
        }
      }

      // Write PeptideIdentifications and PeptideHits for n top hits
      if (!top_csms_spectrum.empty())
      {
        OPXLHelper::buildPeptideIDs(peptide_ids, top_csms_spectrum, all_top_csms, all_top_csms_current_index, spectra, scan_index, scan_index);
      }
#ifdef DEBUG_OPENPEPXLLFALGO
#pragma omp critical (LOG_DEBUG_access)
      OPENMS_LOG_DEBUG << "Next Spectrum ##################################" << endl;
#endif
    }

    // end of matching / scoring
    progresslogger.endProgress();

    // Add protein identifications
    PeptideIndexing pep_indexing;
    Param indexing_param = pep_indexing.getParameters();

    String d_prefix = decoy_prefix_ ? "prefix" : "suffix";
    indexing_param.setValue("decoy_string_position", d_prefix, "If set, protein accessions in the database contain 'decoy_string' as prefix.");
    indexing_param.setValue("decoy_string", decoy_string_, "String that was appended (or prefixed - see 'prefix' flag below) to the accessions in the protein database to indicate decoy proteins.");
    indexing_param.setValue("missing_decoy_action", "warn");
    indexing_param.setValue("enzyme:name", enzyme_name_);
    pep_indexing.setParameters(indexing_param);

    pep_indexing.run(fasta_db, protein_ids, peptide_ids);

    OPXLHelper::addProteinPositionMetaValues(peptide_ids);
    OPXLHelper::addBetaAccessions(peptide_ids);
    OPXLHelper::addXLTargetDecoyMV(peptide_ids);
    OPXLHelper::removeBetaPeptideHits(peptide_ids);
    OPXLHelper::computeDeltaScores(peptide_ids);
    OPXLHelper::addPercolatorFeatureList(protein_ids[0]);
    return OpenPepXLLFAlgorithm::ExitCodes::EXECUTION_OK;
  }<|MERGE_RESOLUTION|>--- conflicted
+++ resolved
@@ -47,11 +47,8 @@
 #include <OpenMS/ANALYSIS/ID/PeptideIndexing.h>
 #include <OpenMS/MATH/STATISTICS/StatisticFunctions.h>
 #include <OpenMS/ANALYSIS/ID/PrecursorPurity.h>
-<<<<<<< HEAD
+#include <OpenMS/TRANSFORMATIONS/RAW2PEAK/PeakPickerHiRes.h>
 #include <OpenMS/CHEMISTRY/Tagger.h>
-=======
-#include <OpenMS/TRANSFORMATIONS/RAW2PEAK/PeakPickerHiRes.h>
->>>>>>> ce53d13d
 
 #include <OpenMS/CHEMISTRY/TheoreticalSpectrumGeneratorXLMS.h>
 #include <OpenMS/CHEMISTRY/SimpleTSGXLMS.h>
@@ -419,16 +416,6 @@
 
     Size spectrum_counter = 0;
 
-<<<<<<< HEAD
-#ifdef DEBUG_OPENPEPXLLFALGO
-    OPENMS_LOG_DEBUG << "Spectra left after preprocessing and filtering: " << spectra.size() << endl;
-#endif
-
-// #ifdef _OPENMP
-// #pragma omp parallel for schedule(guided)
-// #endif
-=======
->>>>>>> ce53d13d
     for (SignedSize scan_index = 0; scan_index < static_cast<SignedSize>(spectra.size()); ++scan_index)
     {
       const PeakSpectrum& spectrum = spectra[scan_index];
@@ -449,27 +436,12 @@
       all_candidates_count += cross_link_candidates.size();
 
 #ifdef DEBUG_OPENPEPXLLFALGO
-#pragma omp critical (LOG_DEBUG_access)
       OPENMS_LOG_DEBUG << "Size of enumerated candidates: " << double(cross_link_candidates.size()) * sizeof(OPXLDataStructs::ProteinProteinCrossLink) / 1024.0 / 1024.0 << " mb" << endl;
 #endif
 
-<<<<<<< HEAD
-#ifdef _OPENMP
-#pragma omp critical (cout_access)
-#endif
-      {
-        spectrum_counter++;
-        cout << "Processing spectrum " << spectrum_counter << " / " << spectra.size() << " |\tSpectrum ID: " << spectrum.getNativeID() << "\t| at: " << DateTime::now().getTime() << endl;
-        cout << "Number of peaks: " << spectrum.size() << " |\tNumber of candidates: " << cross_link_candidates.size() << endl;
-      }
-=======
-
-      spectrum_counter++;
-      cout << "Processing spectrum " << spectrum_counter << " / " << spectra.size() << " |\tSpectrum index: " << scan_index << "\t| at: " << DateTime::now().getTime() << endl;
+      cout << "Processing spectrum " << spectrum_counter << " / " << spectra.size() << " |\tSpectrum ID: " << spectrum.getNativeID() << "\t| at: " << DateTime::now().getTime() << endl;
       cout << "Number of peaks: " << spectrum.size() << " |\tNumber of candidates: " << cross_link_candidates.size() << endl;
-
->>>>>>> ce53d13d
-
+ 
       if (cross_link_candidates.size() < 1)
       {
         continue;
