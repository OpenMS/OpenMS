--- conflicted
+++ resolved
@@ -816,14 +816,10 @@
       }
 
     }
-<<<<<<< HEAD
-
-    {
-      LOG_INFO << "Agreeing charges: " << agreeing_fcharge << "/" << (aedges * 2) << std::endl;
-    }
-=======
-    OPENMS_LOG_INFO << "Agreeing charges: " << agreeing_fcharge << "/" << (aedges * 2) << std::endl;
->>>>>>> a4898c5f
+
+    {
+      OPENMS_LOG_INFO << "Agreeing charges: " << agreeing_fcharge << "/" << (aedges * 2) << std::endl;
+    }
 
 
     // END DEBUG
