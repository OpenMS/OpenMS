// --------------------------------------------------------------------------
//                   OpenMS -- Open-Source Mass Spectrometry
// --------------------------------------------------------------------------
// Copyright The OpenMS Team -- Eberhard Karls University Tuebingen,
// ETH Zurich, and Freie Universitaet Berlin 2002-2023.
//
// This software is released under a three-clause BSD license:
//  * Redistributions of source code must retain the above copyright
//    notice, this list of conditions and the following disclaimer.
//  * Redistributions in binary form must reproduce the above copyright
//    notice, this list of conditions and the following disclaimer in the
//    documentation and/or other materials provided with the distribution.
//  * Neither the name of any author or any participating institution
//    may be used to endorse or promote products derived from this software
//    without specific prior written permission.
// For a full list of authors, refer to the file AUTHORS.
// --------------------------------------------------------------------------
// THIS SOFTWARE IS PROVIDED BY THE COPYRIGHT HOLDERS AND CONTRIBUTORS "AS IS"
// AND ANY EXPRESS OR IMPLIED WARRANTIES, INCLUDING, BUT NOT LIMITED TO, THE
// IMPLIED WARRANTIES OF MERCHANTABILITY AND FITNESS FOR A PARTICULAR PURPOSE
// ARE DISCLAIMED. IN NO EVENT SHALL ANY OF THE AUTHORS OR THE CONTRIBUTING
// INSTITUTIONS BE LIABLE FOR ANY DIRECT, INDIRECT, INCIDENTAL, SPECIAL,
// EXEMPLARY, OR CONSEQUENTIAL DAMAGES (INCLUDING, BUT NOT LIMITED TO,
// PROCUREMENT OF SUBSTITUTE GOODS OR SERVICES; LOSS OF USE, DATA, OR PROFITS;
// OR BUSINESS INTERRUPTION) HOWEVER CAUSED AND ON ANY THEORY OF LIABILITY,
// WHETHER IN CONTRACT, STRICT LIABILITY, OR TORT (INCLUDING NEGLIGENCE OR
// OTHERWISE) ARISING IN ANY WAY OUT OF THE USE OF THIS SOFTWARE, EVEN IF
// ADVISED OF THE POSSIBILITY OF SUCH DAMAGE.
//
// --------------------------------------------------------------------------
// $Maintainer: Timo Sachsenberg $
// $Authors: Timo Sachsenberg $
// --------------------------------------------------------------------------

#include <OpenMS/ANALYSIS/ID/SimpleSearchEngineAlgorithm.h>

#include <OpenMS/ANALYSIS/ID/PeptideIndexing.h>
#include <OpenMS/ANALYSIS/NUXL/HyperScore.h>
#include <OpenMS/CHEMISTRY/DecoyGenerator.h>
#include <OpenMS/CHEMISTRY/ModificationsDB.h>
#include <OpenMS/CHEMISTRY/ProteaseDB.h>
#include <OpenMS/CHEMISTRY/ResidueModification.h>
#include <OpenMS/CHEMISTRY/TheoreticalSpectrumGenerator.h>
#include <OpenMS/COMPARISON/SPECTRA/SpectrumAlignment.h>
#include <OpenMS/CONCEPT/Constants.h>
#include <OpenMS/CONCEPT/VersionInfo.h>
#include <OpenMS/DATASTRUCTURES/Param.h>
#include <OpenMS/DATASTRUCTURES/StringView.h>
#include <OpenMS/FILTERING/DATAREDUCTION/Deisotoper.h>
#include <OpenMS/FILTERING/ID/IDFilter.h>
#include <OpenMS/FILTERING/TRANSFORMERS/NLargest.h>
#include <OpenMS/FILTERING/TRANSFORMERS/Normalizer.h>
#include <OpenMS/FILTERING/TRANSFORMERS/ThresholdMower.h>
#include <OpenMS/FILTERING/TRANSFORMERS/WindowMower.h>
#include <OpenMS/FORMAT/FASTAFile.h>
#include <OpenMS/FORMAT/MzMLFile.h>
#include <OpenMS/KERNEL/MSExperiment.h>
#include <OpenMS/KERNEL/MSSpectrum.h>
#include <OpenMS/KERNEL/Peak1D.h>
#include <OpenMS/KERNEL/StandardTypes.h>
#include <OpenMS/MATH/MISC/MathFunctions.h>
#include <OpenMS/MATH/STATISTICS/StatisticFunctions.h>
#include <OpenMS/METADATA/SpectrumSettings.h>

#include <algorithm>
#include <map>
#ifdef _OPENMP
  #include <omp.h>
#endif


using namespace std;

namespace OpenMS
{
  SimpleSearchEngineAlgorithm::SimpleSearchEngineAlgorithm() :
    DefaultParamHandler("SimpleSearchEngineAlgorithm"),
    ProgressLogger()
  {
    defaults_.setValue("precursor:mass_tolerance", 10.0, "+/- tolerance for precursor mass.");

    std::vector<std::string> precursor_mass_tolerance_unit_valid_strings;
    precursor_mass_tolerance_unit_valid_strings.emplace_back("ppm");
    precursor_mass_tolerance_unit_valid_strings.emplace_back("Da");

    defaults_.setValue("precursor:mass_tolerance_unit", "ppm", "Unit of precursor mass tolerance +/- to the theoretical one.");
    defaults_.setValidStrings("precursor:mass_tolerance_unit", precursor_mass_tolerance_unit_valid_strings);

    defaults_.setValue("precursor:min_charge", 2, "Minimum precursor charge to be considered.");
    defaults_.setValue("precursor:max_charge", 5, "Maximum precursor charge to be considered.");

    defaults_.setSectionDescription("precursor", "Precursor (Parent Ion) Options");

    // consider one before annotated monoisotopic peak and the annotated one
    IntList isotopes = {0, 1};
    defaults_.setValue("precursor:isotopes", isotopes, "Corrects for mono-isotopic peak misassignments. (E.g.: 1 = prec. may be misassigned to first isotopic peak)");

    defaults_.setValue("fragment:mass_tolerance", 10.0, "Fragment mass tolerance +/- to the theoretical one");

    std::vector<std::string> fragment_mass_tolerance_unit_valid_strings;
    fragment_mass_tolerance_unit_valid_strings.emplace_back("ppm");
    fragment_mass_tolerance_unit_valid_strings.emplace_back("Da");

    defaults_.setValue("fragment:mass_tolerance_unit", "ppm", "Unit of fragment m");
    defaults_.setValidStrings("fragment:mass_tolerance_unit", fragment_mass_tolerance_unit_valid_strings);

    defaults_.setSectionDescription("fragment", "Fragments (Product Ion) Options");

    vector<String> all_mods;
    ModificationsDB::getInstance()->getAllSearchModifications(all_mods);

    defaults_.setValue("modifications:fixed", std::vector<std::string>{"Carbamidomethyl (C)"}, "Fixed modifications, specified using UniMod (www.unimod.org) terms, e.g. 'Carbamidomethyl (C)'");
    defaults_.setValidStrings("modifications:fixed", ListUtils::create<std::string>(all_mods));
    defaults_.setValue("modifications:variable", std::vector<std::string>{"Oxidation (M)"}, "Variable modifications, specified using UniMod (www.unimod.org) terms, e.g. 'Oxidation (M)'");
    defaults_.setValidStrings("modifications:variable", ListUtils::create<std::string>(all_mods));
    defaults_.setValue("modifications:variable_max_per_peptide", 2, "Maximum number of residues carrying a variable modification per candidate peptide");
    defaults_.setSectionDescription("modifications", "Modifications Options");

    vector<String> all_enzymes;
    ProteaseDB::getInstance()->getAllNames(all_enzymes);

    defaults_.setValue("enzyme", "Trypsin", "The enzyme used for peptide digestion.");
    defaults_.setValidStrings("enzyme", ListUtils::create<std::string>(all_enzymes));

    defaults_.setValue("decoys", "false", "Should decoys be generated?");
    defaults_.setValidStrings("decoys", {"true","false"} );

    defaults_.setValue("annotate:PSM",  std::vector<std::string>{"ALL"}, "Annotations added to each PSM.");
    defaults_.setValidStrings("annotate:PSM", 
      std::vector<std::string>{
        "ALL",
        Constants::UserParam::FRAGMENT_ERROR_MEDIAN_PPM_USERPARAM, 
        Constants::UserParam::PRECURSOR_ERROR_PPM_USERPARAM,
        Constants::UserParam::MATCHED_PREFIX_IONS_FRACTION,
        Constants::UserParam::MATCHED_SUFFIX_IONS_FRACTION}
      );

    defaults_.setSectionDescription("annotate", "Annotation Options");

    defaults_.setValue("peptide:min_size", 7, "Minimum size a peptide must have after digestion to be considered in the search.");
    defaults_.setValue("peptide:max_size", 40, "Maximum size a peptide must have after digestion to be considered in the search (0 = disabled).");
    defaults_.setValue("peptide:missed_cleavages", 1, "Number of missed cleavages.");
    defaults_.setValue("peptide:motif", "", "If set, only peptides that contain this motif (provided as RegEx) will be considered.");
    defaults_.setSectionDescription("peptide", "Peptide Options");

    defaults_.setValue("report:top_hits", 1, "Maximum number of top scoring hits per spectrum that are reported.");
    defaults_.setSectionDescription("report", "Reporting Options");

    defaultsToParam_();
  }

  void SimpleSearchEngineAlgorithm::updateMembers_()
  {
    precursor_mass_tolerance_ = param_.getValue("precursor:mass_tolerance");
    precursor_mass_tolerance_unit_ = param_.getValue("precursor:mass_tolerance_unit").toString();

    precursor_min_charge_ = param_.getValue("precursor:min_charge");
    precursor_max_charge_ = param_.getValue("precursor:max_charge");

    precursor_isotopes_ = param_.getValue("precursor:isotopes");

    fragment_mass_tolerance_ = param_.getValue("fragment:mass_tolerance");

    fragment_mass_tolerance_unit_ = param_.getValue("fragment:mass_tolerance_unit").toString();

    modifications_fixed_ = ListUtils::toStringList<std::string>(param_.getValue("modifications:fixed"));
    set<String> fixed_unique(modifications_fixed_.begin(), modifications_fixed_.end());
    if (fixed_unique.size() != modifications_fixed_.size())
    {
      OPENMS_LOG_WARN << "Duplicate fixed modification provided. Making them unique." << endl;
      modifications_fixed_.assign(fixed_unique.begin(), fixed_unique.end());
    }    

    modifications_variable_ = ListUtils::toStringList<std::string>(param_.getValue("modifications:variable"));
    set<String> var_unique(modifications_variable_.begin(), modifications_variable_.end());
    if (var_unique.size() != modifications_variable_.size())
    {
      OPENMS_LOG_WARN << "Duplicate variable modification provided. Making them unique." << endl;
      modifications_variable_.assign(var_unique.begin(), var_unique.end());
    }

    modifications_max_variable_mods_per_peptide_ = param_.getValue("modifications:variable_max_per_peptide");

    enzyme_ = param_.getValue("enzyme").toString();

    peptide_min_size_ = param_.getValue("peptide:min_size");
    peptide_max_size_ = param_.getValue("peptide:max_size");
    peptide_missed_cleavages_ = param_.getValue("peptide:missed_cleavages");
    peptide_motif_ = param_.getValue("peptide:motif").toString();

    report_top_hits_ = param_.getValue("report:top_hits");

    decoys_ = param_.getValue("decoys") == "true";
    annotate_psm_ = ListUtils::toStringList<std::string>(param_.getValue("annotate:PSM"));
  }

  // static
  void SimpleSearchEngineAlgorithm::preprocessSpectra_(PeakMap& exp, double fragment_mass_tolerance, bool fragment_mass_tolerance_unit_ppm)
  {
    // filter MS2 map
    // remove 0 intensities
    ThresholdMower threshold_mower_filter;
    threshold_mower_filter.filterPeakMap(exp);

    Normalizer normalizer;
    normalizer.filterPeakMap(exp);

    // sort by rt
    exp.sortSpectra(false);

    // filter settings
    WindowMower window_mower_filter;
    Param filter_param = window_mower_filter.getParameters();
    filter_param.setValue("windowsize", 100.0, "The size of the sliding window along the m/z axis.");
    filter_param.setValue("peakcount", 20, "The number of peaks that should be kept.");
    filter_param.setValue("movetype", "jump", "Whether sliding window (one peak steps) or jumping window (window size steps) should be used.");
    window_mower_filter.setParameters(filter_param);

    NLargest nlargest_filter = NLargest(400);

#pragma omp parallel for default(none) shared(exp, fragment_mass_tolerance, fragment_mass_tolerance_unit_ppm, window_mower_filter, nlargest_filter)
    for (SignedSize exp_index = 0; exp_index < (SignedSize)exp.size(); ++exp_index)
    {
      // sort by mz
      exp[exp_index].sortByPosition();

      // deisotope
      Deisotoper::deisotopeAndSingleCharge(exp[exp_index], 
        fragment_mass_tolerance, fragment_mass_tolerance_unit_ppm, 
        1, 3,   // min / max charge 
        false,  // keep only deisotoped
        3, 10,  // min / max isopeaks 
        true);  // convert fragment m/z to mono-charge

      // remove noise
      window_mower_filter.filterPeakSpectrum(exp[exp_index]);
      nlargest_filter.filterPeakSpectrum(exp[exp_index]);

      // sort (nlargest changes order)
      exp[exp_index].sortByPosition();
    }
  }

void SimpleSearchEngineAlgorithm::postProcessHits_(const PeakMap& exp, 
      std::vector<std::vector<SimpleSearchEngineAlgorithm::AnnotatedHit_> >& annotated_hits, 
      std::vector<ProteinIdentification>& protein_ids, 
      std::vector<PeptideIdentification>& peptide_ids, 
      Size top_hits,
      const ModifiedPeptideGenerator::MapToResidueType& fixed_modifications,
      const ModifiedPeptideGenerator::MapToResidueType& variable_modifications,
      Size max_variable_mods_per_peptide,
      const StringList& modifications_fixed,
      const StringList& modifications_variable,
      Int peptide_missed_cleavages,
      double precursor_mass_tolerance,
      double fragment_mass_tolerance,
      const String& precursor_mass_tolerance_unit_ppm,
      const String& fragment_mass_tolerance_unit_ppm,
      const Int precursor_min_charge,
      const Int precursor_max_charge,
      const String& enzyme,
      const String& database_name) const
  {
    // remove all but top n scoring
#pragma omp parallel for default(none) shared(annotated_hits, top_hits)
    for (SignedSize scan_index = 0; scan_index < (SignedSize)annotated_hits.size(); ++scan_index)
    {
      // sort and keeps n best elements according to score
      Size topn = top_hits > annotated_hits[scan_index].size() ? annotated_hits[scan_index].size() : top_hits;
      std::partial_sort(annotated_hits[scan_index].begin(), annotated_hits[scan_index].begin() + topn, annotated_hits[scan_index].end(), AnnotatedHit_::hasBetterScore);
      annotated_hits[scan_index].resize(topn);
      annotated_hits.shrink_to_fit();
    }

    bool annotation_precursor_error_ppm = std::find(annotate_psm_.begin(), annotate_psm_.end(), Constants::UserParam::PRECURSOR_ERROR_PPM_USERPARAM) != annotate_psm_.end();
    bool annotation_fragment_error_ppm = std::find(annotate_psm_.begin(), annotate_psm_.end(), Constants::UserParam::FRAGMENT_ERROR_MEDIAN_PPM_USERPARAM) != annotate_psm_.end();
    bool annotation_prefix_fraction = std::find(annotate_psm_.begin(), annotate_psm_.end(), Constants::UserParam::MATCHED_PREFIX_IONS_FRACTION) != annotate_psm_.end();
    bool annotation_suffix_fraction = std::find(annotate_psm_.begin(), annotate_psm_.end(), Constants::UserParam::MATCHED_SUFFIX_IONS_FRACTION) != annotate_psm_.end();

    // "ALL" adds all annotations
    if (std::find(annotate_psm_.begin(), annotate_psm_.end(), "ALL") != annotate_psm_.end())
    {
      annotation_precursor_error_ppm = true;
      annotation_fragment_error_ppm = true;
      annotation_prefix_fraction = true;
      annotation_suffix_fraction = true;
    }

#pragma omp parallel for
    for (SignedSize scan_index = 0; scan_index < (SignedSize)annotated_hits.size(); ++scan_index)
    {
      if (!annotated_hits[scan_index].empty())
      {
        const MSSpectrum& spec = exp[scan_index];
        // create empty PeptideIdentification object and fill meta data
        PeptideIdentification pi{};
        pi.setMetaValue("spectrum_reference", spec.getNativeID());
        pi.setMetaValue("scan_index", static_cast<unsigned int>(scan_index));
        pi.setScoreType("hyperscore");
        pi.setHigherScoreBetter(true);
        double mz = spec.getPrecursors()[0].getMZ();
        pi.setRT(spec.getRT());
        pi.setMZ(mz);
        Size charge = spec.getPrecursors()[0].getCharge();

        // create full peptide hit structure from annotated hits
        vector<PeptideHit> phs;
        for (const auto& ah : annotated_hits[scan_index])
        {
          PeptideHit ph;
          ph.setCharge(charge);
          ph.setMetaValue("isotope_error", ah.isotope_error);

          // get unmodified string
          AASequence aas = AASequence::fromString(ah.sequence.getString());

          // reapply modifications (because for memory reasons we only stored the index and recreation is fast)
          vector<AASequence> all_modified_peptides;
          ModifiedPeptideGenerator::applyFixedModifications(fixed_modifications, aas);
          ModifiedPeptideGenerator::applyVariableModifications(variable_modifications, aas, max_variable_mods_per_peptide, all_modified_peptides);

          // reannotate much more memory heavy AASequence object
          AASequence fixed_and_variable_modified_peptide = all_modified_peptides[ah.peptide_mod_index]; 
          ph.setScore(ah.score);
          ph.setSequence(fixed_and_variable_modified_peptide);

          if (annotation_fragment_error_ppm)
          {
            TheoreticalSpectrumGenerator tsg;
            vector<pair<Size, Size> > alignment;
            MSSpectrum theoretical_spec;
            tsg.getSpectrum(theoretical_spec, fixed_and_variable_modified_peptide, 1, std::min((int)charge - 1, 2));
            SpectrumAlignment sa;
            sa.getSpectrumAlignment(alignment, theoretical_spec, spec);

            vector<double> err;
            for (const auto& match : alignment)
            {
              double fragment_error = fabs(Math::getPPM(spec[match.second].getMZ(), theoretical_spec[match.first].getMZ()));
              err.push_back(fragment_error);
            }
            double median_ppm_error(0);
            if (!err.empty()) { median_ppm_error = Math::median(err.begin(), err.end(), false); }
            ph.setMetaValue(Constants::UserParam::FRAGMENT_ERROR_MEDIAN_PPM_USERPARAM, median_ppm_error);
          }

          if (annotation_precursor_error_ppm)
          {
            double theo_mz = fixed_and_variable_modified_peptide.getMZ(charge);
            double ppm_difference = Math::getPPM(mz - (double)ah.isotope_error * Constants::PROTON_MASS_U / (double)charge, theo_mz);
            ph.setMetaValue(Constants::UserParam::PRECURSOR_ERROR_PPM_USERPARAM, ppm_difference);
          }

          if (annotation_prefix_fraction)
          {
            ph.setMetaValue(Constants::UserParam::MATCHED_PREFIX_IONS_FRACTION, ah.prefix_fraction);
          }

          if (annotation_suffix_fraction)
          {
            ph.setMetaValue(Constants::UserParam::MATCHED_SUFFIX_IONS_FRACTION, ah.suffix_fraction);
          }

          // store PSM
          phs.push_back(ph);
        }
        pi.setHits(phs);
        pi.assignRanks();

#pragma omp critical (peptide_ids_access)
        {
          //clang-tidy: seems to be a false-positive in combination with omp
          peptide_ids.push_back(std::move(pi));
        }
      }
    }

#ifdef _OPENMP
    // we need to sort the peptide_ids by scan_index in order to have the same output in the idXML-file
    if (omp_get_max_threads() > 1)
    {
      std::sort(peptide_ids.begin(), peptide_ids.end(), [](const PeptideIdentification& a, const PeptideIdentification& b)
      {
        return a.getMetaValue("scan_index") < b.getMetaValue("scan_index");
      });
    }
#endif

    // protein identifications (leave as is...)
    protein_ids = vector<ProteinIdentification>(1);
    protein_ids[0].setDateTime(DateTime::now());
    protein_ids[0].setSearchEngine("SimpleSearchEngine");
    protein_ids[0].setSearchEngineVersion(VersionInfo::getVersion());

    DateTime now = DateTime::now();
    String identifier("SSE_" + now.get());
    protein_ids[0].setIdentifier(identifier);
    for (auto & pid : peptide_ids) { pid.setIdentifier(identifier); }

    ProteinIdentification::SearchParameters search_parameters;
    search_parameters.db = database_name;
    search_parameters.charges = String(precursor_min_charge) + ":" + String(precursor_max_charge);

    ProteinIdentification::PeakMassType mass_type = ProteinIdentification::MONOISOTOPIC;
    search_parameters.mass_type = mass_type;
    search_parameters.fixed_modifications = modifications_fixed;
    search_parameters.variable_modifications = modifications_variable;
    search_parameters.missed_cleavages = peptide_missed_cleavages;
    search_parameters.fragment_mass_tolerance = fragment_mass_tolerance;
    search_parameters.precursor_mass_tolerance = precursor_mass_tolerance;
    search_parameters.precursor_mass_tolerance_ppm = precursor_mass_tolerance_unit_ppm == "ppm";
    search_parameters.fragment_mass_tolerance_ppm = fragment_mass_tolerance_unit_ppm == "ppm";
    search_parameters.digestion_enzyme = *ProteaseDB::getInstance()->getEnzyme(enzyme);

    // add additional percolator features or post-processing
    StringList feature_set{"score", "isotope_error"};
    if (annotation_fragment_error_ppm) feature_set.push_back(Constants::UserParam::FRAGMENT_ERROR_MEDIAN_PPM_USERPARAM);
    if (annotation_prefix_fraction) feature_set.push_back(Constants::UserParam::MATCHED_PREFIX_IONS_FRACTION);
    if (annotation_suffix_fraction) feature_set.push_back(Constants::UserParam::MATCHED_SUFFIX_IONS_FRACTION);

    search_parameters.setMetaValue("extra_features", ListUtils::concatenate(feature_set, ","));

    search_parameters.enzyme_term_specificity = EnzymaticDigestion::SPEC_FULL;
    protein_ids[0].setSearchParameters(std::move(search_parameters));
  }


  multimap<double, pair<Size, int>> mapPrecursorMassesToScans(
                                 const Int min_precursor_charge,
                                 const Int max_precursor_charge,
                                 const IntList &precursor_isotopes,
                                 const Size peptide_min_size,
                                 const PeakMap & spectra)
  {
    multimap<double, pair<Size, int>> multimap_mass_2_scan_index;
    for (MSExperiment::ConstIterator s_it = spectra.begin(); s_it != spectra.end(); ++s_it)
    {
      int scan_index = s_it - spectra.begin();
      vector<Precursor> precursor = s_it->getPrecursors();

      // there should only one precursor and MS2 should contain at least a few peaks to be considered (e.g. at least a peak for every AA in the peptide)
      if (precursor.size() == 1 && s_it->size() >= peptide_min_size)
      {
        int precursor_charge = precursor[0].getCharge();

        if (precursor_charge < min_precursor_charge
         || precursor_charge > max_precursor_charge)
        {
          continue;
        }

        double precursor_mz = precursor[0].getMZ();

        // map (corrected) precursor mass to spectra
        for (int i : precursor_isotopes)
        {
          double precursor_mass = (double) precursor_charge * precursor_mz - (double) precursor_charge * Constants::PROTON_MASS_U;

          // corrected for monoisotopic misassignments of the precursor annotation
          if (i != 0) { precursor_mass -= i * Constants::C13C12_MASSDIFF_U; }

          multimap_mass_2_scan_index.insert(make_pair(precursor_mass, make_pair(scan_index, i)));
        }
      }
    }
    return multimap_mass_2_scan_index;
  }

  SimpleSearchEngineAlgorithm::ExitCodes SimpleSearchEngineAlgorithm::search(const String& in_mzML, const String& in_db, vector<ProteinIdentification>& protein_ids, vector<PeptideIdentification>& peptide_ids) const
  {
    boost::regex peptide_motif_regex(peptide_motif_);

    bool precursor_mass_tolerance_unit_ppm = (precursor_mass_tolerance_unit_ == "ppm");
    bool fragment_mass_tolerance_unit_ppm = (fragment_mass_tolerance_unit_ == "ppm");

    ModifiedPeptideGenerator::MapToResidueType fixed_modifications = ModifiedPeptideGenerator::getModifications(modifications_fixed_);
    ModifiedPeptideGenerator::MapToResidueType variable_modifications = ModifiedPeptideGenerator::getModifications(modifications_variable_);

    // load MS2 map
    PeakMap spectra;
    MzMLFile f;
    //f.setLogType(log_type_);

    PeakFileOptions options;
    options.clearMSLevels();
    options.addMSLevel(2);
    f.getOptions() = options;
    f.load(in_mzML, spectra);
    spectra.sortSpectra(true);

    startProgress(0, 1, "Filtering spectra...");
    preprocessSpectra_(spectra, fragment_mass_tolerance_, fragment_mass_tolerance_unit_ppm);
    endProgress();

    // build multimap of precursor mass to scan index
    auto multimap_mass_2_scan_index = mapPrecursorMassesToScans(precursor_min_charge_, precursor_max_charge_, precursor_isotopes_, peptide_min_size_, spectra);

    // create spectrum generator
    TheoreticalSpectrumGenerator spectrum_generator;
    Param param(spectrum_generator.getParameters());
    param.setValue("add_first_prefix_ion", "true");
    param.setValue("add_metainfo", "true");
    spectrum_generator.setParameters(param);

    // preallocate storage for PSMs
    vector<vector<AnnotatedHit_> > annotated_hits(spectra.size(), vector<AnnotatedHit_>());
    for (auto & a : annotated_hits) { a.reserve(2 * report_top_hits_); }

#ifdef _OPENMP
    // we want to do locking at the spectrum level so we get good parallelization
    vector<omp_lock_t> annotated_hits_lock(annotated_hits.size());
    for (size_t i = 0; i != annotated_hits_lock.size(); i++)
    { 
      omp_init_lock(&(annotated_hits_lock[i]));
    }
#endif

    vector<FASTAFile::FASTAEntry> fasta_db;
    FASTAFile().load(in_db, fasta_db);

    // generate decoy protein sequences by reversing them
    if (decoys_)
    {
      startProgress(0, 1, "Generate decoys...");
      DecoyGenerator decoy_generator;

      // append decoy proteins
      const size_t old_size = fasta_db.size();
      fasta_db.reserve(fasta_db.size() * 2);
      for (size_t i = 0; i != old_size; ++i)
      {
        FASTAFile::FASTAEntry e = fasta_db[i];
        e.sequence = decoy_generator.reversePeptides(AASequence::fromString(e.sequence), enzyme_).toString();
        e.identifier = "DECOY_" + e.identifier;
        fasta_db.push_back(std::move(e));
      }
      // randomize order of targets and decoys to introduce no global bias in the case that
      // many targets have the same score as their decoy. (As we always take the first best scoring one)
      Math::RandomShuffler shuffler;
      shuffler.portable_random_shuffle(fasta_db.begin(), fasta_db.end());
      endProgress();
    }
    ProteaseDigestion digestor;
    digestor.setEnzyme(enzyme_);
    digestor.setMissedCleavages(peptide_missed_cleavages_);
    startProgress(0, fasta_db.size(), "Scoring peptide models against spectra...");

    // lookup for processed peptides. must be defined outside of omp section and synchronized
    set<StringView> processed_petides;

    Size count_proteins(0), count_peptides(0);

#pragma omp parallel for schedule(static) default(none) shared(annotated_hits, spectrum_generator, multimap_mass_2_scan_index, fixed_modifications, variable_modifications, fasta_db, digestor, processed_petides, count_proteins, count_peptides, precursor_mass_tolerance_unit_ppm, fragment_mass_tolerance_unit_ppm, peptide_motif_regex, spectra, annotated_hits_lock)
      for (SignedSize fasta_index = 0; fasta_index < (SignedSize)fasta_db.size(); ++fasta_index)
      {

      #pragma omp atomic
      ++count_proteins;

      IF_MASTERTHREAD
      {
        setProgress(count_proteins);
      }

      vector<StringView> current_digest;
      digestor.digestUnmodified(fasta_db[fasta_index].sequence, current_digest, peptide_min_size_, peptide_max_size_);

      for (auto const & c : current_digest)
      { 
        const String current_peptide = c.getString();
        if (current_peptide.find_first_of("XBZ") != std::string::npos)
        {
          continue;
        }

        // if a peptide motif is provided skip all peptides without match
        if (!peptide_motif_.empty() && !boost::regex_match(current_peptide, peptide_motif_regex))
        {
          continue;
        }          
      
        bool already_processed = false;
        #pragma omp critical (processed_peptides_access)
        {
          // peptide (and all modified variants) already processed so skip it
          if (processed_petides.find(c) != processed_petides.end())
          {
            already_processed = true;
          }
          else
          {
            processed_petides.insert(c);
          }
        }

        // skip peptides that have already been processed
        if (already_processed) { continue; }

        #pragma omp atomic
        ++count_peptides;

        vector<AASequence> all_modified_peptides;

        // this critical section is because ResidueDB is not thread safe and new residues are created based on the PTMs
        #pragma omp critical (residuedb_access)
        {
          AASequence aas = AASequence::fromString(current_peptide);
          ModifiedPeptideGenerator::applyFixedModifications(fixed_modifications, aas);
          ModifiedPeptideGenerator::applyVariableModifications(variable_modifications, aas, modifications_max_variable_mods_per_peptide_, all_modified_peptides);
        }

        for (SignedSize mod_pep_idx = 0; mod_pep_idx < (SignedSize)all_modified_peptides.size(); ++mod_pep_idx)
        {
          const AASequence& candidate = all_modified_peptides[mod_pep_idx];
          double current_peptide_mass = candidate.getMonoWeight();

          // determine MS2 precursors that match to the current peptide mass
          multimap<double, pair<Size, int>>::const_iterator low_it, up_it;

          if (precursor_mass_tolerance_unit_ppm) // ppm
          {
            low_it = multimap_mass_2_scan_index.lower_bound(current_peptide_mass - current_peptide_mass * precursor_mass_tolerance_ * 1e-6);
            up_it = multimap_mass_2_scan_index.upper_bound(current_peptide_mass + current_peptide_mass * precursor_mass_tolerance_ * 1e-6);
          }
          else // Dalton
          {
            low_it = multimap_mass_2_scan_index.lower_bound(current_peptide_mass - precursor_mass_tolerance_);
            up_it = multimap_mass_2_scan_index.upper_bound(current_peptide_mass + precursor_mass_tolerance_);
          }

          // no matching precursor in data
          if (low_it == up_it)
          { 
            continue;
          }

          // create theoretical spectrum
          PeakSpectrum theo_spectrum;

          // add peaks for b and y ions with charge 1
          spectrum_generator.getSpectrum(theo_spectrum, candidate, 1, 1);

          // sort by mz
          theo_spectrum.sortByPosition();

          for (; low_it != up_it; ++low_it)
          {
            const Size scan_index = low_it->second.first;
            const PeakSpectrum& exp_spectrum = spectra[scan_index];
            // const int& charge = exp_spectrum.getPrecursors()[0].getCharge();
            HyperScore::PSMDetail detail;
            const double& score = HyperScore::computeWithDetail(fragment_mass_tolerance_, fragment_mass_tolerance_unit_ppm, exp_spectrum, theo_spectrum, detail);

            if (score == 0)
            { 
              continue; // no hit?
            }
            // add peptide hit
            AnnotatedHit_ ah;
            ah.sequence = c;
            ah.peptide_mod_index = mod_pep_idx;
            ah.score = score;
            ah.prefix_fraction = (double)detail.matched_b_ions/(double)c.size();
            ah.suffix_fraction = (double)detail.matched_y_ions/(double)c.size();
            ah.mean_error = detail.mean_error;
<<<<<<< HEAD
            ah.isotope_error = low_it->second.second;
=======
>>>>>>> 8fdce656

#ifdef _OPENMP
            omp_set_lock(&(annotated_hits_lock[scan_index]));
            {
#endif
              annotated_hits[scan_index].push_back(ah);

              // prevent vector from growing indefinitely (memory) but don't shrink the vector every time
              if (annotated_hits[scan_index].size() >= 2 * report_top_hits_)
              {
                std::partial_sort(annotated_hits[scan_index].begin(), annotated_hits[scan_index].begin() + report_top_hits_, annotated_hits[scan_index].end(), AnnotatedHit_::hasBetterScore);
                annotated_hits[scan_index].resize(report_top_hits_); 
              }
#ifdef _OPENMP
            }
            omp_unset_lock(&(annotated_hits_lock[scan_index]));
#endif
          }
        }
      }
    }
    endProgress();

    OPENMS_LOG_INFO << "Proteins: " << count_proteins << endl;
    OPENMS_LOG_INFO << "Peptides: " << count_peptides << endl;
    OPENMS_LOG_INFO << "Processed peptides: " << processed_petides.size() << endl;

    startProgress(0, 1, "Post-processing PSMs...");
    SimpleSearchEngineAlgorithm::postProcessHits_(spectra, 
      annotated_hits, 
      protein_ids, 
      peptide_ids, 
      report_top_hits_,
      fixed_modifications, 
      variable_modifications, 
      modifications_max_variable_mods_per_peptide_,
      modifications_fixed_,
      modifications_variable_,
      peptide_missed_cleavages_,
      precursor_mass_tolerance_,
      fragment_mass_tolerance_,
      precursor_mass_tolerance_unit_,
      fragment_mass_tolerance_unit_,
      precursor_min_charge_,
      precursor_max_charge_,
      enzyme_,
      in_db
      );
    endProgress();

    // add meta data on spectra file
    protein_ids[0].setPrimaryMSRunPath({in_mzML}, spectra);

    // reindex peptides to proteins
    PeptideIndexing indexer;
    Param param_pi = indexer.getParameters();
    param_pi.setValue("decoy_string", "DECOY_");
    param_pi.setValue("decoy_string_position", "prefix");
    param_pi.setValue("enzyme:name", enzyme_);
    param_pi.setValue("enzyme:specificity", "full");
    param_pi.setValue("missing_decoy_action", "silent");
    indexer.setParameters(param_pi);

    PeptideIndexing::ExitCodes indexer_exit = indexer.run(fasta_db, protein_ids, peptide_ids);

    if ((indexer_exit != PeptideIndexing::EXECUTION_OK) &&
        (indexer_exit != PeptideIndexing::PEPTIDE_IDS_EMPTY))
    {
      if (indexer_exit == PeptideIndexing::DATABASE_EMPTY)
      {
        return ExitCodes::INPUT_FILE_EMPTY;       
      }
      else if (indexer_exit == PeptideIndexing::UNEXPECTED_RESULT)
      {
        return ExitCodes::UNEXPECTED_RESULT;
      }
      else
      {
        return ExitCodes::UNKNOWN_ERROR;
      }
    } 

#ifdef _OPENMP
    // free locks
    for (size_t i = 0; i != annotated_hits_lock.size(); i++) 
    {
      omp_destroy_lock(&(annotated_hits_lock[i]));
    }
#endif

    return ExitCodes::EXECUTION_OK;
  }

} // namespace OpenMS
<|MERGE_RESOLUTION|>--- conflicted
+++ resolved
@@ -663,10 +663,7 @@
             ah.prefix_fraction = (double)detail.matched_b_ions/(double)c.size();
             ah.suffix_fraction = (double)detail.matched_y_ions/(double)c.size();
             ah.mean_error = detail.mean_error;
-<<<<<<< HEAD
             ah.isotope_error = low_it->second.second;
-=======
->>>>>>> 8fdce656
 
 #ifdef _OPENMP
             omp_set_lock(&(annotated_hits_lock[scan_index]));
