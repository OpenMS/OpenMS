--- conflicted
+++ resolved
@@ -126,12 +126,7 @@
             boost::tie(nbIt, nbIt_end) = boost::adjacent_vertices(*ui, fg);
 
             in.clear();
-<<<<<<< HEAD
             //out.clear(); // we don't need out edges currently
-=======
-
-            //out.clear(); // we do not need out edges currently
->>>>>>> cea1c584
 
             for (; nbIt != nbIt_end; ++nbIt)
             {
@@ -392,12 +387,7 @@
             boost::tie(nbIt, nbIt_end) = boost::adjacent_vertices(*ui, fg);
 
             in.clear();
-<<<<<<< HEAD
             //out.clear(); // we don't need out edges currently
-=======
-
-            //out.clear(); // we do not need out edges currently
->>>>>>> cea1c584
 
             for (; nbIt != nbIt_end; ++nbIt)
             {
