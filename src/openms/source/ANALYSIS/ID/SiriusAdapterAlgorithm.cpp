// --------------------------------------------------------------------------
//                   OpenMS -- Open-Source Mass Spectrometry
// --------------------------------------------------------------------------
// Copyright The OpenMS Team -- Eberhard Karls University Tuebingen,
// ETH Zurich, and Freie Universitaet Berlin 2002-2020.
//
// This software is released under a three-clause BSD license:
//  * Redistributions of source code must retain the above copyright
//    notice, this list of conditions and the following disclaimer.
//  * Redistributions in binary form must reproduce the above copyright
//    notice, this list of conditions and the following disclaimer in the
//    documentation and/or other materials provided with the distribution.
//  * Neither the name of any author or any participating institution
//    may be used to endorse or promote products derived from this software
//    without specific prior written permission.
// For a full list of authors, refer to the file AUTHORS.
// --------------------------------------------------------------------------
// THIS SOFTWARE IS PROVIDED BY THE COPYRIGHT HOLDERS AND CONTRIBUTORS "AS IS"
// AND ANY EXPRESS OR IMPLIED WARRANTIES, INCLUDING, BUT NOT LIMITED TO, THE
// IMPLIED WARRANTIES OF MERCHANTABILITY AND FITNESS FOR A PARTICULAR PURPOSE
// ARE DISCLAIMED. IN NO EVENT SHALL ANY OF THE AUTHORS OR THE CONTRIBUTING
// INSTITUTIONS BE LIABLE FOR ANY DIRECT, INDIRECT, INCIDENTAL, SPECIAL,
// EXEMPLARY, OR CONSEQUENTIAL DAMAGES (INCLUDING, BUT NOT LIMITED TO,
// PROCUREMENT OF SUBSTITUTE GOODS OR SERVICES; LOSS OF USE, DATA, OR PROFITS;
// OR BUSINESS INTERRUPTION) HOWEVER CAUSED AND ON ANY THEORY OF LIABILITY,
// WHETHER IN CONTRACT, STRICT LIABILITY, OR TORT (INCLUDING NEGLIGENCE OR
// OTHERWISE) ARISING IN ANY WAY OUT OF THE USE OF THIS SOFTWARE, EVEN IF
// ADVISED OF THE POSSIBILITY OF SUCH DAMAGE.
//
// --------------------------------------------------------------------------
// $Maintainer: Oliver Alka $
// $Authors: Oliver Alka, Lukas Zimmermann $
// --------------------------------------------------------------------------

#include <OpenMS/ANALYSIS/ID/SiriusAdapterAlgorithm.h>
#include <OpenMS/CONCEPT/Exception.h>
#include <OpenMS/FORMAT/DATAACCESS/SiriusMzTabWriter.h>
#include <OpenMS/FORMAT/FeatureXMLFile.h>
#include <OpenMS/KERNEL/FeatureMap.h>
#include <OpenMS/SYSTEM/File.h>
#include <QDir>
#include <QDirIterator>
#include <QString>
#include <QtCore/QProcess>
#include <fstream>
#include <include/OpenMS/DATASTRUCTURES/StringUtils.h>

namespace OpenMS
{
  // ###################
  // Set subtool parameters
  // ###################

    using ProjectName = String;
    using SiriusName = String;
    using FingeridName = String;
    using PassatuttoName = String;
    using OpenMSName = String;
    using DefaultValue = DataValue;
    using Description = String;

    SiriusAdapterAlgorithm::SiriusAdapterAlgorithm() :
<<<<<<< HEAD
      DefaultParamHandler("SiriusAdapterAlgorithm"),
      preprocessing(Preprocessing(this)),
      project(Project(this)),
      sirius(Sirius(this)),
      fingerid(Fingerid(this)),
      passatutto(Passatutto(this))
    {
      // Defines the Parameters for preprocessing and SIRIUS subtools
      preprocessing.parameters();
      project.parameters();
      sirius.parameters();
      fingerid.parameters();
      passatutto.parameters();
=======
      DefaultParamHandler("SiriusAdapterAlgorithm")
    {      
      // adapter parameters (preprocessing)
      defaults_.setValue("preprocessing:filter_by_num_masstraces", 1, "Features have to have at least x MassTraces. To use this parameter feature_only is necessary");
      defaults_.setMinInt("preprocessing:filter_by_num_masstraces", 1);
      defaults_.setValue("preprocessing:precursor_mz_tolerance", 0.005, "Tolerance window for precursor selection (Feature selection in regard to the precursor)");
      defaults_.setValue("preprocessing:precursor_mz_tolerance_unit", "Da", "Unit of the precursor_mz_tolerance");
      defaults_.setValidStrings("preprocessing:precursor_mz_tolerance_unit", ListUtils::create<String>("Da,ppm"));
      defaults_.setValue("preprocessing:precursor_rt_tolerance", 5, "Tolerance window (left and right) for precursor selection [seconds]");
      defaults_.setValue("preprocessing:isotope_pattern_iterations", 3, "Number of iterations that should be performed to extract the C13 isotope pattern. If no peak is found (C13 distance) the function will abort. Be careful with noisy data - since this can lead to wrong isotope patterns.", ListUtils::create<String>("advanced"));
      // adapter flags
      defaults_.setValue("preprocessing:feature_only", "false", "Uses the feature information from in_featureinfo to reduce the search space to MS2 associated with a feature.");
      defaults_.setValidStrings("preprocessing:feature_only", ListUtils::create<String>("true,false"));
      defaults_.setValue("preprocessing:no_masstrace_info_isotope_pattern", "false", "Use this flag if the masstrace information from a feature should be discarded and the isotope_pattern_iterations should be used instead.", ListUtils::create<String>("advanced"));
      defaults_.setValidStrings("preprocessing:no_masstrace_info_isotope_pattern", ListUtils::create<String>("true,false"));
      defaults_.setSectionDescription("preprocessing", "Preprocessing");

      // parameters for SIRIUS (sirius)
      defaults_.setValue("sirius:profile", "qtof", "Specify the used analysis profile");
      defaults_.setValidStrings("sirius:profile", ListUtils::create<String>("qtof,orbitrap,fticr"));
      defaults_.setValue("sirius:candidates", 5, "The number of candidates in the SIRIUS output.");
      defaults_.setMinInt("sirius:candidates", 1);
      defaults_.setValue("sirius:database", "all", "search formulas in given database");
      defaults_.setValidStrings("sirius:database", ListUtils::create<String>("all,chebi,custom,kegg,bio,natural products,pubmed,hmdb,biocyc,hsdb,knapsack,biological,zinc bio,gnps,pubchem,mesh,maconda"));
      defaults_.setValue("sirius:noise", 0, "median intensity of noise peaks");
      defaults_.setMinInt("sirius:noise", 0);
      defaults_.setValue("sirius:ppm_max", 10, "allowed ppm for decomposing masses");
      defaults_.setValue("sirius:isotope", "both", "how to handle isotope pattern data. Use 'score' to use them for ranking or 'filter' if you just want to remove candidates with bad isotope pattern. With 'both' you can use isotopes for filtering and scoring. Use 'omit' to ignore isotope pattern.");
      defaults_.setValidStrings("sirius:isotope", ListUtils::create<String>("score,filter,both,omit"));
      defaults_.setValue("sirius:elements", "CHNOP[5]S[8]Cl[1]", "The allowed elements. Write CHNOPSCl to allow the elements C, H, N, O, P, S and Cl. Add numbers in brackets to restrict the maximal allowed occurrence of these elements: CHNOP[5]S[8]Cl[1].");
      defaults_.setValue("sirius:compound_timeout", 10, "Time out in seconds per compound. To disable the timeout set the value to 0");
      defaults_.setMinInt("sirius:compound_timeout", 0);
      defaults_.setValue("sirius:tree_timeout", 0, "Time out in seconds per fragmentation tree computation.");
      defaults_.setMinInt("sirius:tree_timeout", 0);
      defaults_.setValue("sirius:top_n_hits", 10, "The number of top hits for each compound written to the CSI:FingerID output");
      defaults_.setMinInt("sirius:top_n_hits", 1);
      defaults_.setValue("sirius:cores", 1, "The number of cores SIRIUS is allowed to use on the system");
      defaults_.setMinInt("sirius:cores", 1);
      // sirius flags
      defaults_.setValue("sirius:auto_charge", "false", "Use this option if the charge of your compounds is unknown and you do not want to assume [M+H]+ as default. With the auto charge option SIRIUS will not care about charges and allow arbitrary adducts for the precursor peak.");
      defaults_.setValidStrings("sirius:auto_charge", ListUtils::create<String>("true,false"));
      defaults_.setValue("sirius:ion_tree", "false", "Print molecular formulas and node labels with the ion formula instead of the neutral formula", ListUtils::create<String>("advanced"));
      defaults_.setValidStrings("sirius:ion_tree", ListUtils::create<String>("true,false"));
      defaults_.setValue("sirius:no_recalibration", "false", "If this option is set, SIRIUS will not recalibrate the spectrum during the analysis.", ListUtils::create<String>("advanced"));
      defaults_.setValidStrings("sirius:no_recalibration", ListUtils::create<String>("true,false"));
      defaults_.setValue("sirius:most_intense_ms2", "false", "SIRIUS uses the fragmentation spectrum with the most intense precursor peak (for each spectrum)", ListUtils::create<String>("advanced"));
      defaults_.setValidStrings("sirius:most_intense_ms2", ListUtils::create<String>("true,false"));
      defaults_.setSectionDescription("sirius", "Parameters for SIRIUS and CSI:FingerID");
>>>>>>> 2a858ba1

      defaultsToParam_();
    }

    void SiriusAdapterAlgorithm::Preprocessing::parameters()
    {
      parameter(
                  OpenMSName("filter_by_num_masstraces"),
                  DefaultValue(1),
                  Description("Number of mass traces each feature has to have to be included. "
                              "To use this parameter, setting the feature_only flag is necessary")
                ).withMinInt(1);

      parameter(
                  OpenMSName("precursor_mz_tolerance"),
                  DefaultValue(10),
                  Description("Tolerance window for precursor selection (Feature selection in regard to the precursor)")
                );

      parameter(
                  OpenMSName("precursor_mz_tolerance_unit"),
                  DefaultValue("ppm"),
                  Description("Unit of the precursor_mz_tolerance")
               ).withValidStrings({"Da", "ppm"});

      parameter(
                  OpenMSName("precursor_rt_tolerance"),
                  DefaultValue(5),
                  Description("Tolerance window (left and right) for precursor selection [seconds]")
               );

      parameter(
                  OpenMSName("isotope_pattern_iterations"),
                  DefaultValue(3),
                  Description("Number of iterations that should be performed to extract the C13 isotope pattern. "
                              "If no peak is found (C13 distance) the function will abort. "
                              "Be careful with noisy data - since this can lead to wrong isotope patterns")
                );

      flag(
            OpenMSName("feature_only"),
            Description("Uses the feature information from in_featureinfo to reduce the search space to MS2 "
                        "associated with a feature")
          );

      flag(
            OpenMSName("no_masstrace_info_isotope_pattern"),
            Description("Use this flag if the masstrace information from a feature should be discarded "
                       "and the isotope_pattern_iterations should be used instead")
          );
    }

    void SiriusAdapterAlgorithm::Project::parameters()
    {
      // This will be called internal using the "out_project_space" parameter (SiriusAdapter)
      // -o, -p, --output, --project-space=<projectSpaceLocation>
      // Specify project-space to read from and also write to if
      // nothing else is specified. For compression use the File
      // ending .zip or .sirius

      // This should not be changes since the mztab writers/readers are depend on the default naming schema on it.
      // --naming-convention=<projectSpaceFilenameFormatter>
      //    Specify a naming scheme for the  compound
      // directories ins the project-space. Default %index_%filename_%compoundname

      // This will be called internal using the preprocessed .ms file
      // -i, --input=<input>
      // Input for the analysis. Ths can be either preprocessed mass
      // spectra in .ms or .mgf file format, LC/MS runs in .mzML/.
      // mzXml format or already existing SIRIUS project-space(s)
      // (uncompressed/compressed).

      // --maxmz=<maxMz>
      // Just consider compounds with a precursor mz lower or equal
      // this maximum mz. All other compounds in the input file
      // are ignored.
      parameter(
          ProjectName("maxmz"),
          DefaultValue(),
          Description("Just consider compounds with a precursor mz lower or equal\n"
                      "this maximum mz. All other compounds in the input file\n"
                      "are ignored.")
      );

      // --cores, --processors=<numOfCores>
      // Number of cpu cores to use. If not specified Sirius uses
      // all available cores.
      parameter(
          ProjectName("processors"),
          DefaultValue(1),
          Description("Number of cpu cores to use. If not specified SIRIUS uses all available cores.")
      );

      // --ignore-formula
      // Ignore given molecular formula in .ms or .mgf file format,
      flag(
          ProjectName("ignore-formula"),
          Description("Ignore given molecular formula in internal .ms format, while processing.")
      );

      // -q  suppress shell output
      flag(
          ProjectName("q"),
          Description("Suppress shell output")
      );

      // --compound-buffer, --initial-compound-buffer=<initialInstanceBuffer>
      // Number of compounds that will be loaded into the Memory. A
      // larger buffer ensures that there are enough compounds
      // available to use all cores efficiently during
      // computation. A smaller buffer saves Memory. To load all
      // compounds immediately set it to 0. Default: 2 * --cores

      // --recompute
      // Recompute ALL results of ALL SubTools that are already
      // present. By defaults already present results of an
      // instance will be preserved and the instance will be
      // skipped for the corresponding Task/Tool
    }

    void SiriusAdapterAlgorithm::Sirius::parameters()
    {
      // --ppm-max=<ppmMax>
      // Maximum allowed mass deviation in ppm for decomposing masses.
      parameter(
                 SiriusName("ppm-max"),
                 DefaultValue(10),
                 Description("Maximum allowed mass deviation in ppm for decomposing masses [ppm].")
               );

      // --ppm-max-ms2=<ppmMaxMs2>
      // Maximum allowed mass deviation in ppm for decomposing masses in MS2.
      // If not specified, the same value as for the MS1 is used.
      parameter(
                 SiriusName("ppm-max-ms2"),
                 DefaultValue(10),
                 Description("Maximum allowed mass deviation in ppm for decomposing masses in MS2 [ppm]."
                             "If not specified, the same value as for the MS1 is used. ")
                );

      // --tree-timeout=<treeTimeout>
      // Time out in seconds per fragmentation tree computations. 0 for an infinite amount of time.
      // Default: 0
      parameter(
                 SiriusName("tree-timeout"),
                 DefaultValue(0),
                 Description("Time out in seconds per fragmentation tree computations. 0 for an infinite amount of time")
               ).withMinInt(0);

      //--compound-timeout=<instanceTimeout>
      // Maximal computation time in seconds for a single compound. 0 for an infinite amount of time.
      // Default: 0
      parameter(
                 SiriusName("compound-timeout"),
                 DefaultValue(100),
                 Description("Maximal computation time in seconds for a single compound. 0 for an infinite amount of time.")
               ).withMinInt(0);

      // --no-recalibration
      // Disable Recalibration of input Spectra
      flag(
            SiriusName("no-recalibration"),
            Description("Disable recalibration of input spectra")
          );

      // -p, --profile=<profile>
      // Name of the configuration profile. Some of the default profiles are: 'qtof', 'orbitrap', 'fticr'.
      parameter(
                 SiriusName("profile"),
                 DefaultValue("qtof"),
                 Description("Name of the configuration profile")
               ).withValidStrings({"qtof", "orbitrap", "fticr"});

      // -f, --formula, --formulas=<formula>
      // Specify the neutral molecular formula of the measured compound to compute its tree or a list of candidate
      // formulas the method should discriminate. Omit this option if you want to consider all possible
      // molecular formulas
      parameter(
                 SiriusName("formula"),
                 DefaultValue(""),
                 Description("Specify the neutral molecular formula of the measured "
                             "compound to compute its tree or a list of candidate "
                             "formulas the method should discriminate. Omit this "
                             "option if you want to consider all possible molecular formulas")
               );

      // -I, --ions-enforced=<ionsEnforced>
      // the iontype/adduct of the MS/MS data.
      // Example: [M+H]+, [M-H]-, [M+Cl]-, [M+Na]+, [M]+.
      // You can also provide a comma separated list of adducts.
      parameter(
                 SiriusName("ions-enforced"),
                 DefaultValue(-1),
                 Description("the iontype/adduct of the MS/MS data. Example: [M+H]+, "
                             "[M-H]-, [M+Cl]-, [M+Na]+, [M]+. You can also provide a comma separated list of adducts")
               );

      // -c, --candidates=<numberOfCandidates>
      // Number of formula candidates in the output.
      parameter(
                 SiriusName("candidates"),
                 DefaultValue(5),
                 Description("The number of formula candidates in the SIRIUS output")
               ).withMinInt(1);

      // --candidates-per-ion=<numberOfCandidatesPerIon>
      // Minimum number of candidates in the output for each
      // ionization. Set to force output of results for each
      // possible ionization, even if not part of highest
      // ranked results.
      parameter(
                 SiriusName("candidates-per-ion"),
                 DefaultValue(-1),
                 Description("Minimum number of candidates in the output for each "
                             "ionization. Set to force output of results for each "
                             "possible ionization, even if not part of highest "
                             "ranked results. -1 omits parameter in Sirius.")
                );

      // -e, --elements-considered=<detectableElements>
      // Set the allowed elements for rare element detection.
      // Write SBrClBSe to allow the elements S,Br,Cl,B and Se.
      parameter(
                 SiriusName("elements-considered"),
                 DefaultValue(""),
                 Description("Set the allowed elements for rare element detection. "
                             "Write SBrClBSe to allow the elements S,Br,Cl,B and Se."));

      // -E, --elements-enforced=<enforcedElements>
      // Enforce elements for molecular formula determination.
      // Write CHNOPSCl to allow the elements C, H, N, O, P, S and Cl. Add numbers in brackets to restrict the
      // minimal and maximal allowed occurrence of these elements: CHNOP[5]S[8]Cl[1-2]. When one number is
      // given then it is interpreted as upper bound. Default is CHNOP
      parameter(
                 SiriusName("elements-enforced"),
                 DefaultValue(""),
                 Description("Enforce elements for molecular formula determination. "
                             "Write CHNOPSCl to allow the elements C, H, N, O, P, S "
                             "and Cl. Add numbers in brackets to restrict the "
                             "minimal and maximal allowed occurrence of these "
                             "elements: CHNOP[5]S[8]Cl[1-2]. When one number is "
                             "given then it is interpreted as upper bound. Default is CHNOP")
                );

      // --no-isotope-score=<isotopeHandling>
      // Disable isotope pattern score.
      flag(
            SiriusName("no-isotope-score"),
            Description("Disable isotope pattern score.")
          );

      // --no-isotope-filter
      // Disable molecular formula filter. When filtering is enabled, molecular formulas are excluded if their
      // theoretical isotope pattern does not match the theoretical one, even if their MS/MS pattern has high score.
      flag(
            SiriusName("no-isotope-filter"),
            Description("Disable molecular formula filter. When filtering is enabled, molecular formulas are "
                        "excluded if their theoretical isotope pattern does not match the theoretical one, even if "
                        "their MS/MS pattern has high score.")
          );

      // -i, --ions-considered=<ionsConsidered>
      // The iontype/adduct of the MS/MS data. Example: [M+H]+,
      // [M-H]-, [M+Cl]-, [M+Na]+, [M]+. You can also provide a
      // comma separated list of adducts.
      parameter(
                 SiriusName("ions-considered"),
                 DefaultValue(""),
                 Description("the iontype/adduct of the MS/MS data. "
                             "Example: [M+H]+, [M-H]-, [M+Cl]-, [M+Na]+, [M]+. "
                             "You can also provide a comma separated list of adducts.")
                );

      // -d, --db=<database>
      // Search formulas in given database: all, pubchem, bio, kegg, hmdb
      parameter(
                 SiriusName("db"),
                 DefaultValue("all"),
                 Description("Search formulas in given database.")
               ).withValidStrings({"all",
                                   "pubchem",
                                   "mesh",
                                   "hmdb",
                                   "knapsack",
                                   "chebi",
                                   "pubmed",
                                   "bio",
                                   "kegg",
                                   "hsdb",
                                   "maconda",
                                   "metacyc",
                                   "gnps",
                                   "zincbio",
                                   "train",
                                   "undp",
                                   "pantcyc",
                                   "ymdb",
                                   "keggmine",
                                   "ecocycmine",
                                   "ymdbmine"});

      // -I, --ions-enforced=<ionsEnforced>
      // The iontype/adduct of the MS/MS data. Example: [M+H]+,
      // [M-H]-, [M+Cl]-, [M+Na]+, [M]+. You can also provide a
      // comma separated list of adducts.
      parameter(
                 SiriusName("ions-enforced"),
                 DefaultValue(""),
                 Description("The iontype/adduct of the MS/MS data. Example: [M+H]+, \n"
                             "[M-H]-, [M+Cl]-, [M+Na]+, [M]+. You can also provide a \n"
                             "comma separated list of adducts.")
               );

      // Parameters / Information covered by the .ms file:
      // -1, --ms1=<ms1> MS1 spectrum file name
      // -2, --ms2=<ms2> MS2 spectra file names
      // -z, mz, precursor, --parentmass=<parentMz> The mass of the parent ion
    }

    void SiriusAdapterAlgorithm::Fingerid::parameters()
    {
      // -c, --candidates=<numberOfCandidates>
      // Number of molecular structure candidates in the output.
      parameter(
                 FingeridName("candidates"),
                 DefaultValue(10),
                 Description("Number of molecular structure candidates in the output.")
               ).withMinInt(1);

      // -d, --db , --fingeriddb, --fingerid-db, --fingerid_db=<database>
      // Search structure in given database. By default the same database
      // for molecular formula search is also used for structure search.
      // If no database is used for molecular formula search, PubChem is
      // used for structure search.

      parameter(
                 FingeridName("db"),
                 DefaultValue("all"),
                 Description("Search structure in given database.")
                ).withValidStrings({"all",
                                    "pubchem",
                                    "mesh",
                                    "hmdb",
                                    "knapsack",
                                    "chebi",
                                    "pubmed",
                                    "bio",
                                    "kegg",
                                    "hsdb",
                                    "maconda",
                                    "metacyc",
                                    "gnps",
                                    "zincbio",
                                    "train",
                                    "undp",
                                    "pantcyc",
                                    "ymdb",
                                    "keggmine",
                                    "ecocycmine",
                                    "ymdbmine",
                                    "custom",
                                    "custom_1",
                                    "custom_2",
                                    "custom_3",
                                    "custom_4"});

      // -s, --formula-score=<predictors>
      // Specifies the Score that is used to rank the list Molecular
      // Formula Identifications before the thresholds for CSI:FingerID
      // predictions are calculated.
      //parameter(
      //           FingeridName("formula-score"),
      //           DefaultValue(""),
      //           Description("Specifies the Score that is used to rank the list Molecular\n"
      //                       "Formula Identifications before the thresholds for CSI:FingerID˜n"
      //                       "predictions are calculated.")
      //          ).withValidStrings({"","",""});
    }

    void SiriusAdapterAlgorithm::Passatutto::parameters()
    {
//      Usage: night-sky passatutto [-hV] [COMMAND]
//      Compute a decoy database based on the input spectra. If no molecular formula is
//      provided in the input, the top scoring formula is used.
//      -h, --help      Show this help message and exit.
//      -V, --version   Print version information and exit.
    }

    void SiriusAdapterAlgorithm::updateExistingParameter(const OpenMS::Param &param)
    {
      for (auto it = param.begin(); it != param.end(); ++it)
      {
        const String name = it.getName();
        if (hasFullNameParameter(name))
        {
          vector<String> tags(it->tags.begin(), it->tags.end());
          param_.setValue(name, it->value, it->description, tags);
        }
      }
    }

    bool SiriusAdapterAlgorithm::hasFullNameParameter(const OpenMS::String &name) const
    {
      for (auto it = param_.begin(); it != param_.end(); ++it)
      {
        if (it.getName() == name)
        {
          return true;
        }
      }
      return false;
    }

    String SiriusAdapterAlgorithm::determineSiriusExecutable(String& executable)
    { 
      // if executable was not provided
      if (executable.empty())
      {
        const std::string& qsiriuspathenv(std::getenv("SIRIUS_PATH"));
        if (qsiriuspathenv.empty())
        {
          throw Exception::InvalidValue(__FILE__,
                                        __LINE__,
                                        OPENMS_PRETTY_FUNCTION,
                                        "FATAL: Executable of Sirius could not be found. Please either use SIRIUS_PATH env variable or provide with -executable",
                                        "");
        }
        executable = qsiriuspathenv;
      }
      const String exe = QFileInfo(executable.toQString()).canonicalFilePath().toStdString();
      OPENMS_LOG_WARN << "Executable is: " + exe << std::endl;
      return exe;
    }
    
    SiriusAdapterAlgorithm::SiriusTemporaryFileSystemObjects::SiriusTemporaryFileSystemObjects(int debug_level)
    {
      QString base_dir = File::getTempDirectory().toQString();
      tmp_dir_ = String(QDir(base_dir).filePath(File::getUniqueName().toQString()));
      tmp_ms_file_ = QDir(base_dir).filePath((File::getUniqueName() + ".ms").toQString());
      tmp_out_dir_ = QDir(tmp_dir_.toQString()).filePath("sirius_out");
      debug_level_ = debug_level;
    }

    SiriusAdapterAlgorithm::SiriusTemporaryFileSystemObjects::~SiriusTemporaryFileSystemObjects()
    {
      constexpr int debug_threshold = 9;

      // clean tmp directory if debug level < debug threshold
      if (debug_level_ >= debug_threshold)
      {
        OPENMS_LOG_DEBUG << "Keeping temporary files in directory " << tmp_dir_ << " and msfile at this location "<< tmp_ms_file_ << ". Set debug level lower than " << debug_threshold << " to remove them." << std::endl;
      }
      else
      {
        if (!tmp_dir_.empty())
        {
          OPENMS_LOG_DEBUG << "Deleting temporary directory " << tmp_dir_ << ". Set debug level to " << debug_threshold << " or higher to keep it." << std::endl;
          File::removeDir(tmp_dir_.toQString());
        }
        if (!tmp_ms_file_.empty())
        {
          OPENMS_LOG_DEBUG << "Deleting temporary msfile " << tmp_ms_file_ << ". Set debug level to " << debug_threshold << " or higher to keep it." << std::endl;
          File::remove(tmp_ms_file_);
        }
      }
    }

    // ################
    // Algorithm
    // ################

    const String& SiriusAdapterAlgorithm::SiriusTemporaryFileSystemObjects::getTmpDir() const
    {
      return tmp_dir_;
    }

    const String& SiriusAdapterAlgorithm::SiriusTemporaryFileSystemObjects::getTmpOutDir() const
    {
      return tmp_out_dir_;
    }

    const String& SiriusAdapterAlgorithm::SiriusTemporaryFileSystemObjects::getTmpMsFile() const
    {
      return tmp_ms_file_;
    }

    class OPENMS_DLLAPI SiriusWorkspaceIndex
    {
    public:
      int array_index, scan_index;

      SiriusWorkspaceIndex(int array_index, int scan_index) : array_index {array_index}, scan_index {scan_index} {}
    };

     void  SiriusAdapterAlgorithm::sortSiriusWorkspacePathsByScanIndex(std::vector<String>& subdirs)
    {
      std::vector<String> sorted_subdirs;
      std::vector<SiriusWorkspaceIndex> indices;

      for (size_t i = 0; i < subdirs.size(); i++)
      {
        indices.emplace_back(i, SiriusMzTabWriter::extractScanIndex(subdirs[i]));
      }

      std::sort(indices.begin(),
                indices.end(),
                [](const SiriusWorkspaceIndex& i, const SiriusWorkspaceIndex& j) { return i.scan_index < j.scan_index; } );

      for (const auto& index : indices)
      {
        sorted_subdirs.emplace_back(std::move(subdirs[index.array_index]));
      }

      sorted_subdirs.swap(subdirs);
    }

    void SiriusAdapterAlgorithm::preprocessingSirius(const String& featureinfo,
                                                     const MSExperiment& spectra,
                                                     std::vector<FeatureMap>& v_fp,
                                                     KDTreeFeatureMaps& fp_map_kd,
                                                     FeatureMapping::FeatureToMs2Indices& feature_mapping)
    {
      // if fileparameter is given and should be not empty
      if (!featureinfo.empty())
      {
        if (File::exists(featureinfo) && !File::empty(featureinfo))
        {
          // read featureXML          
          FeatureXMLFile fxml;
          FeatureMap feature_map;
          fxml.load(featureinfo, feature_map);

          UInt num_masstrace_filter = getFilterByNumMassTraces();
          double precursor_mz_tol = getPrecursorMzTolerance();
          double precursor_rt_tol = getPrecursorRtTolerance();

          if (num_masstrace_filter != 1 && !isFeatureOnly())
          {
            num_masstrace_filter = 1;
            OPENMS_LOG_WARN << "Parameter: filter_by_num_masstraces, was set to 1 to retain the adduct information for all MS2 spectra, if available. Please use the masstrace filter in combination with feature_only." << std::endl;
          }

          // filter feature by number of masstraces
          auto map_it = remove_if(feature_map.begin(), feature_map.end(),
                                  [&num_masstrace_filter](const Feature &feat) -> bool
                                  {
                                    unsigned int n_masstraces = feat.getMetaValue("num_of_masstraces");
                                    return n_masstraces < num_masstrace_filter;
                                  });
          feature_map.erase(map_it, feature_map.end());
  
          v_fp.push_back(feature_map);
          fp_map_kd.addMaps(v_fp);
  
          // mapping of MS2 spectra to features
          feature_mapping = FeatureMapping::assignMS2IndexToFeature(spectra,
                                                                    fp_map_kd,
                                                                    precursor_mz_tol,
                                                                    precursor_rt_tol,
                                                                    precursorMzToleranceUnitIsPPM());
        }
        else
        {
          throw OpenMS::Exception::FileEmpty(__FILE__,
                                             __LINE__,
                                             __FUNCTION__,
                                             "Error: FeatureXML was empty, please provide a valid file.");
        }
      }
    }   

    void SiriusAdapterAlgorithm::logFeatureSpectraNumber(const String& featureinfo,
                                                         const FeatureMapping::FeatureToMs2Indices& feature_mapping,
                                                         const MSExperiment& spectra)
    {
      // number of features to be processed
      if (isFeatureOnly() && !featureinfo.empty())
      {
        OPENMS_LOG_WARN << "Number of features to be processed: " << feature_mapping.assignedMS2.size() << std::endl;
      }
      else if (!featureinfo.empty())
      {
        OPENMS_LOG_WARN << "Number of features to be processed: " << feature_mapping.assignedMS2.size() << std::endl;
        OPENMS_LOG_WARN << "Number of additional MS2 spectra to be processed: " << feature_mapping.unassignedMS2.size() << std::endl;
      } 
      else
      {
        long count_ms2 = count_if(spectra.begin(), spectra.end(),
                [](const MSSpectrum &spectrum) { return spectrum.getMSLevel() == 2; });

        OPENMS_LOG_INFO << "Number of MS2 spectra to be processed: " << count_ms2 << std::endl;
      }
    }

  // ################
  // Algorithm
  // ################

    // tmp_msfile (store), all parameters, out_dir (tmpstructure)
    const std::vector<String> SiriusAdapterAlgorithm::callSiriusQProcess(const String& tmp_ms_file,
                                                                         const String& tmp_out_dir,
                                                                         String& executable,
                                                                         const String& out_csifingerid,
                                                                         const bool decoy_generation) const

    {
      // get the command line parameters from all the subtools
      QStringList project_params = project.getCommandLine();
      QStringList sirius_params = sirius.getCommandLine();
      QStringList fingerid_params = fingerid.getCommandLine();

      const bool run_csifingerid = !out_csifingerid.empty();
      const bool run_passatutto = decoy_generation;

      // structure of the command line passed to NightSky
      QStringList command_line = project_params + QStringList({"--input", tmp_ms_file.toQString(), "--project", tmp_out_dir.toQString(), "sirius"}) + sirius_params;

      if (run_passatutto)
      {
        command_line << "passatutto";
      }

      if (run_csifingerid)
      {
        command_line << "fingerid" << fingerid_params;
      }

      OPENMS_LOG_INFO << "Running SIRIUS with the following command line parameters: " << endl;
      for (const auto &param: command_line)
      {
        OPENMS_LOG_INFO << param.toStdString() << " ";
      }
      OPENMS_LOG_INFO << endl;

      // the actual process
      QProcess qp;
      QString executable_qstring = SiriusAdapterAlgorithm::determineSiriusExecutable(executable).toQString();
      QString wd = File::path(executable).toQString();
      qp.setWorkingDirectory(wd); //since library paths are relative to sirius executable path
      //since library paths are relative to sirius executable path
      qp.setWorkingDirectory(File::path(executable).toQString());
      qp.start(executable_qstring, command_line); // does automatic escaping etc... start

      std::stringstream ss;
      ss << "COMMAND: " << executable_qstring.toStdString();
      for (QStringList::const_iterator it = command_line.begin(); it != command_line.end(); ++it)
      {
        ss << " " << it->toStdString();
      }
      OPENMS_LOG_WARN << ss.str() << std::endl;
      OPENMS_LOG_WARN << "Executing: " + executable_qstring.toStdString() << std::endl;

      const bool success = qp.waitForFinished(-1);

      if (!success || qp.exitStatus() != 0 || qp.exitCode() != 0)
      {
        OPENMS_LOG_WARN << "FATAL: External invocation of Sirius failed. Standard output and error were:" << std::endl;
        const QString sirius_stdout(qp.readAllStandardOutput());
        const QString sirius_stderr(qp.readAllStandardError());
        OPENMS_LOG_WARN << String(sirius_stdout) << std::endl;
        OPENMS_LOG_WARN << String(sirius_stderr) << std::endl;
        OPENMS_LOG_WARN << String(qp.exitCode()) << std::endl;
        qp.close();

        throw Exception::InvalidValue(__FILE__,
                                      __LINE__,
                                      OPENMS_PRETTY_FUNCTION,
                                      "FATAL: External invocation of Sirius failed!",
                                      "");
      }
      qp.close();

      //extract path to subfolders (sirius internal folder structure)
      std::vector<String> subdirs;
      QDirIterator it(tmp_out_dir.toQString(), QDir::Dirs | QDir::NoDotAndDotDot, QDirIterator::NoIteratorFlags);
      while (it.hasNext())
      {
        subdirs.push_back(it.next());
      }
      return subdirs;
    }

  // ################
  // Parameter handling
  // ################

    SiriusAdapterAlgorithm::ParameterModifier SiriusAdapterAlgorithm::ParameterSection::parameter(
            const String &parameter_name,
            const DataValue &default_value,
            const String &parameter_description)
    {
      const String full_parameter = toFullParameter(parameter_name);
      openms_to_sirius[full_parameter] = parameter_name;
      enclose->defaults_.setValue(full_parameter, default_value, parameter_description);
      return ParameterModifier(full_parameter, enclose);
    }

  void SiriusAdapterAlgorithm::ParameterSection::flag(
            const OpenMS::String &parameter_name,
            const OpenMS::String &parameter_description)
    {
      parameter(parameter_name, DefaultValue("false"), parameter_description)
        .withValidStrings({"true", "false"});
    }
} // namespace OpenMS

/// @endcond<|MERGE_RESOLUTION|>--- conflicted
+++ resolved
@@ -60,7 +60,6 @@
     using Description = String;
 
     SiriusAdapterAlgorithm::SiriusAdapterAlgorithm() :
-<<<<<<< HEAD
       DefaultParamHandler("SiriusAdapterAlgorithm"),
       preprocessing(Preprocessing(this)),
       project(Project(this)),
@@ -74,56 +73,7 @@
       sirius.parameters();
       fingerid.parameters();
       passatutto.parameters();
-=======
-      DefaultParamHandler("SiriusAdapterAlgorithm")
-    {      
-      // adapter parameters (preprocessing)
-      defaults_.setValue("preprocessing:filter_by_num_masstraces", 1, "Features have to have at least x MassTraces. To use this parameter feature_only is necessary");
-      defaults_.setMinInt("preprocessing:filter_by_num_masstraces", 1);
-      defaults_.setValue("preprocessing:precursor_mz_tolerance", 0.005, "Tolerance window for precursor selection (Feature selection in regard to the precursor)");
-      defaults_.setValue("preprocessing:precursor_mz_tolerance_unit", "Da", "Unit of the precursor_mz_tolerance");
-      defaults_.setValidStrings("preprocessing:precursor_mz_tolerance_unit", ListUtils::create<String>("Da,ppm"));
-      defaults_.setValue("preprocessing:precursor_rt_tolerance", 5, "Tolerance window (left and right) for precursor selection [seconds]");
-      defaults_.setValue("preprocessing:isotope_pattern_iterations", 3, "Number of iterations that should be performed to extract the C13 isotope pattern. If no peak is found (C13 distance) the function will abort. Be careful with noisy data - since this can lead to wrong isotope patterns.", ListUtils::create<String>("advanced"));
-      // adapter flags
-      defaults_.setValue("preprocessing:feature_only", "false", "Uses the feature information from in_featureinfo to reduce the search space to MS2 associated with a feature.");
-      defaults_.setValidStrings("preprocessing:feature_only", ListUtils::create<String>("true,false"));
-      defaults_.setValue("preprocessing:no_masstrace_info_isotope_pattern", "false", "Use this flag if the masstrace information from a feature should be discarded and the isotope_pattern_iterations should be used instead.", ListUtils::create<String>("advanced"));
-      defaults_.setValidStrings("preprocessing:no_masstrace_info_isotope_pattern", ListUtils::create<String>("true,false"));
-      defaults_.setSectionDescription("preprocessing", "Preprocessing");
-
-      // parameters for SIRIUS (sirius)
-      defaults_.setValue("sirius:profile", "qtof", "Specify the used analysis profile");
-      defaults_.setValidStrings("sirius:profile", ListUtils::create<String>("qtof,orbitrap,fticr"));
-      defaults_.setValue("sirius:candidates", 5, "The number of candidates in the SIRIUS output.");
-      defaults_.setMinInt("sirius:candidates", 1);
-      defaults_.setValue("sirius:database", "all", "search formulas in given database");
-      defaults_.setValidStrings("sirius:database", ListUtils::create<String>("all,chebi,custom,kegg,bio,natural products,pubmed,hmdb,biocyc,hsdb,knapsack,biological,zinc bio,gnps,pubchem,mesh,maconda"));
-      defaults_.setValue("sirius:noise", 0, "median intensity of noise peaks");
-      defaults_.setMinInt("sirius:noise", 0);
-      defaults_.setValue("sirius:ppm_max", 10, "allowed ppm for decomposing masses");
-      defaults_.setValue("sirius:isotope", "both", "how to handle isotope pattern data. Use 'score' to use them for ranking or 'filter' if you just want to remove candidates with bad isotope pattern. With 'both' you can use isotopes for filtering and scoring. Use 'omit' to ignore isotope pattern.");
-      defaults_.setValidStrings("sirius:isotope", ListUtils::create<String>("score,filter,both,omit"));
-      defaults_.setValue("sirius:elements", "CHNOP[5]S[8]Cl[1]", "The allowed elements. Write CHNOPSCl to allow the elements C, H, N, O, P, S and Cl. Add numbers in brackets to restrict the maximal allowed occurrence of these elements: CHNOP[5]S[8]Cl[1].");
-      defaults_.setValue("sirius:compound_timeout", 10, "Time out in seconds per compound. To disable the timeout set the value to 0");
-      defaults_.setMinInt("sirius:compound_timeout", 0);
-      defaults_.setValue("sirius:tree_timeout", 0, "Time out in seconds per fragmentation tree computation.");
-      defaults_.setMinInt("sirius:tree_timeout", 0);
-      defaults_.setValue("sirius:top_n_hits", 10, "The number of top hits for each compound written to the CSI:FingerID output");
-      defaults_.setMinInt("sirius:top_n_hits", 1);
-      defaults_.setValue("sirius:cores", 1, "The number of cores SIRIUS is allowed to use on the system");
-      defaults_.setMinInt("sirius:cores", 1);
-      // sirius flags
-      defaults_.setValue("sirius:auto_charge", "false", "Use this option if the charge of your compounds is unknown and you do not want to assume [M+H]+ as default. With the auto charge option SIRIUS will not care about charges and allow arbitrary adducts for the precursor peak.");
-      defaults_.setValidStrings("sirius:auto_charge", ListUtils::create<String>("true,false"));
-      defaults_.setValue("sirius:ion_tree", "false", "Print molecular formulas and node labels with the ion formula instead of the neutral formula", ListUtils::create<String>("advanced"));
-      defaults_.setValidStrings("sirius:ion_tree", ListUtils::create<String>("true,false"));
-      defaults_.setValue("sirius:no_recalibration", "false", "If this option is set, SIRIUS will not recalibrate the spectrum during the analysis.", ListUtils::create<String>("advanced"));
-      defaults_.setValidStrings("sirius:no_recalibration", ListUtils::create<String>("true,false"));
-      defaults_.setValue("sirius:most_intense_ms2", "false", "SIRIUS uses the fragmentation spectrum with the most intense precursor peak (for each spectrum)", ListUtils::create<String>("advanced"));
-      defaults_.setValidStrings("sirius:most_intense_ms2", ListUtils::create<String>("true,false"));
-      defaults_.setSectionDescription("sirius", "Parameters for SIRIUS and CSI:FingerID");
->>>>>>> 2a858ba1
+
 
       defaultsToParam_();
     }
