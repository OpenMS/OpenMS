// --------------------------------------------------------------------------
//                   OpenMS -- Open-Source Mass Spectrometry
// --------------------------------------------------------------------------
// Copyright The OpenMS Team -- Eberhard Karls University Tuebingen,
// ETH Zurich, and Freie Universitaet Berlin 2002-2021.
//
// This software is released under a three-clause BSD license:
//  * Redistributions of source code must retain the above copyright
//    notice, this list of conditions and the following disclaimer.
//  * Redistributions in binary form must reproduce the above copyright
//    notice, this list of conditions and the following disclaimer in the
//    documentation and/or other materials provided with the distribution.
//  * Neither the name of any author or any participating institution
//    may be used to endorse or promote products derived from this software
//    without specific prior written permission.
// For a full list of authors, refer to the file AUTHORS.
// --------------------------------------------------------------------------
// THIS SOFTWARE IS PROVIDED BY THE COPYRIGHT HOLDERS AND CONTRIBUTORS "AS IS"
// AND ANY EXPRESS OR IMPLIED WARRANTIES, INCLUDING, BUT NOT LIMITED TO, THE
// IMPLIED WARRANTIES OF MERCHANTABILITY AND FITNESS FOR A PARTICULAR PURPOSE
// ARE DISCLAIMED. IN NO EVENT SHALL ANY OF THE AUTHORS OR THE CONTRIBUTING
// INSTITUTIONS BE LIABLE FOR ANY DIRECT, INDIRECT, INCIDENTAL, SPECIAL,
// EXEMPLARY, OR CONSEQUENTIAL DAMAGES (INCLUDING, BUT NOT LIMITED TO,
// PROCUREMENT OF SUBSTITUTE GOODS OR SERVICES; LOSS OF USE, DATA, OR PROFITS;
// OR BUSINESS INTERRUPTION) HOWEVER CAUSED AND ON ANY THEORY OF LIABILITY,
// WHETHER IN CONTRACT, STRICT LIABILITY, OR TORT (INCLUDING NEGLIGENCE OR
// OTHERWISE) ARISING IN ANY WAY OUT OF THE USE OF THIS SOFTWARE, EVEN IF
// ADVISED OF THE POSSIBILITY OF SUCH DAMAGE.
//
// --------------------------------------------------------------------------
// $Maintainer: Chris Bielow $
// $Authors: Chris Bielow $
// --------------------------------------------------------------------------

#include <OpenMS/ANALYSIS/ID/AhoCorasickAmbiguous.h>

#include <OpenMS/CONCEPT/Exception.h>
#include <OpenMS/CONCEPT/LogStream.h>

#include <cassert>
#include <queue>

namespace OpenMS
{
  /**
    @brief given an ambAA or the 'superAA' @p aa, return a range of AA's which need to be spawned.
  */
  inline constexpr std::tuple<AA,AA> _getSpawnRange(const AA aa)
  {
    static_assert(++AA('D') == AA('N'));  // must be neighbors
    static_assert(++AA('E') == AA('Q'));  // must be neighbors
    static_assert(++AA('I') == AA('L'));  // must be neighbors
    // row of jump table must be B,J,Z,X,$:
    static_assert(++AA('B') == AA('J'));  // make sure the table is ordered as we expect
    static_assert(++AA('J') == AA('Z'));  // make sure the table is ordered as we expect
    static_assert(++AA('Z') == AA('X'));  // make sure the table is ordered as we expect
    static_assert(++AA('X') == AA('$'));  // make sure the table is ordered as we expect
    
    // jump table:                    start of spawns 
    //                                         end of spawns (including)
    constexpr const AA jump[5][2] = {{AA('D'), AA('N')},  // B = D,N
                                     {AA('I'), AA('L')},  // J = I,L
                                     {AA('E'), AA('Q')},  // Z = E,Q
                                     {AA('A'), AA('V')},  // X = A..V
                                     {AA('A'), AA('X')}}; // $ = A..X
    
    // which line of jump table do we need?
    const auto line = (aa - AA('B'))();
    assert(aa.isAmbiguous());
    return {jump[line][0], jump[line][1]};
  }

  ACTrie::ACTrie(uint32_t max_aaa, uint32_t max_mm) : max_aaa_(max_aaa), max_mm_(max_mm)
  { // create root node:
    trie_.push_back(ACNode());
  }

  ACTrie::~ACTrie()
  {
  }

  void ACTrie::addNeedle(const std::string& needle)
  {
    Index cn {0}; // start at root
    for (auto c : needle)
    {
      AA aa(c);
      // make sure invalid chars raise an exception
      if (aa.isValidForPeptide())
      {
        cn = add_(cn, aa);
      }
      else
      {
        throw Exception::InvalidValue(__FILE__, __LINE__, OPENMS_PRETTY_FUNCTION, std::string("Invalid amino acid"), std::string(1, c));
      }
    }
    // add hit to last node
    trie_[cn()].depth_and_hits.has_hit = 1;
    // remember a needle ends here
    umap_index2needles_[cn()].push_back(needle_count_);
    ++needle_count_;
  }

  void ACTrie::addNeedles(const std::vector<std::string>& needles)
  {
    for (const auto& s : needles) 
    {
      addNeedle(s);
    }
  }

  void ACTrie::addNeedlesAndCompress(const std::vector<std::string>& needles)
  {
    for (const auto& s : needles)
    {
      addNeedle(s);
    }
    compressTrie();
  }

  void ACTrie::compressTrie()
  {
    // final BFS tree we want to create
    std::vector<ACNode> bfs_tree;
    bfs_tree.reserve(trie_.size());

    // translate old naive node index to new node index in BFS
    decltype(umap_index2needles_) bfs_index2_needles;

    // points to the parent node for each node in the final BFS tree.
    // (needed for suffix construction)
    std::vector<Index> tmp_parents;
    tmp_parents.reserve(trie_.size());

    // contains nodes in breadth first search order
    std::queue<Index> bfs_q; 

    // lambda for each pop operation on the queue
    auto bfs_op = [&bfs_q, &bfs_tree, &bfs_index2_needles, &tmp_parents, this](Index current_index) {
      // add children to BFS
      const auto& children = umap_index2children_naive_[current_index];
      auto bfs_index = bfs_tree.size();
      for (auto child : children)
      {
        bfs_q.push(child);
        tmp_parents.push_back(Index::T(bfs_index)); // the parent will be added at index = tmp_tree.size()
      }
      // add current node to new trie
      bfs_tree.push_back(trie_[current_index()]);
      bfs_tree.back().nr_children = ACNode::ChildCountType(children.size());

      bfs_index2_needles[Index::T(bfs_index)] = std::move(umap_index2needles_[current_index()]);
    };

    // create root manually
    tmp_parents.push_back(0); // root has no parents (points to itself)
    bfs_op(0);                // adds parents to 'tmp_parents' and children to 'BFS'
    ACNode& root = bfs_tree.back();
    root.first_child = 1; // we know the first child will start at index 1 (since root is index 0)
    while (!bfs_q.empty())
    {
      auto& last_node = bfs_tree.back(); // previous node in final tree
      Index current_index = bfs_q.front();
      bfs_q.pop();
      bfs_op(current_index);
      // update where to find the children of the current node
      // --> its where the children of the previous node end
      bfs_tree.back().first_child = last_node.first_child() + last_node.nr_children;
    }

    // switch to BFS trie
    trie_ = std::move(bfs_tree);
    umap_index2needles_ = std::move(bfs_index2_needles);

    // compute suffix links (could also be done while creating the trie, but it would make the code more complex)
    // .. and hit flag
    trie_[0].suffix = 0; // must point to itself

    Index old_parent {0};
    // start at depth = 2, since setting suffix links and has_hit for depth 1 is not needed
    // and will lead to suffix links pointing to itself
    for (size_t i = 1 + (size_t)trie_[0].nr_children; i < trie_.size(); ++i)
    {
      Index parent = tmp_parents[i];
      trie_[i].suffix = follow_(trie_[parent()].suffix(), trie_[i].edge);
      trie_[i].depth_and_hits.has_hit |= trie_[trie_[i].suffix()].depth_and_hits.has_hit;
    }
    umap_index2children_naive_.clear(); // not needed anymore
  }

  size_t ACTrie::getNeedleCount() const
  {
    return needle_count_;
  }

  void ACTrie::setMaxAAACount(const uint32_t max_aaa)
  {
    max_aaa_ = max_aaa;
  }

  uint32_t ACTrie::getMaxAAACount() const
  {
    return max_aaa_;
  }

  void ACTrie::setMaxMMCount(const uint32_t max_mm)
  {
    max_mm_ = max_mm;
  }

  uint32_t ACTrie::getMaxMMCount() const
  {
    return max_mm_;
  }

  bool ACTrie::nextHits(ACTrieState& state) const
  {
    state.hits.clear();
    assert(umap_index2children_naive_.empty()); // make sure compressTrie was called
    nextHitsNoClear_(state);
    return !state.hits.empty();
  }

  void ACTrie::getAllHits(ACTrieState& state) const
  {
    state.hits.clear();
    assert(umap_index2children_naive_.empty()); // make sure compressTrie was called
    while (nextHitsNoClear_(state)) {};
  }

  bool ACTrie::nextHitsNoClear_(ACTrieState& state) const
  {
    std::vector<Hit>& hits = state.hits;
    for (AA aa = state.nextValidAA(); aa.isValid(); aa = state.nextValidAA())
    {
      state.tree_pos = stepMaster_(state.tree_pos, aa, state);
      if (addHits_(state.tree_pos, state.textPos(), hits))
      {
        return true;
      };
    }

    // deal with spawns in queue
    while (!state.spawns.empty())
    {
      ACSpawn& sp = state.spawns.front();
      // let spawn traverse the tree until it dies. This might add new spawns to the queue.
      while (stepSpawn_(sp, state));
      state.spawns.pop();
    }

    return false;
  }

  Index ACTrie::add_(const Index index, const AA label)
  {
    Index ch = findChildNaive_(index, label);
    if (ch.isInvalid())
    {
      // remember index of new node we are about to create
      ch.pos() = Index::T(trie_.size());
      // create new node with label and depth
      trie_.emplace_back(label, trie_[index()].depth_and_hits.depth + 1);
      // add child to parent
      umap_index2children_naive_[index].push_back(ch);
    }
    return ch;
  }


  bool ACTrie::addHits_(Index i, const size_t text_pos, std::vector<Hit>& hits) const
  {
    size_t hits_before = hits.size();
    // hits from current node; return true if going upstream has more hits..
    auto collect = [&]() {
      if (trie_[i()].depth_and_hits.has_hit)
      {
        const auto needle_length = trie_[i()].depth_and_hits.depth;
        const auto text_start = text_pos - needle_length;
        for (const auto needle_idx : umap_index2needles_.at(i()))
        {
          hits.emplace_back(needle_idx, needle_length, Hit::T(text_start));
        }
        return true;
      }
      return false;
    };

    // follow chain of suffix nodes until a node does not have hits anymore
    while (collect())
    {
      i = trie_[i()].suffix;
    }
    return hits_before != hits.size();
  }

<<<<<<< HEAD
=======
  bool ACTrie::addHitsSpawn_(Index i, const ACSpawn& spawn, const size_t text_pos, std::vector<Hit>& hits, const int current_spawn_depths) const
  {
    size_t hits_before = hits.size();
    // hits from current node; return true if going upstream has more hits..
    auto collect = [&]() {
      if (trie_[i()].depth_and_hits.has_hit)
      {
        const auto needle_length = trie_[i()].depth_and_hits.depth;
        const auto text_start = text_pos - needle_length;
        // we want the first AAA of the spawn to be part of the hit; otherwise that hit will be reported by shorter sub-spawns or the master
        if (current_spawn_depths - needle_length >= spawn.max_prefix_loss_leftover) 
        {
          return false;
        }
        for (const auto needle_idx : umap_index2needles_.at(i()))
        {
          hits.emplace_back(needle_idx, needle_length, Hit::T(text_start));
        }
        return true;
      }
      return false;
    };

    // follow chain of suffix nodes until a node does not have hits anymore
    while (collect())
    {
      i = trie_[i()].suffix;
    }
    return hits_before != hits.size();
  }
  
>>>>>>> bd254914
  Index ACTrie::follow_(const Index i, const AA aa) const
  {
    Index ch = findChildBFS_(i, aa);
    // has direct child (could also be an ambiguous AA - we don't care as long as a needle did contain that character)
    if (ch.isValid())
    {
      return ch;
    }

    // no direct child; are we at root?
    if (i() == 0)
    {
      return 0;
    }
      
    // follow from the suffix...
    Index suf = trie_[i()].suffix;
    assert(suf.isValid());
    return follow_(suf, aa);
  }

  bool ACTrie::followSpawn_(ACSpawn& spawn, const AA edge, ACTrieState& state) const
  {
    // let spawn follow the original edge
    Index j = follow_(spawn.tree_pos, edge);
<<<<<<< HEAD
    // did we loose a prefix?        old-depth                  new depth
    int up_count = int(trie_[spawn.tree_pos()].depth_and_hits.depth) - int(trie_[j()].depth_and_hits.depth) + 1;
=======
    const int new_depth = int(trie_[j()].depth_and_hits.depth);
    // did we loose a prefix?              old-depth                         new depth
    const int up_count = int(trie_[spawn.tree_pos()].depth_and_hits.depth) - new_depth + 1;
>>>>>>> bd254914
    if (up_count >= spawn.max_prefix_loss_leftover)
    { // spawn is dead because it lost its AAA/MM
      return false;
    }
    // update the prefix length
    spawn.max_prefix_loss_leftover -= up_count;
    spawn.tree_pos = j;
<<<<<<< HEAD
    addHits_(j, spawn.textPos(state), state.hits);
=======
    addHitsSpawn_(j, spawn, spawn.textPos(state), state.hits, new_depth);
>>>>>>> bd254914
    return true;
  }

  Index ACTrie::stepMaster_(const Index i, const AA edge, ACTrieState& state) const
  {
    // has direct child (could also be an ambiguous AA - we don't care as long as a needle did contain that character)
    Index ch = findChildBFS_(i, edge);
    
    const bool consider_ambAA = max_aaa_ != 0;
    const bool consider_MM = max_mm_ != 0;
    
    // AAA
    if (edge.isAmbiguous())
    { // create spawns?
      AA from(edge), to(edge);
      if (consider_ambAA)
      { // first try AAA's (since edge is AAA)
        std::tie(from, to) = _getSpawnRange(edge);
        createSpawns_(i, from, to, state, max_aaa_ - 1, max_mm_);
      }
      // test all other AA's for mismatch
      if (consider_MM)
      { 
        createMMSpawns_(i, from, to, edge, state, max_aaa_, max_mm_ - 1);
      }

      // outdated dogma:
      // reset master to root (we are not allowed to have a path which contains an AAA in the master)
      //return {0};
    }                       
    // edge is unambiguous
    else if (consider_MM)
    { // try a MM for all AA's other than 'edge'
      createMMSpawns_(i, edge, edge, edge, state, max_aaa_, max_mm_ - 1);
    }
  
    // Master continues with the AA, no matter what it was...
    
    // has direct child (could also be an ambiguous AA - we don't care as long as a needle did contain that character)
    if (ch.isValid())
    {
      return ch;
    }
    // are we at root?
    if (i() == 0)
    {
      return i;
    }
    // follow from the suffix...
    Index suf = trie_[i()].suffix;
    assert(suf.isValid());
    return follow_(suf, edge);
  }

  bool ACTrie::stepSpawn_(ACSpawn& spawn, ACTrieState& state) const
  {
    for (AA edge = spawn.nextValidAA(state); edge.isValid(); edge = spawn.nextValidAA(state))
    {
      const bool consider_ambAA = spawn.max_aaa_leftover > 0;
      const bool consider_MM = spawn.max_mm_leftover > 0;

      // AAA
      if (edge.isAmbiguous())
      { // create spawns from this spawn?
        AA from(edge), to(edge);
        if (consider_ambAA)
        { // first try AAA's (since edge is AAA)
          std::tie(from, to) = _getSpawnRange(edge);
          ACSpawn sp_temp = spawn;
          --sp_temp.max_aaa_leftover;
          createSubSpawns_(sp_temp, from, to, state);
        }
        // test all other superAA's for mismatch (except for AAA range, and the original edge itself)
        if (consider_MM)
        {
          ACSpawn sp_temp = spawn;
          --sp_temp.max_mm_leftover;
          createMMSubSpawns_(sp_temp, from, to, edge, state);
        }
      }
      else if (consider_MM) // edge is unambiguous
      { // try a MM for all superAA's other than 'edge'
        ACSpawn sp_temp = spawn;
        --sp_temp.max_mm_leftover;
        createMMSubSpawns_(sp_temp, edge, edge, edge, state);
      }

      // process the spawn itself
      if (!followSpawn_(spawn, edge, state)) return false;
    }
    return false; // end of query reached
  }

  void ACTrie::createMMSpawns_(const Index i, const AA except_fromAA, const AA except_toAA, const AA except_edge, ACTrieState& state, const uint32_t aaa_left, const uint32_t mm_left) const
  {
    // create super-AA range, i.e. including the ambiguous AA's, since a peptide could contain an 'X', which we would like to match
    auto [from, to] = _getSpawnRange(AA('$'));
    for (AA mm_aa = from; mm_aa <= to; ++mm_aa)
    {
      if (mm_aa == except_fromAA)
      { // ignore this range
        mm_aa = except_toAA;
        continue;
      }
      // ignore edge from spawn
      if (mm_aa == except_edge) 
      { 
        continue;
      }
      createSpawns_(i, mm_aa, mm_aa, state, aaa_left, mm_left);
    }
  }

  void ACTrie::createMMSubSpawns_(const ACSpawn& prototype, const AA except_fromAA, const AA except_toAA, const AA except_edge, ACTrieState& state) const
  {
    // create super-AA range, i.e. including the ambiguous AA's, since a peptide could contain an 'X', which we would like to match
    auto [from, to] = _getSpawnRange(AA('$'));
    for (AA mm_aa = from; mm_aa <= to; ++mm_aa)
    {
      if (mm_aa == except_fromAA)
      { // ignore this range
        mm_aa = except_toAA;
        continue;
      }
      // ignore edge from spawn
      if (mm_aa == except_edge)
      {
        continue;
      }
      createSubSpawns_(prototype, mm_aa, mm_aa, state);
    }
  }

  void ACTrie::createSpawns_(const Index i, const AA fromAA, const AA toAA, ACTrieState& state, const uint32_t aaa_left, const uint32_t mm_left) const
  {
    for (AA aa = fromAA; aa <= toAA; ++aa)
    {
      Index spawn_pos = follow_(i, aa); // call this using naive follow_(), which matches the exact char
      if (spawn_pos() > 0) // not at root
      {
        const uint8_t depth = trie_[spawn_pos()].depth_and_hits.depth;
        auto new_spawn = state.spawns.emplace(state.textPosIt(), // the master already points to the next AA, so spawn can start there
                                               spawn_pos,
                                               aaa_left,
                                               mm_left,
                                               depth);
        // we might have found a hit already: report it
        addHits_(spawn_pos, new_spawn.textPos(state), state.hits);
      }
    }
  }

  void ACTrie::createSubSpawns_(const ACSpawn& prototype, const AA fromAA, const AA toAA, ACTrieState& state) const
  {
    for (AA aa = fromAA; aa <= toAA; ++aa)
    {
      ACSpawn s(prototype);
      if (followSpawn_(s, aa, state))
      { // spawn survived following the edge
        state.spawns.push(std::move(s));
      }
    }
  }

  Index ACTrie::findChildNaive_(Index parent, AA child_label)
  {
    for (auto child : umap_index2children_naive_[parent])
    {
      if (trie_[child.pos()].edge == child_label)
        return child;
    }
    return Index {};
  }

  Index ACTrie::findChildBFS_(const Index parent, const AA child_label) const
  {
    size_t start = trie_[parent()].first_child();
    size_t end = start + trie_[parent()].nr_children;
    for (size_t i = start; i < end; ++i)
    {
      if (trie_[i].edge == child_label)
        return Index::T(i);
    }
    return Index {};
  }

  void ACTrieState::setQuery(const std::string& haystack)
  {
    hits.clear();
    query_ = haystack;
    it_q_ = query_.begin();
    tree_pos = 0;
    while (!spawns.empty())
    {
      spawns.pop();
    }
  }

  size_t ACTrieState::textPos() const
  {
    return std::distance(query_.cbegin(), it_q_);
  }

  std::string::const_iterator ACTrieState::textPosIt() const
  {
    return it_q_;
  }

  /// The current query

  const std::string& ACTrieState::getQuery() const
  {
    return query_;
  }

  AA ACTrieState::nextValidAA()
  {
    return OpenMS::nextValidAA(query_.cend(), it_q_);
  }

  ACSpawn::ACSpawn(std::string::const_iterator query_pos, Index tree_pos, uint8_t max_aa, uint8_t max_mm, uint8_t max_prefix_loss) :
      it_query(query_pos), tree_pos(tree_pos), max_aaa_leftover(max_aa), max_mm_leftover(max_mm), max_prefix_loss_leftover(max_prefix_loss)
  {
  }

  size_t ACSpawn::textPos(const ACTrieState& state) const
  {
    return std::distance(state.query_.cbegin(), it_query);
  }

  AA ACSpawn::nextValidAA(const ACTrieState& state)
  {
    return OpenMS::nextValidAA(state.query_.cend(), it_query);
  }

  AA nextValidAA(const std::string::const_iterator end, std::string::const_iterator& it_q)
  {
    AA res {'?'}; // invalid
    while (it_q != end)
    {
      res = AA(*it_q);
      ++it_q;
      if (res.isValid())
      {
        return res;
      }
    }
    return res;
  }


  bool Index::isInvalid() const
  {
    return i_ == std::numeric_limits<T>::max();
  }

  bool Index::isValid() const
  {
    return i_ != std::numeric_limits<T>::max();
  }

  Index::T Index::operator()() const
  {
    return i_;
  }

  bool Index::operator==(const Index other) const
  {
    return i_ == other.i_;
  }

  Index::T& Index::pos()
  {
    return i_;
  }

} // namespace OpenMS<|MERGE_RESOLUTION|>--- conflicted
+++ resolved
@@ -295,8 +295,6 @@
     return hits_before != hits.size();
   }
 
-<<<<<<< HEAD
-=======
   bool ACTrie::addHitsSpawn_(Index i, const ACSpawn& spawn, const size_t text_pos, std::vector<Hit>& hits, const int current_spawn_depths) const
   {
     size_t hits_before = hits.size();
@@ -328,7 +326,6 @@
     return hits_before != hits.size();
   }
   
->>>>>>> bd254914
   Index ACTrie::follow_(const Index i, const AA aa) const
   {
     Index ch = findChildBFS_(i, aa);
@@ -354,14 +351,9 @@
   {
     // let spawn follow the original edge
     Index j = follow_(spawn.tree_pos, edge);
-<<<<<<< HEAD
-    // did we loose a prefix?        old-depth                  new depth
-    int up_count = int(trie_[spawn.tree_pos()].depth_and_hits.depth) - int(trie_[j()].depth_and_hits.depth) + 1;
-=======
     const int new_depth = int(trie_[j()].depth_and_hits.depth);
     // did we loose a prefix?              old-depth                         new depth
     const int up_count = int(trie_[spawn.tree_pos()].depth_and_hits.depth) - new_depth + 1;
->>>>>>> bd254914
     if (up_count >= spawn.max_prefix_loss_leftover)
     { // spawn is dead because it lost its AAA/MM
       return false;
@@ -369,11 +361,7 @@
     // update the prefix length
     spawn.max_prefix_loss_leftover -= up_count;
     spawn.tree_pos = j;
-<<<<<<< HEAD
-    addHits_(j, spawn.textPos(state), state.hits);
-=======
     addHitsSpawn_(j, spawn, spawn.textPos(state), state.hits, new_depth);
->>>>>>> bd254914
     return true;
   }
 
