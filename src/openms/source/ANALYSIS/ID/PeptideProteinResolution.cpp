// --------------------------------------------------------------------------
//                   OpenMS -- Open-Source Mass Spectrometry
// --------------------------------------------------------------------------
// Copyright The OpenMS Team -- Eberhard Karls University Tuebingen,
// ETH Zurich, and Freie Universitaet Berlin 2002-2021.
//
// This software is released under a three-clause BSD license:
//  * Redistributions of source code must retain the above copyright
//    notice, this list of conditions and the following disclaimer.
//  * Redistributions in binary form must reproduce the above copyright
//    notice, this list of conditions and the following disclaimer in the
//    documentation and/or other materials provided with the distribution.
//  * Neither the name of any author or any participating institution
//    may be used to endorse or promote products derived from this software
//    without specific prior written permission.
// For a full list of authors, refer to the file AUTHORS.
// --------------------------------------------------------------------------
// THIS SOFTWARE IS PROVIDED BY THE COPYRIGHT HOLDERS AND CONTRIBUTORS "AS IS"
// AND ANY EXPRESS OR IMPLIED WARRANTIES, INCLUDING, BUT NOT LIMITED TO, THE
// IMPLIED WARRANTIES OF MERCHANTABILITY AND FITNESS FOR A PARTICULAR PURPOSE
// ARE DISCLAIMED. IN NO EVENT SHALL ANY OF THE AUTHORS OR THE CONTRIBUTING
// INSTITUTIONS BE LIABLE FOR ANY DIRECT, INDIRECT, INCIDENTAL, SPECIAL,
// EXEMPLARY, OR CONSEQUENTIAL DAMAGES (INCLUDING, BUT NOT LIMITED TO,
// PROCUREMENT OF SUBSTITUTE GOODS OR SERVICES; LOSS OF USE, DATA, OR PROFITS;
// OR BUSINESS INTERRUPTION) HOWEVER CAUSED AND ON ANY THEORY OF LIABILITY,
// WHETHER IN CONTRACT, STRICT LIABILITY, OR TORT (INCLUDING NEGLIGENCE OR
// OTHERWISE) ARISING IN ANY WAY OUT OF THE USE OF THIS SOFTWARE, EVEN IF
// ADVISED OF THE POSSIBILITY OF SUCH DAMAGE.
//
// --------------------------------------------------------------------------
// $Maintainer: Julianus Pfeuffer $
// $Authors: Julianus Pfeuffer $
// --------------------------------------------------------------------------
#include <OpenMS/ANALYSIS/ID/PeptideProteinResolution.h>
#include <OpenMS/FILTERING/ID/IDFilter.h>

#include <queue>
#include <unordered_set>
#include <algorithm>

using namespace OpenMS;
using namespace std;


namespace OpenMS
{
  std::ostream& operator<<(std::ostream& os, const ConnectedComponent& conn_comp)
  {
    os << "Proteins: ";
    for (std::set<Size>::const_iterator prot_it = conn_comp.prot_grp_indices.begin();
          prot_it != conn_comp.prot_grp_indices.end();
          ++prot_it)
    {
      os << *prot_it << ",";
    }
    os << std::endl;
    os << "Peptides: ";
    for (std::set<Size>::const_iterator pep_it = conn_comp.pep_indices.begin();
          pep_it != conn_comp.pep_indices.end();
          ++pep_it)
    {
      os << *pep_it << ",";
    }

    return os;    
  }


  // C'tor
  PeptideProteinResolution::PeptideProteinResolution(bool statistics) :
      /*indist_prot_grp_td_(),*/ 
      indist_prot_grp_to_pep_(), 
      pep_to_indist_prot_grp_(),
      prot_acc_to_indist_prot_grp_(), 
      statistics_(statistics)
  {
  }

  void PeptideProteinResolution::resolve(ProteinIdentification& protein,
                                            vector<PeptideIdentification>& peptides,
                                            bool resolve_ties,
                                            bool targets_first)
  {

    vector<ProteinIdentification::ProteinGroup>& groups = protein.getIndistinguishableProteins();
    vector<bool> indist_prot_grp_decoy(groups.size());
    unordered_map<string, Size> prot_acc_to_indist_prot_grp;

    if (groups.empty())
    {
      throw Exception::MissingInformation(
          __FILE__,
          __LINE__,
          OPENMS_PRETTY_FUNCTION,
          "No indistinguishable Groups annotated. Currently this class only resolves across groups.");
    }

    OPENMS_LOG_INFO << "Resolving peptides between " << protein.getHits().size() << " proteins in " << groups.size() << " indistinguishable groups." << std::endl;

<<<<<<< HEAD
    // I don't think we need to assume sortedness here
=======
    // I do not think we need to assume sortedness here
>>>>>>> 5c8f8925
    //if (!skip_sort) sort(groups.begin(), groups.end());

    std::unordered_set<std::string> decoy_accs;
    for (const ProteinHit& p : protein.getHits())
    {
      if (p.metaValueExists("target_decoy") && p.getMetaValue("target_decoy") == "decoy")
      {
        decoy_accs.insert(p.getAccession());
      }
    }

    // Construct intermediate mapping of single protein accessions
    // to indist. protein groups
    for (vector<ProteinIdentification::ProteinGroup>::const_iterator group_it =
        groups.begin();
         group_it != groups.end(); ++group_it)
    {
      for (vector<String>::const_iterator acc_it = group_it->accessions.begin();
           acc_it != group_it->accessions.end(); ++acc_it)
      {
        Size idx = group_it - groups.begin();
        prot_acc_to_indist_prot_grp[*acc_it] = idx;
        if (decoy_accs.find(*acc_it) != decoy_accs.end())
        {
          indist_prot_grp_decoy[idx] = true;
        }
      }
    }

    // Go through PeptideIDs
    for (PeptideIdentification& pep : peptides)
    {

      vector<PeptideHit>& hits = pep.getHits();
      if (!hits.empty())
      {
        PeptideHit& best_hit = hits[0];
        const vector<PeptideEvidence>& pepev = best_hit.getPeptideEvidences();
        set<Size> bestNonDecoyGrpTie;
        set<Size> bestDecoyGrpTie;
        unordered_map<Size,set<Size>> grpIdxToEvIdx;

        Size ev_idx = 0;
        for (vector<PeptideEvidence>::const_iterator pepev_it = pepev.begin();
             pepev_it != pepev.end(); ++pepev_it, ++ev_idx)
        {
          String acc = pepev_it->getProteinAccession();

          auto found = prot_acc_to_indist_prot_grp.find(acc);
          if (found == prot_acc_to_indist_prot_grp.end())
          {
            throw Exception::MissingInformation(
                __FILE__,
                __LINE__,
                OPENMS_PRETTY_FUNCTION,
                "Not all proteins present in an indistinguishable group. Make sure to add them as singletons.");
          }
          else
          {
            Size prot_group_index = found->second;
            auto it = grpIdxToEvIdx.emplace(prot_group_index, set<Size>());
            it.first->second.insert(ev_idx);
            //TODO work with a tolerance for doubles instead?
            if (indist_prot_grp_decoy[prot_group_index])
            {
              if (bestDecoyGrpTie.empty() ||
                  groups[prot_group_index].probability < groups[*bestDecoyGrpTie.begin()].probability)
              {
                bestDecoyGrpTie.clear();
                bestDecoyGrpTie.insert(prot_group_index);
              }
              else if (groups[prot_group_index].probability == groups[*bestDecoyGrpTie.begin()].probability)
              {
                bestDecoyGrpTie.insert(prot_group_index);
              }
            }
            else
            {
              if (bestNonDecoyGrpTie.empty() ||
                  groups[prot_group_index].probability < groups[*bestNonDecoyGrpTie.begin()].probability)
              {
                bestNonDecoyGrpTie.clear();
                bestNonDecoyGrpTie.insert(prot_group_index);
              }
              else if (groups[prot_group_index].probability == groups[*bestNonDecoyGrpTie.begin()].probability)
              {
                bestNonDecoyGrpTie.insert(prot_group_index);
              }
            }
          }
        }

        bool targets_first_resolve_ties = false;

        set<Size>* toResolve;
        set<Size> allGrpsSet;
        if (bestNonDecoyGrpTie.empty())
        {
          toResolve = &bestDecoyGrpTie;
        }
        else if (bestDecoyGrpTie.empty() || targets_first)
        {
          toResolve = &bestNonDecoyGrpTie;
        }
        else if (groups[*bestNonDecoyGrpTie.begin()].probability > groups[*bestDecoyGrpTie.begin()].probability)
        {
          toResolve = &bestNonDecoyGrpTie;
        }
        else if (groups[*bestDecoyGrpTie.begin()].probability > groups[*bestNonDecoyGrpTie.begin()].probability)
        {
          toResolve = &bestDecoyGrpTie;
        }
        else // both equal
        {
          if (resolve_ties && targets_first_resolve_ties)
          {
            toResolve = &bestNonDecoyGrpTie;
          }
          else // take all best groups
          {
            vector<Size> allGrps;
            merge(std::begin(bestNonDecoyGrpTie), std::end(bestNonDecoyGrpTie),
                  std::begin(bestDecoyGrpTie), std::end(bestDecoyGrpTie),
                  std::back_inserter(allGrps));
            allGrpsSet = set<Size>(allGrps.begin(),allGrps.end());
            toResolve = &allGrpsSet;
          }
        }

        set<Size> evToKeep;
        if (resolve_ties)
        {
          //TODO this tie resolution basically just takes the first group that occurred
          evToKeep = grpIdxToEvIdx[*toResolve->begin()];
          if (toResolve->size() > 1)
          {
           OPENMS_LOG_INFO << "Resolution: Peptide " << pep.getHits()[0].getSequence().toString() << " had groups:" << std::endl;

           OPENMS_LOG_INFO << "tgt: ";
            for (const auto& g : bestNonDecoyGrpTie)
            {
              OPENMS_LOG_INFO << g << "=" << groups[g].probability << ", ";
            }
           OPENMS_LOG_INFO << std::endl;
           OPENMS_LOG_INFO << "dec: ";
            for (const auto& g : bestDecoyGrpTie)
            {
              OPENMS_LOG_INFO << g << "=" << groups[g].probability << ", ";
            }
           OPENMS_LOG_INFO << std::endl;
           OPENMS_LOG_INFO << "Kept: " << *toResolve->begin() << std::endl;
          }
        }
        else
        {
          for (const auto& grp : *toResolve)
          {
            evToKeep.insert(grpIdxToEvIdx[grp].begin(),grpIdxToEvIdx[grp].end());
          }
        }

        vector<PeptideEvidence> newEv;
        for (const auto& idx : evToKeep)
        {
          newEv.push_back(pepev[idx]);
        }
        best_hit.setPeptideEvidences(newEv);
      }
      else
      {
       OPENMS_LOG_WARN << "Warning PeptideProteinResolution: Skipping spectrum without hits." << std::endl;
      }
    }
  }


  // Initialization of global variables (= graph)
  void PeptideProteinResolution::buildGraph(ProteinIdentification& protein,
                      const vector<PeptideIdentification>& peptides, bool skip_sort)
  {
    vector<ProteinIdentification::ProteinGroup>& groups = protein.getIndistinguishableProteins();

    if (groups.empty())
    {
      throw Exception::MissingInformation(
          __FILE__,
          __LINE__,
          OPENMS_PRETTY_FUNCTION,
          "No indistinguishable Groups annotated. Currently this class only resolves across groups.");
    }

   OPENMS_LOG_INFO << "Resolving peptides between " << protein.getHits().size() << " proteins in " << groups.size() << " indistinguishable groups." << std::endl;


    if (!skip_sort) sort(groups.begin(), groups.end());

    // TODO this is only needed for target_first option
    std::unordered_set<std::string> decoy_accs;
    for (const ProteinHit& p : protein.getHits())
    {
      if (p.metaValueExists("target_decoy") && p.getMetaValue("target_decoy") == "decoy")
      {
        decoy_accs.insert(p.getAccession());
      }
    }

    // Construct intermediate mapping of single protein accessions
    // to indist. protein groups
    for (vector<ProteinIdentification::ProteinGroup>::const_iterator group_it =
         groups.begin();
         group_it != groups.end(); ++group_it)
    {
      for (vector<String>::const_iterator acc_it = group_it->accessions.begin();
           acc_it != group_it->accessions.end(); ++acc_it)
      {
        Size idx = group_it - groups.begin();
        prot_acc_to_indist_prot_grp_[*acc_it] = idx;
      }
    }
    
    // Go through PeptideIDs and construct a bidirectional mapping
    for (vector<PeptideIdentification>::const_iterator pep_it = peptides.begin();
         pep_it != peptides.end();
         ++pep_it)
    {
      Size pep_index = pep_it - peptides.begin();

      const vector<PeptideHit>& hits = pep_it->getHits();
      if (!hits.empty())
      {
        PeptideHit best_hit = hits[0];
        const vector<PeptideEvidence> pepev = best_hit.getPeptideEvidences();

        for (vector<PeptideEvidence>::const_iterator pepev_it = pepev.begin();
             pepev_it != pepev.end(); ++pepev_it)
        {
          String acc = pepev_it->getProteinAccession();
          auto found = prot_acc_to_indist_prot_grp_.find(acc);
          if (found == prot_acc_to_indist_prot_grp_.end())
          {
            throw Exception::MissingInformation(
                __FILE__,
                __LINE__,
                OPENMS_PRETTY_FUNCTION,
                "Not all proteins present in an indistinguishable group. (" + acc + " not found). Make sure to add them as singletons.");
          }
          else
          {
            Size prot_group_index = found->second;
            pep_to_indist_prot_grp_[pep_index].insert(prot_group_index);
            indist_prot_grp_to_pep_[prot_group_index];
            indist_prot_grp_to_pep_[prot_group_index].insert(pep_index);
          }
        }
      }
      else
      {
       OPENMS_LOG_WARN << "Warning PeptideProteinResolution: Skipping spectrum without hits." << std::endl;
      }
    }
  }

  // "Main" function
  void PeptideProteinResolution::resolveGraph(ProteinIdentification& protein,
                  vector<PeptideIdentification>& peptides)
  {
    //Debugging
    Size old_size = indist_prot_grp_to_pep_.size();
    
    //Statistics
    ConnectedComponent most_peps;
    ConnectedComponent most_grps;
    ConnectedComponent most_both;
    
    // Traverse every connected component, remove visited "nodes" in each step
    while (!indist_prot_grp_to_pep_.empty())
    {
      if (statistics_ && (old_size - indist_prot_grp_to_pep_.size() > 1))
      {
        OPENMS_LOG_INFO << "resolved group of size "
        << old_size - indist_prot_grp_to_pep_.size() << " in last step "
        << endl;
        old_size = indist_prot_grp_to_pep_.size();
      }
      
      // We take any (= first) protein from map that is still left,
      // to start the next BFS from it
      Size root_prot_grp = indist_prot_grp_to_pep_.begin()->first;
      
      // do BFS, return connected proteins and peptides
      ConnectedComponent curr_component =
      PeptideProteinResolution::findConnectedComponent(root_prot_grp);
      // For debugging and statistics
      if (statistics_)
      {
        if (curr_component.prot_grp_indices.size() >
            most_grps.prot_grp_indices.size())
        {
          most_grps = curr_component;
        }
        
        if (curr_component.pep_indices.size() >
            most_peps.pep_indices.size())
        {
          most_peps = curr_component;
        }
        
        if ((curr_component.prot_grp_indices.size() +
             curr_component.pep_indices.size()) >
            (most_both.prot_grp_indices.size() +
             most_both.pep_indices.size()))
        {
          most_both = curr_component;
        }
        
        if (curr_component.prot_grp_indices.size() > 1)
        {
          OPENMS_LOG_INFO << "found group: " << endl;
          OPENMS_LOG_INFO << curr_component;
          OPENMS_LOG_INFO << endl << "Processing ..." << endl;
        }
      }
      
      // resolve shared peptides based on posterior probabilities
      // -> modifies PeptideIDs in peptides
      PeptideProteinResolution::resolveConnectedComponent(curr_component,
                                                           protein,
                                                           peptides);
      
      // mark proteins of this component as visited by removing them
      for (set<Size>::iterator grp_it =
           curr_component.prot_grp_indices.begin();
           grp_it != curr_component.prot_grp_indices.end();
           ++grp_it)
      {
        indist_prot_grp_to_pep_.erase(*grp_it);
      }
    }
    
    //TODO maybe extend statistics of connected components!
    if (statistics_)
    {
      OPENMS_LOG_INFO << endl << "Most protein groups in component:" << endl;
      OPENMS_LOG_INFO << most_grps;
      OPENMS_LOG_INFO << endl << "Most peptides in component:"<< endl;
      OPENMS_LOG_INFO << most_peps;
      OPENMS_LOG_INFO << endl << "Biggest component:" << endl;
      OPENMS_LOG_INFO << most_both;
    }
  }

  /*
   * Does a BFS on the two maps (= two parts of the graph; indist. prot. groups
   * and peptides), switching from one to the other in each step.
   * Returns a Connected Component as set of group and peptide indices.
   */
  ConnectedComponent PeptideProteinResolution::findConnectedComponent(Size& root_prot_grp)
  {
    // init result
    ConnectedComponent conn_comp;
  
    // init queue, bool keeps track of if we need to use
    // ProteinGroup -> Peptide (true) or
    // Peptide -> ProteinGroup (false) as mapping
    queue<pair<bool, Size> > my_queue;
  
    // start with given root
    my_queue.push(make_pair(true, root_prot_grp));
  
    // check successes of insertions
    pair<set<Size>::iterator,bool> success;
  
    while (!my_queue.empty())
    {
      // save first element and pop
      pair<bool, Size> curr_node = my_queue.front();
      my_queue.pop();
    
      // initialize neighbors
      set<Size> neighbors;
    
      // Choose correct map, depending on if we deal with protGrp or peptide
      if (curr_node.first)
      {
        neighbors = indist_prot_grp_to_pep_[curr_node.second];
      }
      else
      {
        neighbors = pep_to_indist_prot_grp_[curr_node.second];
      }
    
      for (set<Size>::iterator nb_it = neighbors.begin();
         nb_it != neighbors.end();
         ++nb_it)
      {
        // If current node is protein, its neighbors are peptides and
        // vice versa -> look in corresponding "result" set and insert
        // if not present
        if (!curr_node.first)
        {
          success = conn_comp.prot_grp_indices.insert(*nb_it);
        }
        else
        {
          success = conn_comp.pep_indices.insert(*nb_it);
        }
      
        // If it was not seen yet, add it to the queue to process
        // its neighbors later. All neighbors are from the opposite type now
        if (success.second)
        {
          my_queue.push(make_pair(!curr_node.first, *nb_it));
        }
      }
    }
  
    return conn_comp;
  }

  /* TODO this does not produce correct results yet. Check again.
   * Resolves connected components based on Fido probabilities and adds them
   * as additional protein_groups to the output idXML.
   * Thereby greedily assigns shared peptides in this component uniquely to
   * the proteins of the current BEST INDISTINGUISHABLE protein group,
   * ready to be used in ProteinQuantifier then.
   * This is achieved by removing all other evidence from the input
   * PeptideIDs and iterating until
   * In accordance with Fido only the best hit (PSM) for an ID is considered.
   * Probability ties are _currently_ resolved by taking the first occurrence.
   */
/*  void PeptideProteinResolution::resolveConnectedComponentTargetsFirst(
      ConnectedComponent& conn_comp,
      ProteinIdentification& protein,
      vector<PeptideIdentification>& peptides,
      bool targets_first)
  {
    // Nothing to resolve in a singleton group (will not be added to output though)
    if (conn_comp.prot_grp_indices.size() == 1) return;

    // Add proteins from a connected component to ambiguity groups
    ProteinIdentification::ProteinGroup ambiguity_grp;

    vector<ProteinIdentification::ProteinGroup>& origin_groups = protein.getIndistinguishableProteins();

    // Save the max probability in this component to add it (should be first one, since groups were sorted and
    // lower index means higher score and set is sorted by index)
    ambiguity_grp.probability = origin_groups[*conn_comp.prot_grp_indices.begin()].probability;

    for (set<Size>::iterator grp_it = conn_comp.prot_grp_indices.begin();
         grp_it != conn_comp.prot_grp_indices.end();
         ++grp_it)
    {
      if (*grp_it >= origin_groups.size())
      {
       OPENMS_LOG_FATAL_ERROR << "Something went terribly wrong. "
                           "Group with index " << *grp_it << "doesn't exist. "
                                                             " ProteinPeptideResolution: Groups changed"
                                                             " after building data structures." << std::endl;
      }

      vector<String> accessions = origin_groups[*grp_it].accessions;

      // Put the accessions of the indist. groups into the subsuming
      // ambiguity group
      ambiguity_grp.accessions.insert(ambiguity_grp.accessions.end(),
                                      accessions.begin(),
                                      accessions.end());

      if (targets_first && indist_prot_grp_td_[*grp_it].first)
      {
        if (statistics_)
        {
         OPENMS_LOG_DEBUG << "Group: ";
          for (const String& s : origin_groups[*grp_it].accessions)
          {
           OPENMS_LOG_DEBUG << s << ", ";
          }
         OPENMS_LOG_DEBUG << " steals " << indist_prot_grp_to_pep_[*grp_it].size() << " peptides for itself." << std::endl;
        }
        // Update all the peptides the current best point to
        for (set<Size>::iterator pepid_it =
            indist_prot_grp_to_pep_[*grp_it].begin();
             pepid_it != indist_prot_grp_to_pep_[*grp_it].end(); ++pepid_it)
        {
          vector<PeptideHit> pep_id_hits = peptides[*pepid_it].getHits();
          vector<PeptideEvidence> best_hit_ev =
              pep_id_hits[0].getPeptideEvidences();

          // go through all the evidence of this peptide and remove all
          // proteins but the ones from the current indist. group
          for (vector<PeptideEvidence>::iterator pepev_it = best_hit_ev.begin();
               pepev_it != best_hit_ev.end();
            //don't increase index, will be done by case
              )
          {
            // if its accession is not in the current best group, remove evidence
            if (find(accessions.begin(),
                     accessions.end(),
                     pepev_it->getProteinAccession()) == accessions.end())
            {
              // we get valid iterator from erase with shifted objects
              pepev_it = best_hit_ev.erase(pepev_it);
              // also erase from the mapping of this class
              indist_prot_grp_to_pep_[prot_acc_to_indist_prot_grp_[pepev_it->getProteinAccession()]].erase(*pepid_it);
            }
            else
            { // iterate further
              ++pepev_it;
            }
          }
          // Set the remaining evidences as new evidence
          pep_id_hits[0].setPeptideEvidences(best_hit_ev);
          peptides[*pepid_it].setHits(pep_id_hits);
        }
      }

      if (targets_first) // we need a second run with only decoys to resolve potential remaining peptides
      {
        for (set<Size>::iterator grp_it = conn_comp.prot_grp_indices.begin();
             grp_it != conn_comp.prot_grp_indices.end();
             ++grp_it)
        {
          if (*grp_it >= origin_groups.size())
          {
           OPENMS_LOG_FATAL_ERROR << "Something went terribly wrong. "
                               "Group with index " << *grp_it << "doesn't exist. "
                                                                 " ProteinPeptideResolution: Groups changed"
                                                                 " after building data structures." << std::endl;
          }

          vector<String> accessions = origin_groups[*grp_it].accessions;

          // Put the accessions of the indist. groups into the subsuming
          // ambiguity group
          ambiguity_grp.accessions.insert(ambiguity_grp.accessions.end(),
                                          accessions.begin(),
                                          accessions.end());

          if (!indist_prot_grp_td_[*grp_it].first)
          {
            if (statistics_)
            {
             OPENMS_LOG_DEBUG << "Group: ";
              for (const String& s : origin_groups[*grp_it].accessions)
              {
               OPENMS_LOG_DEBUG << s << ", ";
              }
             OPENMS_LOG_DEBUG << " steals " << indist_prot_grp_to_pep_[*grp_it].size() << " peptides for itself." << std::endl;
            }

            // Update all the peptides the current best point to
            for (set<Size>::iterator pepid_it =
                indist_prot_grp_to_pep_[*grp_it].begin();
                 pepid_it != indist_prot_grp_to_pep_[*grp_it].end(); ++pepid_it)
            {
              vector<PeptideHit> pep_id_hits = peptides[*pepid_it].getHits();
              vector<PeptideEvidence> best_hit_ev =
                  pep_id_hits[0].getPeptideEvidences();

              // go through all the evidence of this peptide and remove all
              // proteins but the ones from the current indist. group
              for (vector<PeptideEvidence>::iterator pepev_it = best_hit_ev.begin();
                   pepev_it != best_hit_ev.end();
                //don't increase index, will be done by case
                  )
              {
                // if its accession is not in the current best group, remove evidence
                if (find(accessions.begin(),
                         accessions.end(),
                         pepev_it->getProteinAccession()) == accessions.end())
                {
                  // we get valid iterator from erase with shifted objects
                  pepev_it = best_hit_ev.erase(pepev_it);
                  // also erase from the mapping of this class
                  indist_prot_grp_to_pep_[prot_acc_to_indist_prot_grp_[pepev_it->getProteinAccession()]].erase(*pepid_it);
                }
                else
                { // iterate further
                  ++pepev_it;
                }
              }
              // Set the remaining evidences as new evidence
              pep_id_hits[0].setPeptideEvidences(best_hit_ev);
              peptides[*pepid_it].setHits(pep_id_hits);
            }
          }
        }
      }
    }

    //Finally insert ambiguity group
    protein.insertProteinGroup(ambiguity_grp);
  }*/


  void PeptideProteinResolution::resolveConnectedComponent(
      ConnectedComponent& conn_comp,
      ProteinIdentification& protein,
      vector<PeptideIdentification>& peptides)
  {
    // TODO think about ignoring decoy proteins (at least when resolving ties!)

    // Nothing to resolve in a singleton group (will not be added to output though)
    if (conn_comp.prot_grp_indices.size() <= 1) return;

    // Add proteins from a connected component to ambiguity groups
    ProteinIdentification::ProteinGroup ambiguity_grp;

    vector<ProteinIdentification::ProteinGroup>& origin_groups = protein.getIndistinguishableProteins();

    // Save the max probability in this component to add it (should be first one, since groups were sorted and
    // lower index means higher score and set is sorted by index)
    size_t best_grp_index = *conn_comp.prot_grp_indices.begin();
    ambiguity_grp.probability = origin_groups[best_grp_index].probability;
    
    // copy group indices so we can reorder them for tie resolution
    vector<Size> prot_grp_indices(conn_comp.prot_grp_indices.begin(), conn_comp.prot_grp_indices.end());

    // groups are currently only sorted by probability.
    // in the presence of ties we need to resolve them by the number of peptides.
    std::sort(prot_grp_indices.begin(), prot_grp_indices.end(), 
      [&](const Size & a, const Size & b) -> bool
      { 
        size_t as = indist_prot_grp_to_pep_[a].size();
        size_t bs = indist_prot_grp_to_pep_[b].size();
        return std::tie(origin_groups[a].probability, as) > std::tie(origin_groups[b].probability, bs);
      });   

    for (vector<Size>::iterator grp_it = prot_grp_indices.begin();
         grp_it != prot_grp_indices.end();
         ++grp_it)
    {
      if (*grp_it >= origin_groups.size())
      {
       OPENMS_LOG_FATAL_ERROR << "Something went terribly wrong. "
                              << "Group with index " << *grp_it << "doesn't exist. "
                              << " ProteinPeptideResolution: Groups changed"
                              << " after building data structures." << std::endl;
      }

      const vector<String>& accessions = origin_groups[*grp_it].accessions;

      // Put the accessions of the indist. groups into the subsuming
      // ambiguity group
      ambiguity_grp.accessions.insert(ambiguity_grp.accessions.end(),
                                      accessions.begin(),
                                      accessions.end());
      if (statistics_)
      {
        OPENMS_LOG_DEBUG << "Group: ";
        for (const String& s : accessions)
        {
          OPENMS_LOG_DEBUG << s << ", ";
        }
        OPENMS_LOG_DEBUG << " steals " << indist_prot_grp_to_pep_[*grp_it].size() << " peptides for itself." << std::endl;
      }

      // Update all the peptides the current best point to
      for (set<Size>::iterator pepid_it = indist_prot_grp_to_pep_[*grp_it].begin();
           pepid_it != indist_prot_grp_to_pep_[*grp_it].end(); ++pepid_it)
      {
        vector<PeptideHit> pep_id_hits = peptides[*pepid_it].getHits();
        vector<PeptideEvidence> best_hit_ev =
            pep_id_hits[0].getPeptideEvidences();

        // Go through all _remaining_ proteins of the component and remove this
        // peptide from their mapping
        vector<Size>::iterator grp_it_cont = grp_it;
        ++grp_it_cont;
        for (; grp_it_cont != prot_grp_indices.end();
                              ++grp_it_cont)
        {
          indist_prot_grp_to_pep_[*grp_it_cont].erase(*pepid_it);
        }

        // go through all the evidence of this peptide and remove all
        // proteins but the ones from the current indist. group
        for (vector<PeptideEvidence>::iterator pepev_it = best_hit_ev.begin();
             pepev_it != best_hit_ev.end();
          //don't increase index, will be done by case
            )
        {
          // if its accession is not in the current best group, remove evidence
          if (find(accessions.begin(),
                   accessions.end(),
                   pepev_it->getProteinAccession()) == accessions.end())
          {
            // we get valid iterator from erase with shifted objects
            pepev_it = best_hit_ev.erase(pepev_it);
          }
          else
          { // iterate further
            ++pepev_it;
          }
        }
        // Set the remaining evidences as new evidence
        pep_id_hits[0].setPeptideEvidences(best_hit_ev);
        peptides[*pepid_it].setHits(pep_id_hits);
      }
    }

    //Finally insert ambiguity group
    protein.insertProteinGroup(ambiguity_grp);
  }


  void PeptideProteinResolution::run(vector<ProteinIdentification>& inferred_protein_ids, 
    vector<PeptideIdentification>& inferred_peptide_ids)
  {
    PeptideProteinResolution ppr;
    ppr.buildGraph(inferred_protein_ids[0], inferred_peptide_ids);
    ppr.resolveGraph(inferred_protein_ids[0], inferred_peptide_ids);    
    IDFilter::removeUnreferencedProteins(inferred_protein_ids, inferred_peptide_ids);
    IDFilter::updateProteinGroups(inferred_protein_ids[0].getIndistinguishableProteins(), inferred_protein_ids[0].getHits());
    IDFilter::updateProteinGroups(inferred_protein_ids[0].getProteinGroups(), inferred_protein_ids[0].getHits());
  }

}<|MERGE_RESOLUTION|>--- conflicted
+++ resolved
@@ -97,11 +97,8 @@
 
     OPENMS_LOG_INFO << "Resolving peptides between " << protein.getHits().size() << " proteins in " << groups.size() << " indistinguishable groups." << std::endl;
 
-<<<<<<< HEAD
-    // I don't think we need to assume sortedness here
-=======
     // I do not think we need to assume sortedness here
->>>>>>> 5c8f8925
+
     //if (!skip_sort) sort(groups.begin(), groups.end());
 
     std::unordered_set<std::string> decoy_accs;
