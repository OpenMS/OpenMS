// --------------------------------------------------------------------------
//                   OpenMS -- Open-Source Mass Spectrometry
// --------------------------------------------------------------------------
// Copyright The OpenMS Team -- Eberhard Karls University Tuebingen,
// ETH Zurich, and Freie Universitaet Berlin 2002-2021.
//
// This software is released under a three-clause BSD license:
//  * Redistributions of source code must retain the above copyright
//    notice, this list of conditions and the following disclaimer.
//  * Redistributions in binary form must reproduce the above copyright
//    notice, this list of conditions and the following disclaimer in the
//    documentation and/or other materials provided with the distribution.
//  * Neither the name of any author or any participating institution
//    may be used to endorse or promote products derived from this software
//    without specific prior written permission.
// For a full list of authors, refer to the file AUTHORS.
// --------------------------------------------------------------------------
// THIS SOFTWARE IS PROVIDED BY THE COPYRIGHT HOLDERS AND CONTRIBUTORS "AS IS"
// AND ANY EXPRESS OR IMPLIED WARRANTIES, INCLUDING, BUT NOT LIMITED TO, THE
// IMPLIED WARRANTIES OF MERCHANTABILITY AND FITNESS FOR A PARTICULAR PURPOSE
// ARE DISCLAIMED. IN NO EVENT SHALL ANY OF THE AUTHORS OR THE CONTRIBUTING
// INSTITUTIONS BE LIABLE FOR ANY DIRECT, INDIRECT, INCIDENTAL, SPECIAL,
// EXEMPLARY, OR CONSEQUENTIAL DAMAGES (INCLUDING, BUT NOT LIMITED TO,
// PROCUREMENT OF SUBSTITUTE GOODS OR SERVICES; LOSS OF USE, DATA, OR PROFITS;
// OR BUSINESS INTERRUPTION) HOWEVER CAUSED AND ON ANY THEORY OF LIABILITY,
// WHETHER IN CONTRACT, STRICT LIABILITY, OR TORT (INCLUDING NEGLIGENCE OR
// OTHERWISE) ARISING IN ANY WAY OUT OF THE USE OF THIS SOFTWARE, EVEN IF
// ADVISED OF THE POSSIBILITY OF SUCH DAMAGE.
//
// --------------------------------------------------------------------------
// $Maintainer: Julianus Pfeuffer $
// $Authors: Julianus Pfeuffer $
// --------------------------------------------------------------------------

#include <OpenMS/ANALYSIS/ID/IDBoostGraph.h>
#include <OpenMS/ANALYSIS/ID/FalseDiscoveryRate.h>
#include <OpenMS/ANALYSIS/ID/IDScoreGetterSetter.h>
#include <OpenMS/CHEMISTRY/ProteaseDigestion.h>
#include <OpenMS/CONCEPT/ProgressLogger.h>
#include <OpenMS/FORMAT/FASTAFile.h>
#include <OpenMS/DATASTRUCTURES/FASTAContainer.h>
#include <OpenMS/SYSTEM/StopWatch.h>
#include <boost/graph/copy.hpp>
#include <boost/graph/graphviz.hpp>
#include <boost/graph/graph_utility.hpp>
#include <boost/graph/connected_components.hpp>

#include <ostream>
#ifdef _OPENMP
#include <omp.h>
#endif

//#define INFERENCE_DEBUG
//#define INFERENCE_MT_DEBUG

using namespace OpenMS;
using namespace std;
using Internal::IDBoostGraph;

//TODO go through the vectors and see if we can preallocate some.
namespace OpenMS
{

  /// Hasher for sets of uints using boost::hash_range
  struct MyUIntSetHasher
  {
  public:
    size_t operator()(const set<IDBoostGraph::vertex_t>& s) const
        {
          return boost::hash_range(s.begin(), s.end());
        }
  };

  /// Helper struct to create Sequence->Replicate->Chargestate hierarchy for a set of PSMs from a protein
  struct IDBoostGraph::SequenceToReplicateChargeVariantHierarchy
  {
    //TODO only add the intermediate nodes if there are more than one "splits"
    SequenceToReplicateChargeVariantHierarchy(Size nrReplicates, int minCharge, int maxCharge):
        seq_to_vecs_{},
        minCharge_(minCharge),
        nrCharges_(Size(maxCharge - minCharge) + 1u),
        nrReplicates_(nrReplicates)
    {}

    void insert(String& seq, Size replicate, int charge, vertex_t pepVtx)
    {
      int chargeToPut = charge - minCharge_;
      OPENMS_PRECONDITION(replicate < nrReplicates_, "Replicate OOR")
      OPENMS_PRECONDITION(static_cast<Size>(chargeToPut) < nrCharges_, "Charge OOR")

      auto seq_it = seq_to_vecs_.emplace(std::move(seq), std::vector<std::vector<std::set<vertex_t>>>{nrReplicates_, std::vector<std::set<vertex_t>>(nrCharges_, std::set<vertex_t>())});
      seq_it.first->second[replicate][chargeToPut].insert(pepVtx);
    }

    //TODO finish and rework (root not needed?)
    void insertToGraph(vertex_t /*rootProteinVtx*/, Graph& graph)
    {
      for (const auto& seqContainer : seq_to_vecs_)
      {
        vertex_t pep = boost::add_vertex(Peptide{seqContainer.first}, graph);

        for (Size s = 0; s < seqContainer.second.size(); ++s)
        {
          vertex_t ri = boost::add_vertex(RunIndex{s},graph);
          boost::add_edge(pep, ri, graph);
          for (Size t = 0; t < seqContainer.second[s].size(); ++t)
          {
            vertex_t cs = boost::add_vertex(Charge{minCharge_ + int(t)}, graph);
            boost::add_edge(ri, cs, graph);
            for (const auto& pepVtx : seqContainer.second[s][t])
            {
              GraphConst::adjacency_iterator adjIt, adjIt_end;
              // This assumes, that at this point, only proteins are connected to PSMS
              boost::tie(adjIt, adjIt_end) = boost::adjacent_vertices(pepVtx, graph);
              for (; adjIt != adjIt_end; adjIt++)
              {
                IDBoostGraph::IDPointer curr_idObj = graph[*adjIt];
                if (curr_idObj.which() == 0) //protein
                {
                  //below would invalidate iterator. We use clear vertex below
                  //boost::remove_edge(*adjIt, pepVtx, graph); //remove old one from protein
                  boost::add_edge(*adjIt, pep, graph); //instead add it to the sequence
                }
              }
              boost::clear_vertex(pepVtx, graph);
              boost::add_edge(cs, pepVtx, graph); //now connect the last level (charges) to this spectrum
            }
          }
        }
      }
    }

    std::unordered_map<std::string, std::vector<std::vector<std::set<vertex_t>>>> seq_to_vecs_;

    int minCharge_;
    Size nrCharges_;
    Size nrReplicates_;
  };


  IDBoostGraph::IDBoostGraph(ProteinIdentification& proteins,
                             std::vector<PeptideIdentification>& idedSpectra,
                             Size use_top_psms,
                             bool use_run_info,
                             bool best_psms_annotated,
                             const boost::optional<const ExperimentalDesign>& ed):
      protIDs_(proteins)
  {
    OPENMS_LOG_INFO << "Building graph on " << idedSpectra.size() << " spectra and " << proteins.getHits().size() << " proteins." << std::endl;
    if (use_run_info)
    {
      buildGraphWithRunInfo_(proteins, idedSpectra, use_top_psms, ed.get_value_or(ExperimentalDesign::fromIdentifications({proteins})));
    }
    else
    {
      buildGraph_(proteins, idedSpectra, use_top_psms, best_psms_annotated);
    }
  }

  IDBoostGraph::IDBoostGraph(ProteinIdentification& proteins,
                             ConsensusMap& cmap,
                             Size use_top_psms,
                             bool use_run_info,
                             bool use_unassigned_ids,
                             bool best_psms_annotated,
                             const boost::optional<const ExperimentalDesign>& ed):
      protIDs_(proteins)
  {
    OPENMS_LOG_INFO << "Building graph on " << cmap.size() << " features, " << cmap.getUnassignedPeptideIdentifications().size() <<
    " unassigned spectra (if chosen) and " << proteins.getHits().size() << " proteins." << std::endl;
    if (use_run_info)
    {
      buildGraphWithRunInfo_(proteins, cmap, use_top_psms, use_unassigned_ids, ed.get_value_or(ExperimentalDesign::fromConsensusMap(cmap)));
    }
    else
    {
      buildGraph_(proteins, cmap, use_top_psms, use_unassigned_ids, best_psms_annotated);
    }
  }

  unordered_map<unsigned, unsigned> convertMapLabelFree_(
      const map<pair<String, unsigned>, unsigned>& fileToRun,
      const StringList& files)
  {
    unordered_map<unsigned, unsigned> indexToRun;
    unsigned i = 0;
    for (const auto& file : files)
    {
      indexToRun[i] = fileToRun.at({file,1});
      ++i;
    } // TODO what if file is not in the experimental design? Check in the very beginning!?
    return indexToRun;
  }

  unordered_map<unsigned, unsigned> convertMap_(
      const map<pair<String, unsigned>, unsigned>& fileLabToPrefractionationGroup,
      const ConsensusMap::ColumnHeaders& idxToFileLabMappings,
      const String& experiment_type)
  {
    unordered_map<unsigned, unsigned> indexToRun;
    for (const auto& mapping : idxToFileLabMappings)
    {
      indexToRun[mapping.first] =
          fileLabToPrefractionationGroup.at(make_pair(mapping.second.filename, mapping.second.getLabelAsUInt(experiment_type)));
    } // TODO what if file is not in the experimental design? Check in the very beginning!?
    return indexToRun;
  }


  void IDBoostGraph::addPeptideIDWithAssociatedProteins_(
      PeptideIdentification& spectrum,
      unordered_map<IDPointer, vertex_t, boost::hash<IDPointer>>& vertex_map,
      const unordered_map<string, ProteinHit*>& accession_map,
      Size use_top_psms,
      bool best_psms_annotated)
  {
    //TODO add psm regularizer nodes here optionally if using multiple psms (i.e. forcing them, so that only 1 or maybe 2 are present per spectrum)
    auto pepIt = spectrum.getHits().begin();
    //TODO sort or assume sorted
    auto pepItEnd = (use_top_psms == 0 || (spectrum.getHits().size() <= use_top_psms)) ? spectrum.getHits().end() : spectrum.getHits().begin() + use_top_psms;
    for (; pepIt != pepItEnd; ++pepIt)
    {
      if (!best_psms_annotated || static_cast<int>(pepIt->getMetaValue("best_per_peptide")))
      {
        IDPointer pepPtr(&(*pepIt));
        vertex_t pepV = addVertexWithLookup_(pepPtr, vertex_map);

        for (auto const &proteinAcc : pepIt->extractProteinAccessionsSet())
        {
          // assumes protein is present
          auto accToPHit = accession_map.find(std::string(proteinAcc));
          if (accToPHit == accession_map.end())
          {
            OPENMS_LOG_WARN << "Warning: Building graph: skipping pep that maps to a non existent protein accession.\n";
            continue;
          }
          //TODO consider/calculate missing digests. Probably not here though!
          //int missingTheorDigests = accToPHit->second->getMetaValue("missingTheorDigests");
          //accToPHit->second->setMetaValue("missingTheorDigests", missingTheorDigests);

          IDPointer prot(accToPHit->second);
          vertex_t protV = addVertexWithLookup_(prot, vertex_map);
          boost::add_edge(protV, pepV, g);
        }
      }
    }
  }

  void IDBoostGraph::addPeptideAndAssociatedProteinsWithRunInfo_(
      PeptideIdentification& spectrum,
      unordered_map<unsigned, unsigned>& indexToPrefractionationGroup,
      unordered_map<IDPointer, vertex_t, boost::hash<IDPointer>>& vertex_map,
      unordered_map<std::string, ProteinHit*>& accession_map,
      Size use_top_psms)
  {
    Size idx(0);
    Size pfg(0);

    if (spectrum.metaValueExists("id_merge_index"))
    {
      idx = spectrum.getMetaValue("id_merge_index");
      auto find_it = indexToPrefractionationGroup.find(idx);
      if (find_it == indexToPrefractionationGroup.end())
      {
        throw Exception::MissingInformation(__FILE__, __LINE__, OPENMS_PRETTY_FUNCTION,
            "Reference (id_merge_index) to non-existing run found at peptide ID."
            " Sth went wrong during merging. Aborting.");
      }
      pfg = find_it->second - 1; // Experimental design numbering starts at one
    }
    else
    {
      throw Exception::MissingInformation(__FILE__, __LINE__, OPENMS_PRETTY_FUNCTION,
        "Trying to read run information (id_merge_index) but none present at peptide ID."
        " Did you annotate runs during merging? Aborting.");
    }

    //TODO add psm regularizer nodes here optionally if using multiple psms
    
    //TODO sort or assume sorted
    auto pepItEnd = use_top_psms == 0 || spectrum.getHits().empty() ? spectrum.getHits().end() : spectrum.getHits().begin() + use_top_psms;
    for (auto pepIt = spectrum.getHits().begin(); pepIt != pepItEnd; ++pepIt)
    {
      IDPointer pepPtr(&(*pepIt));
      vertex_t pepV = addVertexWithLookup_(pepPtr, vertex_map);

      //------- Only difference to the function without run info -----//
      pepHitVtx_to_run_[pepV] = pfg;
      //------- Only difference to the function without run info -----//

      for (auto const & proteinAcc : pepIt->extractProteinAccessionsSet())
      {
        // assumes protein is present
        auto accToPHit = accession_map.find(std::string(proteinAcc));
        if (accToPHit == accession_map.end())
        {
         OPENMS_LOG_WARN << "Warning: Building graph: skipping pep that maps to a non existent protein accession.\n";
          continue;
        }
        //TODO consider/calculate missing digests. Probably not here though!
        //int missingTheorDigests = accToPHit->second->getMetaValue("missingTheorDigests");
        //accToPHit->second->setMetaValue("missingTheorDigests", missingTheorDigests);

        IDPointer prot(accToPHit->second);
        vertex_t protV = addVertexWithLookup_(prot, vertex_map);
        boost::add_edge(protV, pepV, g);
      }
    }
  }

  void IDBoostGraph::buildGraphWithRunInfo_(ProteinIdentification& proteins,
                                           ConsensusMap& cmap,
                                           Size use_top_psms,
                                           bool use_unassigned_ids,
                                           const ExperimentalDesign& ed)
  {
    unordered_map<unsigned, unsigned> indexToPrefractionationGroup;

    {
      // TODO check that the files in the ProteinID run are all in the Exp. Design
      //StringList files;
      //proteins.getPrimaryMSRunPath(files); // files merged in the protein identification run to be inferred
      const ConsensusMap::ColumnHeaders& colHeaders = cmap.getColumnHeaders(); // all possible files and labels in the experiment
      //TODO use exp. design to merge fractions
      map<pair<String, unsigned>, unsigned> fileLabelToPrefractionationGroup = ed.getPathLabelToPrefractionationMapping(false);
      nrPrefractionationGroups_ = fileLabelToPrefractionationGroup.size();
      indexToPrefractionationGroup = convertMap_(fileLabelToPrefractionationGroup, colHeaders, cmap.getExperimentType()); // convert to index in the peptide ids
    }

    //TODO is this vertex_map really necessary. I think PSMs are always unique in our datastructures and could be
    // added without lookup.
    // And for the proteins we could add the vertex ID to the accession_map here and use that for lookup
    unordered_map<IDPointer, vertex_t, boost::hash<IDPointer>> vertex_map{};
    unordered_map<std::string, ProteinHit*> accession_map{};

    for (auto& prot : proteins.getHits())
    {
      accession_map[prot.getAccession()] = &prot;
    }

    ProgressLogger pl;
    Size roughNrIds = cmap.size();
    if (use_unassigned_ids) roughNrIds += cmap.getUnassignedPeptideIdentifications().size();
    pl.setLogType(ProgressLogger::CMD);
    pl.startProgress(0, roughNrIds, "Building graph with run information...");
    const String& protRun = proteins.getIdentifier();
    for (auto& feat : cmap)
    {
      for (auto& spectrum : feat.getPeptideIdentifications())
      {
        if (spectrum.getIdentifier() == protRun)
        {
          addPeptideAndAssociatedProteinsWithRunInfo_(spectrum, indexToPrefractionationGroup,
                                                      vertex_map, accession_map, use_top_psms);
        }
      }
      pl.nextProgress();
    }

    if (use_unassigned_ids)
    {
      for (auto& id : cmap.getUnassignedPeptideIdentifications())
      {
        if (id.getIdentifier() == protRun)
        {
          addPeptideAndAssociatedProteinsWithRunInfo_(id, indexToPrefractionationGroup,
                                                      vertex_map, accession_map, use_top_psms);
        }
        pl.nextProgress();
      }
    }
    pl.endProgress();
  }

  void IDBoostGraph::buildGraphWithRunInfo_(ProteinIdentification& proteins,
                                           std::vector<PeptideIdentification>& idedSpectra,
                                           Size use_top_psms,
                                           const ExperimentalDesign& ed)
  {
    unordered_map<unsigned, unsigned> indexToPrefractionationGroup;

    {
      StringList files;
      proteins.getPrimaryMSRunPath(files);
      map<pair<String, unsigned>, unsigned> fileLabelToPrefractionationGroup = ed.getPathLabelToPrefractionationMapping(false);
      nrPrefractionationGroups_ = fileLabelToPrefractionationGroup.size();
      //TODO if only given proteins and peptide IDs we automatically assume label-free since I don't know
      // where the label would be stored.
      indexToPrefractionationGroup = convertMapLabelFree_(fileLabelToPrefractionationGroup, files); // convert to index in the peptide ids
    }

    //TODO is this vertex_map really necessary. I think PSMs are always unique in our datastructures and could be
    // added without lookup.
    // And for the proteins we could add the vertex ID to the accession_map here and use that for lookup
    unordered_map<IDPointer, vertex_t, boost::hash<IDPointer>> vertex_map{};
    unordered_map<std::string, ProteinHit*> accession_map{};

    for (auto& prot : proteins.getHits())
    {
      accession_map[prot.getAccession()] = &prot;
    }

    ProgressLogger pl;
    pl.setLogType(ProgressLogger::CMD);
    pl.startProgress(0, idedSpectra.size(), "Building graph with run info...");
    const String& protRun = proteins.getIdentifier();
    for (auto& spectrum : idedSpectra)
    {
      if (spectrum.getIdentifier() == protRun)
      {
        addPeptideAndAssociatedProteinsWithRunInfo_(spectrum, indexToPrefractionationGroup,
                                                      vertex_map, accession_map, use_top_psms);
      }
      pl.nextProgress();
    }
    pl.endProgress();
  }

  //TODO actually to build the graph, the inputs could be passed const. But if you want to do sth
  // on the graph later it needs to be non-const. Overload the next functions or somehow make sure it can be used const.
  void IDBoostGraph::buildGraph_(ProteinIdentification& proteins,
                                std::vector<PeptideIdentification>& idedSpectra,
                                Size use_top_psms,
                                bool best_psms_annotated)
  {
    unordered_map<IDPointer, vertex_t, boost::hash<IDPointer>> vertex_map{};

    unordered_map<string, ProteinHit*> accession_map{};

    for (auto& prot : proteins.getHits())
    {
      accession_map[prot.getAccession()] = &prot;
    }

    ProgressLogger pl;
    pl.setLogType(ProgressLogger::CMD);
    pl.startProgress(0, idedSpectra.size(), "Building graph...");
    const String& protRun = proteins.getIdentifier();
    for (auto& spectrum : idedSpectra)
    {
      if (spectrum.getIdentifier() == protRun)
      {
        addPeptideIDWithAssociatedProteins_(spectrum, vertex_map, accession_map, use_top_psms, best_psms_annotated);
      }
      pl.nextProgress();
    }
    pl.endProgress();
  }


  void IDBoostGraph::buildGraph_(ProteinIdentification& proteins,
                                 ConsensusMap& cmap,
                                 Size use_top_psms,
                                 bool use_unassigned_ids,
                                 bool best_psms_annotated)
  {
    StringList runs;
    proteins.getPrimaryMSRunPath(runs);

    unordered_map<IDPointer, vertex_t, boost::hash<IDPointer>> vertex_map{};

    unordered_map<string, ProteinHit*> accession_map{};

    for (auto& prot : proteins.getHits())
    {
      accession_map[prot.getAccession()] = &prot;
    }

    ProgressLogger pl;
    Size roughNrIds = cmap.size();
    if (use_unassigned_ids) roughNrIds += cmap.getUnassignedPeptideIdentifications().size();
    pl.setLogType(ProgressLogger::CMD);
    pl.startProgress(0, roughNrIds, "Building graph...");
    const String& protRun = proteins.getIdentifier();
    for (auto& feature : cmap)
    {
      for (auto& id : feature.getPeptideIdentifications())
      {
        if (id.getIdentifier() == protRun)
        {
          addPeptideIDWithAssociatedProteins_(id, vertex_map, accession_map, use_top_psms, best_psms_annotated);
        }
      }
      pl.nextProgress();
    }
    if (use_unassigned_ids)
    {
      for (auto& id : cmap.getUnassignedPeptideIdentifications())
      {
        if (id.getIdentifier() == protRun)
        {
          addPeptideIDWithAssociatedProteins_(id, vertex_map, accession_map, use_top_psms, best_psms_annotated);
        }
        pl.nextProgress();
      }
    }
    pl.endProgress();
  }


  /* This would be a version where you try to build the graph based on the theoretical peptides
   * but this is quite some work and additional memory overhead
   * For now my plan is to create theoretically indistinguishable groups and (maybe nr of only?) missing peptides
   * in PeptideIndexer and use them here

  template <class T>
  void IDBoostGraph::buildTheoreticalGraph(pair<int,int> chargeRange, unsigned int nrReplicates, FASTAContainer<T>& proteins)
  {
    ///ProteaseDigestion enzyme; //TODO get from protein ID run
    bool IL_equivalent = true; //TODO how to incorporate that?
    // cache the first proteins
    const size_t PROTEIN_CACHE_SIZE = 4e5; // 400k should be enough for most DB's and is not too hard on memory either (~200 MB FASTA)

    proteins.cacheChunk(PROTEIN_CACHE_SIZE);

    if (proteins.empty()) // we do not allow an empty database
    {
     OPENMS_LOG_ERROR << "Error: An empty database was provided. Mapping makes no sense. Aborting..." << std::endl;
      //TODO throw Exception
    }

    bool has_active_data = true;
    bool invalid_protein_sequence = false;
    Size count_j_proteins(0);
    Size prot_count(0);
    String prot = "";
    while (true)
    {
      has_active_data = proteins.activateCache(); // swap in last cache

      if (!has_active_data)
        break; // leave while-loop

      proteins.cacheChunk(PROTEIN_CACHE_SIZE);


      for (Size i = 0; i < prot_count; ++i)
      {
        prot = proteins.chunkAt(i).sequence;
        prot.remove('*');

        // check for invalid sequences with modifications
        if (prot.has('[') || prot.has('('))
        {
          invalid_protein_sequence = true; // not omp-critical because its write-only
          // we cannot throw an exception here, since we'd need to catch it within the parallel region
        }

        // convert  L/J to I; also replace 'J' in proteins
        if (IL_equivalent)
        {
          prot.substitute('L', 'I');
          prot.substitute('J', 'I');
        }
        else
        { // warn if 'J' is found (it eats into aaa_max)
          if (prot.has('J'))
          {
            ++count_j_proteins;
          }
        }

        Size prot_idx = i + proteins.getChunkOffset();
      }

    }
    //TODO add support for (consensus) feature information

    unordered_map<IDPointer, vertex_t, boost::hash<IDPointer>> vertex_map{};

    unordered_map<string, ProteinHit*> accession_map{};

    for (auto &prot : proteins_.getHits())
    {
      accession_map[prot.getAccession()] = &prot;
    }

    ProgressLogger pl;
    pl.setLogType(ProgressLogger::CMD);
    pl.startProgress(0,idedSpectra_.size(), "Building graph...");
    for (auto & spectrum : idedSpectra_)
    {
      //TODO add psm nodes here if using all psms
      auto pepIt = spectrum.getHits().begin();
      auto pepItEnd = use_all_psms || spectrum.getHits().empty() ? spectrum.getHits().end() : spectrum.getHits().begin() + 1;
      for (; pepIt != pepItEnd; ++pepIt)
      {
        IDPointer pepPtr(&(*pepIt));
        vertex_t pepV = addVertexWithLookup_(pepPtr, vertex_map);
        for (auto const & proteinAcc : pepIt->extractProteinAccessionsSet())
        {
          // assumes protein is present
          auto accToPHit = accession_map.find(std::string(proteinAcc));
          if (accToPHit == accession_map.end())
          {
            std::cout << "Warning: Building graph: skipping pep that maps to a non existent protein accession.";
            continue;
          }
          //TODO consider/calculate missing digests.
          //int missingTheorDigests = accToPHit->second->getMetaValue("missingTheorDigests");
          //accToPHit->second->setMetaValue("missingTheorDigests", missingTheorDigests);
          IDPointer prot(accToPHit->second);
          vertex_t protV = addVertexWithLookup_(prot, vertex_map);
          boost::add_edge(protV, pepV, g);
        }
      }
      pl.nextProgress();
    }
    pl.endProgress();
  }*/


  /// Do sth on ccs
  void IDBoostGraph::applyFunctorOnCCs(const std::function<unsigned long(Graph&, unsigned int)>& functor)
  {
    if (ccs_.empty()) {
      throw Exception::MissingInformation(__FILE__, __LINE__, OPENMS_PRETTY_FUNCTION, "No connected components annotated. Run computeConnectedComponents first!");
    }

    // Use dynamic schedule because big CCs take much longer!
    #pragma omp parallel for schedule(dynamic) default(none) shared(functor)
    for (int i = 0; i < static_cast<int>(ccs_.size()); i += 1)
    {
      #ifdef INFERENCE_BENCH
      StopWatch sw;
      sw.start();
      #endif

      Graph& curr_cc = ccs_.at(i);

      #ifdef INFERENCE_MT_DEBUG
      OPENMS_LOG_INFO << "Processing on thread# " << omp_get_thread_num() << "\n";
      #endif

      #ifdef INFERENCE_DEBUG
      OPENMS_LOG_INFO << "Processing cc " << i << " with " << boost::num_vertices(curr_cc) << " vertices.\n";
      OPENMS_LOG_INFO << "Printing cc " << i << "\n";
      printGraph(LOG_INFO, curr_cc);
      OPENMS_LOG_INFO << "Printed cc " << i << "\n";
      #endif

      #ifdef INFERENCE_BENCH
      unsigned long result = functor(curr_cc);
      #else
      functor(curr_cc, i);
      #endif

      #ifdef INFERENCE_BENCH
      sw.stop();
      sizes_and_times_[i] = tuple<vertex_t, vertex_t, unsigned long, double>{boost::num_vertices(curr_cc), boost::num_edges(curr_cc), result, sw.getClockTime()};
      #endif
    }

    #ifdef INFERENCE_BENCH
    ofstream debugfile;
    debugfile.open("idgraph_functortimes_" + DateTime::now().getTime() + ".tsv");

    for (const auto& size_time : sizes_and_times_ )
    {
      debugfile << std::get<0>(size_time) << "\t"
        << std::get<1>(size_time) << "\t"
        << std::get<2>(size_time) << "\t"
        << std::get<3>(size_time) << "\n";
    }
    debugfile.close();
    #endif
  }

  /// Do sth on ccs single-threaded
  void IDBoostGraph::applyFunctorOnCCsST(const std::function<void(Graph&)>& functor)
  {
    if (ccs_.empty()) {
      throw Exception::MissingInformation(__FILE__, __LINE__, OPENMS_PRETTY_FUNCTION, "No connected components annotated. Run computeConnectedComponents first!");
    }

    for (int i = 0; i < static_cast<int>(ccs_.size()); i += 1)
    {
      #ifdef INFERENCE_BENCH
      StopWatch sw;
      sw.start();
      #endif

      Graph& curr_cc = ccs_.at(i);

      #ifdef INFERENCE_DEBUG
      OPENMS_LOG_INFO << "Processing cc " << i << " with " << boost::num_vertices(curr_cc) << " vertices.\n";
      OPENMS_LOG_INFO << "Printing cc " << i << "\n";
      printGraph(LOG_INFO, curr_cc);
      OPENMS_LOG_INFO << "Printed cc " << i << "\n";
      #endif

      functor(curr_cc);

      #ifdef INFERENCE_BENCH
      sw.stop();
      sizes_and_times_[i] = tuple<vertex_t, vertex_t, unsigned long, double>{boost::num_vertices(curr_cc), boost::num_edges(curr_cc), 0, sw.getClockTime()};
      #endif
    }

    #ifdef INFERENCE_BENCH
    ofstream debugfile;
    debugfile.open("idgraph_functortimes_" + DateTime::now().getTime() + ".tsv");

    for (const auto& size_time : sizes_and_times_ )
    {
      debugfile << std::get<0>(size_time) << "\t" << std::get<1>(size_time) <<  "\t" << std::get<2>(size_time) << "\t" << std::get<3>(size_time) << "\n";
    }
    debugfile.close();
    #endif
  }

  void IDBoostGraph::annotateIndistProteins(bool addSingletons)
  {
    if (ccs_.empty() && boost::num_vertices(g) == 0)
    {
      throw Exception::MissingInformation(__FILE__, __LINE__, OPENMS_PRETTY_FUNCTION, "Graph empty. Build it first.");
    }

    ProgressLogger pl;
    pl.setLogType(ProgressLogger::CMD);

    if (ccs_.empty())
    {
      pl.startProgress(0, 1, "Annotating indistinguishable proteins...");
      annotateIndistProteins_(g, addSingletons);
      pl.nextProgress();
      pl.endProgress();
    }
    else
    {
      pl.startProgress(0, ccs_.size(), "Annotating indistinguishable proteins...");
      Size cnt(0);
      #pragma omp parallel for schedule(dynamic) default(none) shared(addSingletons, cnt, pl)
      for (int i = 0; i < static_cast<int>(ccs_.size()); i += 1)
      {
        const Graph& curr_cc = ccs_.at(i);

        #ifdef INFERENCE_MT_DEBUG
        OPENMS_LOG_INFO << "Processing on thread# " << omp_get_thread_num() << "\n";
        #endif

        #ifdef INFERENCE_DEBUG
        OPENMS_LOG_INFO << "Processing cc " << i << " with " << boost::num_vertices(curr_cc) << " vertices.\n";
        OPENMS_LOG_INFO << "Printing cc " << i << "\n";
        printGraph(LOG_INFO, curr_cc);
        OPENMS_LOG_INFO << "Printed cc " << i << "\n";
        #endif

        annotateIndistProteins_(curr_cc, addSingletons);

        #pragma omp atomic
        ++cnt;

        IF_MASTERTHREAD pl.setProgress(cnt);
      }
      pl.endProgress();
    }
    OPENMS_LOG_INFO << "Annotated " << String(protIDs_.getIndistinguishableProteins().size()) << " indist. protein groups.\n";
  }

  void IDBoostGraph::calculateAndAnnotateIndistProteins(bool addSingletons)
  {
    if (ccs_.empty() && boost::num_vertices(g) == 0)
    {
      throw Exception::MissingInformation(__FILE__, __LINE__, OPENMS_PRETTY_FUNCTION, "Graph empty. Build it first.");
    }

    ProgressLogger pl;
    pl.setLogType(ProgressLogger::CMD);

    if (ccs_.empty())
    {
      pl.startProgress(0, 1, "Annotating indistinguishable proteins...");
      annotateIndistProteins_(g, addSingletons);
      pl.nextProgress();
      pl.endProgress();
    }
    else
    {
      pl.startProgress(0, ccs_.size(), "Annotating indistinguishable proteins...");
      Size cnt(0);
      #pragma omp parallel for schedule(dynamic) default(none) shared(addSingletons, cnt, pl)
      for (int i = 0; i < static_cast<int>(ccs_.size()); i += 1)
      {
        const Graph& curr_cc = ccs_.at(i);

        #ifdef INFERENCE_MT_DEBUG
        OPENMS_LOG_INFO << "Processing on thread# " << omp_get_thread_num() << std::endl;
        #endif

        #ifdef INFERENCE_DEBUG
        OPENMS_LOG_INFO << "Processing cc " << i << " with " << boost::num_vertices(curr_cc) << " vertices.\n";
        OPENMS_LOG_INFO << "Printing cc " << i << "\n";
        printGraph(LOG_INFO, curr_cc);
        OPENMS_LOG_INFO << "Printed cc " << i << "\n";
        #endif

        calculateAndAnnotateIndistProteins_(curr_cc, addSingletons);

        #pragma omp atomic
        ++cnt;

        IF_MASTERTHREAD pl.setProgress(cnt);
      }
      pl.endProgress();
    }
  }

  void IDBoostGraph::calculateAndAnnotateIndistProteins_(const Graph& fg, bool addSingletons)
  {
    //TODO evaluate hashing performance on sets
    unordered_map<PeptideNodeSet, ProteinNodeSet, MyUIntSetHasher> indistProteins; //find indist proteins

    Graph::vertex_iterator ui, ui_end;
    boost::tie(ui, ui_end) = boost::vertices(fg);

    //TODO refactor into function
    // Cluster proteins
    for (; ui != ui_end; ++ui)
    {
      IDBoostGraph::IDPointer curr_idObj = fg[*ui];
      //TODO introduce an enum for the types to make it more clear.
      // Or use the static_visitor pattern: You have to pass the vertex with its neighbors as a second arg though.
      if (curr_idObj.which() == 0) //protein: find indist. ones
      {
        //TODO assert that there is at least one peptide mapping to this peptide! Eg. Require IDFilter removeUnmatched before.
        // Or just check rigorously here.
        PeptideNodeSet childPeps;
        GraphConst::adjacency_iterator adjIt, adjIt_end;
        boost::tie(adjIt, adjIt_end) = boost::adjacent_vertices(*ui, fg);
        for (; adjIt != adjIt_end; ++adjIt)
        {
          if (fg[*adjIt].which() >= 3) //if there are only two types (pep,prot) this check for pep is actually unnecessary
          {
            childPeps.insert(*adjIt);
          }
        }

        auto clusterIt = indistProteins.emplace(childPeps, ProteinNodeSet({*ui}));
        if (!clusterIt.second) //no insertion -> append
        {
          (clusterIt.first)->second.insert(*ui);
        }
      }
    }

    // add the protein groups to the underlying ProteinGroup data structure only
    for (auto const &pepsToGrps : indistProteins)
    {
      if (pepsToGrps.second.size() <= 1 && !addSingletons)
      {
        continue;
      }

      ProteinIdentification::ProteinGroup pg{};

      pg.probability = -1.0;
      for (auto const &proteinVID : pepsToGrps.second)
      {
        ProteinHit *proteinPtr = boost::get<ProteinHit*>(fg[proteinVID]);
        pg.accessions.push_back(proteinPtr->getAccession());

        // the following sets the score of the group to the max
        // this might make not much sense if there was no inference yet -> score = 0
        // And one might also want to use other scoring systems
        // Anyway, without prior or add. info, all indist. proteins should have the same
        // score
        double oldscore = proteinPtr->getScore();
        if (oldscore > pg.probability)
        {
          pg.probability = oldscore;
        }
      }

      // TODO you could allocate as many groups as proteins in the beginning
      //  then you do not need a critical section. Resize afterwards.
      //  Or make a local vector of Groups and merge in a single threaded section
      #pragma omp critical (ProteinGroups)
      {protIDs_.getIndistinguishableProteins().push_back(pg);}
    }
  }

  void IDBoostGraph::annotateIndistProteins_(const Graph& fg, bool addSingletons)
  {
    Graph::vertex_iterator ui, ui_end;
    boost::tie(ui,ui_end) = boost::vertices(fg);

    for (; ui != ui_end; ++ui)
    {
      if (fg[*ui].which() == 1) //prot group
      {
        ProteinIdentification::ProteinGroup pg{};
        pg.probability = boost::get<IDBoostGraph::ProteinGroup>(fg[*ui]).score; //init
        Graph::adjacency_iterator nbIt, nbIt_end;
        boost::tie(nbIt, nbIt_end) = boost::adjacent_vertices(*ui, fg);

        for (; nbIt != nbIt_end; ++nbIt)
        {
          if (fg[*nbIt].which() == 0) //neighboring proteins
          {
            ProteinHit *proteinPtr = boost::get<ProteinHit*>(fg[*nbIt]);
            pg.accessions.push_back(proteinPtr->getAccession());
          }
        }
        if (addSingletons || pg.accessions.size() > 1)
        {
          // TODO you could allocate as many groups as proteins in the beginning
          //  then you do not need a critical section. Resize afterwards.
          //  Or make a local vector of Groups and merge in a single threaded section
          #pragma omp critical (ProteinGroups)
          {protIDs_.getIndistinguishableProteins().push_back(pg);}
        }
      }
    }
  }

  void IDBoostGraph::getUpstreamNodesNonRecursive(std::queue<vertex_t>& q, const Graph& graph, int lvl, bool stop_at_first, std::vector<vertex_t>& result)
  {
    if (lvl >= graph[q.front()].which()) return;

    while (!q.empty())
    {
      vertex_t curr_node = q.front();
      q.pop();
      Graph::adjacency_iterator adjIt, adjIt_end;
      boost::tie(adjIt, adjIt_end) = boost::adjacent_vertices(curr_node, graph);
      for (;adjIt != adjIt_end; ++adjIt)
      {
        if (graph[*adjIt].which() <= lvl)
        {
          result.emplace_back(*adjIt);
          if (!stop_at_first && graph[*adjIt].which() < graph[curr_node].which())
          {
            q.emplace(*adjIt);
          }
        }
        else if (graph[*adjIt].which() < graph[curr_node].which())
        {
          q.emplace(*adjIt);
        }
      }
    }
  }

  void IDBoostGraph::getDownstreamNodesNonRecursive(std::queue<vertex_t>& q, const Graph& graph, int lvl, bool stop_at_first, std::vector<vertex_t>& result)
  {
    if (lvl <= graph[q.front()].which()) return;

    while (!q.empty())
    {
      vertex_t curr_node = q.front();
      q.pop();
      Graph::adjacency_iterator adjIt, adjIt_end;
      boost::tie(adjIt, adjIt_end) = boost::adjacent_vertices(curr_node, graph);
      for (;adjIt != adjIt_end; ++adjIt)
      {
        if (graph[*adjIt].which() >= lvl)
        {
          result.emplace_back(*adjIt);
          if (!stop_at_first && graph[*adjIt].which() > graph[curr_node].which())
          {
            q.emplace(*adjIt);
          }
        }
        else if (graph[*adjIt].which() > graph[curr_node].which())
        {
          q.emplace(*adjIt);
        }
      }
    }
  }

  void IDBoostGraph::resolveGraphPeptideCentric(bool removeAssociationsInData/*, bool resolveTies*/)
  {
    if (ccs_.empty() && boost::num_vertices(g) == 0)
    {
      throw Exception::MissingInformation(__FILE__, __LINE__, OPENMS_PRETTY_FUNCTION, "Graph empty. Build it first.");
    }

    ProgressLogger pl;
    pl.setLogType(ProgressLogger::CMD);

    if (ccs_.empty())
    {
      pl.startProgress(0, 1, "Resolving graph...");
      resolveGraphPeptideCentric_(g, removeAssociationsInData);
      pl.nextProgress();
      pl.endProgress();
    }
    else
    {
      pl.startProgress(0, ccs_.size(), "Resolving graph...");
      Size cnt(0);
      #pragma omp parallel for default(none) shared(removeAssociationsInData, cnt, pl)
      for (int i = 0; i < static_cast<int>(ccs_.size()); i += 1)
      {
        Graph& curr_cc = ccs_.at(i);

        #ifdef INFERENCE_MT_DEBUG
        OPENMS_LOG_INFO << "Processing on thread# " << omp_get_thread_num() << "\n";
        #endif

        #ifdef INFERENCE_DEBUG
        OPENMS_LOG_INFO << "Processing cc " << i << " with " << boost::num_vertices(curr_cc) << " vertices." << "\n";
        OPENMS_LOG_INFO << "Printing cc " << i << "\n";
        printGraph(LOG_INFO, curr_cc);
        OPENMS_LOG_INFO << "Printed cc " << i << "\n";
        #endif

        resolveGraphPeptideCentric_(curr_cc, removeAssociationsInData);
        #pragma omp atomic
        cnt++;

        IF_MASTERTHREAD pl.setProgress(cnt);
      }
      pl.endProgress();
    }
  }

  void IDBoostGraph::resolveGraphPeptideCentric_(Graph& fg, bool removeAssociationsInData = true/*, bool resolveTies*/)
  {
    GetPosteriorVisitor gpv;
    Graph::vertex_iterator ui, ui_end;
    boost::tie(ui,ui_end) = boost::vertices(fg);

    set<String> accs_to_remove;
    queue<vertex_t> q;
    vector<vertex_t> groups_or_singles;
    vector<vertex_t> singles;
    vector<PeptideEvidence> newev;

    for (; ui != ui_end; ++ui)
    {
      if (fg[*ui].which() == 2)
        // It should suffice to resolve at the pep cluster level
        // if a pep does not belong to a cluster it did not have multiple parents and
        // therefore does not need to be resolved
      {
        accs_to_remove.clear();
        q.push(*ui);
        getUpstreamNodesNonRecursive(q, fg, 1, true, groups_or_singles);

        auto score_compare = [&fg,&gpv](vertex_t& n, vertex_t& m) -> bool
            {return boost::apply_visitor(gpv, fg[n]) < boost::apply_visitor(gpv, fg[m]);};
        auto best_prot = std::max_element(groups_or_singles.begin(), groups_or_singles.end(), score_compare); //returns an iterator
        //TODO how to/if resolve ties AND allow preferring targets? We need to merge the PR with TD info for groups first.

        for (const auto& prot : groups_or_singles)
        {
          if (prot != *best_prot)
          {
            if (fg[prot].which() == 1) // if the node is a group, find their members first.
            {
              q.push(prot);
              getUpstreamNodesNonRecursive(q,fg,0,true,singles);

              for (const auto& single_prot : singles)
              {
                ProteinHit *proteinPtr = boost::get<ProteinHit*>(fg[single_prot]);
                accs_to_remove.insert(proteinPtr->getAccession());
                proteinPtr->setScore(0.);
              }
              singles.clear();
            }
            else
            {
              ProteinHit *proteinPtr = boost::get<ProteinHit*>(fg[prot]);
              accs_to_remove.insert(proteinPtr->getAccession());
              proteinPtr->setScore(0.);
            }
            boost::remove_edge(prot, *ui, fg);
          }
        }
        if (removeAssociationsInData)
        {
          q.push(*ui);
          getDownstreamNodesNonRecursive(q, fg, 6, true, singles);

          for (const auto& pep : singles)
          {
            PeptideHit *peptidePtr = boost::get<PeptideHit*>(fg[pep]);
            auto& ev = peptidePtr->getPeptideEvidences();
            for (const auto& e : ev)
            {
              if (accs_to_remove.find(e.getProteinAccession()) == accs_to_remove.end())
              {
                newev.emplace_back(e);
              }
            }
            peptidePtr->setPeptideEvidences(std::move(newev));
            newev.clear();
          }
          singles.clear();
        }
      }
    }
  }

  //needs run info annotated.
  void IDBoostGraph::clusterIndistProteinsAndPeptidesAndExtendGraph()
  {
    if (nrPrefractionationGroups_ == 0)
    {
      throw Exception::MissingInformation(__FILE__, __LINE__, OPENMS_PRETTY_FUNCTION,
          "Graph not built with run information!");
    }

    /* This should be taken care of. We require that it was built with runinfo here
    if (!pepHitVtx_to_run_.empty()) //graph built with run info
    {
      StringList runs;
      protIDs_.getPrimaryMSRunPath(runs);
      nrReplicates = runs.size();
    }
    */

    pair<int,int> chargeRange = protIDs_.getSearchParameters().getChargeRange();

    if (ccs_.empty())
    {
      throw Exception::MissingInformation(__FILE__, __LINE__, OPENMS_PRETTY_FUNCTION,
          "No connected components annotated. Run computeConnectedComponents first!");
    }

    #pragma omp parallel for schedule(dynamic) default(none) shared(chargeRange, OpenMS_Log_info)
    for (int i = 0; i < static_cast<int>(ccs_.size()); i += 1)
    {
      Graph& curr_cc = ccs_[i];

      #ifdef INFERENCE_MT_DEBUG
      OPENMS_LOG_INFO << "Processing on thread# " << omp_get_thread_num() << "\n";
      #endif

      #ifdef INFERENCE_DEBUG
      OPENMS_LOG_INFO << "Processing cc " << i << " with " << boost::num_vertices(curr_cc) << " vertices." << "\n";
      OPENMS_LOG_INFO << "Printing cc " << i << "\n";
      printGraph(LOG_INFO, curr_cc);
      OPENMS_LOG_INFO << "Printed cc " << i << "\n";
      #endif

      // Skip cc without peptide or protein
      //TODO better to do quick brute-force calculation if the cc is really small
      if (boost::num_edges(curr_cc) >= 1)
      {
        Graph::vertex_iterator ui, ui_end;
        boost::tie(ui,ui_end) = boost::vertices(curr_cc);

        // Cluster peptides with same sequence and create a replicate and charge hierarchy underneath
        for (; ui != ui_end; ++ui)
        {
          if (curr_cc[*ui].which() == 0) //protein: same seq peptideHits have to be at a single protein
          {
            SequenceToReplicateChargeVariantHierarchy hierarchy{nrPrefractionationGroups_, chargeRange.first, chargeRange.second};
            Graph::adjacency_iterator adjIt, adjIt_end;
            boost::tie(adjIt, adjIt_end) = boost::adjacent_vertices(*ui, curr_cc);
            for (; adjIt != adjIt_end; ++adjIt)
            {
              //pepHit, this also makes sure that pepHits already in hierarchy are masked
              if (curr_cc[*adjIt].which() == 6)
              {
                PeptideHit *phitp = boost::get<PeptideHit *>(curr_cc[*adjIt]);
                String seq = phitp->getSequence().toUnmodifiedString();

                //TODO I think it is also best to completely focus on the extended Model here and assume that
                // this information is present. If we allow mixtures of graphical models it gets complex
                // with a lot of if-cases, also/especially during translation to the factor graph.
                Size rep = 0; //In case no replicate info was read.
                if (!pepHitVtx_to_run_.empty()) rep = pepHitVtx_to_run_[*adjIt];
                int chg = phitp->getCharge();

                hierarchy.insert(seq, rep, chg, *adjIt);
              }
            }
            hierarchy.insertToGraph(*ui, curr_cc);
          }
        }

        // Cluster peptides with same parents
        unordered_map< ProteinNodeSet, PeptideNodeSet, MyUIntSetHasher > pepClusters; //maps the parent (protein) set to peptides that have the same
        unordered_map< PeptideNodeSet, ProteinNodeSet, MyUIntSetHasher > indistProteins; //find indist proteins

        boost::tie(ui,ui_end) = boost::vertices(curr_cc);

        // Cluster proteins
        for (; ui != ui_end; ++ui)
        {
          //TODO introduce an enum for the types to make it more clear.
          //Or use the static_visitor pattern: You have to pass the vertex with its neighbors as a second arg though.
          if (curr_cc[*ui].which() == 0) //protein: find indist. ones
          {
            //TODO assert that there is at least one peptide mapping to this peptide! Eg. Require IDFilter removeUnmatched before.
            //Or just check rigorously here.
            PeptideNodeSet childPeps;
            Graph::adjacency_iterator adjIt, adjIt_end;
            boost::tie(adjIt, adjIt_end) = boost::adjacent_vertices(*ui, curr_cc);
            for (; adjIt != adjIt_end; ++adjIt)
            {
              if (curr_cc[*adjIt].which() >= 3) //if there are only two types (pep,prot) this check for pep is actually unnecessary
              {
                childPeps.insert(*adjIt);
              }
            }

            auto clusterIt = indistProteins.emplace(childPeps, ProteinNodeSet({*ui}));
            if (!clusterIt.second) //no insertion -> append
            {
              (clusterIt.first)->second.insert(*ui);
            }
          }
        }

        // add the protein groups to the graph
        // and edges from the groups to the proteins for quick access
        for (auto const& pepsToGrps : indistProteins)
        {
          if (pepsToGrps.second.size() <= 1)
            continue;

          //We can't point to protein groups while we fill them. Pointers invalidate in growing vectors.
          //proteins_.getIndistinguishableProteins().push_back(ProteinGroup{});
          //ProteinGroup& pg = proteins_.getIndistinguishableProteins().back();
          auto grpVID = boost::add_vertex(ProteinGroup{}, curr_cc);

          for (auto const &proteinVID : pepsToGrps.second)
          {
            //ProteinHit *proteinPtr = boost::get<ProteinHit*>(curr_cc[proteinVID]);
            //pg.accessions.push_back(proteinPtr->getAccession());
            boost::add_edge(proteinVID, grpVID, curr_cc);
            for (auto const &pepVID : pepsToGrps.first)
            {
              boost::remove_edge(proteinVID, pepVID, curr_cc);
            }
          }
          for (auto const &pepVID : pepsToGrps.first)
          {
            boost::add_edge(grpVID, pepVID, curr_cc);
          }
          //pg.probability = -1.0;
        }

        // reset iterator to loop through vertices again for peptide clusters
        boost::tie(ui,ui_end) = boost::vertices(curr_cc);

        for (; ui != ui_end; ++ui)
        {
          //TODO introduce an enum for the types to make it more clear.
          if (curr_cc[*ui].which() >= 3) //peptide: find peptide clusters
          {
            //TODO assert that there is at least one protein mapping to this peptide! Eg. Require IDFilter removeUnmatched before.
            //Or just check rigorously here.
            ProteinNodeSet parents;
            Graph::adjacency_iterator adjIt, adjIt_end;
            boost::tie(adjIt, adjIt_end) = boost::adjacent_vertices(*ui, curr_cc);
            for (; adjIt != adjIt_end; ++adjIt)
            {
              if (curr_cc[*adjIt].which() <= 1) // Either protein or protein group
              {
                parents.insert(*adjIt);
              }
            }

            auto clusterIt = pepClusters.emplace(parents, PeptideNodeSet({*ui}));
            if (!clusterIt.second) //no insertion -> append
            {
              (clusterIt.first)->second.insert(*ui);
            }
          }
        }

        // we add an edge from protein to pepCluster and from pepCluster to peptides
        // peptides can use the same info from there.
        for (auto const& protsToPepClusters : pepClusters)
        {
          if (protsToPepClusters.first.size() <= 1)
            continue;
          auto pcVID = boost::add_vertex(PeptideCluster{}, curr_cc);
          for (auto const& pgVID : protsToPepClusters.first)
          {
            boost::add_edge(pgVID, pcVID, curr_cc);
            for (auto const& peptideVID : protsToPepClusters.second)
            {
              boost::remove_edge(pgVID, peptideVID, curr_cc);
            }
          }
          for (auto const& peptideVID : protsToPepClusters.second)
          {
            boost::add_edge(pcVID, peptideVID, curr_cc);
          }
        }

        #ifdef INFERENCE_DEBUG
        OPENMS_LOG_INFO << "Printing cc " << i << "with intermediate nodes.\n";
        printGraph(LOG_INFO, curr_cc);
        OPENMS_LOG_INFO << "Printed cc " << i << "with intermediate nodes.\n";
        #endif
      }
      else
      {
        OPENMS_LOG_INFO << "Skipped cc with only one type (proteins or peptides)\n";
      }
    }
  }

  void IDBoostGraph::clusterIndistProteinsAndPeptides()
  {
    if (ccs_.empty()) {
      throw Exception::MissingInformation(__FILE__, __LINE__, OPENMS_PRETTY_FUNCTION, "No connected components annotated. Run computeConnectedComponents first!");
    }

    // add_vertex and add_edge not threadsafe
    //#pragma omp parallel for
    for (int i = 0; i < static_cast<int>(ccs_.size()); i += 1)
    {
      Graph& curr_cc = ccs_[i];

      #ifdef INFERENCE_MT_DEBUG
      OPENMS_LOG_INFO << "Processing on thread# " << omp_get_thread_num() << "\n";
      #endif

      #ifdef INFERENCE_DEBUG
      OPENMS_LOG_INFO << "Processing cc " << i << " with " << boost::num_vertices(curr_cc) << " vertices.\n";
      OPENMS_LOG_INFO << "Printing cc " << i << "\n";
      printGraph(LOG_INFO, curr_cc);
      OPENMS_LOG_INFO << "Printed cc " << i << "\n";
      #endif

      // Skip cc without peptide or protein
      //TODO better to do quick brute-force calculation if the cc is really small
      if (boost::num_edges(curr_cc) >= 1)
      {
        Graph::vertex_iterator ui, ui_end;
        boost::tie(ui,ui_end) = boost::vertices(curr_cc);

        // Cluster peptides with same parents
        unordered_map< ProteinNodeSet, PeptideNodeSet, MyUIntSetHasher > pepClusters; //maps the parent (protein) set to peptides that have the same
        unordered_map< PeptideNodeSet, ProteinNodeSet, MyUIntSetHasher > indistProteins; //find indist proteins

        // Cluster proteins
        for (; ui != ui_end; ++ui)
        {
          //TODO introduce an enum for the types to make it more clear.
          //Or use the static_visitor pattern: You have to pass the vertex with its neighbors as a second arg though.
          if (curr_cc[*ui].which() == 0) //protein: find indist. ones
          {
            //TODO assert that there is at least one peptide mapping to this peptide! Eg. Require IDFilter removeUnmatched before.
            //Or just check rigorously here.
            PeptideNodeSet childPeps;
            Graph::adjacency_iterator adjIt, adjIt_end;
            boost::tie(adjIt, adjIt_end) = boost::adjacent_vertices(*ui, curr_cc);
            for (; adjIt != adjIt_end; ++adjIt)
            {
              if (curr_cc[*adjIt].which() >= 3) //if there are only two types (pep,prot) this check for pep is actually unnecessary
              {
                childPeps.insert(*adjIt);
              }
            }

            auto clusterIt = indistProteins.emplace(childPeps, ProteinNodeSet({*ui}));
            if (!clusterIt.second) //no insertion -> append
            {
              (clusterIt.first)->second.insert(*ui);
            }
          }
        }

        // add the protein groups to the graph
        // and edges from the groups to the proteins for quick access
        for (auto const& pepsToGrps : indistProteins)
        {
          if (pepsToGrps.second.size() <= 1)
            continue;

          //We can't point to protein groups while we fill them. Pointers invalidate in growing vectors.
          //proteins_.getIndistinguishableProteins().push_back(ProteinGroup{});
          //ProteinGroup& pg = proteins_.getIndistinguishableProteins().back();
          auto grpVID = boost::add_vertex(ProteinGroup{}, curr_cc);
          int nr_targets = 0;
          for (auto const &proteinVID : pepsToGrps.second)
          {
            //check if decoy to count the decoys
            bool target = boost::get<ProteinHit*>(curr_cc[proteinVID])->getMetaValue("target_decoy").toString()[0] == 't';
            if (target) nr_targets++;
            //ProteinHit *proteinPtr = boost::get<ProteinHit*>(curr_cc[proteinVID]);
            //pg.accessions.push_back(proteinPtr->getAccession());
            boost::add_edge(proteinVID, grpVID, curr_cc);
            for (auto const &pepVID : pepsToGrps.first)
            {
              boost::remove_edge(proteinVID, pepVID, curr_cc);
            }
          }
          for (auto const &pepVID : pepsToGrps.first)
          {
            boost::add_edge(grpVID, pepVID, curr_cc);
          }
          ProteinGroup& pgnode = boost::get<ProteinGroup&>(curr_cc[grpVID]);
          pgnode.size = pepsToGrps.second.size();
          pgnode.tgts = nr_targets;
          pgnode.score = -1.0;
        }

        // reset iterator to loop through vertices again for peptide clusters
        boost::tie(ui,ui_end) = boost::vertices(curr_cc);

        for (; ui != ui_end; ++ui)
        {
          //TODO introduce an enum for the types to make it more clear.
          if (curr_cc[*ui].which() == 6) //peptide: find peptide clusters
          {
            //TODO assert that there is at least one protein mapping to this peptide! Eg. Require IDFilter removeUnmatched before.
            //Or just check rigorously here.
            ProteinNodeSet parents;
            Graph::adjacency_iterator adjIt, adjIt_end;
            boost::tie(adjIt, adjIt_end) = boost::adjacent_vertices(*ui, curr_cc);
            for (; adjIt != adjIt_end; ++adjIt)
            {
              if (curr_cc[*adjIt].which() <= 1) // Either protein or protein group
              {
                parents.insert(*adjIt);
              }
            }

            auto clusterIt = pepClusters.emplace(parents, PeptideNodeSet({*ui}));
            if (!clusterIt.second) //no insertion -> append
            {
              (clusterIt.first)->second.insert(*ui);
            }
          }
        }

        // we add an edge from protein to pepCluster and from pepCluster to peptides
        // peptides can use the same info from there.
        for (auto const& protsToPepClusters : pepClusters)
        {
          if (protsToPepClusters.first.size() <= 1)
            continue;
          auto pcVID = boost::add_vertex(PeptideCluster{}, curr_cc);
          for (auto const& pgVID : protsToPepClusters.first)
          {
            boost::add_edge(pgVID, pcVID, curr_cc);
            for (auto const& peptideVID : protsToPepClusters.second)
            {
              boost::remove_edge(pgVID, peptideVID, curr_cc);
            }
          }
          for (auto const& peptideVID : protsToPepClusters.second)
          {
            boost::add_edge(pcVID, peptideVID, curr_cc);
          }
        }

        #ifdef INFERENCE_DEBUG
        OPENMS_LOG_INFO << "Printing cc " << i << "with intermediate nodes.\n";
        printGraph(LOG_INFO, curr_cc);
        OPENMS_LOG_INFO << "Printed cc " << i << "with intermediate nodes.\n";
        #endif
      }
      else
      {
       OPENMS_LOG_INFO << "Skipped cc with only one type (proteins or peptides)\n";
      }
    }
  }


  //TODO we should probably rename it to splitCC now. Add logging and timing?
  void IDBoostGraph::computeConnectedComponents()
  {
    auto vis = dfs_ccsplit_visitor(ccs_);
    boost::depth_first_search(g, visitor(vis));
    OPENMS_LOG_INFO << "Found " << ccs_.size() << " connected components.\n";
    #ifdef INFERENCE_BENCH
    sizes_and_times_.resize(ccs_.size());
    #endif
    g.clear();
  }

  const IDBoostGraph::Graph& IDBoostGraph::getComponent(Size cc)
  {
    if (cc == 0 && boost::num_vertices(g) != 0)
    {
      return g;
    }
    else
    {
      return ccs_.at(cc);
    }
  }

  IDBoostGraph::vertex_t IDBoostGraph::addVertexWithLookup_(const IDPointer& ptr, unordered_map<IDPointer, vertex_t, boost::hash<IDPointer>>& vertex_map)
  {
    vertex_t v;
    auto vertex_iter = vertex_map.find(ptr);
    if (vertex_iter != vertex_map.end() )
    {
      v = boost::vertex(vertex_iter->second, g);
    }
    else
    {
      v = boost::add_vertex(g);
      vertex_map[ptr] = v;
      g[v] = ptr;
    }
    return v;
  }


  void IDBoostGraph::getProteinScores_(ScoreToTgtDecLabelPairs& scores_and_tgt)
  {
    const std::function<void(Graph&)>& fun =
        [&scores_and_tgt]
            (const Graph& graph)
        {
          Graph::vertex_iterator ui, ui_end;
          boost::tie(ui,ui_end) = boost::vertices(graph);

          for (; ui != ui_end; ++ui)
          {
            //TODO introduce an enum for the types to make it more clear.
            //Or use the static_visitor pattern: You have to pass the vertex with its neighbors as a second arg though.
            if (graph[*ui].which() == 0) // protein
            {
                const ProteinHit* ph = boost::get<ProteinHit*>(graph[*ui]);
                scores_and_tgt.emplace_back(
                    ph->getScore(),
                    static_cast<double>(ph->getMetaValue("target_decoy").toString()[0] == 't')); // target = 1; false = 0;
            }
          }
        };
    applyFunctorOnCCsST(fun);
  }

  void IDBoostGraph::getProteinGroupScoresAndTgtFraction(ScoreToTgtDecLabelPairs& scores_and_tgt_fraction)
  {
    const std::function<void(Graph&)>& fun =
        [&scores_and_tgt_fraction]
        (const Graph& graph)
        {
          Graph::vertex_iterator ui, ui_end;
          boost::tie(ui,ui_end) = boost::vertices(graph);

          for (; ui != ui_end; ++ui)
          {
            //TODO introduce an enum for the types to make it more clear.
            //Or use the static_visitor pattern: You have to pass the vertex with its neighbors as a second arg though.
            if (graph[*ui].which() == 0) // protein
            {
              Graph::adjacency_iterator adjIt, adjIt_end;
              boost::tie(adjIt, adjIt_end) = boost::adjacent_vertices(*ui, graph);
              bool part_of_group = false;
              for (; adjIt != adjIt_end; adjIt++)
              {
                if (graph[*adjIt].which() == 1) // if part of a group, skip
                {
                  part_of_group = true;
                  break;
                }
              }
              if (!part_of_group)
              {
                const ProteinHit* ph = boost::get<ProteinHit*>(graph[*ui]);
                scores_and_tgt_fraction.emplace_back(
                    ph->getScore(),
                    static_cast<double>(ph->getMetaValue("target_decoy").toString()[0] == 't')); // target = 1; false = 0;
              }
            }
            else if (graph[*ui].which() == 1) //protein group, always include
            {
              ProteinGroup &pg = boost::get<ProteinGroup &>(graph[*ui]);
              scores_and_tgt_fraction.emplace_back(pg.score, static_cast<double>(pg.tgts) / pg.size);
            }
          }
        };
    applyFunctorOnCCsST(fun);
  }

  /// not finished yet!
  void IDBoostGraph::getProteinGroupScoresAndHitchhikingTgtFraction(ScoreToTgtDecLabelPairs& scores_and_tgt_fraction)
  {
    const std::function<void(Graph&)>& fun =
        [&scores_and_tgt_fraction,this]
            (const Graph& fg)
        {
          Graph::vertex_iterator ui, ui_end;
          boost::tie(ui,ui_end) = boost::vertices(fg);

          GetPosteriorVisitor gpv;
          std::unordered_map<vertex_t, double> prot_to_current_max;
          for (; ui != ui_end; ++ui)
          {
            if (fg[*ui].which() == 2)
              // It should suffice to resolve at the pep cluster level
              // if a pep does not belong to a cluster it did not have multiple parents and
              // therefore does not need to be resolved
            {
              vector<vertex_t> prots;
              queue<vertex_t> start;
              start.push(*ui);
              getUpstreamNodesNonRecursive(start,fg,1,true,prots);
              auto score_greater = [&fg,&gpv](vertex_t& n, vertex_t& m) -> bool
              {return boost::apply_visitor(gpv, fg[n]) > boost::apply_visitor(gpv, fg[m]);};

              std::sort(prots.begin(), prots.end(), score_greater);

              Size target_contribution_penalty = 1;
              double target_fraction = 0.0;

              // currently the maximum for a protein is saved.
              // i.e. if once it is IDed as the second for a peptide and once as the third
              // for a peptide, the estimated fraction for the former is used.
              // TODO I am currently missing proteins with unique peptides here!!
              for (const auto& prot : prots)
              {
                if (fg[prot].which() == 0) //protein
                {
                  const ProteinHit* ph = boost::get<ProteinHit*>(fg[prot]);
                  // target = 1/penalty; decoy = 0;
                  target_fraction = static_cast<double>(ph->getMetaValue("target_decoy").toString()[0] == 't');
                  target_fraction /= target_contribution_penalty;
                  auto it_inserted = prot_to_current_max.emplace(prot, target_fraction);
                  if (!it_inserted.second)
                  {
                    if (target_fraction > it_inserted.first->second)
                    {
                      it_inserted.first->second = target_fraction;
                    }
                  }
                }
                else if (fg[prot].which() == 1) //protein group
                {
                  ProteinGroup &pg = boost::get<ProteinGroup &>(fg[prot]);
                  target_fraction = static_cast<double>(pg.tgts) / pg.size;
                  target_fraction /= target_contribution_penalty;
                  auto it_inserted = prot_to_current_max.emplace(prot, target_fraction);
                  if (!it_inserted.second)
                  {
                    if (target_fraction > it_inserted.first->second)
                    {
                      it_inserted.first->second = target_fraction;
                    }
                  }
                }
                target_contribution_penalty++;
              }
            }
          }
          for (const auto& prot_tgt_frac : prot_to_current_max)
          {
            scores_and_tgt_fraction.emplace_back(boost::apply_visitor(gpv, fg[prot_tgt_frac.first]), prot_tgt_frac.second);
          }
        };
    applyFunctorOnCCsST(fun);
  }

  Size IDBoostGraph::getNrConnectedComponents()
  {
    return ccs_.size();
  }

  const ProteinIdentification& IDBoostGraph::getProteinIDs()
  {
    return protIDs_;
  }

  void IDBoostGraph::printGraph(std::ostream& out, const Graph& fg)
  {
    LabelVisitor lv;
    // Also tried to save the labels in a member after build_graph. But could not get the type right for a member that would store them.
    //TODO Is passing "this" to lambda bad? How can I pass private members then?
    auto labels = boost::make_transform_value_property_map([&](const IDPointer &p) { return boost::apply_visitor(lv, p); },
                                                           boost::get(boost::vertex_bundle, fg));
    //boost::print_graph(fg);
    boost::write_graphviz(out, fg, boost::make_label_writer(labels));
  }

  namespace Internal
  {
    /// Hashers for the strong typedefs
    //TODO switch everything to pointers so we compare memory addresses
<<<<<<< HEAD
    // then we don't need those. They are just here to fulfill the "interface".
=======
    // then we do not need those. They are just here to fulfill the "interface".
>>>>>>> 5c8f8925
    std::size_t hash_value(const IDBoostGraph::Peptide& x)
    {
      boost::hash<std::string> hasher;
      return hasher(static_cast<std::string>(x));
    }
    std::size_t hash_value(const IDBoostGraph::RunIndex& x)
    {
      boost::hash<Size> hasher;
      return hasher(static_cast<Size>(x));
    }
    std::size_t hash_value(const IDBoostGraph::Charge& x)
    {
      boost::hash<int> hasher;
      return hasher(static_cast<int>(x));
    }
    std::size_t hash_value(const IDBoostGraph::ProteinGroup&)
    {
      return 0;
    }
    bool operator==(const IDBoostGraph::ProteinGroup& lhs, const IDBoostGraph::ProteinGroup& rhs)
    {
      return std::tie(lhs.score, lhs.size, lhs.tgts) ==
          std::tie(rhs.score, rhs.size, rhs.tgts);
    }

    std::size_t hash_value(const IDBoostGraph::PeptideCluster&)
    {
      return 1;
    }
  }
}
<|MERGE_RESOLUTION|>--- conflicted
+++ resolved
@@ -1676,11 +1676,9 @@
   {
     /// Hashers for the strong typedefs
     //TODO switch everything to pointers so we compare memory addresses
-<<<<<<< HEAD
-    // then we don't need those. They are just here to fulfill the "interface".
-=======
+
     // then we do not need those. They are just here to fulfill the "interface".
->>>>>>> 5c8f8925
+
     std::size_t hash_value(const IDBoostGraph::Peptide& x)
     {
       boost::hash<std::string> hasher;
