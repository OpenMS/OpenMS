--- conflicted
+++ resolved
@@ -1033,11 +1033,7 @@
     {
       if (fg[*ui].which() == 2)
         // It should suffice to resolve at the pep cluster level
-<<<<<<< HEAD
         // if a pep does not belong to a cluster it didn't have multiple parents and
-=======
-        // if a pep does not belong to a cluster it did not have multiple parents and
->>>>>>> cea1c584
         // therefore does not need to be resolved
       {
         accs_to_remove.clear();
@@ -1593,11 +1589,7 @@
           {
             if (fg[*ui].which() == 2)
               // It should suffice to resolve at the pep cluster level
-<<<<<<< HEAD
               // if a pep does not belong to a cluster it didn't have multiple parents and
-=======
-              // if a pep does not belong to a cluster it did not have multiple parents and
->>>>>>> cea1c584
               // therefore does not need to be resolved
             {
               vector<vertex_t> prots;
@@ -1684,13 +1676,9 @@
   {
     /// Hashers for the strong typedefs
     //TODO switch everything to pointers so we compare memory addresses
-<<<<<<< HEAD
+
     // then we don't need those. They are just here to fulfill the "interface".
-=======
-
-    // then we do not need those. They are just here to fulfill the "interface".
-
->>>>>>> cea1c584
+
     std::size_t hash_value(const IDBoostGraph::Peptide& x)
     {
       boost::hash<std::string> hasher;
