--- conflicted
+++ resolved
@@ -42,11 +42,8 @@
 #include <OpenMS/SYSTEM/SysInfo.h>
 
 #include <atomic>
-<<<<<<< HEAD
-=======
 #include <map>
 #include <array>
->>>>>>> bd254914
 
 #ifdef _OPENMP 
 #include <omp.h>
@@ -61,19 +58,6 @@
   const std::array<std::string, (Size)PeptideIndexing::MissingDecoy::SIZE_OF_MISSING_DECOY> PeptideIndexing::names_of_missing_decoy = { "error" , "warn" , "silent" };
 
 
-<<<<<<< HEAD
-  // internal datastructure to store match information (not exported)
-  struct PeptideProteinMatchInformation
-  {
-    OpenMS::Size protein_index; //< index of the protein the peptide is contained in
-    OpenMS::Int position; //< the position of the peptide in the protein
-    char AABefore; //< the amino acid after the peptide in the protein
-    char AAAfter; //< the amino acid before the peptide in the protein
-
-    const std::tuple<const Size&, const Int&, const char&, const char&> tie() const
-    {
-      return std::tie(protein_index, position, AABefore, AAAfter);
-=======
   // internal data structure to store match information (not exported)
   struct PeptideProteinMatchInformation
   {
@@ -92,7 +76,6 @@
     const std::tuple<const Hit::T&, const Hit::T&, const Hit::T&, const char&, const char&> tie() const
     { // sorting in the order peptide_index, then protein_index, then the rest is paramount for the code below to work!
       return std::tie(peptide_index, protein_index, position, AABefore, AAAfter);
->>>>>>> bd254914
     }
     bool operator<(const PeptideProteinMatchInformation& other) const
     {
@@ -108,20 +91,6 @@
   struct FoundProteinFunctor
   {
   public:
-<<<<<<< HEAD
-    using MapType = std::map<OpenMS::Size, std::set<PeptideProteinMatchInformation> >;
-    MapType pep_to_prot; //< peptide index --> protein indices
-    OpenMS::Size filter_passed; //< number of accepted hits (passing addHit() constraints)
-    OpenMS::Size filter_rejected; //< number of rejected hits (not passing addHit())
-
-  private:
-    ProteaseDigestion enzyme_;
-    bool xtandem_; //< are we checking xtandem cleavage rules?
-
-  public:
-    explicit FoundProteinFunctor(const ProteaseDigestion& enzyme, bool xtandem) :
-      pep_to_prot(), filter_passed(0), filter_rejected(0), enzyme_(enzyme), xtandem_(xtandem)
-=======
     using MapType = std::vector< PeptideProteinMatchInformation >;
     MapType pep_to_prot; ///< peptide index --> protein indices as flat vector
     Size filter_passed{}; ///< number of accepted hits (passing addHit() constraints)
@@ -135,26 +104,12 @@
   public:
     explicit FoundProteinFunctor(const ProteaseDigestion& enzyme, bool xtandem) :
       enzyme(enzyme), xtandem_(xtandem)
->>>>>>> bd254914
     {
     }
 
     void merge(FoundProteinFunctor& other)
     {
       if (pep_to_prot.empty())
-<<<<<<< HEAD
-      { // first merge is easy
-        pep_to_prot.swap(other.pep_to_prot);
-      }
-      else
-      {
-        for (FoundProteinFunctor::MapType::const_iterator it = other.pep_to_prot.begin(); it != other.pep_to_prot.end(); ++it)
-        { // augment set
-          this->pep_to_prot[it->first].insert(other.pep_to_prot[it->first].begin(), other.pep_to_prot[it->first].end());
-        }
-        other.pep_to_prot.clear();
-      }
-=======
       { // first merge is cheap
         pep_to_prot = std::move(other.pep_to_prot);
       }
@@ -164,7 +119,6 @@
         other.pep_to_prot.clear();
       }
       
->>>>>>> bd254914
       // cheap members
       this->filter_passed += other.filter_passed;
       other.filter_passed = 0;
@@ -172,27 +126,6 @@
       other.filter_rejected = 0;
     }
 
-<<<<<<< HEAD
-    void addHit(const OpenMS::Size idx_pep,
-      const OpenMS::Size idx_prot,
-      const OpenMS::Size len_pep,
-      const OpenMS::String& seq_prot,
-      OpenMS::Int position)
-    {
-      //TODO we could read and double-check missed cleavages as well
-      if (enzyme_.isValidProduct(seq_prot, position, len_pep, true, true, xtandem_))
-      {
-        PeptideProteinMatchInformation match
-        {
-          idx_prot,
-          position,
-          (position == 0) ? PeptideEvidence::N_TERMINAL_AA : seq_prot[position - 1],
-          (position + len_pep >= seq_prot.size()) ?
-                          PeptideEvidence::C_TERMINAL_AA :
-                          seq_prot[position + len_pep]
-        };
-        pep_to_prot[idx_pep].insert(match);
-=======
     bool validate(const String& seq_prot, const Int position, const Int len_pep, const bool allow_nterm_protein_cleavage)
     {
       const bool ignore_missed_cleavages = true;
@@ -218,7 +151,6 @@
           (position == 0) ? PeptideEvidence::N_TERMINAL_AA : seq_prot[position - 1],
           (position + len_pep >= seq_prot.size()) ? PeptideEvidence::C_TERMINAL_AA : seq_prot[position + len_pep]
         );
->>>>>>> bd254914
         ++filter_passed;
       }
       else
@@ -233,22 +165,12 @@
 
 
   // free function (not exported) used to add hits
-<<<<<<< HEAD
-  void search(ACTrie& trie, ACTrieState& state, const String& prot, const String& full_prot, size_t prot_offset, SignedSize idx_prot, 
-              FoundProteinFunctor& func_threads)
-=======
   void search(ACTrie& trie, ACTrieState& state, const String& prot, const String& full_prot, size_t prot_offset, Hit::T idx_prot, 
               FoundProteinFunctor& func_threads, const bool allow_nterm_protein_cleavage)
->>>>>>> bd254914
   {
     state.setQuery(prot);
     trie.getAllHits(state);
     
-<<<<<<< HEAD
-    for (const auto& hit : state.hits)
-    {
-      func_threads.addHit(hit.needle_index, idx_prot, hit.needle_length, full_prot, hit.query_pos + prot_offset);
-=======
     if (state.hits.empty()) 
     {
       return; // avoid expensive tokenize()
@@ -266,7 +188,6 @@
       }
       func_threads.addHit(last_valid, hit.needle_index, idx_prot, hit.needle_length, full_prot, pos);
       old = hit;
->>>>>>> bd254914
     }
   }
 
@@ -405,11 +326,7 @@
   }
 
   //---------------------------------------------------------------
-<<<<<<< HEAD
-  // parsing parameters, correcting xtandem and MSGFPlus parameters
-=======
   // parsing parameters, correcting XTandem and MSGFPlus parameters
->>>>>>> bd254914
   //---------------------------------------------------------------
   ProteaseDigestion enzyme;
   if (!enzyme_name_.empty() && (enzyme_name_.compare(AUTO_MODE) != 0))
@@ -422,24 +339,15 @@
     enzyme.setEnzyme(&prot_ids[0].getSearchParameters().digestion_enzyme);
   }
   else
-<<<<<<< HEAD
-  { // fallback
-    OPENMS_LOG_WARN << "Warning: Enzyme name neither given nor deduceable from input. Defaulting to Trypsin!" << std::endl;
-=======
   { // fall-back
     OPENMS_LOG_WARN << "Warning: Enzyme name neither given nor deducible from input. Defaulting to Trypsin!" << std::endl;
->>>>>>> bd254914
     enzyme.setEnzyme("Trypsin");
   } 
 
   bool xtandem_fix_parameters = false;
   bool msgfplus_fix_parameters = false;
 
-<<<<<<< HEAD
-  // determine if at least one search engine was xtandem or MSGFPlus to enable special rules
-=======
   // determine if at least one search engine was XTandem or MSGFPlus to enable special rules
->>>>>>> bd254914
   for (const auto& prot_id : prot_ids)
   {
     String search_engine = prot_id.getOriginalSearchEngineName();
@@ -449,14 +357,11 @@
     if (search_engine == "MS-GF+" || search_engine == "MSGFPLUS" || prot_id.getSearchParameters().metaValueExists("SE:MS-GF+")) { msgfplus_fix_parameters = true; }
   }
 
-<<<<<<< HEAD
-=======
   if (xtandem_fix_parameters)
   {
     OPENMS_LOG_WARN << "X!Tandem detected. Allowing random Asp/Pro cleavage." << std::endl;
   }
 
->>>>>>> bd254914
   // including MSGFPlus -> Trypsin/P as enzyme
   if (msgfplus_fix_parameters && enzyme.getEnzymeName() == "Trypsin")
   {
@@ -476,11 +381,7 @@
     OPENMS_LOG_INFO << "Info: using '" << EnzymaticDigestion::NamesOfSpecificity[prot_ids[0].getSearchParameters().enzyme_term_specificity] << "' as enzyme specificity (obtained from idXML) for digestion." << std::endl;
   }
   else
-<<<<<<< HEAD
-  { // fallback
-=======
   { // fall-back
->>>>>>> bd254914
     OPENMS_LOG_WARN << "Warning: Enzyme specificity neither given nor present in the input file. Defaulting to 'full'!" << std::endl;
     enzyme.setSpecificity(ProteaseDigestion::SPEC_FULL);
   }
@@ -517,11 +418,7 @@
   }
 
   FoundProteinFunctor func(enzyme, xtandem_fix_parameters); // store the matches
-<<<<<<< HEAD
-  Map<String, Size> acc_to_prot; // map: accessions --> FASTA protein index
-=======
   std::map<String, Size> acc_to_prot; // map: accessions --> FASTA protein index
->>>>>>> bd254914
   std::vector<bool> protein_is_decoy; // protein index -> is decoy?
   std::vector<std::string> protein_accessions; // protein index -> accession
 
@@ -582,11 +479,7 @@
     #pragma omp parallel
     {
       FoundProteinFunctor func_threads(enzyme, xtandem_fix_parameters);
-<<<<<<< HEAD
-      Map<String, Size> acc_to_prot_thread; // map: accessions --> FASTA protein index
-=======
       std::map<String, Size> acc_to_prot_thread; // map: accessions --> FASTA protein index
->>>>>>> bd254914
       ACTrieState ac_state;
       String prot;
 
@@ -650,17 +543,10 @@
             }
           }
 
-<<<<<<< HEAD
-          Size prot_idx = i + proteins.getChunkOffset();
-          
-          // grab #hits before searching protein; we know its a hit if this number changes
-          Size hits_total = func_threads.filter_passed + func_threads.filter_rejected;
-=======
           const Hit::T prot_idx = Hit::T(i + proteins.getChunkOffset());
           
           // grab #hits before searching protein; we know its a hit if this number changes
           const Size hits_total = func_threads.filter_passed + func_threads.filter_rejected;
->>>>>>> bd254914
 
           // check if there are stretches of 'X' in the protein, but not in the peptide
           if (!peptide_has_X && prot.has('X'))
@@ -670,12 +556,8 @@
             while ((offset = prot.find(jumpX, offset + 1)) != std::string::npos)
             {
               //std::cout << "found X..X at " << offset << " in protein " << proteins[i].identifier << "\n";
-<<<<<<< HEAD
-              search(ac_trie, ac_state, prot.substr(start, offset + jumpX.size() - start), prot, start, prot_idx, func_threads);
-=======
               search(ac_trie, ac_state, prot.substr(start, offset + jumpX.size() - start), prot, start, prot_idx, func_threads,
                      allow_nterm_protein_cleavage_);
->>>>>>> bd254914
               // skip ahead while we encounter more X...
               while (offset + jumpX.size() < prot.size() && prot[offset + jumpX.size()] == 'X') ++offset;
               start = offset;
@@ -684,20 +566,12 @@
             // last chunk
             if (start < prot.size())
             {
-<<<<<<< HEAD
-              search(ac_trie, ac_state, prot.substr(start), prot, start, prot_idx, func_threads);
-=======
               search(ac_trie, ac_state, prot.substr(start), prot, start, prot_idx, func_threads, allow_nterm_protein_cleavage_);
->>>>>>> bd254914
             }
           }
           else // search the whole protein at once
           {
-<<<<<<< HEAD
-            search(ac_trie, ac_state, prot, prot, 0, prot_idx, func_threads);
-=======
             search(ac_trie, ac_state, prot, prot, 0, prot_idx, func_threads, allow_nterm_protein_cleavage_);
->>>>>>> bd254914
           }
           // was protein found?
           if (hits_total < func_threads.filter_passed + func_threads.filter_rejected)
@@ -713,11 +587,8 @@
           s.start();
           // hits
           func.merge(func_threads);
-<<<<<<< HEAD
-=======
           // sort hits by peptide index
           std::sort(func.pep_to_prot.begin(), func.pep_to_prot.end());
->>>>>>> bd254914
           // accession -> index
           acc_to_prot.insert(acc_to_prot_thread.begin(), acc_to_prot_thread.end());
           acc_to_prot_thread.clear();
@@ -729,14 +600,6 @@
     std::cout << "Merge took: " << s.toString() << "\n";
     mu.after();
     std::cout << mu.delta("Aho-Corasick") << "\n\n";
-<<<<<<< HEAD
-
-    OPENMS_LOG_INFO << "\nAho-Corasick done:\n  found " << func.filter_passed << " hits for " << func.pep_to_prot.size() << " of " << ac_trie.getNeedleCount() << " peptides.\n";
-
-    // write some stats
-    OPENMS_LOG_INFO << "Peptide hits passing enzyme filter: " << func.filter_passed << "\n"
-              << "     ... rejected by enzyme filter: " << func.filter_rejected << std::endl;
-=======
     
     {
       // count number of peptides found
@@ -758,7 +621,6 @@
     // write some stats
     OPENMS_LOG_INFO << "Peptide hits passing enzyme filter: " << func.filter_passed << "\n"
                     << "     ... rejected by enzyme filter: " << func.filter_rejected << std::endl;
->>>>>>> bd254914
 
     if (count_j_proteins)
     {
@@ -774,11 +636,7 @@
   //   do mapping 
   //
   // index existing proteins
-<<<<<<< HEAD
-  Map<String, Size> runid_to_runidx; // identifier to index
-=======
   std::map<String, Size> runid_to_runidx; // identifier to index
->>>>>>> bd254914
   for (Size run_idx = 0; run_idx < prot_ids.size(); ++run_idx)
   {
     runid_to_runidx[prot_ids[run_idx].getIdentifier()] = run_idx;
@@ -792,17 +650,11 @@
   Size stats_count_m_d(0);    // match to Decoy DB
   Size stats_count_m_td(0);   // match to T+D DB
 
-<<<<<<< HEAD
-  Map<Size, std::set<Size> > runidx_to_protidx; // in which protID do appear which proteins (according to mapped peptides)
-
-  Size pep_idx(0);
-=======
   std::map<Size, std::set<Size> > runidx_to_protidx; // in which protID do appear which proteins (according to mapped peptides)
 
   Size pep_idx(0);
   Size func_hits_idx(0); ///< current position in func.pep_to_prot[] which has a stretch of matches for current pep_idx
   const Size func_hits_size = func.pep_to_prot.size(); 
->>>>>>> bd254914
   for (std::vector<PeptideIdentification>::iterator it1 = pep_ids.begin(); it1 != pep_ids.end(); ++it1)
   {
     // which ProteinIdentification does the peptide belong to?
@@ -810,11 +662,7 @@
 
     std::vector<PeptideHit>& hits = it1->getHits();
 
-<<<<<<< HEAD
-    for (std::vector<PeptideHit>::iterator it_hit = hits.begin(); it_hit != hits.end(); /* no increase here! we might need to skip it; see below */)
-=======
     for (std::vector<PeptideHit>::iterator it_hit = hits.begin(); it_hit != hits.end(); /* no increase here! we might need to erase it; see below */)
->>>>>>> bd254914
     {
       // clear protein accessions
       it_hit->setPeptideEvidences(std::vector<PeptideEvidence>());
@@ -825,21 +673,6 @@
       bool matches_target(false);
       bool matches_decoy(false);
 
-<<<<<<< HEAD
-      std::set<Size> prot_indices; /// protein hits of this peptide
-      // add new protein references
-      for (std::set<PeptideProteinMatchInformation>::const_iterator it_i = func.pep_to_prot[pep_idx].begin();
-        it_i != func.pep_to_prot[pep_idx].end(); ++it_i)
-      {
-        prot_indices.insert(it_i->protein_index);
-        const String& accession = protein_accessions[it_i->protein_index];
-        PeptideEvidence pe(accession, it_i->position, it_i->position + (int)it_hit->getSequence().size() - 1, it_i->AABefore, it_i->AAAfter);
-        it_hit->addPeptideEvidence(pe);
-
-        runidx_to_protidx[run_idx].insert(it_i->protein_index); // fill protein hits
-
-        if (protein_is_decoy[it_i->protein_index])
-=======
       size_t prot_count_of_current_pep {0}; ///< protein hits of this peptide
       Hit::T last_prot_index = -1;
       // add new protein references
@@ -860,7 +693,6 @@
         runidx_to_protidx[run_idx].insert(pe.protein_index); // fill protein hits
 
         if (protein_is_decoy[pe.protein_index])
->>>>>>> bd254914
         {
           matches_decoy = true;
         }
@@ -868,10 +700,7 @@
         {
           matches_target = true;
         }
-<<<<<<< HEAD
-=======
         ++func_hits_idx;
->>>>>>> bd254914
       }
       ++pep_idx; // next hit
 
@@ -892,20 +721,12 @@
       } // else: could match to no protein (i.e. both are false)
       //else ... // not required (handled below; see stats_unmatched);
 
-<<<<<<< HEAD
-      if (prot_indices.size() == 1)
-=======
       if (prot_count_of_current_pep == 1)
->>>>>>> bd254914
       {
         it_hit->setMetaValue("protein_references", "unique");
         ++stats_matched_unique;
       }
-<<<<<<< HEAD
-      else if (prot_indices.size() > 1)
-=======
       else if (prot_count_of_current_pep > 1)
->>>>>>> bd254914
       {
         it_hit->setMetaValue("protein_references", "non-unique");
         ++stats_matched_multi;
@@ -961,11 +782,7 @@
       for (std::vector<ProteinHit>::iterator p_hit = phits.begin(); p_hit != phits.end(); ++p_hit)
       {
         const String& acc = p_hit->getAccession();
-<<<<<<< HEAD
-        if (!acc_to_prot.has(acc)) // acc_to_prot only contains found proteins from current run
-=======
         if (acc_to_prot.find(acc) == acc_to_prot.end()) // acc_to_prot only contains found proteins from current run
->>>>>>> bd254914
         { // old hit is orphaned
           ++stats_orphaned_proteins;
           if (keep_unreferenced_proteins_)
@@ -1088,10 +905,6 @@
       throw Exception::NotImplemented(__FILE__, __LINE__, OPENMS_PRETTY_FUNCTION);
     }
   }
-<<<<<<< HEAD
-  
-=======
->>>>>>> bd254914
 
   if (has_error)
   {
