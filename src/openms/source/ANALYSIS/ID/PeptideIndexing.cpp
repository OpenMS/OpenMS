--- conflicted
+++ resolved
@@ -1,5 +1,3 @@
-
-
 // --------------------------------------------------------------------------
 //                   OpenMS -- Open-Source Mass Spectrometry
 // --------------------------------------------------------------------------
@@ -745,14 +743,7 @@
         seqan::_approximateAminoAcidTreeSearch<true, true>(func_SA, pep_Iter, 0u, prot_Iter, 0u, mismatches_max_, max_aaa);
 
         // augment results with SA hits
-<<<<<<< HEAD
-        func.filter_passed += func_SA.filter_passed;
-        func.filter_rejected += func_SA.filter_rejected;
-
-        if (!SA_only && filter_aaa_proteins_)
-=======
         if (pepDB_updated || protDB_updated) // AC was run and we modified the pep/protDB for SA search
->>>>>>> 04f1a8b8
         {
           // correct the indexes that reference the proteins
           // (because "pep/prot_DB" does not contain all peptides/proteins)
