// --------------------------------------------------------------------------
//                   OpenMS -- Open-Source Mass Spectrometry
// --------------------------------------------------------------------------
// Copyright The OpenMS Team -- Eberhard Karls University Tuebingen,
// ETH Zurich, and Freie Universitaet Berlin 2002-2020.
//
// This software is released under a three-clause BSD license:
//  * Redistributions of source code must retain the above copyright
//    notice, this list of conditions and the following disclaimer.
//  * Redistributions in binary form must reproduce the above copyright
//    notice, this list of conditions and the following disclaimer in the
//    documentation and/or other materials provided with the distribution.
//  * Neither the name of any author or any participating institution
//    may be used to endorse or promote products derived from this software
//    without specific prior written permission.
// For a full list of authors, refer to the file AUTHORS.
// --------------------------------------------------------------------------
// THIS SOFTWARE IS PROVIDED BY THE COPYRIGHT HOLDERS AND CONTRIBUTORS "AS IS"
// AND ANY EXPRESS OR IMPLIED WARRANTIES, INCLUDING, BUT NOT LIMITED TO, THE
// IMPLIED WARRANTIES OF MERCHANTABILITY AND FITNESS FOR A PARTICULAR PURPOSE
// ARE DISCLAIMED. IN NO EVENT SHALL ANY OF THE AUTHORS OR THE CONTRIBUTING
// INSTITUTIONS BE LIABLE FOR ANY DIRECT, INDIRECT, INCIDENTAL, SPECIAL,
// EXEMPLARY, OR CONSEQUENTIAL DAMAGES (INCLUDING, BUT NOT LIMITED TO,
// PROCUREMENT OF SUBSTITUTE GOODS OR SERVICES; LOSS OF USE, DATA, OR PROFITS;
// OR BUSINESS INTERRUPTION) HOWEVER CAUSED AND ON ANY THEORY OF LIABILITY,
// WHETHER IN CONTRACT, STRICT LIABILITY, OR TORT (INCLUDING NEGLIGENCE OR
// OTHERWISE) ARISING IN ANY WAY OUT OF THE USE OF THIS SOFTWARE, EVEN IF
// ADVISED OF THE POSSIBILITY OF SUCH DAMAGE.
//
// --------------------------------------------------------------------------
// $Maintainer: Timo Sachsenberg $
// $Authors: Erhan Kenar, Chris Bielow $
// --------------------------------------------------------------------------

#include <OpenMS/ANALYSIS/ID/AccurateMassSearchEngine.h>
#include <OpenMS/CHEMISTRY/AdductInfo.h>
#include <OpenMS/CHEMISTRY/ISOTOPEDISTRIBUTION/IsotopeDistribution.h>
#include <OpenMS/CHEMISTRY/ISOTOPEDISTRIBUTION/CoarseIsotopePatternGenerator.h>
#include <OpenMS/CONCEPT/Constants.h>
#include <OpenMS/FORMAT/TextFile.h>
#include <OpenMS/MATH/MISC/MathFunctions.h>
#include <OpenMS/METADATA/ProteinIdentification.h>
#include <OpenMS/METADATA/PeptideIdentification.h>

#include <numeric>

namespace OpenMS
{
  /// default constructor
  AccurateMassSearchResult::AccurateMassSearchResult() :
  observed_mz_(),
  theoretical_mz_(),
  searched_mass_(),
  db_mass_(),
  charge_(),
  mz_error_ppm_(),
  observed_rt_(),
  observed_intensity_(),
  individual_intensities_(),
  matching_index_(),
  source_feature_index_(),
  found_adduct_(),
  empirical_formula_(),
  matching_hmdb_ids_(),
  mass_trace_intensities_(),
  isotopes_sim_score_(-1.0)
  {
  }

  /// default destructor
  AccurateMassSearchResult::~AccurateMassSearchResult()
  {
  }

  /// copy constructor
  AccurateMassSearchResult::AccurateMassSearchResult(const AccurateMassSearchResult& source) :
    observed_mz_(source.observed_mz_),
    theoretical_mz_(source.theoretical_mz_),
    searched_mass_(source.searched_mass_),
    db_mass_(source.db_mass_),
    charge_(source.charge_),
    mz_error_ppm_(source.mz_error_ppm_),
    observed_rt_(source.observed_rt_),
    observed_intensity_(source.observed_intensity_),
    individual_intensities_(source.individual_intensities_),
    matching_index_(source.matching_index_),
    source_feature_index_(source.source_feature_index_),
    found_adduct_(source.found_adduct_),
    empirical_formula_(source.empirical_formula_),
    matching_hmdb_ids_(source.matching_hmdb_ids_),
    mass_trace_intensities_(source.mass_trace_intensities_),
    isotopes_sim_score_(source.isotopes_sim_score_)
  {
  }

  /// assignment operator
  AccurateMassSearchResult& AccurateMassSearchResult::operator=(const AccurateMassSearchResult& rhs)
  {
    if (this == &rhs) return *this;

    observed_mz_ = rhs.observed_mz_;
    theoretical_mz_ = rhs.theoretical_mz_;
    searched_mass_ = rhs.searched_mass_;
    db_mass_ = rhs.db_mass_;
    charge_ = rhs.charge_;
    mz_error_ppm_ = rhs.mz_error_ppm_;
    observed_rt_ = rhs.observed_rt_;
    observed_intensity_ = rhs.observed_intensity_;
    individual_intensities_ = rhs.individual_intensities_;
    matching_index_ = rhs.matching_index_;
    source_feature_index_ = rhs.source_feature_index_;
    found_adduct_ = rhs.found_adduct_;
    empirical_formula_ = rhs.empirical_formula_;
    matching_hmdb_ids_ = rhs.matching_hmdb_ids_;
    mass_trace_intensities_ = rhs.mass_trace_intensities_;
    isotopes_sim_score_ = rhs.isotopes_sim_score_;

    return *this;
  }

  double AccurateMassSearchResult::getObservedMZ() const
  {
    return observed_mz_;
  }

  void AccurateMassSearchResult::setObservedMZ(const double& m)
  {
    observed_mz_ = m;
  }

  double AccurateMassSearchResult::getCalculatedMZ() const
  {
    return theoretical_mz_;
  }

  void AccurateMassSearchResult::setCalculatedMZ(const double& m)
  {
    theoretical_mz_ = m;
  }

  double AccurateMassSearchResult::getQueryMass() const
  {
    return searched_mass_;
  }

  void AccurateMassSearchResult::setQueryMass(const double& m)
  {
    searched_mass_ = m;
  }

  double AccurateMassSearchResult::getFoundMass() const
  {
    return db_mass_;
  }

  void AccurateMassSearchResult::setFoundMass(const double& m)
  {
    db_mass_ = m;
  }

  Int AccurateMassSearchResult::getCharge() const
  {
    return charge_;
  }

  void AccurateMassSearchResult::setCharge(const Int& ch)
  {
    charge_ = ch;
  }

  double AccurateMassSearchResult::getMZErrorPPM() const
  {
    return mz_error_ppm_;
  }

  void AccurateMassSearchResult::setMZErrorPPM(const double ppm)
  {
    mz_error_ppm_ = ppm;
  }

  double AccurateMassSearchResult::getObservedRT() const
  {
    return observed_rt_;
  }

  void AccurateMassSearchResult::setObservedRT(const double& rt)
  {
    observed_rt_ = rt;
  }

  double AccurateMassSearchResult::getObservedIntensity() const
  {
    return observed_intensity_;
  }

  void AccurateMassSearchResult::setObservedIntensity(const double& intensity)
  {
    observed_intensity_ = intensity;
  }

  std::vector<double> AccurateMassSearchResult::getIndividualIntensities() const
  {
    return individual_intensities_;
  }

  void AccurateMassSearchResult::setIndividualIntensities(const std::vector<double>& indiv_ints)
  {
    individual_intensities_ = indiv_ints;
  }

  Size AccurateMassSearchResult::getMatchingIndex() const
  {
    return matching_index_;
  }

  void AccurateMassSearchResult::setMatchingIndex(const Size& idx)
  {
    matching_index_ = idx;
  }

  Size AccurateMassSearchResult::getSourceFeatureIndex() const
  {
    return source_feature_index_;
  }

  void AccurateMassSearchResult::setSourceFeatureIndex(const Size& idx)
  {
    source_feature_index_ = idx;
  }

  const String& AccurateMassSearchResult::getFoundAdduct() const
  {
    return found_adduct_;
  }

  void AccurateMassSearchResult::setFoundAdduct(const String& add)
  {
    found_adduct_ = add;
  }

  const String& AccurateMassSearchResult::getFormulaString() const
  {
    return empirical_formula_;
  }

  void AccurateMassSearchResult::setEmpiricalFormula(const String& ep)
  {
    empirical_formula_ = ep;
  }

  const std::vector<String>& AccurateMassSearchResult::getMatchingHMDBids() const
  {
    return matching_hmdb_ids_;
  }

  void AccurateMassSearchResult::setMatchingHMDBids(const std::vector<String>& match_ids)
  {
    matching_hmdb_ids_ = match_ids;
  }

  const std::vector<double>& AccurateMassSearchResult::getMasstraceIntensities() const
  {
    return mass_trace_intensities_;
  }

  void AccurateMassSearchResult::setMasstraceIntensities(const std::vector<double>& mti)
  {
    mass_trace_intensities_ = mti;
  }

  double AccurateMassSearchResult::getIsotopesSimScore() const
  {
    return isotopes_sim_score_;
  }

  void AccurateMassSearchResult::setIsotopesSimScore(const double& sim_score)
  {
    isotopes_sim_score_ = sim_score;
  }

  std::ostream& operator<<(std::ostream& os, const AccurateMassSearchResult& amsr)
  {
    // set maximum precision
    std::streamsize old_precision = os.precision(std::numeric_limits<double>::digits10 + 2);
    os << "observed RT: " << amsr.observed_rt_ << "\n";
    os << "observed intensity: " << amsr.observed_intensity_ << "\n";
    os << "observed m/z: " <<  amsr.observed_mz_ << "\n";
    os << "m/z error ppm: " << amsr.mz_error_ppm_ << "\n";
    os << "charge: " << amsr.charge_ << "\n";
    os << "query mass (searched): " << amsr.searched_mass_ << "\n";
    os << "theoretical (neutral) mass: " << amsr.db_mass_ << "\n";
    os << "matching idx: " << amsr.matching_index_ << "\n";
    os << "emp. formula: " << amsr.empirical_formula_ << "\n";
    os << "adduct: " << amsr.found_adduct_ << "\n";
    os << "matching HMDB ids:";
    for (Size i = 0; i < amsr.matching_hmdb_ids_.size(); ++i)
    {
      os << " " << amsr.matching_hmdb_ids_[i];
    }
    os << "\n";
    os << "isotope similarity score: " << amsr.isotopes_sim_score_ << "\n";

    // restore precision
    os.precision(old_precision);
    return os;
  }

  AccurateMassSearchEngine::AccurateMassSearchEngine() :
    DefaultParamHandler("AccurateMassSearchEngine"),
    ProgressLogger(),
    is_initialized_(false)
  {
    defaults_.setValue("mass_error_value", 5.0, "Tolerance allowed for accurate mass search.");

    defaults_.setValue("mass_error_unit", "ppm", "Unit of mass error (ppm or Da)");
    defaults_.setValidStrings("mass_error_unit", {"ppm", "Da"});

    defaults_.setValue("ionization_mode", "positive", "Positive or negative ionization mode? If 'auto' is used, the first feature of the input map must contain the meta-value 'scan_polarity'. If its missing, the tool will exit with error.");
    defaults_.setValidStrings("ionization_mode", {"positive", "negative", "auto"});

    defaults_.setValue("isotopic_similarity", "false", "Computes a similarity score for each hit (only if the feature exhibits at least two isotopic mass traces).");
    defaults_.setValidStrings("isotopic_similarity", {"false", "true"});

    defaults_.setValue("db:mapping", ListUtils::create<String>("CHEMISTRY/HMDBMappingFile.tsv"), "Database input file(s), containing three tab-separated columns of mass, formula, identifier. "
                                                                      "If 'mass' is 0, it is re-computed from the molecular sum formula. "
                                                                      "By default CHEMISTRY/HMDBMappingFile.tsv in OpenMS/share is used! If empty, the default will be used.");
    defaults_.setValue("db:struct", ListUtils::create<String>("CHEMISTRY/HMDB2StructMapping.tsv"), "Database input file(s), containing four tab-separated columns of identifier, name, SMILES, INCHI."
                                                                        "The identifier should match with mapping file. SMILES and INCHI are reported in the output, but not used otherwise. "
                                                                        "By default CHEMISTRY/HMDB2StructMapping.tsv in OpenMS/share is used! If empty, the default will be used.");
    defaults_.setValue("positive_adducts", "CHEMISTRY/PositiveAdducts.tsv", "This file contains the list of potential positive adducts that will be looked for in the database. "
                                                                                 "Edit the list if you wish to exclude/include adducts. "
                                                                                 "By default CHEMISTRY/PositiveAdducts.tsv in OpenMS/share is used.", {"advanced"});
    defaults_.setValue("negative_adducts", "CHEMISTRY/NegativeAdducts.tsv", "This file contains the list of potential negative adducts that will be looked for in the database. "
                                                                                 "Edit the list if you wish to exclude/include adducts. "
                                                                                 "By default CHEMISTRY/NegativeAdducts.tsv in OpenMS/share is used.", {"advanced"});

    defaults_.setValue("use_feature_adducts", "false", "Whether to filter AMS candidates mismatching available feature adduct annotation.");
    defaults_.setValidStrings("use_feature_adducts", {"false", "true"});

    defaults_.setValue("keep_unidentified_masses", "false", "Keep features that did not yield any DB hit.");
    defaults_.setValidStrings("keep_unidentified_masses", {"false", "true"});

    defaults_.setValue("mzTab:exportIsotopeIntensities", "false", "[featureXML input only] Export column with available isotope trace intensities (opt_global_MTint)");
    defaults_.setValidStrings("mzTab:exportIsotopeIntensities", {"false", "true"});

    defaults_.setValue("id_format", "legacy", "Use legacy (ProteinID/PeptideID based storage of metabolomics data) or novel ID datastructure (ID).");
    defaults_.setValidStrings("id_format", {"legacy", "ID"});

    defaultsToParam_();
  }

  AccurateMassSearchEngine::~AccurateMassSearchEngine()
  {
  }

/// public methods

  void AccurateMassSearchEngine::queryByMZ(const double& observed_mz, const Int& observed_charge, const String& ion_mode, std::vector<AccurateMassSearchResult>& results, const EmpiricalFormula& observed_adduct) const
  {
    if (!is_initialized_)
    {
      throw Exception::IllegalArgument(__FILE__, __LINE__, OPENMS_PRETTY_FUNCTION, "AccurateMassSearchEngine::init() was not called!");
    }

    // Depending on ion_mode_internal_, either positive or negative adducts are used
    std::vector<AdductInfo>::const_iterator it_s, it_e;
    if (ion_mode == "positive")
    {
      it_s = pos_adducts_.begin();
      it_e = pos_adducts_.end();
    }
    else if (ion_mode == "negative")
    {
      it_s = neg_adducts_.begin();
      it_e = neg_adducts_.end();
    }
    else
    {
      throw Exception::InvalidParameter(__FILE__, __LINE__, OPENMS_PRETTY_FUNCTION, String("Ion mode cannot be set to '") + ion_mode + "'. Must be 'positive' or 'negative'!");
    }

    std::pair<Size, Size> hit_idx;
    for (std::vector<AdductInfo>::const_iterator it = it_s; it != it_e; ++it)
    {
      if (observed_charge != 0 && (std::abs(observed_charge) != std::abs(it->getCharge())))
      { // charge of evidence and adduct must match in absolute terms (absolute, since any FeatureFinder gives only positive charges, even for negative-mode spectra)
        // observed_charge==0 will pass, since we basically do not know its real charge (apparently, no isotopes were found)
        continue;
      }

      if ((observed_adduct != EmpiricalFormula()) && (observed_adduct != it->getEmpiricalFormula()))
      { // If feature has no adduct annotation, method call defaults to empty EF(). If feature is annotated with an adduct, it must match.
        continue;
      }


      // get potential hits as indices in masskey_table
      double neutral_mass = it->getNeutralMass(observed_mz); // calculate mass of uncharged small molecule without adduct mass

      // Our database is just a set of neutral masses (i.e., without adducts)
      // However, given is either an absolute m/z tolerance or a ppm tolerance for the observed m/z
      // We now need an upper bound on the absolute allowed mass difference, given the above tolerance in m/z.
      // The selected candidates then have an mass tolerance which corresponds to the user's m/z tolerance.
      // (the other approach is to precompute m/z values for all combinations of adducts, charges and DB entries -- too much)
      double diff_mz;
      // check if mass error window is given in ppm or Da
      if (mass_error_unit_ == "ppm")
      {
        // convert ppm to absolute m/z tolerance for the current candidate
        diff_mz = (observed_mz / 1e6) * mass_error_value_;
      }
      else
      {
        diff_mz = mass_error_value_;
      }
      // convert absolute m/z diff to absolute mass diff
      // What about the adduct?
      // absolute mass error: the adduct itself is irrelevant here since its a constant for both the theoretical and observed mass
      //       ppm tolerance: the diff_mz accounts for it already (heavy adducts lead to larger m/z tolerance)
      double diff_mass = diff_mz * std::abs(it->getCharge()); // do not use observed charge (could be 0=unknown)

      searchMass_(neutral_mass, diff_mass, hit_idx);

      //std::cerr << ion_mode_internal_ << " adduct: " << adduct_name << ", " << adduct_mass << " Da, " << query_mass << " qm(against DB), " << charge << " q\n";

      // store information from query hits in AccurateMassSearchResult objects
      for (Size i = hit_idx.first; i < hit_idx.second; ++i)
      {
        // check if DB entry is compatible to the adduct
        if (!it->isCompatible(EmpiricalFormula(mass_mappings_[i].formula)))
        {
          // only written if TOPP tool has --debug
          OPENMS_LOG_DEBUG << "'" << mass_mappings_[i].formula << "' cannot have adduct '" << it->getName() << "'. Omitting.\n";
          continue;
        }

        // compute ppm errors
        double db_mass = mass_mappings_[i].mass;
        double theoretical_mz = it->getMZ(db_mass);
        double error_ppm_mz = Math::getPPM(observed_mz, theoretical_mz); // negative values are allowed!

        AccurateMassSearchResult ams_result;
        ams_result.setObservedMZ(observed_mz);
        ams_result.setCalculatedMZ(theoretical_mz);
        ams_result.setQueryMass(neutral_mass);
        ams_result.setFoundMass(db_mass);
        ams_result.setCharge(std::abs(it->getCharge())); // use theoretical adducts charge (is always valid); native charge might be zero
        ams_result.setMZErrorPPM(error_ppm_mz);
        ams_result.setMatchingIndex(i);
        ams_result.setFoundAdduct(it->getName());
        ams_result.setEmpiricalFormula(mass_mappings_[i].formula);
        ams_result.setMatchingHMDBids(mass_mappings_[i].massIDs);

        results.push_back(ams_result);

        // ams_result.outputResults();
        // std::cout << "****************************************************" << std::endl;
      }

    }

    // if result is empty, add a 'not-found' indicator if empty hits should be stored
    if (results.empty() && keep_unidentified_masses_)
    {
      AccurateMassSearchResult ams_result;
      ams_result.setObservedMZ(observed_mz);
      ams_result.setCalculatedMZ(std::numeric_limits<double>::quiet_NaN());
      ams_result.setQueryMass(std::numeric_limits<double>::quiet_NaN());
      ams_result.setFoundMass(std::numeric_limits<double>::quiet_NaN());
      ams_result.setCharge(observed_charge);
      ams_result.setMZErrorPPM(std::numeric_limits<double>::quiet_NaN());
      ams_result.setMatchingIndex(-1); // this is checked to identify 'not-found'
      ams_result.setFoundAdduct("null");
      ams_result.setEmpiricalFormula("");
      ams_result.setMatchingHMDBids(std::vector<String>(1, "null"));
      results.push_back(ams_result);
    }

    return;
  }

  void AccurateMassSearchEngine::queryByFeature(const Feature& feature, const Size& feature_index, const String& ion_mode, std::vector<AccurateMassSearchResult>& results) const
  {
    if (!is_initialized_)
    {
      throw Exception::IllegalArgument(__FILE__, __LINE__, OPENMS_PRETTY_FUNCTION, "AccurateMassSearchEngine::init() was not called!");
    }

    std::vector<AccurateMassSearchResult> results_part;

    bool use_feature_adducts = param_.getValue("use_feature_adducts").toString() == "true";
    if (use_feature_adducts && feature.metaValueExists("dc_charge_adducts"))
    {
      queryByMZ(feature.getMZ(), feature.getCharge(), ion_mode, results_part, EmpiricalFormula(feature.getMetaValue("dc_charge_adducts")));
    }
    else
    {
      queryByMZ(feature.getMZ(), feature.getCharge(), ion_mode, results_part);
    }

    bool isotope_export = param_.getValue("mzTab:exportIsotopeIntensities").toString() == "true";

    for (Size hit_idx = 0; hit_idx < results_part.size(); ++hit_idx)
    {
      results_part[hit_idx].setObservedRT(feature.getRT());
      results_part[hit_idx].setSourceFeatureIndex(feature_index);
      results_part[hit_idx].setObservedIntensity(feature.getIntensity());

      std::vector<double> mti;
      if (isotope_export)
      {
          if (feature.metaValueExists("masstrace_intensity"))
          {
            mti = feature.getMetaValue("masstrace_intensity");
          }
        results_part[hit_idx].setMasstraceIntensities(mti);
      }

      // append
      results.push_back(results_part[hit_idx]);
    }
  }

  void AccurateMassSearchEngine::queryByConsensusFeature(const ConsensusFeature& cfeat, const Size& cf_index, const Size& number_of_maps, const String& ion_mode, std::vector<AccurateMassSearchResult>& results) const
  {
    if (!is_initialized_)
    {
      throw Exception::IllegalArgument(__FILE__, __LINE__, OPENMS_PRETTY_FUNCTION, "AccurateMassSearchEngine::init() was not called!");
    }
    results.clear();
    // get hits
    queryByMZ(cfeat.getMZ(), cfeat.getCharge(), ion_mode, results);

    // collect meta data:
    // intensities for all maps as given in handles; 0 if no handle is present for a map
    ConsensusFeature::HandleSetType ind_feats(cfeat.getFeatures()); // sorted by MapIndices
    ConsensusFeature::const_iterator f_it = ind_feats.begin();
    std::vector<double> tmp_f_ints;
    for (Size map_idx = 0; map_idx < number_of_maps; ++map_idx)
    {
      if (f_it != ind_feats.end() && map_idx == f_it->getMapIndex())
      {
        tmp_f_ints.push_back(f_it->getIntensity());
        ++f_it;
      }
      else
      {
        tmp_f_ints.push_back(0.0);
      }
    }

    // augment all hits with meta data
    for (Size hit_idx = 0; hit_idx < results.size(); ++hit_idx)
    {
      results[hit_idx].setObservedRT(cfeat.getRT());
      results[hit_idx].setSourceFeatureIndex(cf_index);
      // results_part[hit_idx].setObservedIntensity(cfeat.getIntensity());
      results[hit_idx].setIndividualIntensities(tmp_f_ints);
    }
  }

  void AccurateMassSearchEngine::init()
  {
    // Loads the default mapping file (chemical formulas -> HMDB IDs)
    parseMappingFile_(db_mapping_file_);
    // This loads additional properties like common name, smiles, and inchi key for each HMDB id
    parseStructMappingFile_(db_struct_file_);

    parseAdductsFile_(pos_adducts_fname_, pos_adducts_);
    parseAdductsFile_(neg_adducts_fname_, neg_adducts_);

    is_initialized_ = true;
  }

  void AccurateMassSearchEngine::run(FeatureMap& fmap, MzTab& mztab_out) const
  {
    if (!is_initialized_)
    {
      throw Exception::IllegalArgument(__FILE__, __LINE__, OPENMS_PRETTY_FUNCTION, "AccurateMassSearchEngine::init() was not called!");
    }

    if (!legacyID_)
    {
      IdentificationData& id = fmap.getIdentificationData(); // TODO: Why is there no setter?

      StringList ms_run_paths;
      fmap.getPrimaryMSRunPath(ms_run_paths);
      IdentificationData::InputFile file(ms_run_paths[0]); // TODO: Is that correct?
      auto file_ref = id.registerInputFile(file);

      // register a score type 
      IdentificationData::ScoreType score("AccurateMassSearchScore", false); // TODO: which direction
      IdentificationData::ScoreTypeRef score_ref = id.registerScoreType(score);

      // register software (connected to score)
      IdentificationData::ProcessingSoftware sw("AccurateMassSearch", "1.0"); // TODO: version
      sw.assigned_scores.push_back(score_ref);
      auto sw_ref = id.registerProcessingSoftware(sw);

      // all supported search settings
      IdentificationData::DBSearchParam search_param;
      search_param.database = "AccurateMassSearchDB"; // TODO: How to set it automatically?
      search_param.database_version = "0"; // TODO: How to set it automatically?
      search_param.precursor_mass_tolerance = 8.0; // TODO: How to set it automatically?
      search_param.precursor_tolerance_ppm = true; // TODO: How to set it automatically?
      auto search_param_ref = id.registerDBSearchParam(search_param);

      // file has been processed by software
      IdentificationData::ProcessingStep step(sw_ref);
      step.input_file_refs.push_back(file_ref); // TODO: why does that not work?
      auto step_ref = id.registerProcessingStep(step, search_param_ref);
      // all further data comes from this processing step
      id.setCurrentProcessingStep(step_ref);
    }
    
    String ion_mode_internal(ion_mode_);
    if (ion_mode_ == "auto")
    {
      ion_mode_internal = resolveAutoMode_(fmap);
    }

    // map for storing overall results
    QueryResultsTable overall_results;
    Size dummy_count(0);
    for (Size i = 0; i < fmap.size(); ++i)
    {
      std::vector<AccurateMassSearchResult> query_results;

      // std::cout << i << ": " << fmap[i].getMetaValue(3) << " mass: " << fmap[i].getMZ() << " num_traces: " << fmap[i].getMetaValue("num_of_masstraces") << " charge: " << fmap[i].getCharge() << std::endl;
      queryByFeature(fmap[i], i, ion_mode_internal, query_results);

      if (query_results.empty()) continue; // cannot happen if a 'not-found' dummy was added

      bool is_dummy = (query_results[0].getMatchingIndex() == (Size)-1);
      if (is_dummy) ++dummy_count;

      if (iso_similarity_ && !is_dummy)
      {
        if (!fmap[i].metaValueExists("num_of_masstraces"))
        {
          OPENMS_LOG_WARN << "Feature does not contain meta value 'num_of_masstraces'. Cannot compute isotope similarity.";
        }
        else if ((Size)fmap[i].getMetaValue("num_of_masstraces") > 1)
        { // compute isotope pattern similarities (do not take the best-scoring one, since it might have really bad ppm or other properties --
          // it is impossible to decide here which one is best
          for (Size hit_idx = 0; hit_idx < query_results.size(); ++hit_idx)
          {
            String emp_formula(query_results[hit_idx].getFormulaString());
            double iso_sim(computeIsotopePatternSimilarity_(fmap[i], EmpiricalFormula(emp_formula)));
            query_results[hit_idx].setIsotopesSimScore(iso_sim);
          }
        }
      }

      // debug output
      //        for (Size hit_idx = 0; hit_idx < query_results.size(); ++hit_idx)
      //        {
      //            query_results[hit_idx].outputResults();
      //        }

      // String feat_label(fmap[i].getMetaValue(3));
      overall_results.push_back(query_results);
      if (legacyID_)
      {
        annotate_(query_results, fmap[i]);
      }
      else
      {
        addMatchesToID_(query_results, file_ref, mass_error_ppm_score_ref, mass_error_Da_score_ref, step_ref, applied_ps, fmap[i]);
      }       
    }

    if (legacyID_)
    {
      // add dummy protein identification which is required to keep peptidehits alive during store()
      fmap.getProteinIdentifications().resize(fmap.getProteinIdentifications().size() + 1);
      fmap.getProteinIdentifications().back().setIdentifier("AccurateMassSearch");
      fmap.getProteinIdentifications().back().setSearchEngine("AccurateMassSearch");
      fmap.getProteinIdentifications().back().setDateTime(DateTime().now());
    }
<<<<<<< HEAD
=======
    // add dummy protein identification which is required to keep peptidehits alive during store()
    fmap.getProteinIdentifications().resize(fmap.getProteinIdentifications().size() + 1);
    fmap.getProteinIdentifications().back().setIdentifier(search_engine_identifier);
    fmap.getProteinIdentifications().back().setSearchEngine(search_engine_identifier);
    fmap.getProteinIdentifications().back().setDateTime(DateTime().now());
>>>>>>> d4c98736

    if (fmap.empty())
    {
      OPENMS_LOG_INFO << "FeatureMap was empty! No hits found!" << std::endl;
    }
    else
    { // division by 0 if used on empty fmap
      OPENMS_LOG_INFO << "\nFound " << (overall_results.size() - dummy_count) << " matched masses (with at least one hit each)\nfrom " << fmap.size() << " features\n  --> " << (overall_results.size()-dummy_count)*100/fmap.size() << "% explained" << std::endl;
    }

    exportMzTab_(overall_results, 1, mztab_out);

    return;
  }

  void AccurateMassSearchEngine::addMatchesToID_(
    const std::vector<AccurateMassSearchResult>& amr, 
    const IdentificationData::InputFileRef& file_ref,
    const IdentificationData::ScoreTypeRef& mass_error_ppm_score_ref,
    const IdentificationData::ScoreTypeRef& mass_error_Da_score_ref,
    const IdentificationData::ProcessingStepRef& step_ref,
    BaseFeature& f) const
  {
    // TODO: What has to be done here? What is the InputItem now?
    // register feature as search item associated with input file 
    IdentificationData::InputItem item(String(f.getUniqueId()), file_ref, f.getRT(), f.getMZ());
    auto item_ref = id.registerInputItem(item);
    f.getInputItemRefs().insert(item_ref); // connect ID data with feature
    
    for (const AccurateMassSearchResult& r : amr)
    {
      for (Size i = 0; i < r.getMatchingHMDBids().size(); ++i)
      { // mapping ok?
        if (!hmdb_properties_mapping_.count(r.getMatchingHMDBids()[i]))
        {
          throw Exception::MissingInformation(__FILE__, __LINE__, OPENMS_PRETTY_FUNCTION, String("DB entry '") + r.getMatchingHMDBids()[i] + "' not found in struct file!");
        }        
        // get name from index 0 (2nd column in structMapping file)
        HMDBPropsMapping::const_iterator entry = hmdb_properties_mapping_.find(r.getMatchingHMDBids()[i]);
        if  (entry == hmdb_properties_mapping_.end())
        {
          throw Exception::MissingInformation(__FILE__, __LINE__, OPENMS_PRETTY_FUNCTION, String("DB entry '") + r.getMatchingHMDBids()[i] + "' found in struct file but missing in mapping file!");
        }

        // register compound
        const String& name = entry->second[0];
        const String& smiles = entry->second[1];
        const String& inchi_key = entry->second[2];
        IdentificationData::IdentifiedCompound compound(r.getMatchingHMDBids()[i], r.getFormulaString(), name, smiles, inchi_key); // TODO: what about applied processing step
        auto compound_ref = id.registerIdentifiedCompound(compound); // if already in DB -> NOP

        // compound-feature match
        IdentificationData::ObservationMatch match(compound_ref, item_ref, r.getCharge()); // match of compound to feature
        match.addScore(mass_error_Da_score_ref, r.getObservedMZ() - r.getCalculatedMZ(), step_ref);
        match.addScore(mass_error_ppm_score_ref, r.getMZErrorPPM(), step_ref);

        String adduct = r.getFoundAdduct(); // M+Na;1+
        if (!adduct.empty() || adduct != "null")
        {
          String adduct_prefix = adduct.prefix(';').trim();
          String adduct_suffix = adduct.suffix(';').trim();
          std::size_t found = adduct_prefix.find_first_of("+-");
          String formula = "";
          if (found != std::string::npos)
          {
            formula = String(adduct_prefix.begin() + found, adduct_prefix.end()); // including + and - for mass calculation!
          }        
          String adduct_name = "[" + adduct_prefix + "]" + adduct_suffix;

          int sign = 1;
          if (adduct_suffix.back() == '+')
          {
            sign = 1;
            adduct_suffix.pop_back();
          }
          else (adduct_suffix.back() == '-')
          {
            sign = -1;
            adduct_suffix.pop_back();
          }
          // TODO: Adducts? AdductRef?
          AdductInfo adduct(adduct_name, EmpiricalFormula(formula), sign * adduct_suffix.toInt());
          adduct_ref = data.registerAdduct(adduct);
          match.adduct_opt = adduct_ref;
        }
        id.registerInputMatch(match);
      }
    }
  }

  void AccurateMassSearchEngine::annotate_(const std::vector<AccurateMassSearchResult>& amr, BaseFeature& f) const
  {
    f.getPeptideIdentifications().resize(f.getPeptideIdentifications().size() + 1);
    f.getPeptideIdentifications().back().setIdentifier(search_engine_identifier);
    for (std::vector<AccurateMassSearchResult>::const_iterator it_row  = amr.begin();
         it_row != amr.end();
         ++it_row)
    {
      PeptideHit hit;
      hit.setMetaValue("identifier", it_row->getMatchingHMDBids());
      StringList names;
      for (Size i = 0; i < it_row->getMatchingHMDBids().size(); ++i)
      { // mapping ok?
        if (!hmdb_properties_mapping_.count(it_row->getMatchingHMDBids()[i]))
        {
          throw Exception::MissingInformation(__FILE__, __LINE__, OPENMS_PRETTY_FUNCTION, String("DB entry '") + it_row->getMatchingHMDBids()[i] + "' not found in struct file!");
        }
        // get name from index 0 (2nd column in structMapping file)
        HMDBPropsMapping::const_iterator entry = hmdb_properties_mapping_.find(it_row->getMatchingHMDBids()[i]);
        if  (entry == hmdb_properties_mapping_.end())
        {
          throw Exception::MissingInformation(__FILE__, __LINE__, OPENMS_PRETTY_FUNCTION, String("DB entry '") + it_row->getMatchingHMDBids()[i] + "' found in struct file but missing in mapping file!");
        }
        names.push_back(entry->second[0]);
      }
      hit.setCharge(it_row->getCharge());
      hit.setMetaValue("description", names);
      hit.setMetaValue("modifications", it_row->getFoundAdduct());
      hit.setMetaValue("chemical_formula", it_row->getFormulaString());
      hit.setMetaValue("mz_error_ppm", it_row->getMZErrorPPM());
      hit.setMetaValue("mz_error_Da", it_row->getObservedMZ() - it_row->getCalculatedMZ());
      f.getPeptideIdentifications().back().insertHit(hit);
    }
  }

  void AccurateMassSearchEngine::run(ConsensusMap& cmap, MzTab& mztab_out)  const
  {
    if (!is_initialized_)
    {
      throw Exception::IllegalArgument(__FILE__, __LINE__, OPENMS_PRETTY_FUNCTION, "AccurateMassSearchEngine::init() was not called!");
    }

    String ion_mode_internal(ion_mode_);
    if (ion_mode_ == "auto")
    {
      ion_mode_internal = resolveAutoMode_(cmap);
    }

    ConsensusMap::ColumnHeaders fd_map = cmap.getColumnHeaders();
    Size num_of_maps = fd_map.size();

    // map for storing overall results
    QueryResultsTable overall_results;

    for (Size i = 0; i < cmap.size(); ++i)
    {
      std::vector<AccurateMassSearchResult> query_results;
      // std::cout << i << ": " << cmap[i].getMetaValue(3) << " mass: " << cmap[i].getMZ() << " num_traces: " << cmap[i].getMetaValue("num_of_masstraces") << " charge: " << cmap[i].getCharge() << std::endl;
      queryByConsensusFeature(cmap[i], i, num_of_maps, ion_mode_internal, query_results);
      annotate_(query_results, cmap[i]);
      overall_results.push_back(query_results);
    }
    // add dummy protein identification which is required to keep peptidehits alive during store()
    cmap.getProteinIdentifications().resize(cmap.getProteinIdentifications().size() + 1);
    cmap.getProteinIdentifications().back().setIdentifier(search_engine_identifier);
    cmap.getProteinIdentifications().back().setSearchEngine(search_engine_identifier);
    cmap.getProteinIdentifications().back().setDateTime(DateTime().now());

    exportMzTab_(overall_results, num_of_maps, mztab_out);
    return;
  }

  void AccurateMassSearchEngine::exportMzTab_(const QueryResultsTable& overall_results, const Size number_of_maps, MzTab& mztab_out) const
  {
    if (overall_results.empty())
    {
      return;
    }

    MzTabMetaData md = mztab_out.getMetaData();

    // may contain quantification data so we choose quantification
    md.mz_tab_type.fromCellString("Quantification");

    // we don't report assay so we mark this as a summary file
    md.mz_tab_mode.fromCellString("Summary");

    md.description.fromCellString("Result summary from accurate mass search.");

    // Set mandatory meta data. This is required so we fill in a pseudo score for accurate mass search
    MzTabParameter search_engine_score;
    search_engine_score.fromCellString("[,,AccurateMassSearchScore,]");
    md.smallmolecule_search_engine_score[1] = search_engine_score;

    // Since we don't have information on experimental design we just assume one source file that is not further specified ("null")
    MzTabMSRunMetaData run_md;
    MzTabString null_location;
    run_md.location = null_location;
    md.ms_run[1] = run_md;

    // do not use overall_results.begin()->at(0).getIndividualIntensities().size(); since the first entry might be empty (no hit)
    Size n_study_variables = number_of_maps;

    for (Size i = 0; i != n_study_variables; ++i)
    {
      MzTabStudyVariableMetaData sv_md;
      sv_md.description.fromCellString("Accurate mass search result file.");
      md.study_variable[i + 1] = sv_md;
    }

    mztab_out.setMetaData(md);

    // iterate the overall results table
    MzTabSmallMoleculeSectionRows all_sm_rows;

    Size id_group(1);

    std::map<String, UInt> adduct_stats; // adduct --> # occurrences
    std::map<String, std::set<Size> > adduct_stats_unique; // adduct --> # occurrences (count each feature only once)

    bool isotope_export = param_.getValue("mzTab:exportIsotopeIntensities").toString() == "true";

    for (QueryResultsTable::const_iterator tab_it = overall_results.begin(); tab_it != overall_results.end(); ++tab_it)
    {
      // std::cout << tab_it->first << std::endl;

      for (Size hit_idx = 0; hit_idx < tab_it->size(); ++hit_idx)
      {
        // tab_it->second[hit_idx].outputResults();

        std::vector<String> matching_ids = (*tab_it)[hit_idx].getMatchingHMDBids();

        // iterate over multiple IDs, generate a new row for each one

        for (Size id_idx = 0; id_idx < matching_ids.size(); ++id_idx)
        {
          MzTabSmallMoleculeSectionRow mztab_row_record;

          // set the identifier field
          String hid_temp = matching_ids[id_idx];

          bool db_hit = (hid_temp != "null");

          if (db_hit)
          {
            MzTabString hmdb_id;
            hmdb_id.set(hid_temp);
            std::vector<MzTabString> hmdb_id_dummy;
            hmdb_id_dummy.push_back(hmdb_id);
            MzTabStringList string_dummy_list;
            string_dummy_list.set(hmdb_id_dummy);
            mztab_row_record.identifier = string_dummy_list;

            // set the chemical formula field
            MzTabString chem_form;
            String form_temp = (*tab_it)[hit_idx].getFormulaString();
            chem_form.set(form_temp);

            mztab_row_record.chemical_formula = chem_form;

            HMDBPropsMapping::const_iterator entry = hmdb_properties_mapping_.find(hid_temp);

            // set the smiles field
            String smi_temp = entry->second[1]; // extract SMILES from struct mapping file
            MzTabString smi_string;
            smi_string.set(smi_temp);

            mztab_row_record.smiles = smi_string;

            // set the inchi_key field
            String inchi_temp = entry->second[2]; // extract INCHIKEY from struct mapping file
            MzTabString inchi_key;
            inchi_key.set(inchi_temp);

            mztab_row_record.inchi_key = inchi_key;

            // set description field (we use it for the common name of the compound)
            MzTabString common_name;
            common_name.set(entry->second[0]);
            mztab_row_record.description = common_name;

            // set the calc_mass_to_charge field (theoretical mass)
            MzTabDouble mass_to_charge;
            mass_to_charge.set((*tab_it)[hit_idx].getCalculatedMZ());
            mztab_row_record.calc_mass_to_charge = mass_to_charge;

            // set charge field
            MzTabInteger mcharge;
            mcharge.set((*tab_it)[hit_idx].getCharge());
            mztab_row_record.charge = mcharge;
          }

          // experimental RT, m/z, database field and version, search engine and (null) score is also set if no db entry was matched
          // set RT field
          MzTabDouble rt_temp;
          rt_temp.set((*tab_it)[hit_idx].getObservedRT());
          std::vector<MzTabDouble> rt_temp3(1, rt_temp);
          MzTabDoubleList observed_rt;
          observed_rt.set(rt_temp3);
          mztab_row_record.retention_time = observed_rt;

          MzTabDouble exp_mass_to_charge;
          exp_mass_to_charge.set((*tab_it)[hit_idx].getObservedMZ());
          mztab_row_record.exp_mass_to_charge = exp_mass_to_charge;

          // set database field
          String dbname_temp = database_name_;
          MzTabString dbname;
          dbname.set(dbname_temp);
          mztab_row_record.database = dbname;

          // set database_version field
          String dbver_temp = database_version_;
          MzTabString dbversion;
          dbversion.set(dbver_temp);
          mztab_row_record.database_version = dbversion;

          MzTabParameterList search_engines;
          search_engines.fromCellString("[,,AccurateMassSearch,]");
          mztab_row_record.search_engine = search_engines;

          MzTabDouble null_score;
          mztab_row_record.best_search_engine_score[1] = null_score; // set null
          mztab_row_record.search_engine_score_ms_run[1][1] = null_score; // set null

          // check if we deal with a feature or consensus feature
          std::vector<double> indiv_ints(tab_it->at(hit_idx).getIndividualIntensities());
          std::vector<MzTabDouble> int_temp3;

          bool single_intensity = (indiv_ints.size() == 0);
          if (single_intensity)
          {
            double int_temp((*tab_it)[hit_idx].getObservedIntensity());
            MzTabDouble int_temp2;
            int_temp2.set(int_temp);
            int_temp3.push_back(int_temp2);
          }
          else
          {
            for (Size ii = 0; ii < indiv_ints.size(); ++ii)
            {
              double int_temp(indiv_ints[ii]);
              MzTabDouble int_temp2;
              int_temp2.set(int_temp);
              int_temp3.push_back(int_temp2);
            }
          }

          for (Size i = 0; i != int_temp3.size(); ++i)
          {
            mztab_row_record.smallmolecule_abundance_study_variable[i + 1] = int_temp3[i];
          }

          // set smallmolecule_abundance_stdev_sub; not applicable for a single feature intensity, however must be filled. Otherwise, the mzTab export fails.
          MzTabDouble stdev_temp;
          stdev_temp.set(0.0);
          std::vector<MzTabDouble> stdev_temp3;

          if (indiv_ints.size() == 0)
          {
            stdev_temp3.push_back(stdev_temp);
          }
          else
          {
            for (Size ii = 0; ii < indiv_ints.size(); ++ii)
            {
              stdev_temp3.push_back(stdev_temp);
            }
          }

          for (Size i = 0; i != stdev_temp3.size(); ++i)
          {
            mztab_row_record.smallmolecule_abundance_stdev_study_variable[i + 1] = stdev_temp3[i];
          }

          // set smallmolecule_abundance_std_error_sub; not applicable for a single feature intensity, however must be filled. Otherwise, the mzTab export fails.
          MzTabDouble stderr_temp2;
          stderr_temp2.set(0.0);
          std::vector<MzTabDouble> stderr_temp3;

          if (indiv_ints.size() == 0)
          {
            stderr_temp3.push_back(stderr_temp2);
          }
          else
          {
            for (Size ii = 0; ii < indiv_ints.size(); ++ii)
            {
              stderr_temp3.push_back(stderr_temp2);
            }
          }

          for (Size i = 0; i != stderr_temp3.size(); ++i)
          {
            mztab_row_record.smallmolecule_abundance_std_error_study_variable[i + 1] = stderr_temp3[i];
          }

          // optional columns:
          std::vector<MzTabOptionalColumnEntry> optionals;

          // ppm error
          MzTabString ppmerr;
          if (db_hit)
          {
            ppmerr.set(String((*tab_it)[hit_idx].getMZErrorPPM()));
          }
          MzTabOptionalColumnEntry col0;
          col0.first = "opt_global_mz_ppm_error";
          col0.second = ppmerr;
          optionals.push_back(col0);

          // set found adduct ion
          MzTabString addion;
          if (db_hit)
          {
            String addion_temp((*tab_it)[hit_idx].getFoundAdduct());
            addion.set(addion_temp);
            ++adduct_stats[addion_temp]; // just some stats
            adduct_stats_unique[addion_temp].insert(id_group); // stats ...
          }
          MzTabOptionalColumnEntry col1;
          col1.first = "opt_global_adduct_ion";
          col1.second = addion;
          optionals.push_back(col1);

          // set isotope similarity score
          MzTabString sim_score;
          if (db_hit)
          {
            double sim_score_temp((*tab_it)[hit_idx].getIsotopesSimScore());
            std::stringstream read_in;
            read_in << sim_score_temp;
            String sim_score_temp2(read_in.str());
            sim_score.set(sim_score_temp2);
          }

          MzTabOptionalColumnEntry col2;
          col2.first = "opt_global_isosim_score";
          col2.second = sim_score;
          optionals.push_back(col2);

          // mass trace intensities (use NULL if not present)
          if (isotope_export)
          {
              MzTabString trace_int; // implicitly NULL

              std::vector<double> mt_int = (*tab_it)[hit_idx].getMasstraceIntensities();
              std::vector<std::string> mt_int_strlist;
              std::transform(std::begin(mt_int),
                             std::end(mt_int),
                             std::back_inserter(mt_int_strlist),
                             [](double d) { return std::to_string(d); }
              );

              String mt_int_str = ListUtils::concatenate(mt_int_strlist, ",");

              MzTabOptionalColumnEntry col_mt;
              col_mt.first = String("opt_global_MTint");
              col_mt.second = MzTabString(mt_int_str);
              optionals.push_back(col_mt);
          }

          // set neutral mass
          MzTabString neutral_mass_string;
          if (db_hit)
          {
            String neutral_mass((*tab_it)[hit_idx].getQueryMass());
            neutral_mass_string.fromCellString(neutral_mass);
          }

          MzTabOptionalColumnEntry col3;
          col3.first = "opt_global_neutral_mass";
          col3.second = neutral_mass_string;
          optionals.push_back(col3);

          // set id group; rows with the same id group number originated from the same feature
          String id_group_temp(id_group);
          MzTabString id_group_str;
          id_group_str.set(id_group_temp);
          MzTabOptionalColumnEntry col4;
          col4.first = "opt_global_id_group";
          col4.second = id_group_str;
          optionals.push_back(col4);
          mztab_row_record.opt_ = optionals;
          all_sm_rows.push_back(mztab_row_record);
        }
      }
      ++id_group;
    }

    mztab_out.setSmallMoleculeSectionRows(all_sm_rows);

    // print some adduct stats:
    OPENMS_LOG_INFO << "Hits by adduct: #peaks explained (# matching db entries)'\n";
    for (std::map<String, UInt>::const_iterator it = adduct_stats.begin(); it != adduct_stats.end(); ++it)
    {
      OPENMS_LOG_INFO << "  '" << it->first << "' : " << adduct_stats_unique[it->first].size() << " (" << it->second << ")\n";
    }
    OPENMS_LOG_INFO << std::endl;

  }

/// protected methods

  void AccurateMassSearchEngine::updateMembers_()
  {
    mass_error_value_ = (double)param_.getValue("mass_error_value");
    mass_error_unit_ = (String)param_.getValue("mass_error_unit");
    ion_mode_ = (String)param_.getValue("ionization_mode");

    iso_similarity_ = param_.getValue("isotopic_similarity").toBool();

    // use defaults if empty for all .tsv files
    db_mapping_file_ = param_.getValue("db:mapping").toStringList();
    if (db_mapping_file_.empty()) db_mapping_file_ = defaults_.getValue("db:mapping").toStringList();
    db_struct_file_ = param_.getValue("db:struct").toStringList();
    if (db_struct_file_.empty()) db_struct_file_ = defaults_.getValue("db:struct").toStringList();

    pos_adducts_fname_ = (String)param_.getValue("positive_adducts");
    neg_adducts_fname_ = (String)param_.getValue("negative_adducts");

    keep_unidentified_masses_ = param_.getValue("keep_unidentified_masses").toBool();
    // database names might have changed, so parse files again before next query
    is_initialized_ = false;

    legacy_ = (String)param_.getValue("id_format") == "legacy";
  }

/// private methods

  void AccurateMassSearchEngine::parseMappingFile_(const StringList& db_mapping_file)
  {
    mass_mappings_.clear();

    // load map_fname mapping file
    for (StringList::const_iterator it_f = db_mapping_file.begin(); it_f != db_mapping_file.end(); ++it_f)
    {
      String filename = *it_f;
      // load map_fname mapping file
      if (!File::readable(filename))
      {
        // throws Exception::FileNotFound if not found
        filename = File::find(filename);
      }

      String line;
      Size line_count(0);
      std::stringstream str_buf;
      std::istream_iterator<String> eol;

      // OPENMS_LOG_DEBUG << "parsing " << fname << " file..." << std::endl;

      std::ifstream ifs(filename.c_str());
      while (getline(ifs, line))
      {
        line.trim();
        // skip empty lines
        if (line.empty()) continue;
        ++line_count;

        // std::cout << line << std::endl;
        if (line_count == 1)
        {
          std::vector<String> fields;
          line.trim().split('\t', fields);
          if (fields[0] == "database_name")
          {
            database_name_ = fields[1];
            continue;
          }
          else
          {
            throw Exception::InvalidValue(__FILE__, __LINE__, OPENMS_PRETTY_FUNCTION, String("Mapping file (") + filename + "') must contain \"database_name\t{NAME}\" as first line.!", line);
          }
        }
        else if (line_count == 2)
        {
          std::vector<String> fields;
          line.trim().split('\t', fields);
          if (fields[0] == "database_version")
          {
            database_version_ = fields[1];
            continue;
          }
          else
          {
            throw Exception::InvalidValue(__FILE__, __LINE__, OPENMS_PRETTY_FUNCTION, String("Mapping file (") + filename + "') must contain \"database_version\t{VERSION}\" as second line.!", line);
          }
        }

        str_buf.clear();
        str_buf << line;
        std::istream_iterator<String> istr_it(str_buf);

        Size word_count(0);
        MappingEntry_ entry;

        while (istr_it != eol)
        {
          // OPENMS_LOG_DEBUG << *istr_it << " ";
          if (word_count == 0)
          {
            entry.mass = istr_it->toDouble();
          }
          else if (word_count == 1)
          {
            entry.formula = *istr_it;
            if (entry.mass == 0)
            { // recompute mass from formula
              entry.mass = EmpiricalFormula(entry.formula).getMonoWeight();
              //std::cerr << "mass of " << entry.formula << " is " << entry.mass << "\n";
            }
          }
          else // one or more IDs can follow
          {
            entry.massIDs.push_back(*istr_it);
          }

          ++word_count;
          ++istr_it;
        }
        // OPENMS_LOG_DEBUG << std::endl;

        if (entry.massIDs.empty())
        {
          throw Exception::InvalidParameter(__FILE__, __LINE__, OPENMS_PRETTY_FUNCTION, String("File '") + filename + "' in line " + line_count + " as '" + line + "' cannot be parsed. Found " + word_count + " entries, expected at least three!");
        }
        mass_mappings_.push_back(entry);
      }
    }
    std::sort(mass_mappings_.begin(), mass_mappings_.end(), CompareEntryAndMass_());

    OPENMS_LOG_INFO << "Read " << mass_mappings_.size() << " entries from mapping file!" << std::endl;

    return;
  }

  void AccurateMassSearchEngine::parseStructMappingFile_(const StringList& db_struct_file)
  {
    hmdb_properties_mapping_.clear();

    for (StringList::const_iterator it_f = db_struct_file.begin(); it_f != db_struct_file.end(); ++it_f)
    {
      String filename = *it_f;

      // load map_fname mapping file
      if (!File::readable(filename))
      {
        // throws Exception::FileNotFound if not found
        filename = File::find(filename);
      }

      std::ifstream ifs(filename.c_str());
      String line;
      // OPENMS_LOG_DEBUG << "parsing " << fname << " file..." << std::endl;

      std::vector<String> parts;
      while (getline(ifs, line))
      {
        line.trim();
        line.split("\t", parts);

        if (parts.size() == 4)
        {
          String hmdb_id_key(parts[0]);

          if (hmdb_properties_mapping_.count(hmdb_id_key))
          {
            throw Exception::InvalidParameter(__FILE__, __LINE__, OPENMS_PRETTY_FUNCTION, String("File '") + filename + "' in line '" + line + "' cannot be parsed. The ID entry was already used (see above)!");
          }
          std::copy(parts.begin() + 1, parts.end(), std::back_inserter(hmdb_properties_mapping_[hmdb_id_key]));
        }
        else
        {
          throw Exception::InvalidParameter(__FILE__, __LINE__, OPENMS_PRETTY_FUNCTION, String("File '") + filename + "' in line '" + line + "' cannot be parsed. Expected four entries separated by tab. Found " + parts.size() + " entries!");
        }

      }
    }

    // add a null entry, so mzTab annotation does not discard 'not-found' features
    std::vector<String> dummy_data(3, "null");
    hmdb_properties_mapping_["null"] = dummy_data;

    return;
  }

  void AccurateMassSearchEngine::parseAdductsFile_(const String& filename, std::vector<AdductInfo>& result)
  {
    result.clear();

    String fname = filename;
    // search for mapping file
    if (!File::readable(fname))
    { // throws Exception::FileNotFound if not found
      fname = File::find(filename);
    }
    TextFile tf(fname, true, -1, true); // trim & skip_empty
    for (TextFile::ConstIterator it = tf.begin(); it != tf.end(); ++it)
    {
      result.push_back(AdductInfo::parseAdductString(*it));
    }

    OPENMS_LOG_INFO << "Read " << result.size() << " entries from adduct file '" << fname << "'." << std::endl;

    return;
  }

  void AccurateMassSearchEngine::searchMass_(double neutral_query_mass, double diff_mass, std::pair<Size, Size>& hit_indices) const
  {
    //OPENMS_LOG_INFO << "searchMass: neutral_query_mass=" << neutral_query_mass << " diff_mz=" << diff_mz << " ppm allowed:" << mass_error_value_ << std::endl;

    // binary search for formulas which are within diff_mz distance
    if (mass_mappings_.empty())
    {
      throw Exception::InvalidValue(__FILE__, __LINE__, OPENMS_PRETTY_FUNCTION, "There are no entries found in mass-to-ids mapping file! Aborting... ", "0");
    }

    std::vector<MappingEntry_>::const_iterator lower_it = std::lower_bound(mass_mappings_.begin(), mass_mappings_.end(), neutral_query_mass - diff_mass, CompareEntryAndMass_()); // first element equal or larger
    std::vector<MappingEntry_>::const_iterator upper_it = std::upper_bound(mass_mappings_.begin(), mass_mappings_.end(), neutral_query_mass + diff_mass, CompareEntryAndMass_()); // first element greater than

    //std::cout << *lower_it << " " << *upper_it << "idx: " << lower_it - masskey_table_.begin() << " " << upper_it - masskey_table_.begin() << std::endl;
    Size start_idx = std::distance(mass_mappings_.begin(), lower_it);
    Size end_idx = std::distance(mass_mappings_.begin(), upper_it);

    hit_indices.first = start_idx;
    hit_indices.second = end_idx;

    return;
  }

  double AccurateMassSearchEngine::computeCosineSim_( const std::vector<double>& x, const std::vector<double>& y ) const
  {
    if (x.size() != y.size())
    {
      return 0.0;
    }

    double mixed_sum(0.0);
    double x_squared_sum(0.0);
    double y_squared_sum(0.0);


    for (Size i = 0; i < x.size(); ++i)
    {
      mixed_sum += x[i] * y[i];
      x_squared_sum += x[i] * x[i];
      y_squared_sum += y[i] * y[i];
    }

    double denom(std::sqrt(x_squared_sum) * std::sqrt(y_squared_sum));

    return (denom > 0.0) ? mixed_sum / denom : 0.0;
  }


  double AccurateMassSearchEngine::computeIsotopePatternSimilarity_(const Feature& feat, const EmpiricalFormula& form) const
  {
    Size num_traces = (Size)feat.getMetaValue("num_of_masstraces");
    const Size MAX_THEORET_ISOS(5);

    Size common_size = std::min(num_traces, MAX_THEORET_ISOS);

    // compute theoretical isotope distribution
    IsotopeDistribution iso_dist(form.getIsotopeDistribution(CoarseIsotopePatternGenerator((UInt)common_size)));
    std::vector<double> theoretical_iso_dist;
    std::transform(
      iso_dist.begin(),
      iso_dist.end(),
      back_inserter(theoretical_iso_dist),
      [](const IsotopeDistribution::MassAbundance& p)
      {
        return p.getIntensity();
      });

    // same for observed isotope distribution
    std::vector<double> observed_iso_dist;
    if (num_traces > 0)
    {
      observed_iso_dist = feat.getMetaValue("masstrace_intensity");
    }

    return computeCosineSim_(theoretical_iso_dist, observed_iso_dist);
  }

} // closing namespace OpenMS<|MERGE_RESOLUTION|>--- conflicted
+++ resolved
@@ -678,14 +678,6 @@
       fmap.getProteinIdentifications().back().setSearchEngine("AccurateMassSearch");
       fmap.getProteinIdentifications().back().setDateTime(DateTime().now());
     }
-<<<<<<< HEAD
-=======
-    // add dummy protein identification which is required to keep peptidehits alive during store()
-    fmap.getProteinIdentifications().resize(fmap.getProteinIdentifications().size() + 1);
-    fmap.getProteinIdentifications().back().setIdentifier(search_engine_identifier);
-    fmap.getProteinIdentifications().back().setSearchEngine(search_engine_identifier);
-    fmap.getProteinIdentifications().back().setDateTime(DateTime().now());
->>>>>>> d4c98736
 
     if (fmap.empty())
     {
