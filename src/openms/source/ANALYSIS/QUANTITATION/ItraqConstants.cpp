--- conflicted
+++ resolved
@@ -174,11 +174,7 @@
 
   void ItraqConstants::initChannelMap(const int itraq_type, ChannelMapType & map)
   {
-<<<<<<< HEAD
-    static Map<Int, double> reporter_mass_exact;
-=======
     static std::map<Int, double> reporter_mass_exact;
->>>>>>> bd254914
     if (reporter_mass_exact.empty() && (itraq_type == EIGHTPLEX || itraq_type == FOURPLEX)) // exact monoisotopic reporter ion masses (taken from AB Sciex)
     {
       reporter_mass_exact[113] = 113.1078;
