--- conflicted
+++ resolved
@@ -183,17 +183,9 @@
 
     for (const auto& hit : pep_id.getHits())
     {
-<<<<<<< HEAD
       ++curr_hit;
 
       if (!hit.metaValueExists("target_decoy"))
-=======
-      if (id.getHits().empty())
-      {
-        continue;
-      }
-      if (id.getHits()[0].metaValueExists("q-value"))
->>>>>>> bf46a117
       {
         throw(Exception::MissingInformation(__FILE__, __LINE__, OPENMS_PRETTY_FUNCTION, "No target/decoy information found! Make sure 'PeptideIndexer' is run beforehand."));
       }
@@ -488,23 +480,11 @@
       {
         throw(Exception::MissingInformation(__FILE__, __LINE__, OPENMS_PRETTY_FUNCTION, "No target/decoy information found! Make sure 'PeptideIndexer' is run beforehand."));
       }
-<<<<<<< HEAD
       if (top_hit.getMetaValue("target_decoy") == "decoy") continue;
 
       // skip if top hit is out ouf FDR
       if (!checkScoreBetterThanThreshold_(top_hit, score_cut_off, hsb)) continue;
 
-=======
-      if (top_hit.getMetaValue("target_decoy") == "decoy")
-      {
-        continue;
-      }
-      // skip if top hit is out of FDR
-      if (!passesFDR_(top_hit, FDR))
-      {
-        continue;
-      }
->>>>>>> bf46a117
       // check if top hit is found in de novo protein
       if (!isNovoHit_(top_hit)) // top hit is db hit
       {
@@ -512,7 +492,6 @@
         continue;
       }
 
-<<<<<<< HEAD
       // find the second target hit, skip all decoy or novo hits inbetween
       const PeptideHit* second_hit_ptr = nullptr;
       for (UInt i = 1; i < hits.size(); ++i)
@@ -520,17 +499,6 @@
         // check for FDR
         if (!checkScoreBetterThanThreshold_(hits[i], score_cut_off, hsb)) break;
 
-=======
-      // find the second target hit, skip all decoy or novo hits in-between
-      const PeptideHit* second_hit = nullptr;
-      for (UInt i = 1; i < hits.size(); ++i)
-      {
-        // check for FDR
-        if (!passesFDR_(hits[i], FDR))
-        {
-          break;
-        }
->>>>>>> bf46a117
         // check if target, also check for "target+decoy" value
         String td_info(hits[i].getMetaValue("target_decoy"));
         if (td_info.find("target") != 0)
@@ -538,17 +506,9 @@
           continue;
         }
         // check if hit is novo hit
-<<<<<<< HEAD
         if (isNovoHit_(hits[i])) continue;
 
         second_hit_ptr = &hits[i];
-=======
-        if (isNovoHit_(hits[i]))
-        {
-          continue;
-        }
-        second_hit = &hits[i];
->>>>>>> bf46a117
         break;
       }
       if (second_hit_ptr == nullptr) // no second target hit with given FDR found
@@ -601,22 +561,12 @@
 
     for (auto& entry : fasta)
     {
-<<<<<<< HEAD
       ProteaseDigestion digestion;
       digestion.setEnzyme("Trypsin");
       std::vector<AASequence> peptides;
       digestion.digest(AASequence::fromString(entry.sequence), peptides);
       String new_sequence = "";
       for (auto const& peptide : peptides)
-=======
-      if (curr_hit > 10)
-      {
-        break;
-      }
-      ++curr_hit;
-
-      if (!hit.metaValueExists("target_decoy"))
->>>>>>> bf46a117
       {
         OpenMS::TargetedExperiment::Peptide p;
         p.sequence = peptide.toString();
@@ -787,7 +737,6 @@
 
   void DBSuitability::SuitabilityData::setCorrectionFactor(double factor)
   {
-<<<<<<< HEAD
     if (num_top_db == 0 && num_top_novo == 0)
     {
       throw(Exception::MissingInformation(__FILE__, __LINE__, OPENMS_PRETTY_FUNCTION, "No suitability data found. Can't apply correction factor."));
@@ -818,12 +767,5 @@
     simulated_data.num_top_db = num_top_db - num_re_ranked;
     simulated_data.num_top_novo = num_top_novo + num_re_ranked;
     return simulated_data;
-=======
-    if (hit.getScore() > FDR)
-    {
-      return false;
-    }
-    return true;
->>>>>>> bf46a117
   }
 }// namespace OpenMS