// --------------------------------------------------------------------------
//                   OpenMS -- Open-Source Mass Spectrometry
// --------------------------------------------------------------------------
// Copyright The OpenMS Team -- Eberhard Karls University Tuebingen,
// ETH Zurich, and Freie Universitaet Berlin 2002-2021.
//
// This software is released under a three-clause BSD license:
//  * Redistributions of source code must retain the above copyright
//    notice, this list of conditions and the following disclaimer.
//  * Redistributions in binary form must reproduce the above copyright
//    notice, this list of conditions and the following disclaimer in the
//    documentation and/or other materials provided with the distribution.
//  * Neither the name of any author or any participating institution
//    may be used to endorse or promote products derived from this software
//    without specific prior written permission.
// For a full list of authors, refer to the file AUTHORS.
// --------------------------------------------------------------------------
// THIS SOFTWARE IS PROVIDED BY THE COPYRIGHT HOLDERS AND CONTRIBUTORS "AS IS"
// AND ANY EXPRESS OR IMPLIED WARRANTIES, INCLUDING, BUT NOT LIMITED TO, THE
// IMPLIED WARRANTIES OF MERCHANTABILITY AND FITNESS FOR A PARTICULAR PURPOSE
// ARE DISCLAIMED. IN NO EVENT SHALL ANY OF THE AUTHORS OR THE CONTRIBUTING
// INSTITUTIONS BE LIABLE FOR ANY DIRECT, INDIRECT, INCIDENTAL, SPECIAL,
// EXEMPLARY, OR CONSEQUENTIAL DAMAGES (INCLUDING, BUT NOT LIMITED TO,
// PROCUREMENT OF SUBSTITUTE GOODS OR SERVICES; LOSS OF USE, DATA, OR PROFITS;
// OR BUSINESS INTERRUPTION) HOWEVER CAUSED AND ON ANY THEORY OF LIABILITY,
// WHETHER IN CONTRACT, STRICT LIABILITY, OR TORT (INCLUDING NEGLIGENCE OR
// OTHERWISE) ARISING IN ANY WAY OUT OF THE USE OF THIS SOFTWARE, EVEN IF
// ADVISED OF THE POSSIBILITY OF SUCH DAMAGE.
//
// --------------------------------------------------------------------------
// $Maintainer: Tom Waschischeck $
// $Authors: Tom Waschischeck $
// --------------------------------------------------------------------------

#include <OpenMS/ANALYSIS/ID/FalseDiscoveryRate.h>
#include <OpenMS/CONCEPT/Constants.h>
#include <OpenMS/CONCEPT/LogStream.h>
#include <OpenMS/KERNEL/MSExperiment.h>
#include <OpenMS/METADATA/PeptideIdentification.h>
#include <OpenMS/METADATA/PeptideHit.h>
#include <OpenMS/QC/DBSuitability.h>

using namespace std;

namespace OpenMS
{
  DBSuitability::DBSuitability()
    : DefaultParamHandler("DBSuitability"), results_{}
  {
    defaults_.setValue("no_rerank", "false", "Use this flag if you want to disable re-ranking. Cases, where a de novo peptide scores just higher than the database peptide, are overlooked and counted as a de novo hit. This might underestimate the database quality.");
    defaults_.setValidStrings("no_rerank", { "true", "false" });
    defaults_.setValue("reranking_cutoff_percentile", 0.01, "Swap a top-scoring deNovo hit with a lower scoring DB hit if their xcorr score difference is in the given percentile of all score differences between the first two decoy hits of a PSM. The lower the value the lower the decoy cut-off will be. Therefore it will be harder for a lower scoring DB hit to be re-ranked to the top.");
    defaults_.setMinFloat("reranking_cutoff_percentile", 0.);
    defaults_.setMaxFloat("reranking_cutoff_percentile", 1.);
    defaults_.setValue("FDR", 0.01, "Filter peptide hits based on this q-value. (e.g., 0.05 = 5 % FDR)");
    defaults_.setMinFloat("FDR", 0.);
    defaults_.setMaxFloat("FDR", 1.);
    defaultsToParam_();
  }
  
  void DBSuitability::compute(vector<PeptideIdentification> pep_ids)
  {
    bool no_rerank = param_.getValue("no_rerank").toBool();
    double cut_off_percentile = param_.getValue("reranking_cutoff_percentile");
    double FDR = param_.getValue("FDR");

    SuitabilityData d;
    results_.push_back(d);
    SuitabilityData& data = results_.back();

    if (pep_ids.empty())
    {
      OPENMS_LOG_WARN << "No peptide identifications given to DBSuitability! No calculations performed." << endl;
      return;
    }

    if (pep_ids[0].getScoreType() == "q-value")
    {
      throw Exception::Precondition(__FILE__, __LINE__, OPENMS_PRETTY_FUNCTION, "q-value found at PeptideIdentifications. That is not allowed! Please make sure FDR did not run previously.");
    }
    for (const auto& id : pep_ids)
    {
      if (id.getHits().empty()) continue;
      if (id.getHits()[0].metaValueExists("q-value"))
      {
        throw Exception::Precondition(__FILE__, __LINE__, OPENMS_PRETTY_FUNCTION, "q-value found at PeptideIdentifications. That is not allowed! Please make sure FDR did not run previously.");
      }
    }

    if (!no_rerank)
    {
      data.cut_off = getDecoyCutOff_(pep_ids, cut_off_percentile);
    }

    Param p;
    p.setValue("use_all_hits", "true");
    p.setValue("add_decoy_peptides", "true");
    p.setValue("add_decoy_proteins", "true");

    FalseDiscoveryRate fdr;
    fdr.setParameters(p);
    fdr.apply(pep_ids);

    for (PeptideIdentification& pep_id : pep_ids)
    {
      // sort hits by q-value
      pep_id.sort();

      vector<PeptideHit>& hits = pep_id.getHits();

      if (hits.empty()) continue;

      const PeptideHit& top_hit = hits[0];

      // skip if the top hit is a decoy hit
      if (!top_hit.metaValueExists("target_decoy"))
      {
        throw(Exception::MissingInformation(__FILE__, __LINE__, OPENMS_PRETTY_FUNCTION, "No target/decoy information found! Make sure 'PeptideIndexer' is run beforehand."));
      }
      if (top_hit.getMetaValue("target_decoy") == "decoy") continue;

      // skip if top hit is out of FDR
      if (!passesFDR_(top_hit, FDR)) continue;

      // check if top hit is found in de novo protein
      if (!isNovoHit_(top_hit)) // top hit is db hit
      {
        ++data.num_top_db;
        continue;
      }

<<<<<<< HEAD
      // find the second target hit, skip all decoy or novo hits in-between
=======
      // find the second target hit, skip all decoy or novo hits in between
>>>>>>> cea1c584
      const PeptideHit* second_hit = nullptr;
      for (UInt i = 1; i < hits.size(); ++i)
      {
        // check for FDR
        if (!passesFDR_(hits[i], FDR)) break;

        // check if target, also check for "target+decoy" value
        String td_info(hits[i].getMetaValue("target_decoy"));
        if (td_info.find("target") != 0) continue;

        // check if hit is novo hit
        if (isNovoHit_(hits[i])) continue;

        second_hit = &hits[i];
        break;
      }
      if (second_hit == nullptr) // no second target hit with given FDR found
      {
        ++data.num_top_novo;
        continue;
      }

      // second hit is db hit
      ++data.num_interest;

      // check for re-ranking
      if (no_rerank)
      {
        ++data.num_top_novo;
        continue;
      }

      // check for xcorr score
      if (!top_hit.metaValueExists("MS:1002252") || !second_hit->metaValueExists("MS:1002252"))
      {
        throw(Exception::MissingInformation(__FILE__, __LINE__, OPENMS_PRETTY_FUNCTION, "No cross correlation score found at peptide hit. Only Comet search engine is supported right now."));
      }

      double top_xscore_mw = double(top_hit.getMetaValue("MS:1002252")) / top_hit.getSequence().getMonoWeight();
      double second_xscore_mw = double(second_hit->getMetaValue("MS:1002252")) / second_hit->getSequence().getMonoWeight();
      if (top_xscore_mw - second_xscore_mw <= data.cut_off)
      {
        ++data.num_top_db;
        ++data.num_re_ranked;
      }
      else
      {
        ++data.num_top_novo;
      }
    }

    if (data.num_top_db == 0 && data.num_top_novo == 0)
    {
      OPENMS_LOG_WARN << "Identifications could not be assigned to either the database or the deNovo protein. Probably your FDR threshold is too strict." << endl;
      data.suitability = DBL_MAX;
      return;
    }

    data.suitability = double(data.num_top_db) / (data.num_top_db + data.num_top_novo);
  }

  const std::vector<DBSuitability::SuitabilityData>& DBSuitability::getResults() const
  {
    return results_;
  }

  double DBSuitability::getDecoyDiff_(const PeptideIdentification& pep_id)
  {
    double diff = DBL_MAX;

    // get the score of the first two decoy hits
    double decoy_1 = DBL_MAX;
    double decoy_2 = DBL_MAX;
    UInt curr_hit = 0;

    for (const auto& hit : pep_id.getHits())
    {
      if (curr_hit > 10) break;
      ++curr_hit;

      if (!hit.metaValueExists("target_decoy"))
      {
        throw(Exception::MissingInformation(__FILE__, __LINE__, OPENMS_PRETTY_FUNCTION, "No target/decoy information found! Make sure 'PeptideIndexer' is run beforehand."));
      }

      if (!hit.metaValueExists("MS:1002252"))
      {
        throw(Exception::MissingInformation(__FILE__, __LINE__, OPENMS_PRETTY_FUNCTION, "No cross correlation score found at peptide hit. Only Comet search engine is supported right now."));
      }

      if (decoy_1 == DBL_MAX && hit.getMetaValue("target_decoy") == "decoy")
      {
        decoy_1 = hit.getMetaValue("MS:1002252");
        continue;
      }
      if (decoy_1 < DBL_MAX && hit.getMetaValue("target_decoy") == "decoy")
      {
        decoy_2 = hit.getMetaValue("MS:1002252");
        break;
      }
    }

    if (decoy_2 < DBL_MAX) // if there are two decoy hits
    {
      diff = abs(decoy_1 - decoy_2) / pep_id.getHits()[0].getSequence().getMonoWeight(); // normalized by mw
    }

    // if there aren't two decoy hits DBL_MAX is returned
    return diff;
  }

  double DBSuitability::getDecoyCutOff_(const vector<PeptideIdentification>& pep_ids, double reranking_cutoff_percentile)
  {
    if (reranking_cutoff_percentile < 0 || reranking_cutoff_percentile > 1)
    {
      throw Exception::IllegalArgument(__FILE__, __LINE__, OPENMS_PRETTY_FUNCTION, "'reranking_cutoff_percentile' is not within its allowed range [0,1]. Please select a valid value.");
    }

    // get all decoy diffs of peptide ids with at least two decoy hits
    vector<double> diffs;
    for (const auto& pep_id : pep_ids)
    {
      double diff = getDecoyDiff_(pep_id);
      if (diff < DBL_MAX)
      {
        diffs.push_back(diff);
      }
    }

    if (double(diffs.size()) / pep_ids.size() < 0.2)
    {
      throw(Exception::MissingInformation(__FILE__, __LINE__, OPENMS_PRETTY_FUNCTION, "Under 20 % of peptide identifications have two decoy hits. This is not enough for re-ranking. Use the 'no_rerank' flag to still compute a suitability score."));
    }

    // sort the diffs decreasing and get the percentile one
    UInt index = round(reranking_cutoff_percentile * diffs.size());
    
    if (index >= diffs.size())
    {
      return *max_element(diffs.begin(), diffs.end());
    }

    nth_element(diffs.begin(), diffs.begin() + index, diffs.end());

    return diffs[index];
  }

  bool DBSuitability::isNovoHit_(const PeptideHit& hit)
  {
    const set<String>& accessions = hit.extractProteinAccessionsSet();
    for (const String& acc : accessions)
    {
      if (acc.find(Constants::UserParam::CONCAT_PEPTIDE) == String::npos)
      {
        return false;
      }
    }
    return true;
  }

  bool DBSuitability::passesFDR_(const PeptideHit& hit, double FDR)
  {
    if (hit.getScore() > FDR) return false;
    return true;
  }
}<|MERGE_RESOLUTION|>--- conflicted
+++ resolved
@@ -129,11 +129,7 @@
         continue;
       }
 
-<<<<<<< HEAD
       // find the second target hit, skip all decoy or novo hits in-between
-=======
-      // find the second target hit, skip all decoy or novo hits in between
->>>>>>> cea1c584
       const PeptideHit* second_hit = nullptr;
       for (UInt i = 1; i < hits.size(); ++i)
       {
