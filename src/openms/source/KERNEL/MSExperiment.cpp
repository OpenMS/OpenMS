--- conflicted
+++ resolved
@@ -307,11 +307,7 @@
       if (it->getMZ() < RangeManagerType::pos_range_.minY()) RangeManagerType::pos_range_.setMinY(it->getMZ());
       if (it->getMZ() > RangeManagerType::pos_range_.maxY()) RangeManagerType::pos_range_.setMaxY(it->getMZ());
 
-<<<<<<< HEAD
-      // do not update RT and intensity if the spectrum is empty
-=======
       // do not update RT and intensity if the chromatogram is empty
->>>>>>> 081c4600
       if (it->size() == 0) continue;
 
       total_size_ += it->size();
