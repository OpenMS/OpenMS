--- conflicted
+++ resolved
@@ -137,12 +137,8 @@
       clearRanges();
       this->SpectrumSettings::operator=(SpectrumSettings()); // no "clear" method
       retention_time_ = -1.0;
-<<<<<<< HEAD
-      drift_time_ = -1.0; 
-=======
       drift_time_ = -1.0;
       drift_time_unit_ = MSSpectrum::DriftTimeUnit::NONE;
->>>>>>> 1c5cf833
       ms_level_ = 1;
       name_.clear();
       name_.shrink_to_fit();
