--- conflicted
+++ resolved
@@ -35,12 +35,9 @@
 
 #include <OpenMS/CONCEPT/Constants.h>
 #include <OpenMS/FILTERING/DATAREDUCTION/Deisotoper.h>
-<<<<<<< HEAD
 #include <OpenMS/FILTERING/TRANSFORMERS/WindowMower.h>
-=======
 #include <OpenMS/FILTERING/TRANSFORMERS/NLargest.h>
 #include <OpenMS/FILTERING/TRANSFORMERS/ThresholdMower.h>
->>>>>>> 5c51ad02
 #include <OpenMS/KERNEL/MSSpectrum.h>
 #include <OpenMS/KERNEL/StandardTypes.h>
 #include <OpenMS/MATH/MISC/MathFunctions.h>
@@ -716,7 +713,6 @@
       spec[i].setMZ(spec[i].getMZ() * z - (z - 1) * Constants::PROTON_MASS_U);
     }
     select_idx.push_back(i);
-<<<<<<< HEAD
   }
 
   if (preserve_high_intensity_peaks)
@@ -750,10 +746,6 @@
     }
   }
 
-=======
-  }
-
->>>>>>> 5c51ad02
   // properly subsets all datapoints (incl. dataArrays)
   spec.select(select_idx);
   spec.sortByPosition();
