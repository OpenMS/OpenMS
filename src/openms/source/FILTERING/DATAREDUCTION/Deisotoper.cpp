// --------------------------------------------------------------------------
//                   OpenMS -- Open-Source Mass Spectrometry
// --------------------------------------------------------------------------
// Copyright The OpenMS Team -- Eberhard Karls University Tuebingen,
// ETH Zurich, and Freie Universitaet Berlin 2002-2018.
//
// This software is released under a three-clause BSD license:
//  * Redistributions of source code must retain the above copyright
//    notice, this list of conditions and the following disclaimer.
//  * Redistributions in binary form must reproduce the above copyright
//    notice, this list of conditions and the following disclaimer in the
//    documentation and/or other materials provided with the distribution.
//  * Neither the name of any author or any participating institution
//    may be used to endorse or promote products derived from this software
//    without specific prior written permission.
// For a full list of authors, refer to the file AUTHORS.
// --------------------------------------------------------------------------
// THIS SOFTWARE IS PROVIDED BY THE COPYRIGHT HOLDERS AND CONTRIBUTORS "AS IS"
// AND ANY EXPRESS OR IMPLIED WARRANTIES, INCLUDING, BUT NOT LIMITED TO, THE
// IMPLIED WARRANTIES OF MERCHANTABILITY AND FITNESS FOR A PARTICULAR PURPOSE
// ARE DISCLAIMED. IN NO EVENT SHALL ANY OF THE AUTHORS OR THE CONTRIBUTING
// INSTITUTIONS BE LIABLE FOR ANY DIRECT, INDIRECT, INCIDENTAL, SPECIAL,
// EXEMPLARY, OR CONSEQUENTIAL DAMAGES (INCLUDING, BUT NOT LIMITED TO,
// PROCUREMENT OF SUBSTITUTE GOODS OR SERVICES; LOSS OF USE, DATA, OR PROFITS;
// OR BUSINESS INTERRUPTION) HOWEVER CAUSED AND ON ANY THEORY OF LIABILITY,
// WHETHER IN CONTRACT, STRICT LIABILITY, OR TORT (INCLUDING NEGLIGENCE OR
// OTHERWISE) ARISING IN ANY WAY OUT OF THE USE OF THIS SOFTWARE, EVEN IF
// ADVISED OF THE POSSIBILITY OF SUCH DAMAGE.
//
// --------------------------------------------------------------------------
// $Maintainer: Timo Sachsenberg $
// $Authors: Timo Sachsenberg $
// --------------------------------------------------------------------------


#include <OpenMS/KERNEL/StandardTypes.h>
#include <OpenMS/CONCEPT/Constants.h>
#include <OpenMS/FILTERING/DATAREDUCTION/Deisotoper.h>
#include <OpenMS/KERNEL/MSSpectrum.h>
#include <OpenMS/MATH/MISC/MathFunctions.h>

namespace OpenMS
{

// static
void Deisotoper::deisotopeAndSingleCharge(MSSpectrum& spec,
                      double fragment_tolerance,
                      bool fragment_unit_ppm,
                      std::string model,
                      int min_charge,
                      int max_charge,
                      bool keep_only_deisotoped,
                      unsigned int min_isopeaks,
                      unsigned int max_isopeaks,
                      bool make_single_charged,
                      bool annotate_charge,
                      bool annotate_iso_peak_count,
                      bool use_decreasing_model,
                      bool add_up_intensity)
{
  OPENMS_PRECONDITION(spec.isSorted(), "Spectrum must be sorted.");
  OPENMS_PRECONDITION(model == "decreasing" || model == "none", "Model must be one of: none, decreasing.");

  if (min_isopeaks < 2 || max_isopeaks < 2 || min_isopeaks > max_isopeaks)
  {
    throw Exception::IllegalArgument(__FILE__,
		    __LINE__,
		    OPENMS_PRETTY_FUNCTION,
		    "Minimum/maximum number of isotopic peaks must be at least 2 (and min_isopeaks <= max_isopeaks).");
  }

  if (spec.empty()) { return; }

  Size charge_index(0);
  Size iso_peak_count_index(0);

  // reserve integer data array to store charge of peaks
  if (annotate_charge)
  {
    // expand to hold one additional integer data array to hold the charge
    spec.getIntegerDataArrays().resize(spec.getIntegerDataArrays().size() + 1);
    spec.getIntegerDataArrays().back().setName("charge");
    charge_index = spec.getIntegerDataArrays().size()-1;
  }
  // reserve integer data array to store number of isotopic peaks for each isotopic pattern
  if (annotate_iso_peak_count)
  {
    spec.getIntegerDataArrays().resize(spec.getIntegerDataArrays().size() + 1);
    spec.getIntegerDataArrays().back().setName("iso_peak_count");
    iso_peak_count_index = spec.getIntegerDataArrays().size()-1;
  }

  // during discovery phase, work on a constant reference (just to make sure we do not modify spec)
  const MSSpectrum& old_spectrum = spec;

  // determine charge seeds and extend them
  std::vector<size_t> mono_isotopic_peak(old_spectrum.size(), 0);
  std::vector<int> features(old_spectrum.size(), -1);
  std::vector<double> mono_iso_peak_intensity(old_spectrum.size(), 0);
  std::vector<Size> iso_peak_count(old_spectrum.size(), 1);
  int feature_number = 0;

  std::vector<size_t> extensions;

  // Decreasing model: assume intensity in the isotopic envelope decreases (this is often not a good assumption).
  bool model_decreasing = (model == "decreasing");

  for (size_t current_peak = 0; current_peak != old_spectrum.size(); ++current_peak)
  {
    const double current_mz = old_spectrum[current_peak].getMZ();
    if (add_up_intensity)
    {
      mono_iso_peak_intensity[current_peak] = old_spectrum[current_peak].getIntensity();
    }

    for (int q = max_charge; q >= min_charge; --q) // important: test charge hypothesis from high to low
    {
      // TODO stop looking for charges q with m/q < precursor_mass/q

      // try to extend isotopes from mono-isotopic peak
      // if extension larger then min_isopeaks possible:
      //   - save charge q in mono_isotopic_peak[]
      //   - annotate_charge all isotopic peaks with feature number
      if (features[current_peak] == -1) // only process peaks which have no assigned feature number
      {
        bool has_min_isopeaks = true;
        const double tolerance_dalton = fragment_unit_ppm ? Math::ppmToMass(fragment_tolerance, current_mz) : fragment_tolerance;
        extensions.clear();
        extensions.push_back(current_peak);
        for (unsigned int i = 1; i < max_isopeaks; ++i)
        {
          const double expected_mz = current_mz + static_cast<double>(i) * Constants::C13C12_MASSDIFF_U / static_cast<double>(q);
          const int p = old_spectrum.findNearest(expected_mz, tolerance_dalton);
          if (p == -1) // test for missing peak
          {
            has_min_isopeaks = (i >= min_isopeaks);
            break;
          }
          else
          {
            // Possible improvement: include proper averagine model filtering. for now start at the second peak to test hypothesis
            // Note: this is a common approach used in several other search engines
<<<<<<< HEAD
            if (model_decreasing && old_spectrum[p].getIntensity() > old_spectrum[extensions.back()].getIntensity())
=======
            if (use_decreasing_model && (old_spectrum[p].getIntensity() > old_spectrum[extensions.back()].getIntensity()))
>>>>>>> f19fa2a9
            {
              has_min_isopeaks = (i >= min_isopeaks);
              break;
            }
            // averagine check passed or skipped
            extensions.push_back(p);
            if (annotate_iso_peak_count)
            {
              iso_peak_count[current_peak] = i + 1; // with "+ 1" the monoisotopic peak is counted as well
            }
          }
        }

        if (has_min_isopeaks)
        {
          // std::cout << "min peaks at " << current_mz << " " << " extensions: " << extensions.size() << std::endl;
          mono_isotopic_peak[current_peak] = q;
          for (unsigned int i = 0; i != extensions.size(); ++i)
          {
            features[extensions[i]] = feature_number;
            // monoisotopic peak intensity is already set above, add up the other intensities here
            if (add_up_intensity && (i != 0))
            {
              mono_iso_peak_intensity[current_peak] += old_spectrum[extensions[i]].getIntensity();
            }
          }
          ++feature_number;
        }
      }
    }
  }

  // apply changes, i.e. select the indices which should survive
  std::vector<Size> select_idx;

  for (size_t i = 0; i != spec.size(); ++i)
  {
    Size z = mono_isotopic_peak[i];
    if (annotate_charge)
    {
      spec.getIntegerDataArrays()[charge_index].push_back((int)z);
    }
    if (annotate_iso_peak_count)
    {
      spec.getIntegerDataArrays()[iso_peak_count_index].push_back((int)iso_peak_count[i]);
    }
    if (add_up_intensity)
    {
      spec[i].setIntensity(mono_iso_peak_intensity[i]);
    }

    if (!keep_only_deisotoped)
    { // keep all unassigned peaks
      if (features[i] < 0)
      {
        select_idx.push_back(i);
        continue;
      }
    }

    if (z == 0) continue;

    // convert mono-isotopic peak with charge assigned by deisotoping
    if (make_single_charged)
    {
      spec[i].setMZ(spec[i].getMZ() * z - (z - 1) * Constants::PROTON_MASS_U);
    }
    select_idx.push_back(i);

  }
  // properly subsets all datapoints (incl. dataArrays)
  spec.select(select_idx);
  spec.sortByPosition();
  return;
}
} // namespace<|MERGE_RESOLUTION|>--- conflicted
+++ resolved
@@ -46,7 +46,6 @@
 void Deisotoper::deisotopeAndSingleCharge(MSSpectrum& spec,
                       double fragment_tolerance,
                       bool fragment_unit_ppm,
-                      std::string model,
                       int min_charge,
                       int max_charge,
                       bool keep_only_deisotoped,
@@ -59,7 +58,6 @@
                       bool add_up_intensity)
 {
   OPENMS_PRECONDITION(spec.isSorted(), "Spectrum must be sorted.");
-  OPENMS_PRECONDITION(model == "decreasing" || model == "none", "Model must be one of: none, decreasing.");
 
   if (min_isopeaks < 2 || max_isopeaks < 2 || min_isopeaks > max_isopeaks)
   {
@@ -101,9 +99,6 @@
   int feature_number = 0;
 
   std::vector<size_t> extensions;
-
-  // Decreasing model: assume intensity in the isotopic envelope decreases (this is often not a good assumption).
-  bool model_decreasing = (model == "decreasing");
 
   for (size_t current_peak = 0; current_peak != old_spectrum.size(); ++current_peak)
   {
@@ -140,11 +135,7 @@
           {
             // Possible improvement: include proper averagine model filtering. for now start at the second peak to test hypothesis
             // Note: this is a common approach used in several other search engines
-<<<<<<< HEAD
-            if (model_decreasing && old_spectrum[p].getIntensity() > old_spectrum[extensions.back()].getIntensity())
-=======
             if (use_decreasing_model && (old_spectrum[p].getIntensity() > old_spectrum[extensions.back()].getIntensity()))
->>>>>>> f19fa2a9
             {
               has_min_isopeaks = (i >= min_isopeaks);
               break;
