// --------------------------------------------------------------------------
//                   OpenMS -- Open-Source Mass Spectrometry
// --------------------------------------------------------------------------
// Copyright The OpenMS Team -- Eberhard Karls University Tuebingen,
// ETH Zurich, and Freie Universitaet Berlin 2002-2021.
//
// This software is released under a three-clause BSD license:
//  * Redistributions of source code must retain the above copyright
//    notice, this list of conditions and the following disclaimer.
//  * Redistributions in binary form must reproduce the above copyright
//    notice, this list of conditions and the following disclaimer in the
//    documentation and/or other materials provided with the distribution.
//  * Neither the name of any author or any participating institution
//    may be used to endorse or promote products derived from this software
//    without specific prior written permission.
// For a full list of authors, refer to the file AUTHORS.
// --------------------------------------------------------------------------
// THIS SOFTWARE IS PROVIDED BY THE COPYRIGHT HOLDERS AND CONTRIBUTORS "AS IS"
// AND ANY EXPRESS OR IMPLIED WARRANTIES, INCLUDING, BUT NOT LIMITED TO, THE
// IMPLIED WARRANTIES OF MERCHANTABILITY AND FITNESS FOR A PARTICULAR PURPOSE
// ARE DISCLAIMED. IN NO EVENT SHALL ANY OF THE AUTHORS OR THE CONTRIBUTING
// INSTITUTIONS BE LIABLE FOR ANY DIRECT, INDIRECT, INCIDENTAL, SPECIAL,
// EXEMPLARY, OR CONSEQUENTIAL DAMAGES (INCLUDING, BUT NOT LIMITED TO,
// PROCUREMENT OF SUBSTITUTE GOODS OR SERVICES; LOSS OF USE, DATA, OR PROFITS;
// OR BUSINESS INTERRUPTION) HOWEVER CAUSED AND ON ANY THEORY OF LIABILITY,
// WHETHER IN CONTRACT, STRICT LIABILITY, OR TORT (INCLUDING NEGLIGENCE OR
// OTHERWISE) ARISING IN ANY WAY OUT OF THE USE OF THIS SOFTWARE, EVEN IF
// ADVISED OF THE POSSIBILITY OF SUCH DAMAGE.
//
// --------------------------------------------------------------------------
// $Maintainer: Timo Sachsenberg $
// $Authors: Timo Sachsenberg $
// --------------------------------------------------------------------------
//

#include <OpenMS/FILTERING/CALIBRATION/PrecursorCorrection.h>

#include <OpenMS/KERNEL/StandardTypes.h>
#include <OpenMS/METADATA/Precursor.h>
#include <OpenMS/CONCEPT/LogStream.h>

#include <iomanip>
#include <fstream>

using namespace std;
using namespace OpenMS;

namespace OpenMS
{

   const std::string PrecursorCorrection::csv_header = "RT,uncorrectedMZ,correctedMZ,deltaMZ";


   void PrecursorCorrection::getPrecursors(const MSExperiment & exp,
                                           vector<Precursor> & precursors,
                                           vector<double> & precursors_rt,
                                           vector<Size> & precursor_scan_index)
    {
      for (Size i = 0; i != exp.size(); ++i)
      {
        const vector<Precursor>& pcs = exp[i].getPrecursors();
        if (pcs.empty()) { continue; }
        vector<double> pcs_rt(pcs.size(), exp[i].getRT());
        copy(pcs.begin(), pcs.end(), back_inserter(precursors));
        copy(pcs_rt.begin(), pcs_rt.end(), back_inserter(precursors_rt));
        precursor_scan_index.push_back(i);
      }
    }

    void PrecursorCorrection::writeHist(const String& out_csv,
                                        const vector<double> & delta_mzs,
                                        const vector<double> & mzs,
                                        const vector<double> & rts)
    {
      //cout << "writing data" << endl;
      ofstream csv_file(out_csv.c_str());
      csv_file << setprecision(9);

      // header
      csv_file << ListUtils::concatenate(ListUtils::create<String>(PrecursorCorrection::csv_header), "\t") << "\n";

      // entries
      for (vector<double>::const_iterator it = delta_mzs.begin(); it != delta_mzs.end(); ++it)
      {
        UInt index = it - delta_mzs.begin();
        csv_file << rts[index] << "\t" << mzs[index] << "\t" << mzs[index] + *it  << "\t" << *it << "\n";
      }
      csv_file.close();
    }

     set<Size> PrecursorCorrection::correctToNearestMS1Peak(MSExperiment & exp,
                                                            double mz_tolerance,
                                                            bool ppm,
                                                            vector<double> & delta_mzs,
                                                            vector<double> & mzs,
                                                            vector<double> & rts)
    {
      set<Size> corrected_precursors;
      // load experiment and extract precursors
      vector<Precursor> precursors;  // precursor
      vector<double> precursors_rt;  // RT of precursor MS2 spectrum
      vector<Size> precursor_scan_index;
      getPrecursors(exp, precursors, precursors_rt, precursor_scan_index);

      for (Size i = 0; i != precursors_rt.size(); ++i)
      {
        // get precursor rt
        double rt = precursors_rt[i];

        // get precursor MZ
        double mz = precursors[i].getMZ();

        //cout << rt << " " << mz << endl;

        // get precursor spectrum
        MSExperiment::ConstIterator rt_it = exp.RTBegin(rt - 1e-8);

        // store index of MS2 spectrum
        UInt precursor_spectrum_idx = rt_it - exp.begin();

        // get parent (MS1) of precursor spectrum
        rt_it = exp.getPrecursorSpectrum(rt_it);

        if (rt_it == exp.end() 
        || rt_it->getMSLevel() != 1)
        {
          OPENMS_LOG_WARN << "Warning: no MS1 spectrum for this precursor" << endl;
          continue;          
        }

        //cout << rt_it->getRT() << " " << rt_it->size() << endl;

        // find peak (index) closest to expected position
        Size nearest_peak_idx = rt_it->findNearest(mz);

        // get actual position of closest peak
        double nearest_peak_mz = (*rt_it)[nearest_peak_idx].getMZ();

        // calculate error between expected and actual position
        double nearestPeakError = ppm ? abs(nearest_peak_mz - mz)/mz * 1e6 : abs(nearest_peak_mz - mz);

        // check if error is small enough
        if (nearestPeakError < mz_tolerance)
        {
          // sanity check: do we really have the same precursor in the original and the picked spectrum
          if (fabs(exp[precursor_spectrum_idx].getPrecursors()[0].getMZ() - mz) > 0.0001)
          {
            OPENMS_LOG_WARN << "Error: index is referencing different precursors in original and picked spectrum." << endl;
          }

          // cout << mz << " -> " << nearest_peak_mz << endl;
          double delta_mz = nearest_peak_mz - mz;
          delta_mzs.push_back(delta_mz);
          mzs.push_back(mz);
          rts.push_back(rt);
          // correct entries
          Precursor corrected_prec = precursors[i];
          corrected_prec.setMZ(nearest_peak_mz);
          exp[precursor_spectrum_idx].getPrecursors()[0] = corrected_prec;
          corrected_precursors.insert(precursor_spectrum_idx);
        }
      }
      return corrected_precursors;
    }

    //Selection of the peak with the highest intensity as corrected precursor mass in a given mass range (e.g. precursor mass +/- 0.2 Da)
    set<Size> PrecursorCorrection::correctToHighestIntensityMS1Peak(MSExperiment & exp,
                                                                    double mz_tolerance,
                                                                    bool ppm,
                                                                    vector<double> & delta_mzs,
                                                                    vector<double> & mzs,
                                                                    vector<double> & rts)
    {
      set<Size> corrected_precursors;
      // load experiment and extract precursors
      vector<Precursor> precursors;  // precursor
      vector<double> precursors_rt;  // RT of precursor MS2 spectrum
      vector<Size> precursor_scan_index;
      getPrecursors(exp, precursors, precursors_rt, precursor_scan_index);
      int count_error_highest_intenstiy = 0;

      for (Size i = 0; i != precursors_rt.size(); ++i)
      {
        double rt = precursors_rt[i]; // get precursor rt        
        double mz = precursors[i].getMZ(); // get precursor MZ

        // retrieves iterator of the MS2 fragment spectrum
        MSExperiment::ConstIterator rt_it = exp.RTBegin(rt - 1e-8);

        // store index of MS2 spectrum
        UInt precursor_spectrum_idx = rt_it - exp.begin();

        // get parent (MS1) of precursor spectrum
        rt_it = exp.getPrecursorSpectrum(rt_it);

        if (rt_it == exp.end() 
        || rt_it->getMSLevel() != 1)
        {
          OPENMS_LOG_WARN << "Warning: no MS1 spectrum for this precursor" << endl;
          continue;
        }

        // get tolerance window and index of highest peak
        std::pair<double,double> tolerance_window = Math::getTolWindow(mz, mz_tolerance, ppm);
        int highest_peak_idx = rt_it->findHighestInWindow(mz, mz-tolerance_window.first, tolerance_window.second-mz);

        // no MS1 precursor peak in +- tolerance window found
        if (highest_peak_idx == -1)
        {
          count_error_highest_intenstiy += 1;
          continue;
        }

        // get actual position and intensity of highest intensity peak
        double highest_peak_mz = (*rt_it)[highest_peak_idx].getMZ();
        double highest_peak_int = (*rt_it)[highest_peak_idx].getIntensity();

        // cout << mz << " -> " << nearest_peak_mz << endl;
        double delta_mz = highest_peak_mz - mz;
        delta_mzs.push_back(delta_mz);
        mzs.push_back(mz);
        rts.push_back(rt);
        // correct entries
        Precursor corrected_prec = precursors[i];
        corrected_prec.setMZ(highest_peak_mz);
        corrected_prec.setIntensity(highest_peak_int);
        exp[precursor_spectrum_idx].getPrecursors()[0] = corrected_prec;
        corrected_precursors.insert(precursor_spectrum_idx);
      }

      if (count_error_highest_intenstiy != 0)
      {
        OPENMS_LOG_INFO << "Correction to the highest intensity peak failed " 
           << count_error_highest_intenstiy 
           << " times because of missing peaks in the MS1. No changes were applied in these cases." 
           << std::endl;
      }

      return corrected_precursors;
    }

    set<Size> PrecursorCorrection::correctToNearestFeature(const FeatureMap& features,
                                                           MSExperiment & exp,
                                                           double rt_tolerance_s,
                                                           double mz_tolerance,
                                                           bool ppm,
                                                           bool believe_charge,
                                                           bool keep_original,
                                                           bool all_matching_features,
                                                           int max_trace,
                                                           int debug_level)
    {
      set<Size> corrected_precursors;

      // for each precursor/MS2 find all features that are in the given tolerance window (bounding box + rt tolerances)
      // if believe_charge is set, only add features that match the precursor charge
      map<Size, set<Size> > scan_idx_to_feature_idx;

      size_t overlap_checks(0);
      for (Size scan = 0; scan != exp.size(); ++scan)
      {
        // skip non-tandem mass spectra
        if (exp[scan].getMSLevel() != 2 || exp[scan].getPrecursors().empty()) continue;

        // extract precursor / MS2 information
        const double pc_mz = exp[scan].getPrecursors()[0].getMZ();
        const double rt = exp[scan].getRT();
        const int pc_charge = exp[scan].getPrecursors()[0].getCharge();

        for (Size f = 0; f != features.size(); ++f)
        {
          // feature  is incompatible if believe_charge is set and charges don't match
<<<<<<< HEAD
          if (believe_charge && features[f].getCharge() != pc_charge) continue;

          ++overlap_checks;
=======
          if (believe_charge && features[f].getCharge() != pc_charge)
          {
            continue;
          }
>>>>>>> 25b72bae
          // check if precursor/MS2 position overlap with feature
          if (overlaps_(features[f], rt, pc_mz, rt_tolerance_s))
          {
            scan_idx_to_feature_idx[scan].insert(f);
          }
        }
      }

      if (debug_level > 0)
      {
        OPENMS_LOG_INFO << "Total number of overlap checks: " << overlap_checks << endl;
        OPENMS_LOG_INFO << "Number of precursors with overlapping features: " << scan_idx_to_feature_idx.size() << endl;
      }

      // filter sets to retain compatible features:
      // if precursor_mz = feature_mz + n * feature_charge (+/- mz_tolerance) a feature is compatible, others are removed from the set
      for (map<Size, set<Size> >::iterator it = scan_idx_to_feature_idx.begin(); it != scan_idx_to_feature_idx.end(); ++it)
      {
        const Size scan = it->first;
        const double pc_mz = exp[scan].getPrecursors()[0].getMZ();
        const double mz_tolerance_da = ppm ? pc_mz * mz_tolerance * 1e-6  : mz_tolerance;

        // Note: This is the "delete while iterating" pattern so mind the pre- and postincrement
        for (set<Size>::iterator sit = it->second.begin(); sit != it->second.end(); )
        {
          if (!compatible_(features[*sit], pc_mz, mz_tolerance_da, max_trace))
          {
            it->second.erase(sit++);
          }
          else
          {
            ++sit;
          }
        }
      }

      // remove entries with no compatible features (empty sets).
      // Note: This is the "delete while iterating" pattern so mind the pre- and postincrement
      for (map<Size, set<Size> >::iterator it = scan_idx_to_feature_idx.begin(); it != scan_idx_to_feature_idx.end(); )
      {
        if (it->second.empty())
        {
          scan_idx_to_feature_idx.erase(it++);
        }
        else
        {
          ++it;
        }
      }

      if (debug_level > 0)
      {
        OPENMS_LOG_INFO << "Number of precursors with compatible features: " << scan_idx_to_feature_idx.size() << endl;
      }

      if (!all_matching_features)
      {
        // keep only nearest features in set
        for (map<Size, set<Size> >::iterator it = scan_idx_to_feature_idx.begin(); it != scan_idx_to_feature_idx.end(); ++it)
        {
          const Size scan = it->first;
          const double pc_rt = exp[scan].getRT();

          double min_distance = 1e16;
          set<Size>::iterator best_feature = it->second.begin();

          // determine nearest/best feature
          for (set<Size>::iterator sit = it->second.begin(); sit != it->second.end(); ++sit)
          {
            const double current_distance = fabs(pc_rt - features[*sit].getRT());
            if (current_distance < min_distance)
            {
              min_distance = current_distance;
              best_feature = sit;
            }
          }

          // delete all except the nearest/best feature
          // Note: This is the "delete while iterating" pattern so mind the pre- and postincrement
          for (set<Size>::iterator sit = it->second.begin(); sit != it->second.end(); )
          {
            if (sit != best_feature)
            {
              it->second.erase(sit++);
            }
            else
            {
              ++sit;
            }
          }
        }
      }

      // depending on all_matching_features option, only the nearest or all features are contained in the sets
      // depending on options: move/copy corrected precursor and tandem spectrum
      if (keep_original)
      {
        // duplicate spectra for each feature in set and adapt precursor_mz and precursor_charge to feature_mz and feature_charge
        for (map<Size, set<Size> >::iterator it = scan_idx_to_feature_idx.begin(); it != scan_idx_to_feature_idx.end(); ++it)
        {
          const Size scan = it->first;
          MSSpectrum spectrum = exp[scan];
          corrected_precursors.insert(scan);
          for (set<Size>::iterator f_it = it->second.begin(); f_it != it->second.end(); ++f_it)
          {
            spectrum.getPrecursors()[0].setMZ(features[*f_it].getMZ());
            spectrum.getPrecursors()[0].setCharge(features[*f_it].getCharge());
            exp.addSpectrum(spectrum);
          }
        }
      }
      else
      {
        // set precursor_mz and _charge to the feature_mz and _charge
        for (map<Size, set<Size> >::iterator it = scan_idx_to_feature_idx.begin(); it != scan_idx_to_feature_idx.end(); ++it)
        {
          const Size scan = it->first;
          exp[scan].getPrecursors()[0].setMZ(features[*it->second.begin()].getMZ());
          exp[scan].getPrecursors()[0].setCharge(features[*it->second.begin()].getCharge());
          corrected_precursors.insert(scan);
        }
      }
      return corrected_precursors;
    }

    bool PrecursorCorrection::overlaps_(const Feature& feature,
                                        const double rt,
                                        const double pc_mz,
                                        const double rt_tolerance)
    {
      if (feature.getConvexHulls().empty())
      {
        OPENMS_LOG_WARN << "HighResPrecursorMassCorrector warning: at least one feature has no convex hull - omitting feature for matching" << std::endl;
      }

      // get bounding box and extend by retention time tolerance
      DBoundingBox<2> box = feature.getConvexHull().getBoundingBox();
      DPosition<2> extend_rt(rt_tolerance, 0.01);
      box.setMin(box.minPosition() - extend_rt);
      box.setMax(box.maxPosition() + extend_rt);

      DPosition<2> pc_pos(rt, pc_mz);
      if (box.encloses(pc_pos))
      {
        return true;
      }
      else
      {
        return false;
      }
    }

    bool PrecursorCorrection::compatible_(const Feature& feature,
                                          double pc_mz,
                                          double mz_tolerance,
                                          Size max_trace_number,
                                          int debug_level)
    {
      const int f_charge = feature.getCharge();
      const double f_mz = feature.getMZ();
      double trace = Math::round((pc_mz - f_mz) / (Constants::C13C12_MASSDIFF_U / f_charge)); // isotopic trace number at precursor mz
      double mass_error = fabs(pc_mz - (f_mz + trace * (Constants::C13C12_MASSDIFF_U / f_charge)));

      if (mass_error < mz_tolerance && (trace < max_trace_number + 0.01))
      {
        if (debug_level > 1)
        {
          OPENMS_LOG_INFO << "trace: " << (int)(trace + 0.5) << " feature_rt:" << feature.getRT() << " feature_mz:" << feature.getMZ() << " precursor_mz:" << pc_mz << endl;
        }
        return true;
      }
      else
      {
        return false;
      }
    }
}
<|MERGE_RESOLUTION|>--- conflicted
+++ resolved
@@ -270,21 +270,16 @@
         for (Size f = 0; f != features.size(); ++f)
         {
           // feature  is incompatible if believe_charge is set and charges don't match
-<<<<<<< HEAD
-          if (believe_charge && features[f].getCharge() != pc_charge) continue;
-
-          ++overlap_checks;
-=======
           if (believe_charge && features[f].getCharge() != pc_charge)
           {
             continue;
           }
->>>>>>> 25b72bae
           // check if precursor/MS2 position overlap with feature
           if (overlaps_(features[f], rt, pc_mz, rt_tolerance_s))
           {
             scan_idx_to_feature_idx[scan].insert(f);
           }
+          ++overlap_checks;
         }
       }
 
