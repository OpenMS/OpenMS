--- conflicted
+++ resolved
@@ -165,11 +165,7 @@
       // we assume that each digestion product will have the same abundance
       // note: missed cleavages reduce overall abundance as they combine two (or more) single peptides
 
-<<<<<<< HEAD
       // how many "atomic"(i.e. non-cleaveable) peptides are created?
-=======
-      // how many "atomic"(i.e. non-cleave-able) peptides are created?
->>>>>>> cea1c584
       Size complete_digest_count;
       if (use_log_model)
       {
@@ -232,11 +228,7 @@
         if (dp_it->size() < min_peptide_length)
           continue;
 
-<<<<<<< HEAD
-        // sum equal peptides intensities
-=======
         // sum equals peptide intensities
->>>>>>> cea1c584
         // *dp_it -> peptide
         // If we see this Peptide the first time -> generate corresponding feature
         if (generated_features.count(*dp_it) == 0)
