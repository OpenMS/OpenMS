--- conflicted
+++ resolved
@@ -492,11 +492,7 @@
     String se = getSearchEngine();
     return
         se == "Fido" || // FidoAdapter overwrites when it merges several runs
-<<<<<<< HEAD
-        se == "BayesianProteinInference" || // for backwards compat.
-=======
         se == "BayesianProteinInference" || // for backwards compatibility
->>>>>>> cea1c584
         se == "Epifany" ||
         (se == "Percolator" && !indistinguishable_proteins_.empty()) || // be careful, Percolator could be run with or without protein inference
         se == "ProteinInference";
