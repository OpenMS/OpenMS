--- conflicted
+++ resolved
@@ -724,13 +724,6 @@
     const std::vector<PeptideIdentification>& pep_ids,
     const StringList& skip_modifications)
   {
-<<<<<<< HEAD
-    // map protein accession to observed position -> modifications -> statistics (e.g., counts)
-    map<String, ProteinModificationSummary> prot2mod;
-
-    // total count how often evidence for a protein was observed (both unmodified + modified)
-    map<String, size_t> prot2count;
-=======
     // map protein accession to observed position,modifications pairs
     unordered_map<String, set<pair<Size, ResidueModification>>> prot2mod;
 
@@ -769,7 +762,6 @@
       }
     }
   }
->>>>>>> 032b6e59
 
   void ProteinIdentification::fillModMapping_(const vector<PeptideIdentification>& pep_ids, const StringList& skip_modifications,
                                               unordered_map<String, set<pair<Size, ResidueModification>>>& prot2mod) const
@@ -784,20 +776,6 @@
         const vector<PeptideEvidence>& ph_evidences = peptide_hit.getPeptideEvidences();
 
         // skip unmodified peptides
-<<<<<<< HEAD
-        if (aas.isModified() == false) 
-        { 
-          // count unmodified protein
-          for (Size phe_i = 0; phe_i != ph_evidences.size(); ++phe_i)
-          {
-            const String& acc = ph_evidences[phe_i].getProteinAccession();
-            prot2count[acc]++; // count protein evidence
-          }
-          continue; 
-        }
-
-=======
->>>>>>> 032b6e59
         if (aas.isModified())
         {
           if (aas.hasNTerminalModification())
@@ -809,16 +787,9 @@
             {
               for (const auto & ph_evidence : ph_evidences)
               {
-<<<<<<< HEAD
-                const String& acc = ph_evidences[phe_i].getProteinAccession();
-                const Size mod_pos = ph_evidences[phe_i].getStart(); // mod at N terminus
-                prot2mod[acc].AALevelSummary[mod_pos][res_mod].count++; // count modified residue in protein
-                prot2count[acc]++; // count protein evidence
-=======
                 const String& acc = ph_evidence.getProteinAccession();
                 const Size mod_pos = ph_evidence.getStart(); // mod at N terminus
                 prot2mod[acc].insert(make_pair(mod_pos, *res_mod));
->>>>>>> 032b6e59
               }
             }
           }
@@ -834,16 +805,9 @@
               {
                 for (const auto & ph_evidence : ph_evidences)
                 {
-<<<<<<< HEAD
-                  const String& acc = ph_evidences[phe_i].getProteinAccession();
-                  const Size mod_pos = ph_evidences[phe_i].getStart() + ai; // start + ai
-                  prot2mod[acc].AALevelSummary[mod_pos][res_mod].count++; // count modified residue in protein    
-                  prot2count[acc]++; // count protein evidence              
-=======
                   const String& acc = ph_evidence.getProteinAccession();
                   const Size mod_pos = ph_evidence.getStart() + ai; // start + ai
                   prot2mod[acc].insert(make_pair(mod_pos, *res_mod));
->>>>>>> 032b6e59
                 }
               }
             }
@@ -858,44 +822,6 @@
             {
               for (const auto & ph_evidence : ph_evidences)
               {
-<<<<<<< HEAD
-                const String& acc = ph_evidences[phe_i].getProteinAccession();
-                const Size mod_pos = ph_evidences[phe_i].getEnd(); // mod at C terminus
-                prot2mod[acc].AALevelSummary[mod_pos][res_mod].count++; // count modified residue in protein
-                prot2count[acc]++; // count protein evidence           
-              }
-            }
-          }
-        }
-      }
-    }
-
-    for (Size i = 0; i < protein_hits_.size(); ++i)
-    { // for all proteins
-      const String& acc = protein_hits_[i].getAccession();
-      if (prot2mod.find(acc) != prot2mod.end())
-      { // if the protein is modified
-        const size_t total_count = prot2count[acc]; // # modified + unmodified evidences (PSMs) for this protein 
-
-        if (total_count == 0) { continue; }
-
-        for (auto& m : prot2mod[acc].AALevelSummary)
-        { // iterate over all modified positions
-          ProteinModificationSummary::ModificationsToStatistics& m2ss = m.second;
-          for (auto & stat : m2ss)
-          { // iterate over all modifications (key) and statistics (value) at this position
-            ProteinModificationSummary::Statistics& s = stat.second;
-            // calculate frequency for this modification at this position as: 
-            //   number of PSMs that support that modification at that position divided by
-            //   all PSMs of that protein
-            s.frequency = static_cast<double>(s.count) / total_count; 
-          }          
-        }
-        // store modifications and statistics
-        protein_hits_[i].setModifications(prot2mod[acc]);
-      }
-    }
-=======
                 const String& acc = ph_evidence.getProteinAccession();
                 const Size mod_pos = ph_evidence.getEnd(); // mod at C terminus
                 prot2mod[acc].insert(make_pair(mod_pos, *res_mod));
@@ -905,7 +831,6 @@
         }
       }
     }
->>>>>>> 032b6e59
   }
 
   bool ProteinIdentification::isHigherScoreBetter() const
