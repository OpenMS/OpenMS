--- conflicted
+++ resolved
@@ -718,7 +718,6 @@
         const std::vector<PeptideEvidence>& ph_evidences = peptide_hit.getPeptideEvidences();
 
         // skip unmodified peptides
-<<<<<<< HEAD
         if (aas.isModified() == false) 
         { 
           // count unmodified protein
@@ -730,12 +729,6 @@
           continue; 
         }
 
-=======
-        if (aas.isModified() == false)
-        { 
-          continue;
-        }
->>>>>>> 25b72bae
         if (aas.isModified())
         {
           if (aas.hasNTerminalModification())
