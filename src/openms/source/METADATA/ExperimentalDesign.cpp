// --------------------------------------------------------------------------
//                   OpenMS -- Open-Source Mass Spectrometry
// --------------------------------------------------------------------------
// Copyright The OpenMS Team -- Eberhard Karls University Tuebingen,
// ETH Zurich, and Freie Universitaet Berlin 2002-2018.
//
// This software is released under a three-clause BSD license:
//  * Redistributions of source code must retain the above copyright
//    notice, this list of conditions and the following disclaimer.
//  * Redistributions in binary form must reproduce the above copyright
//    notice, this list of conditions and the following disclaimer in the
//    documentation and/or other materials provided with the distribution.
//  * Neither the name of any author or any participating institution
//    may be used to endorse or promote products derived from this software
//    without specific prior written permission.
// For a full list of authors, refer to the file AUTHORS.
// --------------------------------------------------------------------------
// THIS SOFTWARE IS PROVIDED BY THE COPYRIGHT HOLDERS AND CONTRIBUTORS "AS IS"
// AND ANY EXPRESS OR IMPLIED WARRANTIES, INCLUDING, BUT NOT LIMITED TO, THE
// IMPLIED WARRANTIES OF MERCHANTABILITY AND FITNESS FOR A PARTICULAR PURPOSE
// ARE DISCLAIMED. IN NO EVENT SHALL ANY OF THE AUTHORS OR THE CONTRIBUTING
// INSTITUTIONS BE LIABLE FOR ANY DIRECT, INDIRECT, INCIDENTAL, SPECIAL,
// EXEMPLARY, OR CONSEQUENTIAL DAMAGES (INCLUDING, BUT NOT LIMITED TO,
// PROCUREMENT OF SUBSTITUTE GOODS OR SERVICES; LOSS OF USE, DATA, OR PROFITS;
// OR BUSINESS INTERRUPTION) HOWEVER CAUSED AND ON ANY THEORY OF LIABILITY,
// WHETHER IN CONTRACT, STRICT LIABILITY, OR TORT (INCLUDING NEGLIGENCE OR
// OTHERWISE) ARISING IN ANY WAY OUT OF THE USE OF THIS SOFTWARE, EVEN IF
// ADVISED OF THE POSSIBILITY OF SUCH DAMAGE.
//
// --------------------------------------------------------------------------
// $Maintainer: Timo Sachsenberg $
// $Authors: Timo Sachsenberg $
// --------------------------------------------------------------------------

#include <OpenMS/KERNEL/StandardTypes.h>

#include <OpenMS/METADATA/ExperimentalDesign.h>
#include <OpenMS/SYSTEM/File.h>
#include <OpenMS/FORMAT/TextFile.h>
#include <OpenMS/DATASTRUCTURES/ListUtils.h>

#include <QtCore/QString>
#include <QtCore/QFileInfo>

#include <iostream>

using namespace std;

namespace OpenMS
{
<<<<<<< HEAD
  // static
  ExperimentalDesign ExperimentalDesign::load(const String & tsv_file)
  {
    ExperimentalDesign design;

    design.run_section_.clear();

    TextFile tf(tsv_file, true);

    int line_number(0);
    for (String s : tf)
    {
      ++line_number;      
      // skip empty lines
      if (s.trim().empty()) { continue; }

      // run-level header
      if (line_number == 1)
=======
    using MSFileSection = std::vector<ExperimentalDesign::MSFileSection>;

    ExperimentalDesign::SampleSection::SampleSection(
        std::vector< std::vector < String > > _content,
        std::map< unsigned, Size > _sample_to_rowindex,
        std::map< String, Size > columnname_to_columnindex
      ) : 
      content_(_content),
      sample_to_rowindex_(_sample_to_rowindex),
      columnname_to_columnindex_(columnname_to_columnindex) 
    {    
    }

    ExperimentalDesign::ExperimentalDesign(
      ExperimentalDesign::MSFileSection msfile_section, 
      ExperimentalDesign::SampleSection sample_section) : 
        msfile_section_(msfile_section), 
        sample_section_(sample_section)
    {
      sort_();
      isValid_();
    }

    ExperimentalDesign ExperimentalDesign::fromConsensusMap(const ConsensusMap &cm)
    {
      ExperimentalDesign experimental_design;

      // path of the original MS run (mzML / raw file)
      StringList ms_run_paths;
      cm.getPrimaryMSRunPath(ms_run_paths);

      // no fractionation -> as many fraction_groups as samples
      // each consensus element corresponds to one sample abundance
      size_t sample(1);
      ExperimentalDesign::MSFileSection msfile_section;
      for (const auto &f : ms_run_paths)
>>>>>>> 35039bbc
      {
        ExperimentalDesign::MSFileSectionEntry r;
        r.path = f;
        r.fraction = 1;
        r.sample = sample;
        r.fraction_group = sample;
        r.label = 1; // TODO MULTIPLEXING: adapt for non-label-free
        msfile_section.push_back(r);
        ++sample;
      }
      experimental_design.setMSFileSection(msfile_section);
      LOG_INFO << "Experimental design (ConsensusMap derived):\n"
               << "  files: " << experimental_design.getNumberOfMSFiles()
               << "  fractions: " << experimental_design.getNumberOfFractions()
               << "  labels: " << experimental_design.getNumberOfLabels()
               << "  samples: " << experimental_design.getNumberOfSamples() << "\n"
               << endl;
      return experimental_design;
    }

    ExperimentalDesign ExperimentalDesign::fromFeatureMap(const FeatureMap &fm)
    {
      ExperimentalDesign experimental_design;
      // path of the original MS run (mzML / raw file)
      StringList ms_paths;
      fm.getPrimaryMSRunPath(ms_paths);

      if (ms_paths.size() != 1)
      {
        throw Exception::MissingInformation(
          __FILE__,
          __LINE__,
          OPENMS_PRETTY_FUNCTION,
          "FeatureMap annotated with " + String(ms_paths.size()) + " MS files. Must be exactly one.");
      }

      // Feature map is simple. One file, one fraction, one sample, one fraction_group
      ExperimentalDesign::MSFileSectionEntry r;
      r.path = ms_paths[0];
      r.fraction = 1;
      r.sample = 1;
      r.fraction_group = 1;
      r.label = 1;

      ExperimentalDesign::MSFileSection rows(1, r);
      experimental_design.setMSFileSection(rows);
      LOG_INFO << "Experimental design (FeatureMap derived):\n"
               << "  files: " << experimental_design.getNumberOfMSFiles()
               << "  fractions: " << experimental_design.getNumberOfFractions()
               << "  labels: " << experimental_design.getNumberOfLabels()
               << "  samples: " << experimental_design.getNumberOfSamples() << "\n"
               << endl;
      return experimental_design;
    }

    ExperimentalDesign ExperimentalDesign::fromIdentifications(const vector <ProteinIdentification> &proteins)
    {
      ExperimentalDesign experimental_design;
      // path of the original MS files (mzML / raw file)
      StringList ms_run_paths;
      for (const auto &protein : proteins)
      {
        StringList tmp_ms_run_paths;
        protein.getPrimaryMSRunPath(tmp_ms_run_paths);
        if (tmp_ms_run_paths.size() != 1)
        {
<<<<<<< HEAD
          StringList cells;
          s.split("\t", cells);
          if (cells.size() != 4)
          {
            throw Exception::ParseError(__FILE__, __LINE__, OPENMS_PRETTY_FUNCTION, tsv_file,
              "Error: Wrong number of columns (" + String(cells.size()) + ") in the experimental design header provided: " + String(s) + ".");
          }
          continue;
=======
          throw Exception::MissingInformation(
            __FILE__,
            __LINE__,
            OPENMS_PRETTY_FUNCTION,
            "ProteinIdentification annotated with " + String(tmp_ms_run_paths.size()) +
            " MS files. Must be exactly one.");
>>>>>>> 35039bbc
        }
        ms_run_paths.push_back(tmp_ms_run_paths[0]);
      }

<<<<<<< HEAD
      // run-level run_section_
      StringList cells;
      s.split("\t", cells);

      if (cells.size() < 3)
=======
      // no fractionation -> as many fraction_groups as samples
      // each identification run corresponds to one sample abundance
      unsigned sample(1);
      ExperimentalDesign::MSFileSection rows;
      for (const auto &f : ms_run_paths)
>>>>>>> 35039bbc
      {
        ExperimentalDesign::MSFileSectionEntry r;
        r.path = f;
        r.fraction = 1;
        r.sample = sample;
        r.fraction_group = sample;
        r.label = 1;

        rows.push_back(r);
        ++sample;
      }
      experimental_design.setMSFileSection(rows);
      LOG_INFO << "Experimental design (Identification derived):\n"
               << "  files: " << experimental_design.getNumberOfMSFiles()
               << "  fractions: " << experimental_design.getNumberOfFractions()
               << "  labels: " << experimental_design.getNumberOfLabels()
               << "  samples: " << experimental_design.getNumberOfSamples() << "\n"
               << endl;
      return experimental_design;
    }

<<<<<<< HEAD
      RunRow row;

      row.run = cells[0].toInt();
      row.fraction = cells[1].toInt();

      // if sample and channel column missing, assign run index
      if (cells.size() <= 3)
      {
        row.channel = 1;  
        row.sample = row.run; 
      }
      else if (cells.size() <= 4) // at least channel given
      {
        row.channel = cells[3].toInt();

        if (cells.size() == 5)
        {
          row.sample = cells[4].toInt();;
        }
        else // assign sample index to channel number
        {
          row.sample = row.channel;
        }
      }

      String spec_file = cells[2];
      QFileInfo spectra_file_info(spec_file.toQString());
      if (spectra_file_info.isRelative())
=======
    map<unsigned, vector<String> > ExperimentalDesign::getFractionToMSFilesMapping() const
    {
      map<unsigned, vector<String> > ret;

      for (MSFileSectionEntry const& r : msfile_section_)
      {
        ret[r.fraction].emplace_back(r.path);
      }
      return ret;
    }

    map<pair<String, unsigned>, unsigned> ExperimentalDesign::pathLabelMapper_(
            const bool basename,
            unsigned (*f)(const ExperimentalDesign::MSFileSectionEntry &entry)) const
    {
      map<pair<String, unsigned>, unsigned> ret;
      for (MSFileSectionEntry const& r : msfile_section_)
>>>>>>> 35039bbc
      {
        const String path = String(r.path);
        pair<String, unsigned> tpl = make_pair((basename ? File::basename(path) : path), r.label);
        ret[tpl] = f(r);
      }
      return ret;
    }

    map<pair<String, unsigned>, unsigned> ExperimentalDesign::getPathLabelToSampleMapping(
            const bool basename) const
    {
      return pathLabelMapper_(basename, [](const MSFileSectionEntry &r)
      { return r.sample; });
    }

    map<pair<String, unsigned>, unsigned> ExperimentalDesign::getPathLabelToFractionMapping(
            const bool basename) const
    {
      return pathLabelMapper_(basename, [](const MSFileSectionEntry &r)
      { return r.fraction; });
    }

    map<pair<String, unsigned>, unsigned> ExperimentalDesign::getPathLabelToFractionGroupMapping(
            const bool basename) const
    {
      return pathLabelMapper_(basename, [](const MSFileSectionEntry &r)
      { return r.fraction_group; });
    }

    bool ExperimentalDesign::sameNrOfMSFilesPerFraction() const
    {
      map<unsigned, vector<String>> frac2files = getFractionToMSFilesMapping();
      if (frac2files.size() <= 1) { return true; }

      Size files_per_fraction(0);
      for (auto const &f : frac2files)
      {
        if (files_per_fraction == 0) // first fraction, initialize
        {
<<<<<<< HEAD
          row.path = design_file_relative.toStdString();
=======
          files_per_fraction = f.second.size();
>>>>>>> 35039bbc
        }
        else // fraction >= 2
        {
          // different number of associated MS files?
          if (f.second.size() != files_per_fraction)
          {
<<<<<<< HEAD
            row.path = f;
=======
            return false;
>>>>>>> 35039bbc
          }
        }
      }
      return true;
    }

    const ExperimentalDesign::MSFileSection& ExperimentalDesign::getMSFileSection() const
    {
      return msfile_section_;
    }

    void ExperimentalDesign::setMSFileSection(const MSFileSection& msfile_section)
    {
      msfile_section_ = msfile_section;
      sort_();
    }

    void ExperimentalDesign::setSampleSection(const SampleSection& sample_section)
    {
      sample_section_ = sample_section;
    }

    unsigned ExperimentalDesign::getNumberOfSamples() const
    {
      if (msfile_section_.empty()) { return 0; }
      return std::max_element(msfile_section_.begin(), msfile_section_.end(),
                              [](const MSFileSectionEntry& f1, const MSFileSectionEntry& f2)
                              {
                                return f1.sample < f2.sample;
                              })->sample;
    }

    unsigned ExperimentalDesign::getNumberOfFractions() const
    {
      if (msfile_section_.empty()) { return 0; }
      return std::max_element(msfile_section_.begin(), msfile_section_.end(),
                              [](const MSFileSectionEntry& f1, const MSFileSectionEntry& f2)
                              {
                                  return f1.fraction < f2.fraction;
                              })->fraction;
    }

    // @return the number of labels per file
    unsigned ExperimentalDesign::getNumberOfLabels() const
    {
      if (msfile_section_.empty()) { return 0; }
      return std::max_element(msfile_section_.begin(), msfile_section_.end(),
                              [](const MSFileSectionEntry& f1, const MSFileSectionEntry& f2)
                              {
                                return f1.label < f2.label;
                              })->label;
    }

    // @return the number of MS files (= fractions * fraction_groups)
    unsigned ExperimentalDesign::getNumberOfMSFiles() const
    {
      std::set<std::string> unique_paths;
      for (auto const & r : msfile_section_) { unique_paths.insert(r.path); }
      return unique_paths.size();
    }

    bool ExperimentalDesign::isFractionated() const
    {
      std::vector<unsigned> fractions = getFractions_();
      std::set<unsigned> fractions_set(fractions.begin(), fractions.end());
      return fractions_set.size() > 1;
    }

    unsigned ExperimentalDesign::getNumberOfFractionGroups() const
    {
      if (msfile_section_.empty()) { return 0; }
      return std::max_element(msfile_section_.begin(), msfile_section_.end(),
                              [](const MSFileSectionEntry& f1, const MSFileSectionEntry& f2)
                              {
                                  return f1.fraction_group < f2.fraction_group;
                              })->fraction_group;
    }

    unsigned ExperimentalDesign::getSample(unsigned fraction_group, unsigned label)
    {
      return std::find_if(msfile_section_.begin(), msfile_section_.end(),
                          [&fraction_group, &label](const MSFileSectionEntry& r)
                          {
                              return r.fraction_group == fraction_group && r.label == label;
                          })->sample;
    }

    const ExperimentalDesign::SampleSection& ExperimentalDesign::getSampleSection() const
    {
      return sample_section_;
    }

    std::vector< String > ExperimentalDesign::getFileNames_(const bool basename) const
    {
      std::vector<String> filenames;
      for (const MSFileSectionEntry& row : msfile_section_)
      {
<<<<<<< HEAD
        // set to absolute path
        row.path = spec_file;
=======
        const String path = String(row.path);
        filenames.push_back(basename ? path : File::basename(path));
>>>>>>> 35039bbc
      }
      return filenames;
    }

<<<<<<< HEAD
      if (!File::exists(row.path))
      {
        throw Exception::ParseError(__FILE__, __LINE__, OPENMS_PRETTY_FUNCTION, tsv_file,
          "Error: Spectra file does not exist: '" + String(row.path) + "'");
=======
    template<typename T>
    void ExperimentalDesign::errorIfAlreadyExists(std::set<T> &container, T &item, const String &message)
    {
      if (container.find(item) != container.end())
      {
       throw Exception::MissingInformation(
       __FILE__,
       __LINE__,
        OPENMS_PRETTY_FUNCTION, message);
>>>>>>> 35039bbc
      }
      container.insert(item);
    }

<<<<<<< HEAD
      design.run_section_.push_back(row);
    }

    design.sort_();
    design.checkValidRunSection_();
  }
  
  ExperimentalDesign ExperimentalDesign::fromConsensusMap(const ConsensusMap& cm)
  {
    ExperimentalDesign ed;
    // path of the original MS run (mzML / raw file)
    StringList ms_run_paths;
    cm.getPrimaryMSRunPath(ms_run_paths);

    // no fractionation -> as many runs as samples
    // each consensus element corresponds to one sample abundance
    size_t sample(1);
    ExperimentalDesign::RunRows rows;
    for (auto const & f : ms_run_paths)
    {
      ExperimentalDesign::RunRow r;
      r.path = f;
      r.fraction = 1;
      r.sample = sample;
      r.run = sample;
      r.channel = 1; // TODO MULTIPLEXING: adapt for non-label-free
      rows.push_back(r);
      ++sample;
    }
    ed.setRunSection(rows);
    LOG_INFO << "Experimental design (ConsensusMap derived):\n" 
       << "  files: " << ed.getNumberOfMSFiles()
       << "  fractions: " << ed.getNumberOfFractions()
       << "  channels: " << ed.getNumberOfChannels()
       << "  samples: " << ed.getNumberOfSamples() << "\n"  
       << endl;
    return ed; 
  }

  ExperimentalDesign ExperimentalDesign::fromFeatureMap(const FeatureMap& fm)
  {
    ExperimentalDesign ed;
    // path of the original MS run (mzML / raw file)
    StringList ms_paths;
    fm.getPrimaryMSRunPath(ms_paths);
  
    if (ms_paths.size() != 1)
    {
        throw Exception::MissingInformation(
         __FILE__, 
         __LINE__, 
         OPENMS_PRETTY_FUNCTION, 
         "FeatureMap annotated with " + String(ms_paths.size()) + " MS files. Must be exactly one.");
    }
    
    // Feature map is simple. One file, one fraction, one sample, one run
    ExperimentalDesign::RunRow r;
    r.path = ms_paths[0];
    r.fraction = 1;
    r.sample = 1;
    r.run = 1;
    r.channel = 1;

    ExperimentalDesign::RunRows rows(1, r);
    ed.setRunSection(rows);
    LOG_INFO << "Experimental design (FeatureMap derived):\n" 
       << "  files: " << ed.getNumberOfMSFiles()
       << "  fractions: " << ed.getNumberOfFractions()
       << "  channels: " << ed.getNumberOfChannels()
       << "  samples: " << ed.getNumberOfSamples() << "\n"  
       << endl;
    return ed; 
  }

  ExperimentalDesign ExperimentalDesign::fromIdentifications(const vector<ProteinIdentification> & proteins)
  {
    ExperimentalDesign ed;
    // path of the original MS files (mzML / raw file)
    StringList ms_run_paths;
    for (auto const & p : proteins)
    {
      StringList tmp_ms_run_paths;
      p.getPrimaryMSRunPath(tmp_ms_run_paths);
      if (tmp_ms_run_paths.size() != 1)
      {
        throw Exception::MissingInformation(
         __FILE__, 
         __LINE__, 
         OPENMS_PRETTY_FUNCTION, 
         "ProteinIdentification annotated with " + String(tmp_ms_run_paths.size()) + " MS files. Must be exactly one.");
      }
      ms_run_paths.push_back(tmp_ms_run_paths[0]);
    }

    // no fractionation -> as many runs as samples
    // each identification run corresponds to one sample abundance
    size_t sample(1);
    ExperimentalDesign::RunRows rows;
    for (auto const & f : ms_run_paths)
    {
      ExperimentalDesign::RunRow r;
      r.path = f;
      r.fraction = 1;
      r.sample = sample;
      r.run = sample;
      r.channel = 1;

      rows.push_back(r);
      ++sample;
=======
    void ExperimentalDesign::isValid_()
    {

    std::set< std::tuple< unsigned, unsigned, unsigned > > fractiongroup_fraction_label_set;
    std::set< std::tuple< std::string, unsigned > > path_label_set;
    std::map< std::tuple< unsigned, unsigned >, std::set< unsigned > > fractiongroup_label_to_sample;

    for (const MSFileSectionEntry& row : msfile_section_)
    {
      // FRACTIONGROUP__FRACTION_LABEL TUPLE
      std::tuple<unsigned, unsigned, unsigned> fractiongroup_fraction_label = std::make_tuple(row.fraction_group, row.fraction, row.label);
      errorIfAlreadyExists(
        fractiongroup_fraction_label_set,
        fractiongroup_fraction_label,
      "(Fraction Group, Fraction, Label) combination can only appear once");

      // PATH_LABEL_TUPLE
      std::tuple<std::string, unsigned> path_label = std::make_tuple(row.path, row.label);
      errorIfAlreadyExists(
        path_label_set,
        path_label,
        "(Path, Label) combination can only appear once");

      // FRACTIONGROUP_LABEL TUPLE
      std::tuple<unsigned, unsigned> fractiongroup_label = std::make_tuple(row.fraction_group, row.label);
      fractiongroup_label_to_sample[fractiongroup_label].insert(row.sample);

      if (fractiongroup_label_to_sample[fractiongroup_label].size() > 1)
      {
        throw Exception::MissingInformation(
          __FILE__,
          __LINE__,
          OPENMS_PRETTY_FUNCTION,
          "Multiple Samples encountered for the same fraction group and the same label");
      }
>>>>>>> 35039bbc
    }
    ed.setRunSection(rows);
    LOG_INFO << "Experimental design (Identification derived):\n" 
       << "  files: " << ed.getNumberOfMSFiles()
       << "  fractions: " << ed.getNumberOfFractions()
       << "  channels: " << ed.getNumberOfChannels()
       << "  samples: " << ed.getNumberOfSamples() << "\n"  
       << endl;
    return ed;
  }

<<<<<<< HEAD

  map<unsigned, vector<String> > ExperimentalDesign::getFractionToMSFilesMapping() const
  {
    map<unsigned, vector<String> > ret;

    for (RunRow const & r : run_section_)
    {
      ret[r.fraction].emplace_back(r.path);
=======
  std::vector<unsigned> ExperimentalDesign::getLabels_() const
  {
    std::vector<unsigned> labels;
    for (const MSFileSectionEntry &row : msfile_section_)
    {
      labels.push_back(row.label);
    }
    return labels;
  }

  std::vector<unsigned> ExperimentalDesign::getFractions_() const
  {
    std::vector<unsigned> fractions;
    for (const MSFileSectionEntry &row : msfile_section_)
    {
      fractions.push_back(row.fraction);
>>>>>>> 35039bbc
    }
    return fractions;
  }

  void ExperimentalDesign::sort_()
  {
    std::sort(msfile_section_.begin(), msfile_section_.end(),
      [](const MSFileSectionEntry& a, const MSFileSectionEntry& b)
      {
        return std::tie(a.fraction_group, a.fraction, a.label, a.sample, a.path) <
               std::tie(b.fraction_group, b.fraction, b.label, b.sample, b.path);
      });
  }

<<<<<<< HEAD
  bool ExperimentalDesign::sameNrOfMSFilesPerFraction() const
  {
    map<unsigned, vector<String>> frac2files = getFractionToMSFilesMapping();
    if (frac2files.size() <= 1) { return true; }
 
    Size files_per_fraction(0);
    for (auto const & f : frac2files)
    {
      if (files_per_fraction == 0) // first fraction, initialize
      {
        files_per_fraction = f.second.size();
      }
      else // fraction >= 2
      {
        // different number of associated MS files?
        if (f.second.size() != files_per_fraction)
        {
          return false;
        }
      }
=======
  /* Implementations of SampleSection */

  std::set<unsigned> ExperimentalDesign::SampleSection::getSamples() const
  {
    std::set<unsigned> samples;
    for (const auto &kv : sample_to_rowindex_)
    {
      samples.insert(kv.first);
    }
    return samples;
  }

  std::set< String > ExperimentalDesign::SampleSection::getFactors() const
  {
    std::set<String> factors;
    for (const auto &kv : columnname_to_columnindex_)
    {
      factors.insert(kv.first);
>>>>>>> 35039bbc
    }
    return factors;
  }

  bool ExperimentalDesign::SampleSection::hasSample(const unsigned sample) const
  {
    return sample_to_rowindex_.find(sample) != sample_to_rowindex_.end();
  }

  bool ExperimentalDesign::SampleSection::hasFactor(const String &factor) const
  {
    return columnname_to_columnindex_.find(factor) != columnname_to_columnindex_.end();
  }

  String ExperimentalDesign::SampleSection::getFactorValue(const unsigned sample, const String &factor)
  {
   if (! hasSample(sample))
   {
    throw Exception::MissingInformation(
                __FILE__,
                __LINE__,
                OPENMS_PRETTY_FUNCTION,
                "Sample " + String(sample) + " is not present in the Experimental Design");
   }
   if (! hasFactor(factor))
   {
    throw Exception::MissingInformation(
                __FILE__,
                __LINE__,
                OPENMS_PRETTY_FUNCTION,
                "Factor " + factor + " is not present in the Experimental Design");
   }
   StringList sample_row = content_[sample_to_rowindex_[sample]];
   const Size col_index = columnname_to_columnindex_[factor];
   return sample_row[col_index];
  }
}<|MERGE_RESOLUTION|>--- conflicted
+++ resolved
@@ -48,26 +48,6 @@
 
 namespace OpenMS
 {
-<<<<<<< HEAD
-  // static
-  ExperimentalDesign ExperimentalDesign::load(const String & tsv_file)
-  {
-    ExperimentalDesign design;
-
-    design.run_section_.clear();
-
-    TextFile tf(tsv_file, true);
-
-    int line_number(0);
-    for (String s : tf)
-    {
-      ++line_number;      
-      // skip empty lines
-      if (s.trim().empty()) { continue; }
-
-      // run-level header
-      if (line_number == 1)
-=======
     using MSFileSection = std::vector<ExperimentalDesign::MSFileSection>;
 
     ExperimentalDesign::SampleSection::SampleSection(
@@ -104,7 +84,6 @@
       size_t sample(1);
       ExperimentalDesign::MSFileSection msfile_section;
       for (const auto &f : ms_run_paths)
->>>>>>> 35039bbc
       {
         ExperimentalDesign::MSFileSectionEntry r;
         r.path = f;
@@ -171,40 +150,21 @@
         protein.getPrimaryMSRunPath(tmp_ms_run_paths);
         if (tmp_ms_run_paths.size() != 1)
         {
-<<<<<<< HEAD
-          StringList cells;
-          s.split("\t", cells);
-          if (cells.size() != 4)
-          {
-            throw Exception::ParseError(__FILE__, __LINE__, OPENMS_PRETTY_FUNCTION, tsv_file,
-              "Error: Wrong number of columns (" + String(cells.size()) + ") in the experimental design header provided: " + String(s) + ".");
-          }
-          continue;
-=======
           throw Exception::MissingInformation(
             __FILE__,
             __LINE__,
             OPENMS_PRETTY_FUNCTION,
             "ProteinIdentification annotated with " + String(tmp_ms_run_paths.size()) +
             " MS files. Must be exactly one.");
->>>>>>> 35039bbc
         }
         ms_run_paths.push_back(tmp_ms_run_paths[0]);
       }
 
-<<<<<<< HEAD
-      // run-level run_section_
-      StringList cells;
-      s.split("\t", cells);
-
-      if (cells.size() < 3)
-=======
       // no fractionation -> as many fraction_groups as samples
       // each identification run corresponds to one sample abundance
       unsigned sample(1);
       ExperimentalDesign::MSFileSection rows;
       for (const auto &f : ms_run_paths)
->>>>>>> 35039bbc
       {
         ExperimentalDesign::MSFileSectionEntry r;
         r.path = f;
@@ -226,36 +186,6 @@
       return experimental_design;
     }
 
-<<<<<<< HEAD
-      RunRow row;
-
-      row.run = cells[0].toInt();
-      row.fraction = cells[1].toInt();
-
-      // if sample and channel column missing, assign run index
-      if (cells.size() <= 3)
-      {
-        row.channel = 1;  
-        row.sample = row.run; 
-      }
-      else if (cells.size() <= 4) // at least channel given
-      {
-        row.channel = cells[3].toInt();
-
-        if (cells.size() == 5)
-        {
-          row.sample = cells[4].toInt();;
-        }
-        else // assign sample index to channel number
-        {
-          row.sample = row.channel;
-        }
-      }
-
-      String spec_file = cells[2];
-      QFileInfo spectra_file_info(spec_file.toQString());
-      if (spectra_file_info.isRelative())
-=======
     map<unsigned, vector<String> > ExperimentalDesign::getFractionToMSFilesMapping() const
     {
       map<unsigned, vector<String> > ret;
@@ -273,7 +203,6 @@
     {
       map<pair<String, unsigned>, unsigned> ret;
       for (MSFileSectionEntry const& r : msfile_section_)
->>>>>>> 35039bbc
       {
         const String path = String(r.path);
         pair<String, unsigned> tpl = make_pair((basename ? File::basename(path) : path), r.label);
@@ -313,22 +242,14 @@
       {
         if (files_per_fraction == 0) // first fraction, initialize
         {
-<<<<<<< HEAD
-          row.path = design_file_relative.toStdString();
-=======
           files_per_fraction = f.second.size();
->>>>>>> 35039bbc
         }
         else // fraction >= 2
         {
           // different number of associated MS files?
           if (f.second.size() != files_per_fraction)
           {
-<<<<<<< HEAD
-            row.path = f;
-=======
             return false;
->>>>>>> 35039bbc
           }
         }
       }
@@ -426,23 +347,12 @@
       std::vector<String> filenames;
       for (const MSFileSectionEntry& row : msfile_section_)
       {
-<<<<<<< HEAD
-        // set to absolute path
-        row.path = spec_file;
-=======
         const String path = String(row.path);
         filenames.push_back(basename ? path : File::basename(path));
->>>>>>> 35039bbc
       }
       return filenames;
     }
 
-<<<<<<< HEAD
-      if (!File::exists(row.path))
-      {
-        throw Exception::ParseError(__FILE__, __LINE__, OPENMS_PRETTY_FUNCTION, tsv_file,
-          "Error: Spectra file does not exist: '" + String(row.path) + "'");
-=======
     template<typename T>
     void ExperimentalDesign::errorIfAlreadyExists(std::set<T> &container, T &item, const String &message)
     {
@@ -452,122 +362,10 @@
        __FILE__,
        __LINE__,
         OPENMS_PRETTY_FUNCTION, message);
->>>>>>> 35039bbc
       }
       container.insert(item);
     }
 
-<<<<<<< HEAD
-      design.run_section_.push_back(row);
-    }
-
-    design.sort_();
-    design.checkValidRunSection_();
-  }
-  
-  ExperimentalDesign ExperimentalDesign::fromConsensusMap(const ConsensusMap& cm)
-  {
-    ExperimentalDesign ed;
-    // path of the original MS run (mzML / raw file)
-    StringList ms_run_paths;
-    cm.getPrimaryMSRunPath(ms_run_paths);
-
-    // no fractionation -> as many runs as samples
-    // each consensus element corresponds to one sample abundance
-    size_t sample(1);
-    ExperimentalDesign::RunRows rows;
-    for (auto const & f : ms_run_paths)
-    {
-      ExperimentalDesign::RunRow r;
-      r.path = f;
-      r.fraction = 1;
-      r.sample = sample;
-      r.run = sample;
-      r.channel = 1; // TODO MULTIPLEXING: adapt for non-label-free
-      rows.push_back(r);
-      ++sample;
-    }
-    ed.setRunSection(rows);
-    LOG_INFO << "Experimental design (ConsensusMap derived):\n" 
-       << "  files: " << ed.getNumberOfMSFiles()
-       << "  fractions: " << ed.getNumberOfFractions()
-       << "  channels: " << ed.getNumberOfChannels()
-       << "  samples: " << ed.getNumberOfSamples() << "\n"  
-       << endl;
-    return ed; 
-  }
-
-  ExperimentalDesign ExperimentalDesign::fromFeatureMap(const FeatureMap& fm)
-  {
-    ExperimentalDesign ed;
-    // path of the original MS run (mzML / raw file)
-    StringList ms_paths;
-    fm.getPrimaryMSRunPath(ms_paths);
-  
-    if (ms_paths.size() != 1)
-    {
-        throw Exception::MissingInformation(
-         __FILE__, 
-         __LINE__, 
-         OPENMS_PRETTY_FUNCTION, 
-         "FeatureMap annotated with " + String(ms_paths.size()) + " MS files. Must be exactly one.");
-    }
-    
-    // Feature map is simple. One file, one fraction, one sample, one run
-    ExperimentalDesign::RunRow r;
-    r.path = ms_paths[0];
-    r.fraction = 1;
-    r.sample = 1;
-    r.run = 1;
-    r.channel = 1;
-
-    ExperimentalDesign::RunRows rows(1, r);
-    ed.setRunSection(rows);
-    LOG_INFO << "Experimental design (FeatureMap derived):\n" 
-       << "  files: " << ed.getNumberOfMSFiles()
-       << "  fractions: " << ed.getNumberOfFractions()
-       << "  channels: " << ed.getNumberOfChannels()
-       << "  samples: " << ed.getNumberOfSamples() << "\n"  
-       << endl;
-    return ed; 
-  }
-
-  ExperimentalDesign ExperimentalDesign::fromIdentifications(const vector<ProteinIdentification> & proteins)
-  {
-    ExperimentalDesign ed;
-    // path of the original MS files (mzML / raw file)
-    StringList ms_run_paths;
-    for (auto const & p : proteins)
-    {
-      StringList tmp_ms_run_paths;
-      p.getPrimaryMSRunPath(tmp_ms_run_paths);
-      if (tmp_ms_run_paths.size() != 1)
-      {
-        throw Exception::MissingInformation(
-         __FILE__, 
-         __LINE__, 
-         OPENMS_PRETTY_FUNCTION, 
-         "ProteinIdentification annotated with " + String(tmp_ms_run_paths.size()) + " MS files. Must be exactly one.");
-      }
-      ms_run_paths.push_back(tmp_ms_run_paths[0]);
-    }
-
-    // no fractionation -> as many runs as samples
-    // each identification run corresponds to one sample abundance
-    size_t sample(1);
-    ExperimentalDesign::RunRows rows;
-    for (auto const & f : ms_run_paths)
-    {
-      ExperimentalDesign::RunRow r;
-      r.path = f;
-      r.fraction = 1;
-      r.sample = sample;
-      r.run = sample;
-      r.channel = 1;
-
-      rows.push_back(r);
-      ++sample;
-=======
     void ExperimentalDesign::isValid_()
     {
 
@@ -603,7 +401,6 @@
           OPENMS_PRETTY_FUNCTION,
           "Multiple Samples encountered for the same fraction group and the same label");
       }
->>>>>>> 35039bbc
     }
     ed.setRunSection(rows);
     LOG_INFO << "Experimental design (Identification derived):\n" 
@@ -615,16 +412,6 @@
     return ed;
   }
 
-<<<<<<< HEAD
-
-  map<unsigned, vector<String> > ExperimentalDesign::getFractionToMSFilesMapping() const
-  {
-    map<unsigned, vector<String> > ret;
-
-    for (RunRow const & r : run_section_)
-    {
-      ret[r.fraction].emplace_back(r.path);
-=======
   std::vector<unsigned> ExperimentalDesign::getLabels_() const
   {
     std::vector<unsigned> labels;
@@ -641,7 +428,6 @@
     for (const MSFileSectionEntry &row : msfile_section_)
     {
       fractions.push_back(row.fraction);
->>>>>>> 35039bbc
     }
     return fractions;
   }
@@ -656,28 +442,6 @@
       });
   }
 
-<<<<<<< HEAD
-  bool ExperimentalDesign::sameNrOfMSFilesPerFraction() const
-  {
-    map<unsigned, vector<String>> frac2files = getFractionToMSFilesMapping();
-    if (frac2files.size() <= 1) { return true; }
- 
-    Size files_per_fraction(0);
-    for (auto const & f : frac2files)
-    {
-      if (files_per_fraction == 0) // first fraction, initialize
-      {
-        files_per_fraction = f.second.size();
-      }
-      else // fraction >= 2
-      {
-        // different number of associated MS files?
-        if (f.second.size() != files_per_fraction)
-        {
-          return false;
-        }
-      }
-=======
   /* Implementations of SampleSection */
 
   std::set<unsigned> ExperimentalDesign::SampleSection::getSamples() const
@@ -696,7 +460,6 @@
     for (const auto &kv : columnname_to_columnindex_)
     {
       factors.insert(kv.first);
->>>>>>> 35039bbc
     }
     return factors;
   }
