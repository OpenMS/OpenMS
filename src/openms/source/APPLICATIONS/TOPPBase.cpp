// --------------------------------------------------------------------------
//                   OpenMS -- Open-Source Mass Spectrometry
// --------------------------------------------------------------------------
// Copyright The OpenMS Team -- Eberhard Karls University Tuebingen,
// ETH Zurich, and Freie Universitaet Berlin 2002-2020.
//
// This software is released under a three-clause BSD license:
//  * Redistributions of source code must retain the above copyright
//    notice, this list of conditions and the following disclaimer.
//  * Redistributions in binary form must reproduce the above copyright
//    notice, this list of conditions and the following disclaimer in the
//    documentation and/or other materials provided with the distribution.
//  * Neither the name of any author or any participating institution
//    may be used to endorse or promote products derived from this software
//    without specific prior written permission.
// For a full list of authors, refer to the file AUTHORS.
// --------------------------------------------------------------------------
// THIS SOFTWARE IS PROVIDED BY THE COPYRIGHT HOLDERS AND CONTRIBUTORS "AS IS"
// AND ANY EXPRESS OR IMPLIED WARRANTIES, INCLUDING, BUT NOT LIMITED TO, THE
// IMPLIED WARRANTIES OF MERCHANTABILITY AND FITNESS FOR A PARTICULAR PURPOSE
// ARE DISCLAIMED. IN NO EVENT SHALL ANY OF THE AUTHORS OR THE CONTRIBUTING
// INSTITUTIONS BE LIABLE FOR ANY DIRECT, INDIRECT, INCIDENTAL, SPECIAL,
// EXEMPLARY, OR CONSEQUENTIAL DAMAGES (INCLUDING, BUT NOT LIMITED TO,
// PROCUREMENT OF SUBSTITUTE GOODS OR SERVICES; LOSS OF USE, DATA, OR PROFITS;
// OR BUSINESS INTERRUPTION) HOWEVER CAUSED AND ON ANY THEORY OF LIABILITY,
// WHETHER IN CONTRACT, STRICT LIABILITY, OR TORT (INCLUDING NEGLIGENCE OR
// OTHERWISE) ARISING IN ANY WAY OUT OF THE USE OF THIS SOFTWARE, EVEN IF
// ADVISED OF THE POSSIBILITY OF SUCH DAMAGE.
//
// --------------------------------------------------------------------------
// $Maintainer: Timo Sachsenberg $
// $Authors: Marc Sturm, Clemens Groepl, Johannes Junker, Stephan Aiche $
// --------------------------------------------------------------------------

#include <OpenMS/APPLICATIONS/TOPPBase.h>

#include <OpenMS/APPLICATIONS/ConsoleUtils.h>
#include <OpenMS/APPLICATIONS/ParameterInformation.h>
#include <OpenMS/APPLICATIONS/ToolHandler.h>

#include <OpenMS/CONCEPT/VersionInfo.h>

#include <OpenMS/DATASTRUCTURES/Date.h>
#include <OpenMS/DATASTRUCTURES/Param.h>
#include <OpenMS/DATASTRUCTURES/ListUtilsIO.h>
#include <OpenMS/DATASTRUCTURES/StringListUtils.h>

#include <OpenMS/FORMAT/FileHandler.h>
#include <OpenMS/FORMAT/FileTypes.h>
#include <OpenMS/FORMAT/ParamXMLFile.h>
#include <OpenMS/FORMAT/VALIDATORS/XMLValidator.h>

#include <OpenMS/KERNEL/FeatureMap.h>
#include <OpenMS/KERNEL/ConsensusMap.h>
#include <OpenMS/KERNEL/MSExperiment.h>

#include <OpenMS/SYSTEM/ExternalProcess.h>
#include <OpenMS/SYSTEM/File.h>
#include <OpenMS/SYSTEM/StopWatch.h>
#include <OpenMS/SYSTEM/SysInfo.h>
#include <OpenMS/SYSTEM/UpdateCheck.h>

#include <QDir>
#include <QFile>
#include <QStringList>

#include <boost/math/special_functions/fpclassify.hpp>

#include <ctime>
#include <cstdio>
#include <cstdlib>
#include <iostream>

// OpenMP support
#ifdef _OPENMP
#include <omp.h>
#endif

#ifdef OPENMS_WINDOWSPLATFORM
#undef min
#undef max
#endif

#include <cmath>

using namespace std;

namespace OpenMS
{

  using namespace Exception;

  String TOPPBase::topp_ini_file_ = String(QDir::homePath()) + "/.TOPP.ini";
  const Citation TOPPBase::cite_openms_ = { "Rost HL, Sachsenberg T, Aiche S, Bielow C et al.",
      "OpenMS: a flexible open-source software platform for mass spectrometry data analysis",
      "Nat Meth. 2016; 13, 9: 741-748",
      "10.1038/nmeth.3959" };

  void TOPPBase::setMaxNumberOfThreads(int
#ifdef _OPENMP
                                       num_threads // to avoid the unused warning we enable this
                                                   // argument only if openmp is available
#endif
                                       )
  {
#ifdef _OPENMP
    omp_set_num_threads(num_threads);
#endif
  }

<<<<<<< HEAD
  String TOPPBase::getToolPrefix(const String& tool_name, int instance_number)
  {
    return tool_name + ":" + String(instance_number) + ":";
=======
  String TOPPBase::getToolPrefix() const
  {
    return tool_name_ + ":" + instance_number_ + ":";
>>>>>>> 62899d62
  }

  TOPPBase::TOPPBase(const String& tool_name, const String& tool_description, bool official, const std::vector<Citation>& citations) :
    tool_name_(tool_name),
    tool_description_(tool_description),
    instance_number_(-1),
    official_(official),
    citations_(citations),
    log_type_(ProgressLogger::NONE),
    test_mode_(false),
    debug_level_(-1)
  {
    version_ = VersionInfo::getVersion();
    verboseVersion_ = version_ + " " + VersionInfo::getTime();

    // if the revision info is meaningful, show it as well
    if (!VersionInfo::getRevision().empty() && VersionInfo::getRevision() != "exported")
    {
      verboseVersion_ += String(", Revision: ") + VersionInfo::getRevision() + "";
    }

    //check if tool is in official tools list
    if (official_ && tool_name_ != "GenericWrapper" && !ToolHandler::getTOPPToolList().count(tool_name_))
    {
      writeLog_(String("Warning: Message to maintainer - If '") + tool_name_ + "' is an official TOPP tool, add it to the tools list in ToolHandler. If it is not, set the 'official' flag of the TOPPBase constructor to false.");
    }
  }

  TOPPBase::~TOPPBase()
  {
    // delete log file if empty
    String topplog = getParam_("log");
    if (!topplog.empty() && File::empty(topplog))
    {
      File::remove(topplog);
    }
  }

  TOPPBase::ExitCodes TOPPBase::main(int argc, const char** argv)
  {
    //----------------------------------------------------------
    //parse command line
    //----------------------------------------------------------

    //register values from derived TOPP tool
    registerOptionsAndFlags_();
    addEmptyLine_();
    //common section for all tools
    if (ToolHandler::getTOPPToolList().count(tool_name_))
      addText_("Common TOPP options:");
    else
      addText_("Common UTIL options:");
    registerStringOption_("ini", "<file>", "", "Use the given TOPP INI file", false);
    registerStringOption_("log", "<file>", "", "Name of log file (created only when specified)", false, true);
    registerIntOption_("instance", "<n>", 1, "Instance number for the TOPP INI file", false, true);
    registerIntOption_("debug", "<n>", 0, "Sets the debug level", false, true);
    registerIntOption_("threads", "<n>", 1, "Sets the number of threads allowed to be used by the TOPP tool", false);
    registerStringOption_("write_ini", "<file>", "", "Writes the default configuration file", false);
    registerStringOption_("write_ctd", "<out_dir>", "", "Writes the common tool description file(s) (Toolname(s).ctd) to <out_dir>", false, true);
    registerFlag_("no_progress", "Disables progress logging to command line", true);
    registerFlag_("force", "Overrides tool-specific checks", true);
    registerFlag_("test", "Enables the test mode (needed for internal use only)", true);
    registerFlag_("-help", "Shows options");
    registerFlag_("-helphelp", "Shows all options (including advanced)", false);

    // parse command line parameters:
    try
    {
      param_cmdline_ = parseCommandLine_(argc, argv);
    }
    catch (Exception::BaseException& e)
    {
      writeLog_("Invalid parameter values (" + String(e.getName()) + "): " + String(e.getMessage()) + ". Aborting!");
      printUsage_();
      return ILLEGAL_PARAMETERS;
    }

    // for now command line is all we have, final assembly will follow below
    param_ = param_cmdline_;

    // assign instance number
    *const_cast<int*>(&instance_number_) = getParamAsInt_("instance", 1);
    writeDebug_(String("Instance: ") + String(instance_number_), 1);

    // assign ini location
<<<<<<< HEAD
    *const_cast<String*>(&ini_location_) = TOPPBase::getToolPrefix(tool_name_, instance_number_);
=======
    *const_cast<String*>(&ini_location_) = this->getToolPrefix();
>>>>>>> 62899d62
    writeDebug_(String("Ini_location: ") + getIniLocation_(), 1);

    // set debug level
    debug_level_ = getParamAsInt_("debug", 0);
    writeDebug_(String("Debug level: ") + String(debug_level_), 1);

    // print command line to console
    StringList args;
    for (int i = 0; i < argc; ++i)
    {
      if (String(argv[i]).has(' ')) args.push_back(String(argv[i]).quote()); // surround with quotes if argument contains a space
      else args.push_back(argv[i]);
    }
    writeDebug_(String(" >> ") + ListUtils::concatenate(args, " "), 1);


    // test if no options were given
    if (argc == 1)
    {
      writeLog_("No options given. Aborting!");
      printUsage_();
      return ILLEGAL_PARAMETERS;
    }

    // '--help' given
    if (param_cmdline_.exists("-help") || param_cmdline_.exists("-helphelp"))
    {
      printUsage_();
      return EXECUTION_OK;
    }

    // test if unknown options were given
    if (param_cmdline_.exists("unknown"))
    {
      writeLog_(String("Unknown option(s) '") + getParamAsString_("unknown") + "' given. Aborting!");
      printUsage_();
      return ILLEGAL_PARAMETERS;
    }

    // test if unknown text argument were given (we do not use them)
    if (param_cmdline_.exists("misc"))
    {
      writeLog_(String("Trailing text argument(s) '") + getParamAsString_("misc") + "' given. Aborting!");
      printUsage_();
      return ILLEGAL_PARAMETERS;
    }

    ExitCodes result;
    try
    {
      // '-write_ini' given
      if (param_cmdline_.exists("write_ini"))
      {
        String write_ini_file = param_cmdline_.getValue("write_ini");
        outputFileWritable_(write_ini_file, "write_ini");
        Param default_params = getDefaultParameters_();

        // check if augmentation with -ini param is needed
        DataValue in_ini;
        if (param_cmdline_.exists("ini"))
        {
          in_ini = param_cmdline_.getValue("ini");
          Param ini_params;
          ParamXMLFile().load((String)in_ini, ini_params);
          // check if ini parameters are applicable to this tool
          checkIfIniParametersAreApplicable_(ini_params);
          // update default params with outdated params given in -ini and be verbose
          default_params.update(ini_params, false);
        }
        ParamXMLFile paramFile;
        paramFile.store(write_ini_file, default_params);
        return EXECUTION_OK;
      }

      // '-write_ctd' given
      if (param_cmdline_.exists("write_ctd"))
      {
        if (!writeCTD_())
        {
          writeLog_("Error: Could not write CTD file!");
          return INTERNAL_ERROR;
        }
        return EXECUTION_OK;
      }

      //-------------------------------------------------------------
      // load INI file
      //-------------------------------------------------------------
      {
        DataValue value_ini;

        if (param_cmdline_.exists("ini"))
        {
          value_ini = param_cmdline_.getValue("ini");
          writeDebug_("INI file: " + (String)value_ini, 1);
          writeDebug_("INI location: " + getIniLocation_(), 1);

          ParamXMLFile().load((String)value_ini, param_inifile_);
          checkIfIniParametersAreApplicable_(param_inifile_);

          // dissect loaded INI parameters
          param_instance_ = param_inifile_.copy(getIniLocation_(), true);
          writeDebug_("Parameters from instance section:", param_instance_, 2);
          param_common_tool_ = param_inifile_.copy("common:" + tool_name_ + ":", true);
          writeDebug_("Parameters from common section with tool name:", param_common_tool_, 2);
          param_common_ = param_inifile_.copy("common:", true);
          writeDebug_("Parameters from common section without tool name:", param_common_, 2);

          // set type on command line if given in .ini file
          if (param_inifile_.exists(getIniLocation_() + "type") && !param_cmdline_.exists("type"))
            param_cmdline_.setValue("type", param_inifile_.getValue(getIniLocation_() + "type"));
        }

        // construct the set of final parameters as they will be available in the main_ method
        Param finalParam;

        // 1. the CMD parameters
        writeDebug_("Initialize final param with cmd line:", param_cmdline_, 2);
        finalParam = param_cmdline_;

        // 2. the instance values from the ini-file
        writeDebug_("Merging instance section into param:", param_instance_, 2);
        finalParam.merge(param_instance_);

        // 3. the tools data from the common section
        writeDebug_("Merging common section with tool name into param:", param_common_tool_, 2);
        finalParam.merge(param_common_tool_);

        // 4. everything else from the common section
        writeDebug_("Merging common section without tool name into param:", param_common_, 2);
        finalParam.merge(param_common_);


        finalParam.remove("ini"); // not contained in default params; remove to avoid "unknown param" in update()

        // finally: augment default values with INI/CLI values
        // note the copy(getIniLocation_(),..) as we want the param tree without instance
        // information
        param_ = this->getDefaultParameters_().copy(getIniLocation_(), true);
        if (!param_.update(finalParam, false, false, true, true, OpenMS_Log_warn))
        {
          OPENMS_LOG_ERROR << "Parameters passed to '" << this->tool_name_ << "' are invalid. To prevent usage of wrong defaults, please update/fix the parameters!" << std::endl;
          return ILLEGAL_PARAMETERS;
        }

        if (finalParam.exists("type"))
        {
          param_.setValue("type", finalParam.getValue("type"));
        }

        // check if all parameters are registered and have the correct type
        checkParam_(param_instance_, (String)value_ini, getIniLocation_());
        checkParam_(param_common_tool_, (String)value_ini, "common:" + tool_name_ + "::");
        checkParam_(param_common_, (String)value_ini, "common:");

        // check if the version of the parameters file matches the version of this tool
        // the parameters and values are all ok, but there might be more valid values now or new parameters which are currently not visible in the outdated INI
        String file_version = "";
        if (param_inifile_.exists(tool_name_ + ":version"))
        {
          file_version = param_inifile_.getValue(tool_name_ + ":version");
          if (file_version != version_)
          {
            writeLog_(String("Warning: Parameters file version (") + file_version + ") does not match the version of this tool (" + version_ + ").\n"
                      "Your current parameters are still valid, but there might be new valid values or even new parameters. Upgrading the INI might be useful.");
          }
        }
      }

      // 'test' flag is set
      if (getFlag_("test"))
      {
        test_mode_ = true;

        // initialize the random generator as early as possible!
        UniqueIdGenerator::setSeed(19991231235959);
      }

      // enable / disable collection of usage statistics by build variable
  #ifdef ENABLE_UPDATE_CHECK
      // disable collection of usage statistics if environment variable is present
      char* disable_usage = getenv("OPENMS_DISABLE_UPDATE_CHECK");

      // only perform check if variable is not set or explicitly enabled by setting it to "OFF"
      if (!test_mode_ && (disable_usage == nullptr || strcmp(disable_usage, "OFF") == 0))
      {
        UpdateCheck::run(tool_name_, version_, debug_level_);
      }
  #endif

      //-------------------------------------------------------------
      // debug level
      //-------------------------------------------------------------
      debug_level_ = getParamAsInt_("debug", 0);
      writeDebug_(String("Debug level (after ini file): ") + String(debug_level_), 1);
      if (debug_level_ > 0) OpenMS_Log_debug.insert(cout); // allows to use OPENMS_LOG_DEBUG << "something" << std::endl;

      //-------------------------------------------------------------
      //progress logging
      //-------------------------------------------------------------
      if (!getFlag_("no_progress"))
      {
        log_type_ = ProgressLogger::CMD;
      }

      //----------------------------------------------------------
      //threads
      //----------------------------------------------------------
      TOPPBase::setMaxNumberOfThreads(getParamAsInt_("threads", 1));

      //----------------------------------------------------------
      //main
      //----------------------------------------------------------
      StopWatch sw;
      sw.start();
      result = main_(argc, argv);
      sw.stop();
      // useful for benchmarking and for execution on clusters with schedulers
      String mem_usage;
      {
        size_t mem_virtual(0);
        SysInfo::getProcessPeakMemoryConsumption(mem_virtual);
        if (mem_virtual != 0) mem_usage = String("; Peak Memory Usage: ") + (mem_virtual / 1024) + " MB";
      }
      OPENMS_LOG_INFO << this->tool_name_ << " took " << sw.toString() << mem_usage << "." << std::endl;
    } // end try{}
    //----------------------------------------------------------
    //error handling
    //----------------------------------------------------------
    // Errors caused by the user
    catch (UnableToCreateFile& e)
    {
      writeLog_(String("Error: Unable to write file (") + e.what() + ")");
      writeDebug_(String("Error occurred in line ") + e.getLine() + " of file " + e.getFile() + " (in function: " + e.getFunction() + ")!", 1);
      return CANNOT_WRITE_OUTPUT_FILE;
    }
    catch (FileNotFound& e)
    {
      writeLog_(String("Error: File not found (") + e.what() + ")");
      writeDebug_(String("Error occurred in line ") + e.getLine() + " of file " + e.getFile() + " (in function: " + e.getFunction() + ") !", 1);
      return INPUT_FILE_NOT_FOUND;
    }
    catch (FileNotReadable& e)
    {
      writeLog_(String("Error: File not readable (") + e.what() + ")");
      writeDebug_(String("Error occurred in line ") + e.getLine() + " of file " + e.getFile() + " (in function: " + e.getFunction() + ") !", 1);
      return INPUT_FILE_NOT_READABLE;
    }
    catch (FileEmpty& e)
    {
      writeLog_(String("Error: File empty (") + e.what() + ")");
      writeDebug_(String("Error occurred in line ") + e.getLine() + " of file " + e.getFile() + " (in function: " + e.getFunction() + ") !", 1);
      return INPUT_FILE_EMPTY;
    }
    catch (ParseError& e)
    {
      writeLog_(String("Error: Unable to read file (") + e.what() + ")");
      writeDebug_(String("Error occurred in line ") + e.getLine() + " of file " + e.getFile() + " (in function: " + e.getFunction() + ") !", 1);
      return INPUT_FILE_CORRUPT;
    }
    catch (RequiredParameterNotGiven& e)
    {
      String what = e.what();
      if (!what.hasPrefix("'"))
        what = "'" + what + "'";
      writeLog_(String("Error: The required parameter ") + what + " was not given or is empty!");
      writeDebug_(String("Error occurred in line ") + e.getLine() + " of file " + e.getFile() + " (in function: " + e.getFunction() + ") !", 1);
      return MISSING_PARAMETERS;
    }
    catch (InvalidParameter& e)
    {
      writeLog_(String("Invalid parameter: ") + e.what());
      writeDebug_(String("Error occurred in line ") + e.getLine() + " of file " + e.getFile() + " (in function: " + e.getFunction() + ") !", 1);
      return ILLEGAL_PARAMETERS;
    }
    // Internal errors because of wrong use of this class
    catch (UnregisteredParameter& e)
    {
      writeLog_(String("Internal error: Request for unregistered parameter '") + e.what() + "'");
      writeDebug_(String("Error occurred in line ") + e.getLine() + " of file " + e.getFile() + " (in function: " + e.getFunction() + ") !", 1);
      return INTERNAL_ERROR;
    }
    catch (WrongParameterType& e)
    {
      writeLog_(String("Internal error: Request for parameter with wrong type '") + e.what() + "'");
      writeDebug_(String("Error occurred in line ") + e.getLine() + " of file " + e.getFile() + " (in function: " + e.getFunction() + ") !", 1);
      return INTERNAL_ERROR;
    }
    // All other errors
    catch (BaseException& e)
    {
      writeLog_(String("Error: Unexpected internal error (") + e.what() + ")");
      writeDebug_(String("Error occurred in line ") + e.getLine() + " of file " + e.getFile() + " (in function: " + e.getFunction() + ") !", 1);
      return UNKNOWN_ERROR;
    }
    log_.close();

    return result;
  }

  void TOPPBase::printUsage_()
  {
    // show advanced options?
    bool verbose = getFlag_("-helphelp");
    String docurl = getDocumentationURL();

    // common output
    cerr << "\n"
         << ConsoleUtils::breakString(tool_name_ + " -- " + tool_description_, 0, 10) << "\n"
         << ConsoleUtils::breakString(String("Full documentation: ") + docurl, 0, 10) << "\n"
         << "Version: " << verboseVersion_ << "\n"
         << "To cite OpenMS:\n  " << cite_openms_.toString() << "\n";
    if (!citations_.empty())
    {
      cerr << "To cite " << tool_name_ << ":\n";
      for (const Citation& c : citations_) cerr << "  " << c.toString() << "\n";
    }
    cerr << "\n";
    cerr << "Usage:" << "\n"
         << "  " << tool_name_ << " <options>" << "\n"
         << "\n";

    // print warning regarding not shown parameters
    if (!subsections_.empty() && !verbose)
      cerr << ConsoleUtils::breakString("This tool has algorithm parameters that are not shown here! Please check the ini file for a detailed description or use the --helphelp option.", 0, 10) + "\n\n";

    if (verbose)
    {
      // add all subsection parameters to the command line
      try
      {
        Param p = getSubsectionDefaults_();
        registerFullParam_(p);
      }
      catch (BaseException& /*e*/)
      {
        writeDebug_("Failed to add subsection parameters", 1);
      }
    }

    cerr << "Options (mandatory options marked with '*'):" << "\n";

    //determine max length of parameters (including argument) for indentation
    UInt max_size = 0;
    for (vector<ParameterInformation>::const_iterator it = parameters_.begin(); it != parameters_.end(); ++it)
    {
      if (!it->advanced || verbose)
      {
        max_size = max((UInt)max_size, (UInt)(it->name.size() + it->argument.size() + it->required));
      }
    }

    //offset of the descriptions
    UInt offset = 6 + max_size;
    //keep track of the current subsection we are in, to display the subsection help when a new section starts
    String current_TOPP_subsection("");

    // PRINT parameters && description, restrictions and default
    for (vector<ParameterInformation>::const_iterator it = parameters_.begin(); it != parameters_.end(); ++it)
    {
      if (it->advanced && !verbose)
      {
        continue;
      }

      // new subsection?
      String subsection = getSubsection_(it->name);
      if (!subsection.empty() && current_TOPP_subsection != subsection)
      {
        current_TOPP_subsection = subsection;
        map<String, String>::const_iterator subsec_it = subsections_TOPP_.find(current_TOPP_subsection);
        if (subsec_it == subsections_TOPP_.end())
        {
          throw ElementNotFound(__FILE__, __LINE__, OPENMS_PRETTY_FUNCTION, "'" + current_TOPP_subsection + "' (TOPP subsection not registered)");
        }
        cerr << "\n"; // print newline for new subsection

        String subsection_description = subsec_it->second;
        if (subsection_description.length() == 0)
        {
          subsection_description = current_TOPP_subsection;
        }

        cerr << ConsoleUtils::breakString(subsection_description, 0, 10) << ":\n"; // print subsection description
      }
      else if (subsection.empty() && !current_TOPP_subsection.empty()) // subsection ended and normal parameters start again
      {
        current_TOPP_subsection = "";
        cerr << "\n"; // print newline to separate ending subsection
      }

      //NAME + ARGUMENT
      String str_tmp = "  -";
      str_tmp += it->name + " " + it->argument;
      if (it->required)
        str_tmp += '*';
      if (it->type == ParameterInformation::NEWLINE)
        str_tmp = "";

      //OFFSET
      str_tmp.fillRight(' ', offset);
      if (it->type == ParameterInformation::TEXT)
        str_tmp = "";

      //DESCRIPTION
      String desc_tmp = String(it->description).firstToUpper();
      //DEFAULT
      StringList addons;
      switch (it->type)
      {
      case ParameterInformation::STRING:
      case ParameterInformation::DOUBLE:
      case ParameterInformation::INT:
      case ParameterInformation::STRINGLIST:
      case ParameterInformation::INTLIST:
      case ParameterInformation::DOUBLELIST:
      {
        String tmp_s = it->default_value.toString().substitute(", ", " ");
        if (tmp_s != "" && tmp_s != "[]")
        {
          addons.push_back(String("default: '") + tmp_s + "'");
        }
      }
      break;

      default:
        break;
      }

      //RESTRICTIONS
      switch (it->type)
      {
      case ParameterInformation::STRING:
      case ParameterInformation::INPUT_FILE:
      case ParameterInformation::OUTPUT_FILE:
      case ParameterInformation::STRINGLIST:
      case ParameterInformation::INPUT_FILE_LIST:
      case ParameterInformation::OUTPUT_FILE_LIST:
        if (it->valid_strings.size() != 0)
        {
          StringList copy = it->valid_strings;
          for (StringList::iterator str_it = copy.begin();
               str_it != copy.end(); ++str_it)
          {
            str_it->quote('\'');
          }

          String add = "";
          if (it->type == ParameterInformation::INPUT_FILE || it->type == ParameterInformation::OUTPUT_FILE ||
              it->type == ParameterInformation::INPUT_FILE_LIST || it->type == ParameterInformation::OUTPUT_FILE_LIST)
            add = " formats";

          addons.push_back(String("valid") + add + ": " + ListUtils::concatenate(copy, ", ")); // concatenate restrictions by comma
        }
        break;

      case ParameterInformation::INT:
      case ParameterInformation::INTLIST:
        if (it->min_int != -std::numeric_limits<Int>::max())
        {
          addons.push_back(String("min: '") + it->min_int + "'");
        }
        if (it->max_int != std::numeric_limits<Int>::max())
        {
          addons.push_back(String("max: '") + it->max_int + "'");
        }
        break;

      case ParameterInformation::DOUBLE:
      case ParameterInformation::DOUBLELIST:
        if (it->min_float != -std::numeric_limits<double>::max())
        {
          addons.push_back(String("min: '") + it->min_float + "'");
        }
        if (it->max_float != std::numeric_limits<double>::max())
        {
          addons.push_back(String("max: '") + it->max_float + "'");
        }
        break;

      default:
        break;
      }

      //add DEFAULT and RESTRICTIONS
      if (!addons.empty())
      {
        desc_tmp += String(" (") + ListUtils::concatenate(addons, " ") + ")";
      }

      if (it->type == ParameterInformation::TEXT)
        cerr << ConsoleUtils::breakString(str_tmp + desc_tmp, 0, 10); // no indentation for text
      else
        cerr << ConsoleUtils::breakString(str_tmp + desc_tmp, offset, 10);
      cerr << "\n";
    }

    // SUBSECTION's at the end
    if (subsections_.size() != 0 && !verbose)
    {
      //determine indentation of description
      UInt indent = 0;
      for (map<String, String>::const_iterator it = subsections_.begin(); it != subsections_.end(); ++it)
      {
        indent = max((UInt)it->first.size(), indent);
      }
      indent += 6;

      //output
      cerr << "\n"
           << "The following configuration subsections are valid:" << "\n";
      for (map<String, String>::const_iterator it = subsections_.begin(); it != subsections_.end(); ++it)
      {
        String tmp = String(" - ") + it->first;
        tmp.fillRight(' ', indent);
        cerr << ConsoleUtils::breakString(tmp  + it->second, indent, 10);
        cerr << "\n";
      }
      cerr << "\n"
           << ConsoleUtils::breakString("You can write an example INI file using the '-write_ini' option.", 0, 10) << "\n"
           << ConsoleUtils::breakString("Documentation of subsection parameters can be found in the doxygen documentation or the INIFileEditor.", 0, 10) << "\n"
           << ConsoleUtils::breakString("For more information, please consult the online documentation for this tool:", 0, 10) << "\n"
           << ConsoleUtils::breakString("  - " + docurl, 0, 10) << "\n";
    }
    cerr << endl;
  }

  ParameterInformation TOPPBase::paramEntryToParameterInformation_(const Param::ParamEntry& entry, const String& argument, const String& full_name) const
  {
    String name = full_name.empty() ? entry.name : full_name;
    bool advanced = entry.tags.count("advanced");
    // special case for flags:
    if ((entry.value.valueType() == DataValue::STRING_VALUE) &&
        /*entry.tags.count("flag") && */ // This would avoid autoconversion from true/false String Params when they default to false
        (entry.value == "false") && // This is the current default
        (entry.valid_strings.size() == 2) &&
        (entry.valid_strings[0] == "true") && (entry.valid_strings[1] == "false"))
    {
      return ParameterInformation(name, ParameterInformation::FLAG, "", "", entry.description, false, advanced);
    }

    bool input_file = entry.tags.count("input file");
    bool output_file = entry.tags.count("output file");
    if (input_file && output_file)
    {
      throw InvalidParameter(__FILE__, __LINE__, OPENMS_PRETTY_FUNCTION, "Parameter '" + full_name + "' marked as both input and output file");
    }
    enum ParameterInformation::ParameterTypes type = ParameterInformation::NONE;
    switch (entry.value.valueType())
    {
    case DataValue::STRING_VALUE:
      if (input_file)
        type = ParameterInformation::INPUT_FILE;
      else if (output_file)
        type = ParameterInformation::OUTPUT_FILE;
      else
        type = ParameterInformation::STRING;
      break;

    case DataValue::INT_VALUE:
      type = ParameterInformation::INT;
      break;

    case DataValue::DOUBLE_VALUE:
      type = ParameterInformation::DOUBLE;
      break;

    case DataValue::STRING_LIST:
      if (input_file)
        type = ParameterInformation::INPUT_FILE_LIST;
      else if (output_file)
        type = ParameterInformation::OUTPUT_FILE_LIST;
      else
        type = ParameterInformation::STRINGLIST;
      break;

    case DataValue::INT_LIST:
      type = ParameterInformation::INTLIST;
      break;

    case DataValue::DOUBLE_LIST:
      type = ParameterInformation::DOUBLELIST;
      break;

    case DataValue::EMPTY_VALUE:
      type = ParameterInformation::NONE;
      break;
    }
    bool required = entry.tags.count("required");
    ParameterInformation param(name, type, argument, entry.value, entry.description, required, advanced);
    param.valid_strings = entry.valid_strings;
    // here, we rely on the fact that defaults (meaning "not set") are the same for both:
    param.min_int = entry.min_int;
    param.max_int = entry.max_int;
    param.min_float = entry.min_float;
    param.max_float = entry.max_float;
    return param;
  }

  String TOPPBase::getParamArgument_(const Param::ParamEntry& entry) const
  {
    String argument = "";
    switch (entry.value.valueType())
    {
    case DataValue::STRING_VALUE:
      if (entry.valid_strings.empty())
        argument = "<text>"; // name?
      else
        argument = "<choice>";
      break;

    case DataValue::INT_VALUE:
      argument = "<number>"; // integer?
      break;

    case DataValue::DOUBLE_VALUE:
      argument = "<value>"; // float?
      break;

    case DataValue::STRING_LIST:
      argument = "<list>";
      break;

    case DataValue::INT_LIST:
      argument = "<numbers>";
      break;

    case DataValue::DOUBLE_LIST:
      argument = "<values>";
      break;

    case DataValue::EMPTY_VALUE:
      argument = "";
      break;
    }
    return argument;
  }

  std::vector<ParameterInformation> TOPPBase::paramToParameterInformation_(const Param& param) const
  {
    std::vector<ParameterInformation> parameter_information;
    for (Param::ParamIterator it = param.begin(); it != param.end(); ++it)
    {
      String full_name = it.getName();
      // make up a value for "argument":
      String argument = getParamArgument_(*it);
      // transform to ParameterInformation and register
      parameter_information.push_back(paramEntryToParameterInformation_(*it, argument, full_name));
    }
    return parameter_information;
  }

  void TOPPBase::registerParamSubsectionsAsTOPPSubsections_(const Param& param)
  {
    for (Param::ParamIterator it = param.begin(); it != param.end(); ++it)
    {
      String full_name = it.getName();
      String subsection = getSubsection_(full_name);
      if (!subsection.empty() && (subsections_TOPP_.count(subsection) == 0))
      {
        subsections_TOPP_[subsection] = param.getSectionDescription(subsection);
      }
    }
  }

  void TOPPBase::registerFullParam_(const Param& param)
  {
    // register subsections
    registerParamSubsectionsAsTOPPSubsections_(param);

    // add the actual parameters
    std::vector<ParameterInformation> parameter_information = paramToParameterInformation_(param);
    parameters_.insert(parameters_.end(), parameter_information.begin(), parameter_information.end());
  }

  void TOPPBase::registerStringOption_(const String& name, const String& argument, const String& default_value, const String& description, bool required, bool advanced)
  {
    if (required && default_value != "")
      throw InvalidValue(__FILE__, __LINE__, OPENMS_PRETTY_FUNCTION, "Registering a required StringOption param (" + name + ") with a non-empty default is forbidden!", default_value);
    parameters_.push_back(ParameterInformation(name, ParameterInformation::STRING, argument, default_value, description, required, advanced));
  }

  ParameterInformation& TOPPBase::getParameterByName_(const String& name)
  {
    typedef std::vector<ParameterInformation>::iterator TParamInfoIterator;
    //search the right parameter
    for (TParamInfoIterator it = parameters_.begin(); it != parameters_.end(); ++it)
    {
      if (it->name == name)
        return *it;
    }

    //parameter not found
    throw UnregisteredParameter(__FILE__, __LINE__, OPENMS_PRETTY_FUNCTION, name);
  }

  void TOPPBase::setValidStrings_(const String& name, const std::string vstrings[], int count)
  {
    std::vector<String> vec;
    vec.assign(vstrings, vstrings + count);
    setValidStrings_(name, vec);
  }

  void TOPPBase::setValidStrings_(const String& name, const std::vector<String>& strings)
  {
    //check for commas
    for (Size i = 0; i < strings.size(); ++i)
    {
      if (strings[i].has(','))
      {
        throw InvalidParameter(__FILE__, __LINE__, OPENMS_PRETTY_FUNCTION, "Comma characters in Param string restrictions are not allowed!");
      }
    }

    // get the matching parameter
    ParameterInformation& p = getParameterByName_(name);

    //check if the type matches
    if (p.type != ParameterInformation::STRING && p.type != ParameterInformation::STRINGLIST)
    {
      throw ElementNotFound(__FILE__, __LINE__, OPENMS_PRETTY_FUNCTION, name);
    }

    StringList valids = strings;
    StringList defaults;

    if (p.type == ParameterInformation::STRING)
      defaults.push_back(String(p.default_value));
    else
      defaults = p.default_value;

    for (Size j = 0; j < defaults.size(); ++j) // allow the empty string even if not in restrictions
    {
      if (defaults[j].size() > 0 && !ListUtils::contains(valids, defaults[j]))
      {
        throw InvalidParameter(__FILE__, __LINE__, OPENMS_PRETTY_FUNCTION, "TO THE DEVELOPER: The TOPP/UTILS tool option '" + name + "' with default value " + String(p.default_value) + " does not meet restrictions!");
      }
    }

    p.valid_strings = strings;
  }

  void TOPPBase::setValidFormats_(const String& name, const std::vector<String>& formats, const bool force_OpenMS_format)
  {
    //check if formats are known
    if (force_OpenMS_format)
    {
      for (const auto& f : formats)
      {
        if (f != "fid")
        {
          auto ft = FileHandler::getTypeByFileName(String(".") + f);
          if (ft == FileTypes::UNKNOWN)
          {
            throw InvalidParameter(__FILE__, __LINE__, OPENMS_PRETTY_FUNCTION, "The file format '" + f + "' is invalid!");
          }
        }
      }
    }

    ParameterInformation& p = getParameterByName_(name);

    //check if the type matches
    if (p.type != ParameterInformation::INPUT_FILE
       && p.type != ParameterInformation::OUTPUT_FILE
       && p.type != ParameterInformation::INPUT_FILE_LIST
       && p.type != ParameterInformation::OUTPUT_FILE_LIST)
    {
      throw ElementNotFound(__FILE__, __LINE__, OPENMS_PRETTY_FUNCTION, name);
    }

    if (p.valid_strings.size() > 0)
    {
      throw Exception::Precondition(__FILE__, __LINE__, OPENMS_PRETTY_FUNCTION, "Internal error: Valid formats are already set for '" + name + "'. Please check for typos!");
    }
    p.valid_strings = formats;
  }

  void TOPPBase::setMinInt_(const String& name, Int min)
  {
    ParameterInformation& p = getParameterByName_(name);

    //check if the type matches
    if (p.type != ParameterInformation::INT && p.type != ParameterInformation::INTLIST)
    {
      throw ElementNotFound(__FILE__, __LINE__, OPENMS_PRETTY_FUNCTION, name);
    }

    IntList defaults;
    if (p.type == ParameterInformation::INT)
      defaults.push_back(Int(p.default_value));
    else
      defaults = p.default_value;
    for (Size j = 0; j < defaults.size(); ++j)
    {
      if (defaults[j] < min)
      {
        throw InvalidParameter(__FILE__, __LINE__, OPENMS_PRETTY_FUNCTION, "TO THE DEVELOPER: The TOPP/UTILS tool option '" + name + "' with default value " + String(p.default_value) + " does not meet restrictions!");
      }
    }
    p.min_int = min;
  }

  void TOPPBase::setMaxInt_(const String& name, Int max)
  {
    ParameterInformation& p = getParameterByName_(name);

    //check if the type matches
    if (p.type != ParameterInformation::INT && p.type != ParameterInformation::INTLIST)
    {
      throw ElementNotFound(__FILE__, __LINE__, OPENMS_PRETTY_FUNCTION, name);
    }
    IntList defaults;
    if (p.type == ParameterInformation::INT)
      defaults.push_back(Int(p.default_value));
    else
      defaults = p.default_value;
    for (Size j = 0; j < defaults.size(); ++j)
    {
      if (defaults[j] > max)
      {
        throw InvalidParameter(__FILE__, __LINE__, OPENMS_PRETTY_FUNCTION, "TO THE DEVELOPER: The TOPP/UTILS tool option '" + name + "' with default value " + String(p.default_value) + " does not meet restrictions!");
      }
    }
    p.max_int = max;
  }

  void TOPPBase::setMinFloat_(const String& name, double min)
  {
    ParameterInformation& p = getParameterByName_(name);

    //check if the type matches
    if (p.type != ParameterInformation::DOUBLE && p.type != ParameterInformation::DOUBLELIST)
    {
      throw ElementNotFound(__FILE__, __LINE__, OPENMS_PRETTY_FUNCTION, name);
    }
    DoubleList defaults;
    if (p.type == ParameterInformation::DOUBLE)
      defaults.push_back(double(p.default_value));
    else
      defaults = p.default_value;
    for (Size j = 0; j < defaults.size(); ++j)
    {
      if (defaults[j] < min)
      {
        throw InvalidParameter(__FILE__, __LINE__, OPENMS_PRETTY_FUNCTION, "TO THE DEVELOPER: The TOPP/UTILS tool option '" + name + "' with default value " + String(p.default_value) + " does not meet restrictions!");
      }
    }
    p.min_float = min;
  }

  void TOPPBase::setMaxFloat_(const String& name, double max)
  {
    ParameterInformation& p = getParameterByName_(name);

    //check if the type matches
    if (p.type != ParameterInformation::DOUBLE && p.type != ParameterInformation::DOUBLELIST)
    {
      throw ElementNotFound(__FILE__, __LINE__, OPENMS_PRETTY_FUNCTION, name);
    }
    DoubleList defaults;
    if (p.type == ParameterInformation::DOUBLE)
      defaults.push_back(double(p.default_value));
    else
      defaults = p.default_value;
    for (Size j = 0; j < defaults.size(); ++j)
    {
      if (defaults[j] > max)
      {
        throw InvalidParameter(__FILE__, __LINE__, OPENMS_PRETTY_FUNCTION, "TO THE DEVELOPER: The TOPP/UTILS tool option '" + name + "' with default value " + String(p.default_value) + " does not meet restrictions!");
      }
    }
    p.max_float = max;
  }

  void TOPPBase::registerInputFile_(const String& name, const String& argument, const String& default_value, const String& description, bool required, bool advanced, const StringList& tags)
  {
    int count_conflicting_tags = (ListUtils::contains(tags, "skipexists") + ListUtils::contains(tags, "is_executable"));
    if (count_conflicting_tags >= 2)
    {
      throw Exception::WrongParameterType(__FILE__, __LINE__, OPENMS_PRETTY_FUNCTION, "'skipexists' and 'is_executable' cannot be combined");
    }
    if (required && !default_value.empty() && count_conflicting_tags == 0)
      throw InvalidValue(__FILE__, __LINE__, OPENMS_PRETTY_FUNCTION, "Registering a required InputFile param (" + name + ") with a non-empty default is forbidden!", default_value);
    parameters_.push_back(ParameterInformation(name, ParameterInformation::INPUT_FILE, argument, default_value, description, required, advanced, tags));
  }

  void TOPPBase::registerOutputFile_(const String& name, const String& argument, const String& default_value, const String& description, bool required, bool advanced)
  {
    if (required && !default_value.empty())
      throw InvalidValue(__FILE__, __LINE__, OPENMS_PRETTY_FUNCTION, "Registering a required OutputFile param (" + name + ") with a non-empty default is forbidden!", default_value);
    parameters_.push_back(ParameterInformation(name, ParameterInformation::OUTPUT_FILE, argument, default_value, description, required, advanced));
  }

  void TOPPBase::registerDoubleOption_(const String& name, const String& argument, double default_value, const String& description, bool required, bool advanced)
  {
    if (required)
    {
      throw InvalidValue(__FILE__, __LINE__, OPENMS_PRETTY_FUNCTION, "Registering a double param (" + name + ") as 'required' is forbidden (there is no value to indicate it is missing)!", String(default_value));
    }
    parameters_.push_back(ParameterInformation(name, ParameterInformation::DOUBLE, argument, default_value, description, required, advanced));
  }

  void TOPPBase::registerIntOption_(const String& name, const String& argument, Int default_value, const String& description, bool required, bool advanced)
  {
    if (required)
    {
      throw InvalidValue(__FILE__, __LINE__, OPENMS_PRETTY_FUNCTION, "Registering an Int param (" + name + ") as 'required' is forbidden (there is no value to indicate it is missing)!", String(default_value));
    }
    parameters_.push_back(ParameterInformation(name, ParameterInformation::INT, argument, default_value, description, required, advanced));
  }

  void TOPPBase::registerOutputFileList_(const String& name, const String& argument, StringList default_value, const String& description, bool required, bool advanced)
  {
    if (required && default_value.size() > 0)
      throw InvalidValue(__FILE__, __LINE__, OPENMS_PRETTY_FUNCTION, "Registering a required OutputFileList param (" + name + ") with a non-empty default is forbidden!", ListUtils::concatenate(default_value, ","));
    parameters_.push_back(ParameterInformation(name, ParameterInformation::OUTPUT_FILE_LIST, argument, default_value, description, required, advanced));
  }

  void TOPPBase::registerInputFileList_(const String& name, const String& argument, StringList default_value, const String& description, bool required, bool advanced, const StringList& tags)
  {
    int count_conflicting_tags = (ListUtils::contains(tags, "skipexists") + ListUtils::contains(tags, "is_executable"));
    if (count_conflicting_tags >= 2)
    {
      throw Exception::WrongParameterType(__FILE__, __LINE__, OPENMS_PRETTY_FUNCTION, "'skipexists' and 'is_executable' cannot be combined");
    }
    if (required && !default_value.empty() && count_conflicting_tags == 0)
      throw InvalidValue(__FILE__, __LINE__, OPENMS_PRETTY_FUNCTION, "Registering a required InputFileList param (" + name + ") with a non-empty default is forbidden!", ListUtils::concatenate(default_value, ","));
    parameters_.push_back(ParameterInformation(name, ParameterInformation::INPUT_FILE_LIST, argument, default_value, description, required, advanced, tags));
  }

  void TOPPBase::registerStringList_(const String& name, const String& argument, StringList default_value, const String& description, bool required, bool advanced)
  {
    if (required && default_value.size() > 0)
      throw InvalidValue(__FILE__, __LINE__, OPENMS_PRETTY_FUNCTION, "Registering a required StringList param (" + name + ") with a non-empty default is forbidden!", ListUtils::concatenate(default_value, ","));
    parameters_.push_back(ParameterInformation(name, ParameterInformation::STRINGLIST, argument, default_value, description, required, advanced));
  }

  void TOPPBase::registerIntList_(const String& name, const String& argument, IntList default_value, const String& description, bool required, bool advanced)
  {
    stringstream ss;
    ss << default_value;
    if (required && default_value.size() > 0)
      throw InvalidValue(__FILE__, __LINE__, OPENMS_PRETTY_FUNCTION, "Registering a required IntList param (" + name + ") with a non-empty default is forbidden!", String(ss.str()));
    parameters_.push_back(ParameterInformation(name, ParameterInformation::INTLIST, argument, default_value, description, required, advanced));
  }

  void TOPPBase::registerDoubleList_(const String& name, const String& argument, DoubleList default_value, const String& description, bool required, bool advanced)
  {
    stringstream ss;
    ss << default_value;
    if (required && default_value.size() > 0)
      throw InvalidValue(__FILE__, __LINE__, OPENMS_PRETTY_FUNCTION, "Registering a required DoubleList param (" + name + ") with a non-empty default is forbidden!", String(ss.str()));
    parameters_.push_back(ParameterInformation(name, ParameterInformation::DOUBLELIST, argument, default_value, description, required, advanced));
  }

  void TOPPBase::registerFlag_(const String& name, const String& description, bool advanced)
  {
    parameters_.push_back(ParameterInformation(name, ParameterInformation::FLAG, "", "", description, false, advanced));
  }

  void TOPPBase::addEmptyLine_()
  {
    parameters_.push_back(ParameterInformation("", ParameterInformation::NEWLINE, "", "", "", false, false));
  }

  void TOPPBase::addText_(const String& text)
  {
    parameters_.push_back(ParameterInformation("", ParameterInformation::TEXT, "", "", text, false, false));
  }

  const ParameterInformation& TOPPBase::findEntry_(const String& name) const
  {
    vector<ParameterInformation>::const_iterator it = parameters_.begin();
    while (it != parameters_.end() && it->name != name)
    {
      ++it;
    }
    if (it == parameters_.end())
    {
      throw UnregisteredParameter(__FILE__, __LINE__, OPENMS_PRETTY_FUNCTION, name);
    }
    return *it;
  }

  String TOPPBase::getStringOption_(const String& name) const
  {
    const ParameterInformation& p = findEntry_(name);
    if (p.type != ParameterInformation::STRING && p.type != ParameterInformation::INPUT_FILE && p.type != ParameterInformation::OUTPUT_FILE)
    {
      throw WrongParameterType(__FILE__, __LINE__, OPENMS_PRETTY_FUNCTION, name);
    }
    if (p.required && (getParam_(name).isEmpty() || getParam_(name) == ""))
    {
      String message = "'" + name + "'";
      if (p.valid_strings.size() > 0)
      {
        message += " [valid: " + ListUtils::concatenate(p.valid_strings, ", ") + "]";
      }
      throw RequiredParameterNotGiven(__FILE__, __LINE__, OPENMS_PRETTY_FUNCTION, message);
    }
    String tmp = getParamAsString_(name, p.default_value);
    writeDebug_(String("Value of string option '") + name + "': " + tmp, 1);

    // if required or set by user, do some validity checks
    if (p.required || !tmp.empty())
    {
      fileParamValidityCheck_(tmp, name, p);
    }

    return tmp;
  }

  double TOPPBase::getDoubleOption_(const String& name) const
  {
    const ParameterInformation& p = findEntry_(name);
    if (p.type != ParameterInformation::DOUBLE)
    {
      throw WrongParameterType(__FILE__, __LINE__, OPENMS_PRETTY_FUNCTION, name);
    }
    if (p.required && getParam_(name).isEmpty())
    {
      throw RequiredParameterNotGiven(__FILE__, __LINE__, OPENMS_PRETTY_FUNCTION, name);
    }
    double tmp = getParamAsDouble_(name, (double)p.default_value);
    if (p.required && boost::math::isnan(tmp))
    {
      throw RequiredParameterNotGiven(__FILE__, __LINE__, OPENMS_PRETTY_FUNCTION, name);
    }
    writeDebug_(String("Value of double option '") + name + "': " + String(tmp), 1);

    //check if in valid range
    if (p.required || (!getParam_(name).isEmpty() && tmp != (double)p.default_value))
    {
      if (tmp < p.min_float || tmp > p.max_float)
      {
        throw InvalidParameter(__FILE__, __LINE__, OPENMS_PRETTY_FUNCTION, String("Invalid value '") + tmp + "' for float parameter '" + name + "' given. Out of valid range: '" + p.min_float + "'-'" + p.max_float + "'.");
      }
    }

    return tmp;
  }

  Int TOPPBase::getIntOption_(const String& name) const
  {
    const ParameterInformation& p = findEntry_(name);
    if (p.type != ParameterInformation::INT)
    {
      throw WrongParameterType(__FILE__, __LINE__, OPENMS_PRETTY_FUNCTION, name);
    }
    if (p.required && getParam_(name).isEmpty())
    {
      throw RequiredParameterNotGiven(__FILE__, __LINE__, OPENMS_PRETTY_FUNCTION, name);
    }
    Int tmp = getParamAsInt_(name, (Int)p.default_value);
    // not checking if NAN here (as done with double, as NAN is not supported for Int)
    writeDebug_(String("Value of int option '") + name + "': " + String(tmp), 1);

    //check if in valid range
    if (p.required || (!getParam_(name).isEmpty() && tmp != (Int)p.default_value))
    {
      if (tmp < p.min_int || tmp > p.max_int)
      {
        throw InvalidParameter(__FILE__, __LINE__, OPENMS_PRETTY_FUNCTION, String("Invalid value '") + tmp + "' for integer parameter '" + name + "' given. Out of valid range: '" + p.min_int + "'-'" + p.max_int + "'.");
      }
    }

    return tmp;
  }

  void TOPPBase::fileParamValidityCheck_(const StringList& param_value, const String& param_name, const ParameterInformation& p) const
  {
    // check if all input files are readable
    if (p.type == ParameterInformation::INPUT_FILE_LIST)
    {
      for (String t : param_value)
      {
        if (!ListUtils::contains(p.tags, "skipexists")) inputFileReadable_(t, param_name);

        // check restrictions
        if (p.valid_strings.empty()) continue;

        // determine file type as string
        FileTypes::Type f_type = FileHandler::getType(t);
        // unknown ending is 'ok'
        if (f_type == FileTypes::UNKNOWN)
        {
          writeLog_("Warning: Could not determine format of input file '" + t + "'!");
        }
        else if (!ListUtils::contains(p.valid_strings, FileTypes::typeToName(f_type).toUpper(), ListUtils::CASE::INSENSITIVE))
        {
          throw InvalidParameter(__FILE__, __LINE__, OPENMS_PRETTY_FUNCTION,
            String("Input file '" + t + "' has invalid format '") + FileTypes::typeToName(f_type) +
            "'. Valid formats are: '" + ListUtils::concatenate(p.valid_strings, "','") + "'.");
        }
      }
    }
  }

  void TOPPBase::fileParamValidityCheck_(String& param_value, const String& param_name, const ParameterInformation& p) const
  {
    // check if files are readable/writable
    if (p.type == ParameterInformation::INPUT_FILE)
    {
      if (ListUtils::contains(p.tags, "is_executable"))
      { // will update to absolute path
        if (File::findExecutable(param_value))
        {
          writeDebug_("Input file resolved to '" + param_value + "'", 2);
        }
        else
        {
          writeLog_("Input file '" + param_value + "' could not be found (by searching on PATH). "
                    "Either provide a full filepath or fix your PATH environment!" +
                    (p.required ? "" : " Since this file is not strictly required, you might also pass the empty string \"\" as "
                    "argument to prevent it's usage (this might limit the usability of the tool)."));
          throw FileNotFound(__FILE__, __LINE__, OPENMS_PRETTY_FUNCTION, param_value);
        }
      }
      if (!ListUtils::contains(p.tags, "skipexists")) inputFileReadable_(param_value, param_name);
    }
    else if (p.type == ParameterInformation::OUTPUT_FILE)
    {
      outputFileWritable_(param_value, param_name);
    }

    // check restrictions
    if (p.valid_strings.empty()) return;

    switch (p.type)
    {
      case ParameterInformation::STRING:
        if (!ListUtils::contains(p.valid_strings, param_value))
        {
          throw InvalidParameter(__FILE__, __LINE__, OPENMS_PRETTY_FUNCTION,
            String("Invalid value '") + param_value + "' for string parameter '" + param_name + "' given. Valid strings are: '" +
            ListUtils::concatenate(p.valid_strings, "', '") + "'.");
        }
        break;

      case ParameterInformation::INPUT_FILE:
      {
        // determine file type as string
        FileTypes::Type f_type = FileHandler::getType(param_value);
        // unknown ending is 'ok'
        if (f_type == FileTypes::UNKNOWN)
        {
          writeLog_("Warning: Could not determine format of input file '" + param_value + "'!");
        }
        else if (!ListUtils::contains(p.valid_strings, FileTypes::typeToName(f_type).toUpper(), ListUtils::CASE::INSENSITIVE))
        {
          throw InvalidParameter(__FILE__, __LINE__, OPENMS_PRETTY_FUNCTION,
            String("Input file '" + param_value + "' has invalid format '") + FileTypes::typeToName(f_type) +
            "'. Valid formats are: '" + ListUtils::concatenate(p.valid_strings, "','") + "'.");
        }
        break;
      }

      case ParameterInformation::OUTPUT_FILE:
      {
        // determine file type as string
        FileTypes::Type f_type = FileHandler::getTypeByFileName(param_value);
        // Wrong ending, unknown is is ok.
        if (f_type != FileTypes::UNKNOWN && !ListUtils::contains(p.valid_strings, FileTypes::typeToName(f_type).toUpper(), ListUtils::CASE::INSENSITIVE))
        {
          throw InvalidParameter(__FILE__, __LINE__, OPENMS_PRETTY_FUNCTION,
            String("Invalid output file extension for file '") + param_value + "'. Valid file extensions are: '" +
            ListUtils::concatenate(p.valid_strings, "','") + "'.");
        }
        break;
      }
      default: /*nothing */
        break;
    }
  }

  StringList TOPPBase::getStringList_(const String& name) const
  {
    const ParameterInformation& p = findEntry_(name);
    if (p.type != ParameterInformation::STRINGLIST && p.type != ParameterInformation::INPUT_FILE_LIST && p.type != ParameterInformation::OUTPUT_FILE_LIST)
    {
      throw WrongParameterType(__FILE__, __LINE__, OPENMS_PRETTY_FUNCTION, name);
    }
    if (p.required && getParam_(name).isEmpty())
    {
      throw RequiredParameterNotGiven(__FILE__, __LINE__, OPENMS_PRETTY_FUNCTION, name);
    }
    StringList tmp_list = getParamAsStringList_(name, p.default_value);
    if (p.required && tmp_list.empty())
    {
      throw RequiredParameterNotGiven(__FILE__, __LINE__, OPENMS_PRETTY_FUNCTION, name);
    }

    for (String& tmp : tmp_list)
    {
      writeDebug_(String("Value of string option '") + name + "': " + tmp, 1);
    }

    // if required or set by user, do some validity checks
    if (p.required || (!getParam_(name).isEmpty() && tmp_list != p.default_value))
    {
      fileParamValidityCheck_(tmp_list, name, p);
    }

    return tmp_list;
  }

  DoubleList TOPPBase::getDoubleList_(const String& name) const
  {
    const ParameterInformation& p = findEntry_(name);
    if (p.type != ParameterInformation::DOUBLELIST)
    {
      throw WrongParameterType(__FILE__, __LINE__, OPENMS_PRETTY_FUNCTION, name);
    }
    if (p.required && getParam_(name).isEmpty())
    {
      throw RequiredParameterNotGiven(__FILE__, __LINE__, OPENMS_PRETTY_FUNCTION, name);
    }
    DoubleList tmp_list = getParamAsDoubleList_(name, p.default_value);
    if (p.required && tmp_list.size() == 0)
    {
      throw RequiredParameterNotGiven(__FILE__, __LINE__, OPENMS_PRETTY_FUNCTION, name);
    }

    for (DoubleList::iterator it = tmp_list.begin(); it < tmp_list.end(); ++it)
    {
      double tmp = *it;
      writeDebug_(String("Value of string option '") + name + "': " + String(tmp), 1);

      //check if in valid range
      if (p.required || (!getParam_(name).isEmpty() && tmp_list != p.default_value))
      {
        if (tmp < p.min_float || tmp > p.max_float)
        {
          throw InvalidParameter(__FILE__, __LINE__, OPENMS_PRETTY_FUNCTION, String("Invalid value '") + tmp + "' for float parameter '" + name + "' given. Out of valid range: '" + p.min_float + "'-'" + p.max_float + "'.");
        }
      }
    }
    return tmp_list;
  }

  IntList TOPPBase::getIntList_(const String& name) const
  {
    const ParameterInformation& p = findEntry_(name);
    if (p.type != ParameterInformation::INTLIST)
    {
      throw WrongParameterType(__FILE__, __LINE__, OPENMS_PRETTY_FUNCTION, name);
    }
    if (p.required && getParam_(name).isEmpty())
    {
      throw RequiredParameterNotGiven(__FILE__, __LINE__, OPENMS_PRETTY_FUNCTION, name);
    }
    IntList tmp_list = getParamAsIntList_(name, p.default_value);
    if (p.required && tmp_list.size() == 0)
    {
      throw RequiredParameterNotGiven(__FILE__, __LINE__, OPENMS_PRETTY_FUNCTION, name);
    }

    Int tmp;
    for (IntList::iterator it = tmp_list.begin(); it < tmp_list.end(); ++it)
    {
      tmp = *it;
      writeDebug_(String("Value of string option '") + name + "': " + String(tmp), 1);

      //check if in valid range
      if (p.required || (!getParam_(name).isEmpty() && tmp_list != p.default_value))
      {
        if (tmp < p.min_int || tmp > p.max_int)
        {
          throw InvalidParameter(__FILE__, __LINE__, OPENMS_PRETTY_FUNCTION, String("Invalid value '") + tmp + "' for integer parameter '" + name + "' given. Out of valid range: '" + p.min_int + "'-'" + p.max_int + "'.");
        }
      }
    }
    return tmp_list;
  }

  bool TOPPBase::getFlag_(const String& name) const
  {
    const ParameterInformation& p = findEntry_(name);
    if (p.type != ParameterInformation::FLAG)
    {
      throw WrongParameterType(__FILE__, __LINE__, OPENMS_PRETTY_FUNCTION, name);
    }
    bool tmp = getParamAsBool_(name);
    writeDebug_(String("Value of string option '") + name + "': " + String(tmp), 1);
    return tmp;
  }

  void TOPPBase::writeLog_(const String& text) const
  {
    OPENMS_LOG_INFO << text << endl;
    enableLogging_();
    log_ << QDateTime::currentDateTime().toString("yyyy-MM-dd hh:mm:ss").toStdString() << ' ' << getIniLocation_() << ": " << text << endl;
  }

  void TOPPBase::writeDebug_(const String& text, UInt min_level) const
  {
    if (debug_level_ >= (Int)min_level)
    {
      writeLog_(text);
    }
  }

  void TOPPBase::writeDebug_(const String& text, const Param& param, UInt min_level) const
  {
    if (debug_level_ >= (Int)min_level)
    {
      OPENMS_LOG_DEBUG << " - - - - - - - - - - - - - - - - - - - - - - - - - - - - - - - - - - - - - - - - - - - " << endl
                << QDateTime::currentDateTime().toString("yyyy-MM-dd hh:mm:ss").toStdString() << ' ' << getIniLocation_() << " " << text << endl
                << param
                << " - - - - - - - - - - - - - - - - - - - - - - - - - - - - - - - - - - - - - - - - - - - " << endl;
      enableLogging_();
      log_ << " - - - - - - - - - - - - - - - - - - - - - - - - - - - - - - - - - - - - - - - - - - - " << endl
           << QDateTime::currentDateTime().toString("yyyy-MM-dd hh:mm:ss").toStdString() << ' ' << getIniLocation_() << " " << text << endl
           << param
           << " - - - - - - - - - - - - - - - - - - - - - - - - - - - - - - - - - - - - - - - - - - - " << endl;
    }
  }

  TOPPBase::ExitCodes TOPPBase::runExternalProcess_(const QString& executable, const QStringList& arguments, const QString& workdir) const
  {
    String proc_stdout, proc_stderr; // collect all output (might be useful if program crashes, see below)
    return runExternalProcess_(executable, arguments, proc_stdout, proc_stderr, workdir);
  }

  TOPPBase::ExitCodes TOPPBase::runExternalProcess_(const QString& executable, const QStringList& arguments, String& proc_stdout, String& proc_stderr, const QString& workdir) const
  {
    proc_stdout.clear();
    proc_stderr.clear();

    // callbacks: invoked whenever output is available.
    auto lam_out = [&](const String& out) { proc_stdout += out; if (debug_level_ >= 4) OPENMS_LOG_INFO << out; };
    auto lam_err = [&](const String& out) { proc_stderr += out; if (debug_level_ >= 4) OPENMS_LOG_INFO << out; };
    ExternalProcess ep(lam_out, lam_err);

    const auto& rt = ep.run(executable, arguments, workdir, true); // does automatic escaping etc... start
    if (debug_level_ < 4 && rt != ExternalProcess::RETURNSTATE::SUCCESS)
    { // error occured: if not written already in callback, do it now
      writeLog_("Standard output: " + proc_stdout);
      writeLog_("Standard error: " + proc_stderr);
    }
    if (rt != ExternalProcess::RETURNSTATE::SUCCESS)
    {
      return EXTERNAL_PROGRAM_ERROR;
    }

    return EXECUTION_OK;
  }

  String TOPPBase::getParamAsString_(const String& key, const String& default_value) const
  {
    const DataValue& tmp = getParam_(key);
    if (!tmp.isEmpty())
    {
      return tmp.toString();
    }
    else
    {
      return default_value;
    }
  }

  Int TOPPBase::getParamAsInt_(const String& key, Int default_value) const
  {
    const DataValue& tmp = getParam_(key);
    if (!tmp.isEmpty())
    {
      if (tmp.valueType() == DataValue::INT_VALUE)
      {
        return (Int)tmp;
      }
      throw WrongParameterType(__FILE__, __LINE__, OPENMS_PRETTY_FUNCTION, key);
    }
    else
    {
      return default_value;
    }
  }

  double TOPPBase::getParamAsDouble_(const String& key, double default_value) const
  {
    const DataValue& tmp = getParam_(key);
    if (!tmp.isEmpty())
    {
      if (tmp.valueType() == DataValue::DOUBLE_VALUE)
      {
        return (double)tmp;
      }
      throw WrongParameterType(__FILE__, __LINE__, OPENMS_PRETTY_FUNCTION, key);
    }
    else
    {
      return default_value;
    }
  }

  StringList TOPPBase::getParamAsStringList_(const String& key, const StringList& default_value) const
  {
    const DataValue& tmp = getParam_(key);
    if (!tmp.isEmpty())
    {
      return tmp;
    }
    else
    {
      return default_value;
    }
  }

  IntList TOPPBase::getParamAsIntList_(const String& key, const IntList& default_value) const
  {
    const DataValue& tmp = getParam_(key);
    if (!tmp.isEmpty())
    {
      if (tmp.valueType() == DataValue::INT_LIST)
      {
        return tmp;
      }
      throw WrongParameterType(__FILE__, __LINE__, OPENMS_PRETTY_FUNCTION, key);
    }
    else
    {
      return default_value;
    }
  }

  DoubleList TOPPBase::getParamAsDoubleList_(const String& key, const DoubleList& default_value) const
  {
    const DataValue& tmp = getParam_(key);
    if (!tmp.isEmpty())
    {
      if (tmp.valueType() == DataValue::DOUBLE_LIST)
      {
        return tmp;
      }
      throw WrongParameterType(__FILE__, __LINE__, OPENMS_PRETTY_FUNCTION, key);
    }
    else
    {
      return default_value;
    }
  }

  bool TOPPBase::getParamAsBool_(const String& key) const
  {
    DataValue tmp = getParam_(key);
    if (tmp.valueType() == DataValue::EMPTY_VALUE)
    {
      return false;
    }
    else if (tmp.valueType() == DataValue::STRING_VALUE)
    {
      if ((String)tmp == "false")
      {
        return false;
      }
      else if ((String)tmp == "true")
      {
        return true;
      }
    }
    throw InvalidParameter(__FILE__, __LINE__, OPENMS_PRETTY_FUNCTION, String("Invalid value '") + tmp.toString() + "' for flag parameter '" + key + "'. Valid values are 'true' and 'false' only.");
  }

  DataValue const& TOPPBase::getParam_(const String& key) const
  {
    if (param_.exists(key))
    {
      return param_.getValue(key);
    }
    else
    {
      // if look up fails everywhere, return EMPTY
      writeDebug_(String("Parameter '") + key + String("' not found."), 1);
      return DataValue::EMPTY;
    }
  }

  Param const& TOPPBase::getParam_() const
  {
    return param_;
  }

  String TOPPBase::getSubsection_(const String& name) const
  {
    size_t pos = name.find_last_of(':');
    if (pos == std::string::npos)
      return ""; // delimiter not found

    return name.substr(0, pos);
  }

  void TOPPBase::enableLogging_() const
  {
    if (log_.is_open() || !param_.exists("log")) return;

    String log_destination = param_.getValue("log");
    if (log_destination.empty()) return;
    log_.open(log_destination, ofstream::out | ofstream::app);
    if (debug_level_ >= 1)
    {
      cout << "Writing to '" << log_destination << '\'' << "\n";
      log_ << QDateTime::currentDateTime().toString("yyyy-MM-dd hh:mm:ss").toStdString() << ' ' << getIniLocation_() << ": " << "Writing to '" << log_destination << '\'' <<  "\n";
    }
  }

  void TOPPBase::checkParam_(const Param& param, const String& filename, const String& location) const
  {
    //cout << endl << "--"<< location<< "--" << endl << param << endl << endl;
    for (Param::ParamIterator it = param.begin(); it != param.end(); ++it)
    {
      // subsections (do not check content, but warn if not registered)
      String subsection = getSubsection_(it.getName());
      if (!subsection.empty() && subsections_TOPP_.count(subsection) == 0) // not found in TOPP subsections
      {
        // for multi-level subsections, check only the first level:
        if (subsections_.count(subsection.substr(0, subsection.find(':'))) == 0) // not found in normal subsections
        {
          if (!(location == "common::" && subsection == tool_name_))
          {
            writeLog_("Warning: Unknown subsection '" + subsection + "' in '" + filename + "' (location '" + location + "')!");
          }
        }
        continue;
      }
      // normal parameter: check its value type
      // if no such parameter is registered an exception is thrown
      try
      {
        //check type
        switch (findEntry_(it.getName()).type)
        {
        case ParameterInformation::STRING:
        case ParameterInformation::INPUT_FILE:
        case ParameterInformation::OUTPUT_FILE:
        case ParameterInformation::FLAG:
          if (it->value.valueType() != DataValue::STRING_VALUE)
          {
            writeLog_("Warning: Wrong parameter type of '" + location + it.getName() + "' in '" + filename + "'. Type should be 'string'!");
          }
          break;

        case ParameterInformation::DOUBLE:
          if (it->value.valueType() != DataValue::DOUBLE_VALUE)
          {
            writeLog_("Warning: Wrong  parameter type of '" + location + it.getName() + "' in '" + filename + "'. Type should be 'double'!");
          }
          break;

        case ParameterInformation::INT:
          if (it->value.valueType() != DataValue::INT_VALUE)
          {
            writeLog_("Warning: Wrong parameter type of '" + location + it.getName() + "' in '" + filename + "'. Type should be 'int'!");
          }
          break;

        case ParameterInformation::STRINGLIST:
        case ParameterInformation::INPUT_FILE_LIST:
        case ParameterInformation::OUTPUT_FILE_LIST:
          if (it->value.valueType() != DataValue::STRING_LIST)
          {
            writeLog_("Warning: Wrong parameter type of '" + location + it.getName() + "' in '" + filename + "'. Type should be 'string list'!");
          }
          break;

        case ParameterInformation::INTLIST:
          if (it->value.valueType() != DataValue::INT_LIST)
          {
            writeLog_("Warning: Wrong parameter type of '" + location + it.getName() + "' in '" + filename + "'. Type should be 'int list'!");
          }
          break;

        case ParameterInformation::DOUBLELIST:
          if (it->value.valueType() != DataValue::DOUBLE_LIST)
          {
            writeLog_("Warning: Wrong parameter type of '" + location + it.getName() + "' in '" + filename + "'. Type should be 'double list'!");
          }
          break;

        default:
          break;
        }
      }
      catch (UnregisteredParameter&)
      {
        writeLog_("Warning: Unknown parameter '" + location + it.getName() + "' in '" + filename + "'!");
      }
    }
  }

  void TOPPBase::checkIfIniParametersAreApplicable_(const Param& ini_params)
  {
    Param tool_params = ini_params.copy(getIniLocation_());
    if (tool_params.empty())
    {
      // the ini file does not contain a section for our tool -> warn the user
      writeLog_(String("Warning: The provided INI file does not contain any parameters specific for this tool (expected in '") + getIniLocation_() + "'). Please check your .ini file. The default parameters for this tool will be applied.");
    }
  }

  void TOPPBase::inputFileReadable_(const String& filename, const String& param_name) const
  {
    writeDebug_("Checking input file '" + filename + "'", 2);

    // prepare error message
    String message;
    if (param_name == "")
      message = "Cannot read input file!\n";
    else
      message = "Cannot read input file given from parameter '-" + param_name + "'!\n";

    // check file existance
    if (!File::exists(filename))
    {
      OPENMS_LOG_ERROR << message;
      throw FileNotFound(__FILE__, __LINE__, OPENMS_PRETTY_FUNCTION, filename);
    }
    if (!File::readable(filename))
    {
      OPENMS_LOG_ERROR << message;
      throw FileNotReadable(__FILE__, __LINE__, OPENMS_PRETTY_FUNCTION, filename);
    }
    if (!File::isDirectory(filename) && File::empty(filename))
    {
      OPENMS_LOG_ERROR << message;
      throw FileEmpty(__FILE__, __LINE__, OPENMS_PRETTY_FUNCTION, filename);
    }
  }

  void TOPPBase::outputFileWritable_(const String& filename, const String& param_name) const
  {
    writeDebug_("Checking output file '" + filename + "'", 2);

    // prepare error message
    String message;
    if (param_name == "")
      message = "Cannot write output file!\n";
    else
      message = "Cannot write output file given from parameter '-" + param_name + "'!\n";

    if (!File::writable(filename))
    {
      OPENMS_LOG_ERROR << message;
      throw UnableToCreateFile(__FILE__, __LINE__, OPENMS_PRETTY_FUNCTION, filename);
    }
  }

  void TOPPBase::registerSubsection_(const String& name, const String& description)
  {
    subsections_[name] = description;
  }

  void TOPPBase::registerTOPPSubsection_(const String& name, const String& description)
  {
    subsections_TOPP_[name] = description;
  }

  bool TOPPBase::parseRange_(const String& text, double& low, double& high) const
  {
    bool any_set = false;
    try
    {
      String tmp = text.prefix(':');
      if (!tmp.empty())
      {
        low = tmp.toDouble();
        any_set = true;
      }

      tmp = text.suffix(':');
      if (!tmp.empty())
      {
        high = tmp.toDouble();
        any_set = true;
      }
    }
    catch (Exception::ConversionError&)
    {
      throw Exception::ConversionError(__FILE__, __LINE__, OPENMS_PRETTY_FUNCTION,
                                       "Could not convert string '" + text +
                                       "' to a range of floating point values");
    }
    return any_set;
  }

  bool TOPPBase::parseRange_(const String& text, Int& low, Int& high) const
  {
    bool any_set = false;
    try
    {
      String tmp = text.prefix(':');
      if (!tmp.empty())
      {
        low = tmp.toInt();
        any_set = true;
      }

      tmp = text.suffix(':');
      if (!tmp.empty())
      {
        high = tmp.toInt();
        any_set = true;
      }
    }
    catch (Exception::ConversionError&)
    {
      throw Exception::ConversionError(__FILE__, __LINE__, OPENMS_PRETTY_FUNCTION,
                                       "Could not convert string '" + text +
                                       "' to a range of integer values");
    }
    return any_set;
  }

  Param TOPPBase::getSubsectionDefaults_(const String& /*section*/) const
  {
    throw NotImplemented(__FILE__, __LINE__, OPENMS_PRETTY_FUNCTION);
  }

  Param TOPPBase::getDefaultParameters_() const
  {
    Param tmp;
<<<<<<< HEAD
    String loc = TOPPBase::getToolPrefix(tool_name_, instance_number_);
=======
    String loc = this->getToolPrefix();
>>>>>>> 62899d62
    //parameters
    for (vector<ParameterInformation>::const_iterator it = parameters_.begin(); it != parameters_.end(); ++it)
    {
      if (it->name == "ini" || it->name == "-help" || it->name == "-helphelp" || it->name == "instance" || it->name == "write_ini" || it->name == "write_ctd") // do not store those params in ini file
      {
        continue;
      }
      String name = loc + it->name;
      StringList tags;
      if (it->advanced)
        tags.push_back("advanced");
      if (it->required)
        tags.push_back("required");
      if (it->type == ParameterInformation::INPUT_FILE || it->type == ParameterInformation::INPUT_FILE_LIST)
        tags.push_back("input file");
      if (it->type == ParameterInformation::OUTPUT_FILE || it->type == ParameterInformation::OUTPUT_FILE_LIST)
        tags.push_back("output file");

      switch (it->type)
      {
      case ParameterInformation::STRING:
        tmp.setValue(name, (String)it->default_value, it->description, tags);
        if (it->valid_strings.size() != 0)
        {
          tmp.setValidStrings(name, it->valid_strings);
        }
        break;

      case ParameterInformation::INPUT_FILE:
      case ParameterInformation::OUTPUT_FILE:
        tmp.setValue(name, (String)it->default_value, it->description, tags);
        if (it->valid_strings.size() != 0)
        {
          StringList vss_tmp = it->valid_strings;
          StringList vss;
          foreach(String vs, vss_tmp)
          {
            vss.push_back("*." + vs);
          }
          tmp.setValidStrings(name, vss);
        }
        break;

      case ParameterInformation::DOUBLE:
        tmp.setValue(name, it->default_value, it->description, tags);
        if (it->min_float != -std::numeric_limits<double>::max())
        {
          tmp.setMinFloat(name, it->min_float);
        }
        if (it->max_float != std::numeric_limits<double>::max())
        {
          tmp.setMaxFloat(name, it->max_float);
        }
        break;

      case ParameterInformation::INT:
        tmp.setValue(name, (Int)it->default_value, it->description, tags);
        if (it->min_int != -std::numeric_limits<Int>::max())
        {
          tmp.setMinInt(name, it->min_int);
        }
        if (it->max_int != std::numeric_limits<Int>::max())
        {
          tmp.setMaxInt(name, it->max_int);
        }
        break;

      case ParameterInformation::FLAG:
        tmp.setValue(name, "false", it->description, tags);
        tmp.setValidStrings(name, {"true","false"});
        break;

      case ParameterInformation::INPUT_FILE_LIST:
      case ParameterInformation::OUTPUT_FILE_LIST:
        tmp.setValue(name, it->default_value, it->description, tags);
        if (it->valid_strings.size() != 0)
        {
          StringList vss = it->valid_strings;
          std::transform(vss.begin(), vss.end(), vss.begin(), [](const String& s) {return "*." + s;});
          tmp.setValidStrings(name, vss);
        }
        break;

      case ParameterInformation::STRINGLIST:
        tmp.setValue(name, it->default_value, it->description, tags);
        if (it->valid_strings.size() != 0)
        {
          tmp.setValidStrings(name, it->valid_strings);
        }
        break;

      case ParameterInformation::INTLIST:
        tmp.setValue(name, it->default_value, it->description, tags);
        if (it->min_int != -std::numeric_limits<Int>::max())
        {
          tmp.setMinInt(name, it->min_int);
        }
        if (it->max_int != std::numeric_limits<Int>::max())
        {
          tmp.setMaxInt(name, it->max_int);
        }
        break;

      case ParameterInformation::DOUBLELIST:
        tmp.setValue(name, it->default_value, it->description, tags);
        if (it->min_float != -std::numeric_limits<double>::max())
        {
          tmp.setMinFloat(name, it->min_float);
        }
        if (it->max_float != std::numeric_limits<double>::max())
        {
          tmp.setMaxFloat(name, it->max_float);
        }
        break;

      default:
        break;
      }
    }

    //subsections intrinsic to TOPP tool (i.e. a command line param with a ':')
    for (map<String, String>::const_iterator it = subsections_TOPP_.begin(); it != subsections_TOPP_.end(); ++it)
    {
      tmp.setSectionDescription(loc + it->first, it->second);
    }

    // set tool version
    tmp.setValue(tool_name_ + ":version", version_, "Version of the tool that generated this parameters file.", ListUtils::create<String>("advanced"));

    // Descriptions
    tmp.setSectionDescription(tool_name_, tool_description_);
    tmp.setSectionDescription(tool_name_ + ":" + String(instance_number_), String("Instance '") + String(instance_number_) + "' section for '" + tool_name_ + "'");

    // add type (as default type is "", but .ini file should have it)
    if (param_cmdline_.exists("type"))
      tmp.setValue(loc + "type", param_cmdline_.getValue("type"));

    // Subsections
    Param sub_sections = getSubsectionDefaults_();
    if (!sub_sections.empty())
    {
      tmp.insert(loc, sub_sections);
    }

    // 2nd stage, use TOPP tool defaults from home (if existing)
    Param tool_user_defaults(getToolUserDefaults_(tool_name_));
    tmp.update(tool_user_defaults);

    // 3rd stage, use OpenMS.ini from library to override settings
    // -> currently disabled as we cannot write back those values to the params

    return tmp;
  }

  Param TOPPBase::getSubsectionDefaults_() const
  {
    Param tmp;

    // Subsections
    for (map<String, String>::const_iterator it = subsections_.begin(); it != subsections_.end(); ++it)
    {
      Param tmp2 = getSubsectionDefaults_(it->first);
      if (!tmp2.empty())
      {
        tmp.insert(it->first + ":", tmp2);
        tmp.setSectionDescription(it->first, it->second);
      }
    }

    return tmp;
  }

  Param TOPPBase::getToolUserDefaults_(const String& tool_name) const
  {
    Param p;
    String ini_name(File::getUserDirectory() + "/" + tool_name + ".ini");
    if (File::readable(ini_name))
    {
      ParamXMLFile paramFile;
      paramFile.load(ini_name, p);
    }
    return p;
  }

  const String& TOPPBase::toolName_() const
  {
    return tool_name_;
  }

  DataProcessing TOPPBase::getProcessingInfo_(DataProcessing::ProcessingAction action) const
  {
    std::set<DataProcessing::ProcessingAction> actions;
    actions.insert(action);

    return getProcessingInfo_(actions);
  }

  DataProcessing TOPPBase::getProcessingInfo_(const std::set<DataProcessing::ProcessingAction>& actions) const
  {
    DataProcessing p;
    //actions
    p.setProcessingActions(actions);
    //software
    p.getSoftware().setName(tool_name_);

    if (test_mode_)
    {
      //version
      p.getSoftware().setVersion("version_string");

      //time
      DateTime date_time;
      date_time.set("1999-12-31 23:59:59");
      p.setCompletionTime(date_time);

      //parameters
      p.setMetaValue("parameter: mode", "test_mode");
    }
    else
    {
      //version
      p.getSoftware().setVersion(version_);
      //time
      p.setCompletionTime(DateTime::now());
      //parameters
      const Param& param = getParam_();
      for (Param::ParamIterator it = param.begin(); it != param.end(); ++it)
      {
        p.setMetaValue(String("parameter: ") + it.getName(), it->value);
      }
    }

    return p;
  }

  void TOPPBase::addDataProcessing_(ConsensusMap& map, const DataProcessing& dp) const
  {
    map.getDataProcessing().push_back(dp);

    //remove absolute map paths
    if (test_mode_)
    {
      for (Size d = 0; d < map.getColumnHeaders().size(); ++d)
      {
        map.getColumnHeaders()[d].filename = File::basename(map.getColumnHeaders()[d].filename);
      }
    }
  }

  void TOPPBase::addDataProcessing_(FeatureMap& map, const DataProcessing& dp) const
  {
    map.getDataProcessing().push_back(dp);
  }

  ///Data processing setter for peak maps

  void TOPPBase::addDataProcessing_(PeakMap& map, const DataProcessing& dp) const
  {
    boost::shared_ptr< DataProcessing > dp_(new DataProcessing(dp));
    for (Size i = 0; i < map.size(); ++i)
    {
      map[i].getDataProcessing().push_back(dp_);
    }
    for (Size i = 0; i < map.getNrChromatograms(); ++i)
    {
      map.getChromatogram(i).getDataProcessing().push_back(dp_);
    }
  }

  String TOPPBase::getDocumentationURL() const
  {
    if (official_) // we use a different URL for the TOPP (official) and UTILS (unofficial) tools
    {
      return String("http://www.openms.de/documentation/TOPP_") + tool_name_ + ".html";
    }
    else if (ToolHandler::getUtilList().count(tool_name_))
    {
      return String("http://www.openms.de/documentation/UTILS_") + tool_name_ + ".html";
    }
    else
    {
      // TODO: Fix tests first
      // throw ElementNotFound(__FILE__, __LINE__, OPENMS_PRETTY_FUNCTION, "A tool either needs to be an official tool or registered as util (TOPP tool not registered)");
      return "";
    }
  }

  bool TOPPBase::writeCTD_()
  {
    //store ini-file content in ini_file_str
    QString out_dir_str = String(param_cmdline_.getValue("write_ctd")).toQString();
    if (out_dir_str == "")
    {
      out_dir_str = QDir::currentPath();
    }
    StringList type_list = ToolHandler::getTypes(tool_name_);
    if (type_list.size() == 0)
      type_list.push_back(""); // no type for most tools (except GenericWrapper)

    for (Size i = 0; i < type_list.size(); ++i)
    {
      QString write_ctd_file = out_dir_str + QDir::separator() + tool_name_.toQString() + type_list[i].toQString() + ".ctd";
      outputFileWritable_(write_ctd_file, "write_ctd");

      // set type on command line, so that getDefaultParameters_() does not fail (as it calls getSubSectionDefaults() of tool)
      if (type_list[i] != "")
        param_cmdline_.setValue("type", type_list[i]);
      Param default_params = getDefaultParameters_();

      // add type to ini file
      if (type_list[i] != "")
        default_params.setValue(this->ini_location_ + "type", type_list[i]);

      std::stringstream ss;
      ParamXMLFile paramFile;
      paramFile.writeXMLToStream(&ss, default_params);
      String ini_file_str(ss.str());

      //
      QString docurl = getDocumentationURL().toQString();
      QString category = "";
      if (official_ || ToolHandler::getUtilList().count(tool_name_))
      { // we can only get the docurl/category from registered/official tools
        category = ToolHandler::getCategory(tool_name_).toQString();
      }

      // morph to ctd format
      QStringList lines = ini_file_str.toQString().split("\n", QString::SkipEmptyParts);
      lines.replace(0, "<?xml version=\"1.0\" encoding=\"UTF-8\"?>");
      lines.insert(1, QString("<tool ctdVersion=\"1.7\" version=\"%1\" name=\"%2\" docurl=\"%3\" category=\"%4\" >").arg(version_.toQString(), tool_name_.toQString(), docurl, category));
      lines.insert(2, QString("<description><![CDATA[") + tool_description_.toQString() + "]]></description>");
      lines.insert(3, QString("<manual><![CDATA[") + tool_description_.toQString() + "]]></manual>");
      lines.insert(4, QString("<citations>"));
      lines.insert(5, QString("  <citation doi=\"") + QString::fromStdString(cite_openms_.doi) + "\" url=\"\" />");
      int l = 5;
      for (const Citation& c : citations_)
      {
        lines.insert(++l, QString("  <citation doi=\"") + QString::fromStdString(c.doi) + "\" url=\"\" />");
      }
      lines.insert(++l, QString("</citations>"));

      lines.insert(lines.size(), "</tool>");
      String ctd_str = String(lines.join("\n")) + "\n";

      //write to file
      QFile file(write_ctd_file);
      if (!file.open(QIODevice::WriteOnly))
      {
        return false;
      }
      file.write(ctd_str.c_str());
    }

    return true;
  }

  Param TOPPBase::parseCommandLine_(const int argc, const char** argv, const String& misc, const String& unknown)
  {
    Param cmd_params;

    // current state:
    // 'parameters_' contains all commandline params which were registered using 'registerOptionsAndFlags_()' + the common ones (-write_ini etc)
    // .. they are empty/default at this point
    // We now fetch the (so-far unknown) subsection parameters (since they can be addressed on command line as well)

    // special case of GenericWrapper: since we need the subSectionDefaults before pushing the cmd arguments in there
    //                                 but the 'type' is empty currently,
    //                                 we extract and set it beforehand
    StringList sl_args = StringList(argv, argv + argc);
    StringList::iterator it_type = std::find(sl_args.begin(), sl_args.end(), "-type");
    if (it_type != sl_args.end())
    { // found it
      ++it_type; // advance to next argument -- this should be the value of -type
      if (it_type != sl_args.end()) param_.setValue("type", *it_type);
    }

    // prepare map of parameters:
    typedef map<String, vector<ParameterInformation>::const_iterator> ParamMap;
    ParamMap param_map;
    for (vector<ParameterInformation>::const_iterator it = parameters_.begin(); it != parameters_.end(); ++it)
    {
      param_map["-" + it->name] = it;
    }

    vector<ParameterInformation> subsection_param;
    try
    {
      // the parameters from the subsections
      subsection_param = paramToParameterInformation_(getSubsectionDefaults_());
      for (vector<ParameterInformation>::const_iterator it = subsection_param.begin(); it != subsection_param.end(); ++it)
      {
        param_map["-" + it->name] = it;
      }
    }
    catch (BaseException& e)
    { // this only happens for GenericWrapper, if 'type' is not given or invalid (then we do not have subsection params) -- enough to issue a warning
      writeLog_(String("Warning: Unable to fetch subsection parameters! Addressing subsection parameters will not work for this tool (did you forget to specify '-type'?)."));
      writeDebug_(String("Error occurred in line ") + e.getLine() + " of file " + e.getFile() + " (in function: " + e.getFunction() + ")!", 1);
    }

    // list to store "misc"/"unknown" items:
    map<String, StringList> misc_unknown;

    list<String> queue; // queue for arguments
                        // we parse the arguments in reverse order, so that we have arguments already when we encounter the option that uses them!
    for (int i = argc - 1; i > 0; --i)
    {
      String arg = argv[i];
      // options start with "-" or "--" followed by a letter:
      bool is_option = (arg.size() >= 2) && (arg[0] == '-') && (isalpha(arg[1]) || ((arg[1] == '-') && (arg.size() >= 3) &&  isalpha(arg[2])));
      if (is_option) // process content of the queue
      {
        ParamMap::iterator pos = param_map.find(arg);
        if (pos != param_map.end()) // parameter is defined
        {
          DataValue value;
          if (pos->second->type == ParameterInformation::FLAG) // flag
          {
            value = String("true");
          }
          else // option with argument(s)
          {
            switch (pos->second->type)
            {
            case ParameterInformation::STRING:
            case ParameterInformation::INPUT_FILE:
            case ParameterInformation::OUTPUT_FILE:
              if (queue.empty())
                value = String();
              else
                value = queue.front();
              break;

            case ParameterInformation::INT:
              if (!queue.empty())
                value = queue.front().toInt();
              break;

            case ParameterInformation::DOUBLE:
              if (!queue.empty())
                value = queue.front().toDouble();
              break;

            case ParameterInformation::INPUT_FILE_LIST:
            case ParameterInformation::OUTPUT_FILE_LIST:
            case ParameterInformation::STRINGLIST:
            {
              vector<String> arg_list(queue.begin(), queue.end());
              value = StringList(arg_list);
              queue.clear();
              break;
            }

            case ParameterInformation::INTLIST:
            {
              IntList arg_list;
              for (list<String>::iterator it = queue.begin(); it != queue.end(); ++it)
              {
                arg_list.push_back(it->toInt());
              }
              value = arg_list;
              queue.clear();
              break;
            }

            case ParameterInformation::DOUBLELIST:
            {
              DoubleList arg_list;
              for (list<String>::iterator it = queue.begin(); it != queue.end(); ++it)
              {
                arg_list.push_back(it->toDouble());
              }
              value = arg_list;
              queue.clear();
              break;
            }

            default:
              break;
            }
            if (!queue.empty())
              queue.pop_front(); // argument was already used
          }
          OPENMS_LOG_DEBUG << "Command line: setting parameter value: '" << pos->second->name << "' to '" << value << "'" << std::endl;
          cmd_params.setValue(pos->second->name, value);
        }
        else // unknown argument -> append to "unknown" list
        {
          misc_unknown[unknown].push_back(arg);
        }
        // rest of the queue is just text -> insert into "misc" list:
        StringList& misc_list = misc_unknown[misc];
        misc_list.insert(misc_list.begin(), queue.begin(), queue.end());
        queue.clear();
      }
      else // more arguments
      {
        queue.push_front(arg); // order in the queue is not reversed!
      }
    }
    // remaining items in the queue are leading text arguments:
    StringList& misc_list = misc_unknown[misc];
    misc_list.insert(misc_list.begin(), queue.begin(), queue.end());

    // store "misc"/"unknown" items, if there were any:
    for (map<String, StringList>::iterator it = misc_unknown.begin();
         it != misc_unknown.end(); ++it)
    {
      if (it->second.empty())
        continue;

      if (!cmd_params.exists(it->first))
      {
        cmd_params.setValue(it->first, it->second);
      }
      else
      {
        StringList new_value = cmd_params.getValue(it->first);
        new_value.insert(new_value.end(), it->second.begin(), it->second.end());
        cmd_params.setValue(it->first, new_value);
      }
    }

    return cmd_params;
  }

} // namespace OpenMS<|MERGE_RESOLUTION|>--- conflicted
+++ resolved
@@ -108,15 +108,9 @@
 #endif
   }
 
-<<<<<<< HEAD
-  String TOPPBase::getToolPrefix(const String& tool_name, int instance_number)
-  {
-    return tool_name + ":" + String(instance_number) + ":";
-=======
   String TOPPBase::getToolPrefix() const
   {
     return tool_name_ + ":" + instance_number_ + ":";
->>>>>>> 62899d62
   }
 
   TOPPBase::TOPPBase(const String& tool_name, const String& tool_description, bool official, const std::vector<Citation>& citations) :
@@ -202,11 +196,7 @@
     writeDebug_(String("Instance: ") + String(instance_number_), 1);
 
     // assign ini location
-<<<<<<< HEAD
-    *const_cast<String*>(&ini_location_) = TOPPBase::getToolPrefix(tool_name_, instance_number_);
-=======
     *const_cast<String*>(&ini_location_) = this->getToolPrefix();
->>>>>>> 62899d62
     writeDebug_(String("Ini_location: ") + getIniLocation_(), 1);
 
     // set debug level
@@ -1928,11 +1918,7 @@
   Param TOPPBase::getDefaultParameters_() const
   {
     Param tmp;
-<<<<<<< HEAD
-    String loc = TOPPBase::getToolPrefix(tool_name_, instance_number_);
-=======
     String loc = this->getToolPrefix();
->>>>>>> 62899d62
     //parameters
     for (vector<ParameterInformation>::const_iterator it = parameters_.begin(); it != parameters_.end(); ++it)
     {
