// --------------------------------------------------------------------------
//                   OpenMS -- Open-Source Mass Spectrometry
// --------------------------------------------------------------------------
// Copyright The OpenMS Team -- Eberhard Karls University Tuebingen,
// ETH Zurich, and Freie Universitaet Berlin 2002-2020.
//
// This software is released under a three-clause BSD license:
//  * Redistributions of source code must retain the above copyright
//    notice, this list of conditions and the following disclaimer.
//  * Redistributions in binary form must reproduce the above copyright
//    notice, this list of conditions and the following disclaimer in the
//    documentation and/or other materials provided with the distribution.
//  * Neither the name of any author or any participating institution
//    may be used to endorse or promote products derived from this software
//    without specific prior written permission.
// For a full list of authors, refer to the file AUTHORS.
// --------------------------------------------------------------------------
// THIS SOFTWARE IS PROVIDED BY THE COPYRIGHT HOLDERS AND CONTRIBUTORS "AS IS"
// AND ANY EXPRESS OR IMPLIED WARRANTIES, INCLUDING, BUT NOT LIMITED TO, THE
// IMPLIED WARRANTIES OF MERCHANTABILITY AND FITNESS FOR A PARTICULAR PURPOSE
// ARE DISCLAIMED. IN NO EVENT SHALL ANY OF THE AUTHORS OR THE CONTRIBUTING
// INSTITUTIONS BE LIABLE FOR ANY DIRECT, INDIRECT, INCIDENTAL, SPECIAL,
// EXEMPLARY, OR CONSEQUENTIAL DAMAGES (INCLUDING, BUT NOT LIMITED TO,
// PROCUREMENT OF SUBSTITUTE GOODS OR SERVICES; LOSS OF USE, DATA, OR PROFITS;
// OR BUSINESS INTERRUPTION) HOWEVER CAUSED AND ON ANY THEORY OF LIABILITY,
// WHETHER IN CONTRACT, STRICT LIABILITY, OR TORT (INCLUDING NEGLIGENCE OR
// OTHERWISE) ARISING IN ANY WAY OUT OF THE USE OF THIS SOFTWARE, EVEN IF
// ADVISED OF THE POSSIBILITY OF SUCH DAMAGE.
//
// --------------------------------------------------------------------------
// $Maintainer: Timo Sachsenberg $
// $Authors: Marc Sturm, Clemens Groepl $
// --------------------------------------------------------------------------

#include <OpenMS/DATASTRUCTURES/Param.h>

#include <OpenMS/CONCEPT/LogStream.h>

namespace OpenMS
{

  //********************************* ParamEntry **************************************
  Param::ParamEntry::ParamEntry() :
    name(),
    description(),
    value(),
    tags(),
    min_float(-std::numeric_limits<double>::max()),
    max_float(std::numeric_limits<double>::max()),
    min_int(-std::numeric_limits<int>::max()),
    max_int(std::numeric_limits<int>::max()),
    valid_strings()
  {
  }

  Param::ParamEntry::ParamEntry(const std::string& n, const ParamValue& v, const std::string& d, const std::vector<std::string>& t) :
    name(n),
    description(d),
    value(v),
    tags(),
    min_float(-std::numeric_limits<double>::max()),
    max_float(std::numeric_limits<double>::max()),
    min_int(-std::numeric_limits<int>::max()),
    max_int(std::numeric_limits<int>::max()),
    valid_strings()
  {
    //add tags
    for (size_t i = 0; i < t.size(); ++i)
    {
      tags.insert(t[i]);
    }
    //check name
    if (name.find(':') != std::string::npos)
    {
      std::cerr << "Error ParamEntry name must not contain ':' characters!" << std::endl;
    }
  }

  Param::ParamEntry::~ParamEntry()
  {
  }

  bool Param::ParamEntry::isValid(std::string& message) const
  {
    if (value.valueType() == ParamValue::STRING_VALUE)
    {
      if (valid_strings.size() != 0)
      {
        bool ok = false;
        if (std::find(valid_strings.begin(), valid_strings.end(), value) != valid_strings.end())
        {
          ok = true;
        }
        else if (std::find(tags.begin(), tags.end(), "input file") != tags.end() || std::find(tags.begin(), tags.end(), "output file") != tags.end())
        {
          //do not check restrictions on file names for now
          ok = true;
        }

        if (!ok)
        {
          std::string valid = valid_strings.front();
          for (auto it = valid_strings.begin() + 1, end = valid_strings.end(); it != end; ++it) {
              valid += "," + *it;
          }
          message = "Invalid string parameter value '" + value.toString() + "' for parameter '" + name + "' given! Valid values are: '" + valid + "'.";
          return false;
        }
      }
    }
    else if (value.valueType() == ParamValue::STRING_LIST)
    {
      std::string str_value;
      std::vector<std::string> ls_value = value;
      for (size_t i = 0; i < ls_value.size(); ++i)
      {
        str_value = ls_value[i];

        if (valid_strings.size() != 0)
        {
          bool ok = false;
          if (std::find(valid_strings.begin(), valid_strings.end(), str_value) != valid_strings.end())
          {
            ok = true;
          }
          else if (std::find(tags.begin(), tags.end(), "input file") != tags.end() || std::find(tags.begin(), tags.end(), "output file") != tags.end())
          {
            //do not check restrictions on file names for now
            ok = true;
          }

          if (!ok)
          {
            std::string valid = valid_strings.front();
            for (auto it = valid_strings.begin() + 1, end = valid_strings.end(); it != end; ++it) {
                valid += "," + *it;
            }
            message = "Invalid string parameter value '" + str_value + "' for parameter '" + name + "' given! Valid values are: '" + valid + "'.";
            return false;
          }
        }
      }
    }
    else if (value.valueType() == ParamValue::INT_VALUE)
    {
      int tmp = value;
      if ((min_int != -std::numeric_limits<int>::max() && tmp < min_int) || (max_int != std::numeric_limits<int>::max() && tmp > max_int))
      {
        message = "Invalid integer parameter value '" + std::to_string(tmp) + "' for parameter '" + name + "' given! The valid range is: [" + std::to_string(min_int) + ":" + std::to_string(max_int) + "].";
        return false;
      }
    }
    else if (value.valueType() == ParamValue::INT_LIST)
    {
      int int_value;
      std::vector<int> ls_value = value;
      for (size_t i = 0; i < ls_value.size(); ++i)
      {
        int_value = ls_value[i];
        if ((min_int != -std::numeric_limits<int>::max() && int_value < min_int) || (max_int != std::numeric_limits<int>::max() && int_value > max_int))
        {
          message = "Invalid integer parameter value '" + std::to_string(int_value) + "' for parameter '" + name + "' given! The valid range is: [" + std::to_string(min_int) + ":" + std::to_string(max_int) + "].";
          return false;
        }
      }
    }
    else if (value.valueType() == ParamValue::DOUBLE_VALUE)
    {
      double tmp = value;
      if ((min_float != -std::numeric_limits<double>::max() && tmp < min_float) || (max_float != std::numeric_limits<double>::max() && tmp > max_float))
      {
        message = "Invalid double parameter value '" + std::to_string(tmp) + "' for parameter '" + name + "' given! The valid range is: [" + std::to_string(min_float)+ ":" + std::to_string(max_float) + "].";
        return false;
      }
    }
    else if (value.valueType() == ParamValue::DOUBLE_LIST)
    {
      std::vector<double> ls_value = value;
      for (size_t i = 0; i < ls_value.size(); ++i)
      {
        double dou_value = ls_value[i];
        if ((min_float != -std::numeric_limits<double>::max() && dou_value < min_float) || (max_float != std::numeric_limits<double>::max() && dou_value > max_float))
        {
          message = "Invalid double parameter value '" + std::to_string(dou_value) + "' for parameter '" + name + "' given! The valid range is: [" + std::to_string(min_float) + ":" + std::to_string(max_float) + "].";
          return false;
        }
      }
    }
    return true;
  }

  bool Param::ParamEntry::operator==(const ParamEntry& rhs) const
  {
    return name == rhs.name && value == rhs.value;
  }

  //********************************* ParamNode **************************************
  Param::ParamNode::ParamNode() :
    name(),
    description(),
    entries(),
    nodes()
  {
  }

  Param::ParamNode::ParamNode(const std::string& n, const std::string& d) :
    name(n),
    description(d),
    entries(),
    nodes()
  {
      if (name.find(':') != std::string::npos) 
      {
        std::cerr << "Error ParamNode name must not contain ':' characters!" << std::endl;
      }
  }

  Param::ParamNode::~ParamNode()
  {
  }

  bool Param::ParamNode::operator==(const ParamNode& rhs) const
  {
    if (name != rhs.name || entries.size() != rhs.entries.size() || nodes.size() != rhs.nodes.size())
      return false;

    //order of sections / entries should not matter
    for (size_t i = 0; i < entries.size(); ++i)
    {
      if (find(rhs.entries.begin(), rhs.entries.end(), entries[i]) == rhs.entries.end())
      {
        return false;
      }
    }
    for (size_t i = 0; i < nodes.size(); ++i)
    {
      if (find(rhs.nodes.begin(), rhs.nodes.end(), nodes[i]) == rhs.nodes.end())
      {
        return false;
      }
    }

    return true;
  }

  Param::ParamNode::EntryIterator Param::ParamNode::findEntry(const std::string& local_name)
  {
    for (EntryIterator it = entries.begin(); it != entries.end(); ++it)
    {
      if (it->name == local_name)
      {
        return it;
      }
    }
    return entries.end();
  }

  Param::ParamNode::NodeIterator Param::ParamNode::findNode(const std::string& local_name)
  {
    for (NodeIterator it = nodes.begin(); it != nodes.end(); ++it)
    {
      if (it->name == local_name)
      {
        return it;
      }
    }
    return nodes.end();
  }

  Param::ParamNode* Param::ParamNode::findParentOf(const std::string& local_name)
  {
    //cout << "findParentOf nodename: " << this->name << " - nodes: " << this->nodes.size() << " - find: "<< name << std::endl;
    if (local_name.find(':') != std::string::npos) //several subnodes to browse through
    {
        size_t pos = local_name.find(':');
        std::string prefix = local_name.substr(0, pos);

        //cout << " - Prefix: '" << prefix << "'" << std::endl;
        NodeIterator it = findNode(prefix);
        if (it == nodes.end()) //subnode not found
        {
            return nullptr;
        }
        //recursively call findNode for the rest of the path
        std::string new_name = local_name.substr(it->name.size() + 1);
        //cout << " - Next name: '" << new_name << "'" << std::endl;
        return it->findParentOf(new_name);
    }
    else // we are in the right child
    {
        //check if a node or entry prefix match
        for (size_t i = 0; i < nodes.size(); ++i)
        {
            if (nodes[i].name.compare(0, local_name.size(), local_name) == 0)
                return this;
        }
        for (size_t i = 0; i < entries.size(); ++i)
        {
            if (entries[i].name.compare(0, local_name.size(), local_name) == 0)
                return this;
        }
        return nullptr;
    }
  }

  Param::ParamEntry* Param::ParamNode::findEntryRecursive(const std::string& local_name)
  {
    ParamNode* parent = findParentOf(local_name);
    if (parent == nullptr)
      return nullptr;

    EntryIterator it = parent->findEntry(suffix(local_name));
    if (it == parent->entries.end())
      return nullptr;

    return &(*it);
  }

  void Param::ParamNode::insert(const ParamNode& node, const std::string& prefix)
  {
    //std::cerr << "INSERT NODE  " << node.name << " (" << prefix << ")" << std::endl;
    std::string prefix2 = prefix + node.name;

    ParamNode* insert_node = this;
    while (prefix2.find(':') != std::string::npos)
    {
      size_t pos = prefix2.find(':');
      std::string local_name = prefix2.substr(0, pos);
      //check if the node already exists
      NodeIterator it = insert_node->findNode(local_name);
      if (it != insert_node->nodes.end()) //exists
      {
        insert_node = &(*it);
      }
      else //create it
      {
        insert_node->nodes.push_back(ParamNode(local_name, ""));
        insert_node = &(insert_node->nodes.back());
        //std::cerr << " - Created new node: " << insert_node->name << std::endl;
      }
      //remove prefix
      prefix2 = prefix2.substr(local_name.size() + 1);
    }

    //check if the node already exists
    NodeIterator it = insert_node->findNode(prefix2);
    if (it != insert_node->nodes.end()) //append nodes and entries
    {
      for (ConstNodeIterator it2 = node.nodes.begin(); it2 != node.nodes.end(); ++it2)
      {
        it->insert(*it2);
      }
      for (ConstEntryIterator it2 = node.entries.begin(); it2 != node.entries.end(); ++it2)
      {
        it->insert(*it2);
      }
      if (it->description == "" || node.description != "") //replace description if not empty in new node
      {
        it->description = node.description;
      }
    }
    else //insert it
    {
      Param::ParamNode tmp(node);
      tmp.name = prefix2;
      insert_node->nodes.push_back(tmp);
    }
  }

  void Param::ParamNode::insert(const ParamEntry& entry, const std::string& prefix)
  {
    //std::cerr << "INSERT ENTRY " << entry.name << " (" << prefix << ")" << std::endl;
    std::string prefix2 = prefix + entry.name;
    //std::cerr << " - inserting: " << prefix2 << std::endl;

    ParamNode* insert_node = this;
    while (prefix2.find(':') != std::string::npos)
    {
      size_t pos = prefix2.find(':');
      std::string local_name = prefix2.substr(0, pos);
      //std::cerr << " - looking for node: " << name << std::endl;
      //look up if the node already exists
      NodeIterator it = insert_node->findNode(local_name);
      if (it != insert_node->nodes.end()) //exists
      {
        insert_node = &(*it);
      }
      else //create it
      {
        insert_node->nodes.push_back(ParamNode(local_name, ""));
        insert_node = &(insert_node->nodes.back());
        //std::cerr << " - Created new node: " << insert_node->name << std::endl;
      }
      //remove prefix
      prefix2 = prefix2.substr(local_name.size() + 1);
      //std::cerr << " - new prefix: " << prefix2 << std::endl;
    }

    //check if the entry already exists
    //std::cerr << " - final entry name: " << prefix2 << std::endl;
    EntryIterator it = insert_node->findEntry(prefix2);
    if (it != insert_node->entries.end()) //overwrite entry
    {
      it->value = entry.value;
      it->tags = entry.tags;
      if (it->description == "" || entry.description != "") //replace description if not empty in new entry
      {
        it->description = entry.description;
      }
    }
    else //insert it
    {
      Param::ParamEntry tmp(entry);
      tmp.name = prefix2;
      insert_node->entries.push_back(tmp);
    }
  }

  size_t Param::ParamNode::size() const
  {
    size_t subnode_size = 0;
    for (std::vector<ParamNode>::const_iterator it = nodes.begin(); it != nodes.end(); ++it)
    {
      subnode_size += it->size();
    }
    return entries.size() + subnode_size;
  }

  std::string Param::ParamNode::suffix(const std::string& key) const
  {
    size_t pos = key.rfind(':');
    if (pos != std::string::npos)
    {
      return key.substr(++pos);
    }
    return key;
  }

  //********************************* Param **************************************

  Param::Param() :
    root_("ROOT", "")
  {
  }

  Param::~Param()
  {
  }

  Param::Param(const ParamNode& node) :
    root_(node)
  {
    root_.name = "ROOT";
    root_.description = "";
  }

  bool Param::operator==(const Param& rhs) const
  {
    return root_ == rhs.root_;
  }

  void Param::setValue(const std::string& key, const ParamValue& value, const std::string& description, const std::vector<std::string>& tags)
  {
    root_.insert(ParamEntry("", value, description, tags), key);
  }

  void Param::setValidStrings(const std::string& key, const std::vector<std::string>& strings)
  {
    ParamEntry& entry = getEntry_(key);
    //check if correct parameter type
    if (entry.value.valueType() != ParamValue::STRING_VALUE && entry.value.valueType() != ParamValue::STRING_LIST)
    {
      throw Exception::ElementNotFound(__FILE__, __LINE__, OPENMS_PRETTY_FUNCTION, key);
    }
    //check for commas
    for (size_t i = 0; i < strings.size(); ++i)
    {
      if (strings[i].find(',') != std::string::npos)
      {
        throw Exception::InvalidParameter(__FILE__, __LINE__, OPENMS_PRETTY_FUNCTION, "Comma characters in Param string restrictions are not allowed!");
      }
    }
    entry.valid_strings = strings;
  }

  void Param::setMinInt(const std::string& key, int min)
  {
    ParamEntry& entry = getEntry_(key);
    if (entry.value.valueType() != ParamValue::INT_VALUE && entry.value.valueType() != ParamValue::INT_LIST)
    {
      throw Exception::ElementNotFound(__FILE__, __LINE__, OPENMS_PRETTY_FUNCTION, key);
    }
    entry.min_int = min;
  }

  void Param::setMaxInt(const std::string& key, int max)
  {
    ParamEntry& entry = getEntry_(key);
    if (entry.value.valueType() != ParamValue::INT_VALUE && entry.value.valueType() != ParamValue::INT_LIST)
    {
      throw Exception::ElementNotFound(__FILE__, __LINE__, OPENMS_PRETTY_FUNCTION, key);
    }
    entry.max_int = max;
  }

  void Param::setMinFloat(const std::string& key, double min)
  {
    ParamEntry& entry = getEntry_(key);
    if (entry.value.valueType() != ParamValue::DOUBLE_VALUE && entry.value.valueType() != ParamValue::DOUBLE_LIST)
    {
      throw Exception::ElementNotFound(__FILE__, __LINE__, OPENMS_PRETTY_FUNCTION, key);
    }
    entry.min_float = min;
  }

  void Param::setMaxFloat(const std::string& key, double max)
  {
    ParamEntry& entry = getEntry_(key);
    if (entry.value.valueType() != ParamValue::DOUBLE_VALUE && entry.value.valueType() != ParamValue::DOUBLE_LIST)
    {
      throw Exception::ElementNotFound(__FILE__, __LINE__, OPENMS_PRETTY_FUNCTION, key);
    }
    entry.max_float = max;
  }

  const ParamValue& Param::getValue(const std::string& key) const
  {
    return getEntry_(key).value;
  }

  const std::string& Param::getSectionDescription(const std::string& key) const
  {
    //This variable is used instead of String::EMPTY as the method is used in
    //static initialization and thus cannot rely on String::EMPTY been initialized.
    static std::string empty;

    ParamNode* node = root_.findParentOf(key);
    if (node == nullptr)
    {
      return empty;
    }

    Param::ParamNode::NodeIterator it = node->findNode(node->suffix(key));
    if (it == node->nodes.end())
    {
      return empty;
    }

    return it->description;
  }

  void Param::insert(const std::string& prefix, const Param& param)
  {
    //std::cerr << "INSERT PARAM (" << prefix << ")" << std::endl;
    for (Param::ParamNode::NodeIterator it = param.root_.nodes.begin(); it != param.root_.nodes.end(); ++it)
    {
      root_.insert(*it, prefix);
    }
    for (Param::ParamNode::EntryIterator it = param.root_.entries.begin(); it != param.root_.entries.end(); ++it)
    {
      root_.insert(*it, prefix);
    }
  }

  void Param::setDefaults(const Param& defaults, const std::string& prefix, bool showMessage)
  {
    std::string prefix2 = prefix;
    if (prefix2 != "")
    {
      if (prefix2.back() != ':')
      {
        prefix2 += ':';
      }
    }

    std::string pathname;
    for (Param::ParamIterator it = defaults.begin(); it != defaults.end(); ++it)
    {
      if (!exists(prefix2 + it.getName()))
      {
        if (showMessage)
          std::cerr << "Setting " << prefix2 + it.getName() << " to " << it->value << std::endl;
        std::string name = prefix2 + it.getName();
        root_.insert(ParamEntry("", it->value, it->description), name);
        //copy tags
        for (std::set<std::string>::const_iterator tag_it = it->tags.begin(); tag_it != it->tags.end(); ++tag_it)
        {
          addTag(name, *tag_it);
        }
        //copy restrictions
        if (it->value.valueType() == ParamValue::STRING_VALUE || it->value.valueType() == ParamValue::STRING_LIST)
        {
          setValidStrings(name, it->valid_strings);
        }
        else if (it->value.valueType() == ParamValue::INT_VALUE || it->value.valueType() == ParamValue::INT_LIST)
        {
          setMinInt(name, it->min_int);
          setMaxInt(name, it->max_int);
        }
        else if (it->value.valueType() == ParamValue::DOUBLE_VALUE || it->value.valueType() == ParamValue::DOUBLE_LIST)
        {
          setMinFloat(name, it->min_float);
          setMaxFloat(name, it->max_float);
        }
      }

      //copy section descriptions
      const std::vector<ParamIterator::TraceInfo>& trace = it.getTrace();
      for (std::vector<ParamIterator::TraceInfo>::const_iterator it2 = trace.begin(); it2 != trace.end(); ++it2)
      {
        if (it2->opened)
        {
          pathname += it2->name + ":";
        }
        else
        {
          pathname.resize(pathname.size() - it2->name.size() - 1);
        }
        std::string real_pathname = pathname.substr(0, pathname.length() - 1); //remove ':' at the end
        if (real_pathname != "")
        {
          std::string description_old = getSectionDescription(prefix + real_pathname);
          std::string description_new = defaults.getSectionDescription(real_pathname);
          if (description_old == "")
          {
            //std::cerr << "## Setting description of " << prefix+real_pathname << " to"<< std::endl;
            //std::cerr << "## " << description_new << std::endl;
            setSectionDescription(prefix2 + real_pathname, description_new);
          }
        }
      }
    }
  }

  void Param::remove(const std::string& key)
  {
    std::string keyname = key;
    if (key.back() == ':') // delete section
    {
      keyname = key.substr(0, key.length() - 1);

      ParamNode* node_parent = root_.findParentOf(keyname);
      if (node_parent != nullptr)
      {
        Param::ParamNode::NodeIterator it = node_parent->findNode(node_parent->suffix(keyname));
        if (it != node_parent->nodes.end())
        {
          std::string name = it->name;
          node_parent->nodes.erase(it); // will automatically delete subnodes
          if (node_parent->nodes.empty()  && node_parent->entries.empty())
          {
            // delete last section name (could be partial)
            remove(keyname.substr(0, keyname.size() - name.size())); // keep last ':' to indicate deletion of a section
          }
        }
      }
    }
    else
    {
      ParamNode* node = root_.findParentOf(keyname);
      if (node != nullptr)
      {
        std::string entryname = node->suffix(keyname); // get everything beyond last ':'
        Param::ParamNode::EntryIterator it = node->findEntry(entryname);
        if (it != node->entries.end())
        {
          node->entries.erase(it); // delete entry
          if (node->nodes.empty()  && node->entries.empty())
          {
            // delete if section is now empty
            remove(keyname.substr(0, keyname.length() - entryname.length())); // keep last ':' to indicate deletion of a section
          }
        }
      }
    }
  }

  void Param::removeAll(const std::string& prefix)
  {
    if (prefix.back() == ':')//we have to delete one node only (and its subnodes)
    {
      ParamNode* node = root_.findParentOf(prefix.substr(0, prefix.length() - 1));
      if (node != nullptr)
      {
        Param::ParamNode::NodeIterator it = node->findNode(node->suffix(prefix.substr(0, prefix.length() - 1)));
        if (it != node->nodes.end())
        {
          std::string name = it->name;
          node->nodes.erase(it); // will automatically delete subnodes
          if (node->nodes.empty()  && node->entries.empty())
          {
            // delete last section name (could be partial)
            removeAll(prefix.substr(0, prefix.length() - name.length() - 1));// '-1' for the tailing ':'
          }
        }
      }
    }
    else //we have to delete all entries and nodes starting with the prefix
    {
      ParamNode* node = root_.findParentOf(prefix);
      if (node != nullptr)
      {
        std::string suffix = node->suffix(prefix); // name behind last ":"

        for (Param::ParamNode::NodeIterator it = node->nodes.begin(); it != node->nodes.end(); /*do nothing*/)
        {
          if (it->name.compare(0, suffix.length(), suffix) == 0)
          {
            it = node->nodes.erase(it);
          }
          else if (it != node->nodes.end())
          {
            ++it;
          }
        }
        for (Param::ParamNode::EntryIterator it = node->entries.begin(); it != node->entries.end(); /*do nothing*/)
        {
          if (it->name.compare(0, suffix.size(), suffix) == 0)
          {
            it = node->entries.erase(it);
          }
          else if (it != node->entries.end())
          {
            ++it;
          }
        }
        // the parent node might now be empty (delete it as well - otherwise the trace might be broken)
        if (node->nodes.empty() && node->entries.empty())
        {
          // delete last section name (could be partial)
          removeAll(prefix.substr(0, prefix.size() - suffix.size()));
        }
      }
    }
  }

  Param Param::copySubset(const Param& subset) const
  {
    ParamNode out("ROOT", "");

    for (const auto& entry : subset.root_.entries)
    {
      const auto& n = root_.findEntry(entry.name);
      if (n == root_.entries.end())
      {
        OPENMS_LOG_WARN << "Warning: Trying to copy non-existent parameter entry " << entry.name << std::endl;
      }
      else
      {
        out.insert(*n);
      }
    }

    for (const auto& node : subset.root_.nodes)
    {
      const auto& n = root_.findNode(node.name);
      if (n == root_.nodes.end())
      {
        OPENMS_LOG_WARN << "Warning: Trying to copy non-existent parameter node " << node.name << std::endl;
      }
      else
      {
        out.insert(*n);
      }
    }
    return Param(out);
  }

  Param Param::copy(const std::string& prefix, bool remove_prefix) const
  {
    ParamNode out("ROOT", "");

    ParamNode* node = root_.findParentOf(prefix);
    if (node == nullptr)
    {
      return Param();
    }
    //we have to copy this node only
    if (prefix.back() == ':')
    {
      if (remove_prefix)
      {
        out = *node;
      }
      else
      {
        out.insert(*node, prefix.substr(0, prefix.size() - node->name.size() - 1));
      }
    }
    else //we have to copy all entries and nodes starting with the right suffix
    {
      std::string suffix = node->suffix(prefix);
      for (Param::ParamNode::NodeIterator it = node->nodes.begin(); it != node->nodes.end(); ++it)
      {
        if (it->name.compare(0, suffix.size(), suffix) == 0)
        {
          if (remove_prefix)
          {
            ParamNode tmp = *it;
            tmp.name = tmp.name.substr(suffix.size());
            out.insert(tmp);
          }
          else
          {
            out.insert(*it, prefix.substr(0, prefix.size() - suffix.size()));
          }
        }
      }
      for (Param::ParamNode::EntryIterator it = node->entries.begin(); it != node->entries.end(); ++it)
      {
        if (it->name.compare(0, suffix.size(), suffix) == 0)
        {
          if (remove_prefix)
          {
            ParamEntry tmp = *it;
            tmp.name = tmp.name.substr(suffix.size());
            out.insert(tmp);
          }
          else
          {
            out.insert(*it, prefix.substr(0, prefix.size() - suffix.size()));
          }
        }
      }
    }

    return Param(out);
  }

  void Param::parseCommandLine(const int argc, const char** argv, const std::string& prefix)
  {
    //determine prefix
    std::string prefix2 = prefix;
    if (prefix2 != "")
    {
      //prefix2.ensureLastChar(':');
      if (prefix2.back() != ':')
      {
          prefix2.append(1, ':');
      }
    }

    //parse arguments
    std::string arg, arg1;
    for (int i = 1; i < argc; ++i)
    {
      //load the current and next argument:  arg and arg1 ("" at the last argument)
      arg = argv[i];
      arg1 = "";
      if (i + 1 < argc)
      {
        arg1 = argv[i + 1];
      }

      //it is a option when it starts with a '-' and the second character is not a number
      bool arg_is_option = false;
      if (arg.size() >= 2 && arg[0] == '-' && arg[1] != '0' && arg[1] != '1' && arg[1] != '2' && arg[1] != '3' && arg[1] != '4' && arg[1] != '5' && arg[1] != '6' && arg[1] != '7' && arg[1] != '8' && arg[1] != '9')
        arg_is_option = true;
      bool arg1_is_option = false;
      if (arg1.size() >= 2 && arg1[0] == '-' && arg1[1] != '0' && arg1[1] != '1' && arg1[1] != '2' && arg1[1] != '3' && arg1[1] != '4' && arg1[1] != '5' && arg1[1] != '6' && arg1[1] != '7' && arg1[1] != '8' && arg1[1] != '9')
        arg1_is_option = true;

      //cout << "Parse: '"<< arg << "' '" << arg1 << "'" << std::endl;

      //flag (option without text argument)
      if (arg_is_option && arg1_is_option)
      {
        root_.insert(ParamEntry(arg, std::string(), ""), prefix2);
      }
      //option with argument
      else if (arg_is_option && !arg1_is_option)
      {
        root_.insert(ParamEntry(arg, arg1, ""), prefix2);
        ++i;
      }
      //just text arguments (not preceded by an option)
      else
      {

        ParamEntry* misc_entry = root_.findEntryRecursive(prefix2 + "misc");
        if (misc_entry == nullptr)
        {
          std::vector<std::string> sl;
          sl.push_back(arg);
          // create "misc"-Node:
          root_.insert(ParamEntry("misc", sl, ""), prefix2);
        }
        else
        {
          std::vector<std::string> sl = misc_entry->value;
          sl.push_back(arg);
          misc_entry->value = sl;
        }
      }
    }
  }

  void Param::parseCommandLine(const int argc, const char** argv, const std::map<std::string, std::string>& options_with_one_argument, const std::map<std::string, std::string>& options_without_argument, const std::map<std::string, std::string>& options_with_multiple_argument, const std::string& misc, const std::string& unknown)
  {
    //determine misc key
    std::string misc_key = misc;

    //determine unknown key
    std::string unknown_key = unknown;

    //parse arguments
    std::string arg, arg1;
    for (int i = 1; i < argc; ++i)
    {
      //load the current and next argument:  arg and arg1 ("" at the last argument)
      arg = argv[i];
      arg1 = "";
      if (i + 1 < argc)
      {
        arg1 = argv[i + 1];
      }

      //it is a option when it starts with a '-' and the second character is not a number
      bool arg_is_option = false;
      if (arg.size() >= 2 && arg[0] == '-' && arg[1] != '0' && arg[1] != '1' && arg[1] != '2' && arg[1] != '3' && arg[1] != '4' && arg[1] != '5' && arg[1] != '6' && arg[1] != '7' && arg[1] != '8' && arg[1] != '9')
        arg_is_option = true;
      bool arg1_is_option = false;
      if (arg1.size() >= 2 && arg1[0] == '-' && arg1[1] != '0' && arg1[1] != '1' && arg1[1] != '2' && arg1[1] != '3' && arg1[1] != '4' && arg1[1] != '5' && arg1[1] != '6' && arg1[1] != '7' && arg1[1] != '8' && arg1[1] != '9')
        arg1_is_option = true;


      //with multiple argument
      if (options_with_multiple_argument.find(arg) != options_with_multiple_argument.end())
      {
        //next argument is an option
        if (arg1_is_option)
        {
          root_.insert(ParamEntry("", std::vector<std::string>(), ""), options_with_multiple_argument.find(arg)->second);
        }
        //next argument is not an option
        else
        {
          std::vector<std::string> sl;
          int j = (i + 1);
          while (j < argc && !(arg1.size() >= 2 && arg1[0] == '-' && arg1[1] != '0' && arg1[1] != '1' && arg1[1] != '2' && arg1[1] != '3' && arg1[1] != '4' && arg1[1] != '5' && arg1[1] != '6' && arg1[1] != '7' && arg1[1] != '8' && arg1[1] != '9'))
          {
            sl.push_back(arg1);
            ++j;
            if (j < argc)
              arg1 = argv[j];
          }

          root_.insert(ParamEntry("", sl, ""), options_with_multiple_argument.find(arg)->second);
          i = j - 1;
        }
      }
      //without argument
      else if (options_without_argument.find(arg) != options_without_argument.end())
      {
        root_.insert(ParamEntry("", "true", ""), options_without_argument.find(arg)->second);
      }
      //with one argument
      else if (options_with_one_argument.find(arg) != options_with_one_argument.end())
      {
        //next argument is not an option
        if (!arg1_is_option)
        {
          root_.insert(ParamEntry("", arg1, ""), options_with_one_argument.find(arg)->second);
          ++i;
        }
        //next argument is an option
        else
        {

          root_.insert(ParamEntry("", std::string(), ""), options_with_one_argument.find(arg)->second);
        }
      }
      //unknown option
      else if (arg_is_option)
      {
        ParamEntry* unknown_entry = root_.findEntryRecursive(unknown);
        if (unknown_entry == nullptr)
        {
          std::vector<std::string> sl;
          sl.push_back(arg);
          root_.insert(ParamEntry("", sl, ""), unknown);
        }
        else
        {
          std::vector<std::string> sl = unknown_entry->value;
          sl.push_back(arg);
          unknown_entry->value = sl;
        }
      }
      //just text argument
      else
      {
        ParamEntry* misc_entry = root_.findEntryRecursive(misc);
        if (misc_entry == nullptr)
        {
          std::vector<std::string> sl;
          sl.push_back(arg);
          // create "misc"-Node:
          root_.insert(ParamEntry("", sl, ""), misc);
        }
        else
        {
          std::vector<std::string> sl = misc_entry->value;
          sl.push_back(arg);
          misc_entry->value = sl;
        }
      }
    }
  }

  std::ostream& operator<<(std::ostream& os, const Param& param)
  {
    for (Param::ParamIterator it = param.begin(); it != param.end(); ++it)
    {
      os << '"';
      if (it.getName().length() > it->name.length())
      {
        os << it.getName().substr(0, it.getName().length() - it->name.length() - 1) << "|";
      }
      os  << it->name << "\" -> \"" << it->value << '"';
      if (it->description != "")
      {
        os << " (" << it->description << ")";
      }
      os << std::endl;
    }
    return os;
  }

  size_t Param::size() const
  {
    return root_.size();
  }

  bool Param::empty() const
  {
    return size() == 0;
  }

  void Param::clear()
  {
    root_ = ParamNode("ROOT", "");
  }

  void Param::checkDefaults(const std::string& name, const Param& defaults, const std::string& prefix) const
  {
    //Extract right parameters
    std::string prefix2 = prefix;
    if (prefix2 != "")
    {
      if (prefix2.back() != ':') {
          prefix2 += ':';
      }
    }
    Param check_values = copy(prefix2, true);

    //check
    for (ParamIterator it = check_values.begin(); it != check_values.end(); ++it)
    {
      //unknown parameter
      if (!defaults.exists(it.getName()))
      {
        OPENMS_LOG_WARN << "Warning: " << name << " received the unknown parameter '" << it.getName() << "'";
        if (!prefix2.empty())
          OPENMS_LOG_WARN << " in '" << prefix2 << "'";
        OPENMS_LOG_WARN << "!" << std::endl;
      }

      //different types
      ParamEntry* default_value = defaults.root_.findEntryRecursive(prefix2 + it.getName());
      if (default_value == nullptr)
        continue;
      if (default_value->value.valueType() != it->value.valueType())
      {
        std::string d_type;
        if (default_value->value.valueType() == ParamValue::STRING_VALUE)
          d_type = "string";
        if (default_value->value.valueType() == ParamValue::STRING_LIST)
          d_type = "string list";
        if (default_value->value.valueType() == ParamValue::EMPTY_VALUE)
          d_type = "empty";
        if (default_value->value.valueType() == ParamValue::INT_VALUE)
          d_type = "integer";
        if (default_value->value.valueType() == ParamValue::INT_LIST)
          d_type = "integer list";
        if (default_value->value.valueType() == ParamValue::DOUBLE_VALUE)
          d_type = "float";
        if (default_value->value.valueType() == ParamValue::DOUBLE_LIST)
          d_type = "float list";
        std::string p_type;
        if (it->value.valueType() == ParamValue::STRING_VALUE)
          p_type = "string";
        if (it->value.valueType() == ParamValue::STRING_LIST)
          p_type = "string list";
        if (it->value.valueType() == ParamValue::EMPTY_VALUE)
          p_type = "empty";
        if (it->value.valueType() == ParamValue::INT_VALUE)
          p_type = "integer";
        if (it->value.valueType() == ParamValue::INT_LIST)
          p_type = "integer list";
        if (it->value.valueType() == ParamValue::DOUBLE_VALUE)
          p_type = "float";
        if (it->value.valueType() == ParamValue::DOUBLE_LIST)
          p_type = "float list";

        throw Exception::InvalidParameter(__FILE__, __LINE__, OPENMS_PRETTY_FUNCTION, name + ": Wrong parameter type '" + p_type + "' for " + d_type + " parameter '" + it.getName() + "' given!");
      }
      //parameter restrictions
      ParamEntry pe = *default_value;
      pe.value = it->value;
      std::string s;
      if (!pe.isValid(s))
        throw Exception::InvalidParameter(__FILE__, __LINE__, OPENMS_PRETTY_FUNCTION, name + ": " + s);
    }
  }

  Param::ParamIterator Param::findFirst(const std::string& leaf) const
  {
    for (Param::ParamIterator it = this->begin(); it != this->end(); ++it)
    {
      std::string suffix = ":" + leaf;
      if (!(suffix.length() > it.getName().length()) &&
          it.getName().compare(it.getName().length() - suffix.length(), suffix.length(), suffix) == 0)
      {
        return it;
      }
    }
    return this->end();
  }

  Param::ParamIterator Param::findNext(const std::string& leaf, const ParamIterator& start_leaf) const
  {
    // start at NEXT entry
    Param::ParamIterator it = start_leaf;
    if (it != this->end()) ++it;

    for (; it != this->end(); ++it)
    {
      std::string suffix = ":" + leaf;
      if (!(suffix.length() > it.getName().length()) &&
          it.getName().compare(it.getName().length() - suffix.length(), suffix.length(), suffix) == 0)
      {
        return it;
      }
    }
    return this->end();
  }

  bool Param::update(const Param& p_outdated, const bool add_unknown)
  {
    return update(p_outdated, add_unknown, OpenMS_Log_warn);
  }

  bool Param::update(const Param& p_outdated, const bool add_unknown, Logger::LogStream& stream)
  {
    bool fail_on_invalid_values = false;
    bool fail_on_unknown_parameters = false;
    return update(p_outdated, true, add_unknown, fail_on_invalid_values, fail_on_unknown_parameters, stream);
  }

  
  bool Param::update(const Param& p_outdated, bool verbose, const bool add_unknown, bool fail_on_invalid_values, bool fail_on_unknown_parameters, Logger::LogStream& stream)
  {
    bool is_update_success(true);
    // augment
    for (Param::ParamIterator it = p_outdated.begin(); it != p_outdated.end(); ++it)
    {
      Param::ParamEntry new_entry; // entry of new location (used to retain new description)
      std::string target_name; // fully qualified name in new param

      if (this->exists(it.getName()))
      {
        // param 'version': do not override!
        std::string suffix = ":version";
        if (!(suffix.length() > it.getName().length()) &&
            it.getName().compare(it.getName().length() - suffix.length(), suffix.length(), suffix) == 0)
        {
          if (this->getValue(it.getName()) != it->value)
          {
OPENMS_THREAD_CRITICAL(oms_log)
            stream << "Warning: for ':version' entry, augmented and Default Ini-File differ in value. Default value will not be altered!\n";
          }
          continue;
        }
        // param 'type': do not override!
        else if (suffix = ":type",
                !(suffix.length() > it.getName().length()) &&
                it.getName().compare(it.getName().length() - suffix.length(), suffix.length(), suffix) == 0) // only for TOPP type (e.g. PeakPicker:1:type), any other 'type' param is ok
        {
          ptrdiff_t first = it.getName().find(':');
          if (it.getName().find(':', first+1) != std::string::npos) 
          {
            if (this->getValue(it.getName()) != it->value) 
            {
                OPENMS_THREAD_CRITICAL(oms_log)
                stream << "Warning: for ':type' entry, augmented and Default Ini-File differ in value. Default value will not be altered!\n";
            }
            continue;
          }
        }

        // all other parameters:
        new_entry = this->getEntry(it.getName());
        target_name = it.getName();

      }
      else // outdated param non-existent in new param
      {
        // search by suffix in new param. Only match complete names, e.g. myname will match newsection:myname, but not newsection:othermyname
        Param::ParamEntry l1_entry = p_outdated.getEntry(it.getName());
        // since the outdated param with full path does not exist within new param,
        // we will never find the new entry by using exists() as above, thus
        // its safe to modify it here

        ParamIterator it_match = this->findFirst(l1_entry.name);
        if (it_match != this->end())
        {
          // make sure the same leaf name does not exist at any other position
          if (this->findNext(l1_entry.name, it_match) == this->end())
          {
OPENMS_THREAD_CRITICAL(oms_log)
            stream << "Found '" << it.getName() << "' as '" << it_match.getName() << "' in new param." << std::endl;
            new_entry = this->getEntry(it_match.getName());
            target_name = it_match.getName();
          }
        }

        if (target_name.empty()) // no mapping was found
        {
          if (fail_on_unknown_parameters)
          {
OPENMS_THREAD_CRITICAL(oms_log)
            stream << "Unknown (or deprecated) Parameter '" << it.getName() << "' given in outdated parameter file!" << std::endl;
            is_update_success = false;
          }
          else if (add_unknown)
          {
OPENMS_THREAD_CRITICAL(oms_log)
            stream << "Unknown (or deprecated) Parameter '" << it.getName() << "' given in outdated parameter file! Adding to current set." << std::endl;
            Param::ParamEntry local_entry = p_outdated.getEntry(it.getName());
            std::string prefix = "";
            if (it.getName().find(':') != std::string::npos)
            {
              prefix = it.getName().substr(0, 1 + it.getName().find_last_of(':'));
            }
            this->root_.insert(local_entry, prefix); //->setValue(it.getName(), local_entry.value, local_entry.description, local_entry.tags);
          }
          else if (verbose)
          {
OPENMS_THREAD_CRITICAL(oms_log)
            stream << "Unknown (or deprecated) Parameter '" << it.getName() << "' given in outdated parameter file! Ignoring parameter. " << std::endl;
          }
          continue;
        }
      }

      // do the actual updating (we found a matching pair)
      if (new_entry.value.valueType() == it->value.valueType())
      {
        if (new_entry.value != it->value)
        {
          // check entry for consistency (in case restrictions have changed)
          ParamValue default_value = new_entry.value;
          new_entry.value = it->value;
          std::string validation_result;
          if (new_entry.isValid(validation_result))
          {
            // overwrite default value
            if (verbose) 
            {
OPENMS_THREAD_CRITICAL(oms_log)
                stream << "Default-Parameter '" << target_name << "' overridden: '" << default_value << "' --> '" << it->value << "'!" << std::endl;
            }
            this->setValue(target_name, it->value, new_entry.description, this->getTags(target_name));
          }
          else
          {
OPENMS_THREAD_CRITICAL(oms_log)
            stream << validation_result;
            if (fail_on_invalid_values)
            {
OPENMS_THREAD_CRITICAL(oms_log)
              stream << " Updating failed!" << std::endl;
              is_update_success = false;
            }
            else
            {
OPENMS_THREAD_CRITICAL(oms_log)
              stream << " Ignoring invalid value (using new default '" << default_value << "')!" << std::endl;
              new_entry.value = default_value;
            }
          }
        }
        else
        {
          // value stayed the same .. nothing to be done
        }
      }
      else
      {
OPENMS_THREAD_CRITICAL(oms_log)
        stream << "Parameter '" << it.getName() << "' has changed value type!\n";
        if (fail_on_invalid_values)
        {
OPENMS_THREAD_CRITICAL(oms_log)
          stream << " Updating failed!" << std::endl;
          is_update_success = false;
        } 
        else
        {
OPENMS_THREAD_CRITICAL(oms_log)
          stream << " Ignoring invalid value (using new default)!" << std::endl;
        }
      }

    } // next param in outdated tree

    return is_update_success;
  }

  void Param::merge(const OpenMS::Param& toMerge)
  {
    // keep track of the path inside the param tree
    std::string pathname;

    // augment
    for (Param::ParamIterator it = toMerge.begin(); it != toMerge.end(); ++it)
    {
      std::string prefix = "";
      if (it.getName().find(':') != std::string::npos)
        prefix = it.getName().substr(0, 1 + it.getName().find_last_of(':'));

      // we care only about values that do not exist already
      if (!this->exists(it.getName()))
      {
        Param::ParamEntry entry = *it;
        OPENMS_LOG_DEBUG << "[Param::merge] merging " << it.getName() << std::endl;
        this->root_.insert(entry, prefix);
      }

      //copy section descriptions
      const std::vector<ParamIterator::TraceInfo>& trace = it.getTrace();
      for (std::vector<ParamIterator::TraceInfo>::const_iterator traceIt = trace.begin(); traceIt != trace.end(); ++traceIt)
      {
        if (traceIt->opened)
        {
          OPENMS_LOG_DEBUG << "[Param::merge] extending param trace " << traceIt->name << " (" << pathname << ")" << std::endl;
          pathname += traceIt->name + ":";
        }
        else
        {
          OPENMS_LOG_DEBUG << "[Param::merge] reducing param trace " << traceIt->name << " (" << pathname << ")" << std::endl;
          std::string suffix = traceIt->name + ":";
          if (suffix.size() <= pathname.size() && pathname.compare(pathname.size() - suffix.size(), suffix.size(), suffix) == 0)
            pathname.resize(pathname.size() - traceIt->name.size() - 1);
        }
        std::string real_pathname = pathname.substr(0, pathname.size() - 1);//remove ':' at the end
        if (real_pathname != "")
        {
          std::string description_old = getSectionDescription(prefix + real_pathname);
          std::string description_new = toMerge.getSectionDescription(real_pathname);
          if (description_old == "")
          {
            setSectionDescription(real_pathname, description_new);
          }
        }
      }

    }
  }

  void Param::setSectionDescription(const std::string& key, const std::string& description)
  {
    ParamNode* node = root_.findParentOf(key);
    if (node == nullptr)
    {
      throw Exception::ElementNotFound(__FILE__, __LINE__, OPENMS_PRETTY_FUNCTION, key);
    }

    Param::ParamNode::NodeIterator it = node->findNode(node->suffix(key));
    if (it == node->nodes.end())
    {
      throw Exception::ElementNotFound(__FILE__, __LINE__, OPENMS_PRETTY_FUNCTION, key);
    }
    it->description = description;
  }

  void Param::addSection(const std::string& key, const std::string& description)
  {
    root_.insert(ParamNode("",description),key);
  }

  Param::ParamIterator Param::begin() const
  {
    return ParamIterator(root_);
  }

  Param::ParamIterator Param::end() const
  {
    return ParamIterator();
  }

  Param::ParamIterator::ParamIterator() :
    root_(nullptr),
    current_(0),
    stack_(),
    trace_()
  {
  }

  Param::ParamIterator::ParamIterator(const Param::ParamNode& root) :
    root_(&root),
    current_(-1),
    stack_(),
    trace_()
  {
    //Empty Param => begin == end iterator
    if (root_->entries.empty() && root_->nodes.empty())
    {
      root_ = nullptr;
      return;
    }

    //find first entry
    stack_.push_back(root_);
    operator++();
  }

  Param::ParamIterator::~ParamIterator()
  {
  }

  const Param::ParamEntry& Param::ParamIterator::operator*()
  {
    return stack_.back()->entries[current_];
  }

  const Param::ParamEntry* Param::ParamIterator::operator->()
  {
    return &(stack_.back()->entries[current_]);
  }

  Param::ParamIterator Param::ParamIterator::operator++(int)
  {
    ParamIterator tmp(*this);
    ++(*this);
    return tmp;
  }

  Param::ParamIterator& Param::ParamIterator::operator++()
  {
    if (root_ == nullptr)
      return *this;

    trace_.clear();
    while (true)
    {
      const Param::ParamNode* node = stack_.back();

      //cout << "############ operator++ #### " << node->name << " ## " << current_ <<endl;

      //check if there is a next entry in the current node
      if (current_ + 1 < (int)node->entries.size())
      {
        //cout << " - next entry" <<endl;
        ++current_;
        return *this;
      }
      //visit subnodes after entries
      else if (!node->nodes.empty())
      {
        current_ = -1;
        stack_.push_back(&(node->nodes[0]));
        //cout << " - entering into: " << node->nodes[0].name <<endl;
        //track changes (enter a node)
        trace_.push_back(TraceInfo(node->nodes[0].name, node->nodes[0].description, true));

        continue;
      }
      //go back in tree until the node we came from is not the last subnode
      //of the current node. Go into the next subnode.
      else
      {
        while (true)
        {
          const Param::ParamNode* last = node;
          stack_.pop_back();
          //cout << " - stack size: " << stack_.size() << endl;
          //we have reached the end
          if (stack_.empty())
          {
            //cout << " - reached the end" << endl;
            root_ = nullptr;
            return *this;
          }
          node = stack_.back();

          //cout << " - last was: " << last->name << endl;
          //cout << " - descended to: " << node->name << endl;

          //track changes (leave a node)
          trace_.push_back(TraceInfo(last->name, last->description, false));

          //check of new subtree is accessible
          unsigned int next_index = (last - &(node->nodes[0])) + 1;
          if (next_index < node->nodes.size())
          {
            current_ = -1;
            stack_.push_back(&(node->nodes[next_index]));
            //cout << " - entering into: " << node->nodes[next_index].name  << endl;
            //track changes (enter a node)
            trace_.push_back(TraceInfo(node->nodes[next_index].name, node->nodes[next_index].description, true));
            break;
          }
        }
      }
    }
  }

  bool Param::ParamIterator::operator==(const ParamIterator& rhs) const
  {
    return (root_ == nullptr && rhs.root_ == nullptr) || (stack_ == rhs.stack_ && current_ == rhs.current_);
  }

  bool Param::ParamIterator::operator!=(const ParamIterator& rhs) const
  {
    return !operator==(rhs);
  }

  std::string Param::ParamIterator::getName() const
  {
    std::string tmp;
    for (std::vector<const Param::ParamNode*>::const_iterator it = stack_.begin() + 1; it != stack_.end(); ++it)
    {
      tmp += (*it)->name + ':';
    }
    return tmp + stack_.back()->entries[current_].name;
  }

  const std::vector<Param::ParamIterator::TraceInfo>& Param::ParamIterator::getTrace() const
  {
    return trace_;
  }

  const Param::ParamEntry& Param::getEntry(const std::string& key) const
  {
    return getEntry_(key);
  }

  const std::string& Param::getDescription(const std::string& key) const
  {
    return getEntry_(key).description;
  }

  void Param::addTag(const std::string& key, const std::string& tag)
  {
    if (tag.find(',') != std::string::npos)
    {
      throw Exception::InvalidValue(__FILE__, __LINE__, OPENMS_PRETTY_FUNCTION, "Param tags may not contain comma characters", tag);
    }
    getEntry_(key).tags.insert(tag);
  }

  void Param::addTags(const std::string& key, const std::vector<std::string>& tags)
  {
    ParamEntry& entry = getEntry_(key);
    for (size_t i = 0; i != tags.size(); ++i)
    {
      if (tags[i].find(',') != std::string::npos)
      {
        throw Exception::InvalidValue(__FILE__, __LINE__, OPENMS_PRETTY_FUNCTION, "Param tags may not contain comma characters", tags[i]);
      }
      entry.tags.insert(tags[i]);
    }
  }

  std::vector<std::string> Param::getTags(const std::string& key) const
  {
    ParamEntry& entry = getEntry_(key);
    std::vector<std::string> list;
    for (std::set<std::string>::const_iterator it = entry.tags.begin(); it != entry.tags.end(); ++it)
    {
      list.push_back(*it);
    }
    return list;
  }

  void Param::clearTags(const std::string& key)
  {
    getEntry_(key).tags.clear();
  }

  bool Param::hasTag(const std::string& key, const std::string& tag) const
  {
    return getEntry_(key).tags.count(tag);
  }

  bool Param::exists(const std::string& key) const
  {
    return root_.findEntryRecursive(key);
  }

<<<<<<< HEAD
  bool Param::hasSection(const String &key) const
  {
    return root_.findParentOf(key) != nullptr;
  }

  Param::ParamEntry& Param::getEntry_(const String& key) const
=======
  Param::ParamEntry& Param::getEntry_(const std::string& key) const
>>>>>>> 0c47724e
  {
    ParamEntry* entry = root_.findEntryRecursive(key);
    if (entry == nullptr)
    {
      throw Exception::ElementNotFound(__FILE__, __LINE__, OPENMS_PRETTY_FUNCTION, key);
    }

    return *entry;
  }

} //namespace<|MERGE_RESOLUTION|>--- conflicted
+++ resolved
@@ -1600,16 +1600,12 @@
     return root_.findEntryRecursive(key);
   }
 
-<<<<<<< HEAD
-  bool Param::hasSection(const String &key) const
+  bool Param::hasSection(const std::string &key) const
   {
     return root_.findParentOf(key) != nullptr;
   }
 
-  Param::ParamEntry& Param::getEntry_(const String& key) const
-=======
   Param::ParamEntry& Param::getEntry_(const std::string& key) const
->>>>>>> 0c47724e
   {
     ParamEntry* entry = root_.findEntryRecursive(key);
     if (entry == nullptr)
