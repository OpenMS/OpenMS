// --------------------------------------------------------------------------
//                   OpenMS -- Open-Source Mass Spectrometry
// --------------------------------------------------------------------------
// Copyright The OpenMS Team -- Eberhard Karls University Tuebingen,
// ETH Zurich, and Freie Universitaet Berlin 2002-2018.
//
// This software is released under a three-clause BSD license:
//  * Redistributions of source code must retain the above copyright
//    notice, this list of conditions and the following disclaimer.
//  * Redistributions in binary form must reproduce the above copyright
//    notice, this list of conditions and the following disclaimer in the
//    documentation and/or other materials provided with the distribution.
//  * Neither the name of any author or any participating institution
//    may be used to endorse or promote products derived from this software
//    without specific prior written permission.
// For a full list of authors, refer to the file AUTHORS.
// --------------------------------------------------------------------------
// THIS SOFTWARE IS PROVIDED BY THE COPYRIGHT HOLDERS AND CONTRIBUTORS "AS IS"
// AND ANY EXPRESS OR IMPLIED WARRANTIES, INCLUDING, BUT NOT LIMITED TO, THE
// IMPLIED WARRANTIES OF MERCHANTABILITY AND FITNESS FOR A PARTICULAR PURPOSE
// ARE DISCLAIMED. IN NO EVENT SHALL ANY OF THE AUTHORS OR THE CONTRIBUTING
// INSTITUTIONS BE LIABLE FOR ANY DIRECT, INDIRECT, INCIDENTAL, SPECIAL,
// EXEMPLARY, OR CONSEQUENTIAL DAMAGES (INCLUDING, BUT NOT LIMITED TO,
// PROCUREMENT OF SUBSTITUTE GOODS OR SERVICES; LOSS OF USE, DATA, OR PROFITS;
// OR BUSINESS INTERRUPTION) HOWEVER CAUSED AND ON ANY THEORY OF LIABILITY,
// WHETHER IN CONTRACT, STRICT LIABILITY, OR TORT (INCLUDING NEGLIGENCE OR
// OTHERWISE) ARISING IN ANY WAY OUT OF THE USE OF THIS SOFTWARE, EVEN IF
// ADVISED OF THE POSSIBILITY OF SUCH DAMAGE.
//
// --------------------------------------------------------------------------
// $Maintainer: Timo Sachsenberg $
// $Authors: Marc Sturm, Clemens Groepl $
// --------------------------------------------------------------------------

#include <OpenMS/DATASTRUCTURES/Param.h>

#include <OpenMS/CONCEPT/LogStream.h>

#include <OpenMS/DATASTRUCTURES/Map.h>

#include <QtCore/QString>
#include <fstream>

namespace OpenMS
{

  //********************************* ParamEntry **************************************
  Param::ParamEntry::ParamEntry() :
    name(),
    description(),
    value(),
    tags(),
    min_float(-std::numeric_limits<double>::max()),
    max_float(std::numeric_limits<double>::max()),
    min_int(-std::numeric_limits<Int>::max()),
    max_int(std::numeric_limits<Int>::max()),
    valid_strings()
  {
  }

  Param::ParamEntry::ParamEntry(const String& n, const DataValue& v, const String& d, const StringList& t) :
    name(n),
    description(d),
    value(v),
    tags(),
    min_float(-std::numeric_limits<double>::max()),
    max_float(std::numeric_limits<double>::max()),
    min_int(-std::numeric_limits<Int>::max()),
    max_int(std::numeric_limits<Int>::max()),
    valid_strings()
  {
    //add tags
    for (Size i = 0; i < t.size(); ++i)
    {
      tags.insert(t[i]);
    }
    //check name
    if (name.has(':'))
    {
      std::cerr << "Error ParamEntry name must not contain ':' characters!" << std::endl;
    }
  }

  Param::ParamEntry::~ParamEntry()
  {
  }

  bool Param::ParamEntry::isValid(String& message) const
  {
    if (value.valueType() == DataValue::STRING_VALUE)
    {
      if (valid_strings.size() != 0)
      {
        bool ok = false;
        if (std::find(valid_strings.begin(), valid_strings.end(), value) != valid_strings.end())
        {
          ok = true;
        }
        else if (std::find(tags.begin(), tags.end(), "input file") != tags.end() || std::find(tags.begin(), tags.end(), "output file") != tags.end())
        {
          //do not check restrictions on file names for now
          ok = true;
        }

        if (!ok)
        {
          String valid;
          valid.concatenate(valid_strings.begin(), valid_strings.end(), ",");
          message = "Invalid string parameter value '" + static_cast<String>(value) + "' for parameter '" + name + "' given! Valid values are: '" + valid + "'.";
          return false;
        }
      }
    }
    else if (value.valueType() == DataValue::STRING_LIST)
    {
      String str_value;
      StringList ls_value = value;
      for (Size i = 0; i < ls_value.size(); ++i)
      {
        str_value = ls_value[i];

        if (valid_strings.size() != 0)
        {
          bool ok = false;
          if (std::find(valid_strings.begin(), valid_strings.end(), str_value) != valid_strings.end())
          {
            ok = true;
          }
          else if (std::find(tags.begin(), tags.end(), "input file") != tags.end() || std::find(tags.begin(), tags.end(), "output file") != tags.end())
          {
            //do not check restrictions on file names for now
            ok = true;
          }

          if (!ok)
          {
            String valid;
            valid.concatenate(valid_strings.begin(), valid_strings.end(), ",");
            message = "Invalid string parameter value '" + str_value + "' for parameter '" + name + "' given! Valid values are: '" + valid + "'.";
            return false;
          }
        }
      }
    }
    else if (value.valueType() == DataValue::INT_VALUE)
    {
      Int tmp = value;
      if ((min_int != -std::numeric_limits<Int>::max() && tmp < min_int) || (max_int != std::numeric_limits<Int>::max() && tmp > max_int))
      {
        message = String("Invalid integer parameter value '") + String(tmp) + "' for parameter '" + name + "' given! The valid range is: [" + min_int + ":" + max_int + "].";
        return false;
      }
    }
    else if (value.valueType() == DataValue::INT_LIST)
    {
      Int int_value;
      IntList ls_value = value;
      for (Size i = 0; i < ls_value.size(); ++i)
      {
        int_value = ls_value[i];
        if ((min_int != -std::numeric_limits<Int>::max() && int_value < min_int) || (max_int != std::numeric_limits<Int>::max() && int_value > max_int))
        {
          message = String("Invalid integer parameter value '") + int_value + "' for parameter '" + name + "' given! The valid range is: [" + min_int + ":" + max_int + "].";
          return false;
        }
      }
    }
    else if (value.valueType() == DataValue::DOUBLE_VALUE)
    {
      double tmp = value;
      if ((min_float != -std::numeric_limits<double>::max() && tmp < min_float) || (max_float != std::numeric_limits<double>::max() && tmp > max_float))
      {
        message = String("Invalid double parameter value '") + tmp + "' for parameter '" + name + "' given! The valid range is: [" + min_float + ":" + max_float + "].";
        return false;
      }
    }
    else if (value.valueType() == DataValue::DOUBLE_LIST)
    {
      DoubleList ls_value = value;
      for (Size i = 0; i < ls_value.size(); ++i)
      {
        double dou_value = ls_value[i];
        if ((min_float != -std::numeric_limits<double>::max() && dou_value < min_float) || (max_float != std::numeric_limits<double>::max() && dou_value > max_float))
        {
          message = String("Invalid double parameter value '") + dou_value + "' for parameter '" + name + "' given! The valid range is: [" + min_float + ":" + max_float + "].";
          return false;
        }
      }
    }
    return true;
  }

  bool Param::ParamEntry::operator==(const ParamEntry& rhs) const
  {
    return name == rhs.name && value == rhs.value;
  }

  //********************************* ParamNode **************************************
  Param::ParamNode::ParamNode() :
    name(),
    description(),
    entries(),
    nodes()
  {
  }

  Param::ParamNode::ParamNode(const String& n, const String& d) :
    name(n),
    description(d),
    entries(),
    nodes()
  {
    if (name.has(':'))
    {
      std::cerr << "Error ParamNode name must not contain ':' characters!" << std::endl;
    }
  }

  Param::ParamNode::~ParamNode()
  {
  }

  bool Param::ParamNode::operator==(const ParamNode& rhs) const
  {
    if (name != rhs.name || entries.size() != rhs.entries.size() || nodes.size() != rhs.nodes.size())
      return false;

    //order of sections / entries should not matter
    for (Size i = 0; i < entries.size(); ++i)
    {
      if (find(rhs.entries.begin(), rhs.entries.end(), entries[i]) == rhs.entries.end())
      {
        return false;
      }
    }
    for (Size i = 0; i < nodes.size(); ++i)
    {
      if (find(rhs.nodes.begin(), rhs.nodes.end(), nodes[i]) == rhs.nodes.end())
      {
        return false;
      }
    }

    return true;
  }

  Param::ParamNode::EntryIterator Param::ParamNode::findEntry(const String& local_name)
  {
    for (EntryIterator it = entries.begin(); it != entries.end(); ++it)
    {
      if (it->name == local_name)
      {
        return it;
      }
    }
    return entries.end();
  }

  Param::ParamNode::NodeIterator Param::ParamNode::findNode(const String& local_name)
  {
    for (NodeIterator it = nodes.begin(); it != nodes.end(); ++it)
    {
      if (it->name == local_name)
      {
        return it;
      }
    }
    return nodes.end();
  }

  Param::ParamNode* Param::ParamNode::findParentOf(const String& local_name)
  {
    //cout << "findParentOf nodename: " << this->name << " - nodes: " << this->nodes.size() << " - find: "<< name << std::endl;
    if (!local_name.has(':')) // we are in the right child
    {
      //check if a node or entry prefix match
      for (Size i = 0; i < nodes.size(); ++i)
      {
        if (nodes[i].name.hasPrefix(local_name))
          return this;
      }
      for (Size i = 0; i < entries.size(); ++i)
      {
        if (entries[i].name.hasPrefix(local_name))
          return this;
      }
      return nullptr;
    }
    else //several subnodes to browse through
    {
      String prefix = local_name.prefix(':');
      //cout << " - Prefix: '" << prefix << "'" << std::endl;
      NodeIterator it = findNode(prefix);
      if (it == nodes.end()) //subnode not found
      {
        return nullptr;
      }
      //recursively call findNode for the rest of the path
      String new_name = local_name.substr(it->name.size() + 1);
      //cout << " - Next name: '" << new_name << "'" << std::endl;
      return it->findParentOf(new_name);
    }
  }

  Param::ParamEntry* Param::ParamNode::findEntryRecursive(const String& local_name)
  {
    ParamNode* parent = findParentOf(local_name);
    if (parent == nullptr)
      return nullptr;

    EntryIterator it = parent->findEntry(suffix(local_name));
    if (it == parent->entries.end())
      return nullptr;

    return &(*it);
  }

  void Param::ParamNode::insert(const ParamNode& node, const String& prefix)
  {
    //std::cerr << "INSERT NODE  " << node.name << " (" << prefix << ")" << std::endl;
    String prefix2 = prefix + node.name;

    ParamNode* insert_node = this;
    while (prefix2.has(':'))
    {
      String local_name = prefix2.prefix(':');
      //check if the node already exists
      NodeIterator it = insert_node->findNode(local_name);
      if (it != insert_node->nodes.end()) //exists
      {
        insert_node = &(*it);
      }
      else //create it
      {
        insert_node->nodes.push_back(ParamNode(local_name, ""));
        insert_node = &(insert_node->nodes.back());
        //std::cerr << " - Created new node: " << insert_node->name << std::endl;
      }
      //remove prefix
      prefix2 = prefix2.substr(local_name.size() + 1);
    }

    //check if the node already exists
    NodeIterator it = insert_node->findNode(prefix2);
    if (it != insert_node->nodes.end()) //append nodes and entries
    {
      for (ConstNodeIterator it2 = node.nodes.begin(); it2 != node.nodes.end(); ++it2)
      {
        it->insert(*it2);
      }
      for (ConstEntryIterator it2 = node.entries.begin(); it2 != node.entries.end(); ++it2)
      {
        it->insert(*it2);
      }
      if (it->description == "" || node.description != "") //replace description if not empty in new node
      {
        it->description = node.description;
      }
    }
    else //insert it
    {
      Param::ParamNode tmp(node);
      tmp.name = prefix2;
      insert_node->nodes.push_back(tmp);
    }
  }

  void Param::ParamNode::insert(const ParamEntry& entry, const String& prefix)
  {
    //std::cerr << "INSERT ENTRY " << entry.name << " (" << prefix << ")" << std::endl;
    String prefix2 = prefix + entry.name;
    //std::cerr << " - inserting: " << prefix2 << std::endl;

    ParamNode* insert_node = this;
    while (prefix2.has(':'))
    {
      String local_name = prefix2.prefix(':');
      //std::cerr << " - looking for node: " << name << std::endl;
      //look up if the node already exists
      NodeIterator it = insert_node->findNode(local_name);
      if (it != insert_node->nodes.end()) //exists
      {
        insert_node = &(*it);
      }
      else //create it
      {
        insert_node->nodes.push_back(ParamNode(local_name, ""));
        insert_node = &(insert_node->nodes.back());
        //std::cerr << " - Created new node: " << insert_node->name << std::endl;
      }
      //remove prefix
      prefix2 = prefix2.substr(local_name.size() + 1);
      //std::cerr << " - new prefix: " << prefix2 << std::endl;
    }

    //check if the entry already exists
    //std::cerr << " - final entry name: " << prefix2 << std::endl;
    EntryIterator it = insert_node->findEntry(prefix2);
    if (it != insert_node->entries.end()) //overwrite entry
    {
      it->value = entry.value;
      it->tags = entry.tags;
      if (it->description == "" || entry.description != "") //replace description if not empty in new entry
      {
        it->description = entry.description;
      }
    }
    else //insert it
    {
      Param::ParamEntry tmp(entry);
      tmp.name = prefix2;
      insert_node->entries.push_back(tmp);
    }
  }

  Size Param::ParamNode::size() const
  {
    Size subnode_size = 0;
    for (std::vector<ParamNode>::const_iterator it = nodes.begin(); it != nodes.end(); ++it)
    {
      subnode_size += it->size();
    }
    return entries.size() + subnode_size;
  }

  String Param::ParamNode::suffix(const String& key) const
  {
    if (key.has(':'))
    {
      return key.suffix(':');
    }
    return key;
  }

  //********************************* Param **************************************

  Param::Param() :
    root_("ROOT", "")
  {
  }

  Param::~Param()
  {
  }

  Param::Param(const ParamNode& node) :
    root_(node)
  {
    root_.name = "ROOT";
    root_.description = "";
  }

  bool Param::operator==(const Param& rhs) const
  {
    return root_ == rhs.root_;
  }

  void Param::setValue(const String& key, const DataValue& value, const String& description, const StringList& tags)
  {
    root_.insert(ParamEntry("", value, description, tags), key);
  }

  void Param::setValidStrings(const String& key, const std::vector<String>& strings)
  {
    ParamEntry& entry = getEntry_(key);
    //check if correct parameter type
    if (entry.value.valueType() != DataValue::STRING_VALUE && entry.value.valueType() != DataValue::STRING_LIST)
    {
      throw Exception::ElementNotFound(__FILE__, __LINE__, OPENMS_PRETTY_FUNCTION, key);
    }
    //check for commas
    for (Size i = 0; i < strings.size(); ++i)
    {
      if (strings[i].has(','))
      {
        throw Exception::InvalidParameter(__FILE__, __LINE__, OPENMS_PRETTY_FUNCTION, "Comma characters in Param string restrictions are not allowed!");
      }
    }
    entry.valid_strings = strings;
  }

  void Param::setMinInt(const String& key, Int min)
  {
    ParamEntry& entry = getEntry_(key);
    if (entry.value.valueType() != DataValue::INT_VALUE && entry.value.valueType() != DataValue::INT_LIST)
    {
      throw Exception::ElementNotFound(__FILE__, __LINE__, OPENMS_PRETTY_FUNCTION, key);
    }
    entry.min_int = min;
  }

  void Param::setMaxInt(const String& key, Int max)
  {
    ParamEntry& entry = getEntry_(key);
    if (entry.value.valueType() != DataValue::INT_VALUE && entry.value.valueType() != DataValue::INT_LIST)
    {
      throw Exception::ElementNotFound(__FILE__, __LINE__, OPENMS_PRETTY_FUNCTION, key);
    }
    entry.max_int = max;
  }

  void Param::setMinFloat(const String& key, double min)
  {
    ParamEntry& entry = getEntry_(key);
    if (entry.value.valueType() != DataValue::DOUBLE_VALUE && entry.value.valueType() != DataValue::DOUBLE_LIST)
    {
      throw Exception::ElementNotFound(__FILE__, __LINE__, OPENMS_PRETTY_FUNCTION, key);
    }
    entry.min_float = min;
  }

  void Param::setMaxFloat(const String& key, double max)
  {
    ParamEntry& entry = getEntry_(key);
    if (entry.value.valueType() != DataValue::DOUBLE_VALUE && entry.value.valueType() != DataValue::DOUBLE_LIST)
    {
      throw Exception::ElementNotFound(__FILE__, __LINE__, OPENMS_PRETTY_FUNCTION, key);
    }
    entry.max_float = max;
  }

  const DataValue& Param::getValue(const String& key) const
  {
    return getEntry_(key).value;
  }

  const String& Param::getSectionDescription(const String& key) const
  {
    //This variable is used instead of String::EMPTY as the method is used in
    //static initialization and thus cannot rely on String::EMPTY been initialized.
    static String empty;

    ParamNode* node = root_.findParentOf(key);
    if (node == nullptr)
    {
      return empty;
    }

    Param::ParamNode::NodeIterator it = node->findNode(node->suffix(key));
    if (it == node->nodes.end())
    {
      return empty;
    }

    return it->description;
  }

  void Param::insert(const String& prefix, const Param& param)
  {
    //std::cerr << "INSERT PARAM (" << prefix << ")" << std::endl;
    for (Param::ParamNode::NodeIterator it = param.root_.nodes.begin(); it != param.root_.nodes.end(); ++it)
    {
      root_.insert(*it, prefix);
    }
    for (Param::ParamNode::EntryIterator it = param.root_.entries.begin(); it != param.root_.entries.end(); ++it)
    {
      root_.insert(*it, prefix);
    }
  }

  void Param::setDefaults(const Param& defaults, const String& prefix, bool showMessage)
  {
    String prefix2 = prefix;
    if (prefix2 != "")
    {
      prefix2.ensureLastChar(':');
    }

    String pathname;
    for (Param::ParamIterator it = defaults.begin(); it != defaults.end(); ++it)
    {
      if (!exists(prefix2 + it.getName()))
      {
        if (showMessage)
          std::cerr << "Setting " << prefix2 + it.getName() << " to " << it->value << std::endl;
        String name = prefix2 + it.getName();
        root_.insert(ParamEntry("", it->value, it->description), name);
        //copy tags
        for (std::set<String>::const_iterator tag_it = it->tags.begin(); tag_it != it->tags.end(); ++tag_it)
        {
          addTag(name, *tag_it);
        }
        //copy restrictions
        if (it->value.valueType() == DataValue::STRING_VALUE || it->value.valueType() == DataValue::STRING_LIST)
        {
          setValidStrings(name, it->valid_strings);
        }
        else if (it->value.valueType() == DataValue::INT_VALUE || it->value.valueType() == DataValue::INT_LIST)
        {
          setMinInt(name, it->min_int);
          setMaxInt(name, it->max_int);
        }
        else if (it->value.valueType() == DataValue::DOUBLE_VALUE || it->value.valueType() == DataValue::DOUBLE_LIST)
        {
          setMinFloat(name, it->min_float);
          setMaxFloat(name, it->max_float);
        }
      }

      //copy section descriptions
      const std::vector<ParamIterator::TraceInfo>& trace = it.getTrace();
      for (std::vector<ParamIterator::TraceInfo>::const_iterator it2 = trace.begin(); it2 != trace.end(); ++it2)
      {
        if (it2->opened)
        {
          pathname += it2->name + ":";
        }
        else
        {
          pathname.resize(pathname.size() - it2->name.size() - 1);
        }
        String real_pathname = pathname.chop(1); //remove ':' at the end
        if (real_pathname != "")
        {
          String description_old = getSectionDescription(prefix + real_pathname);
          String description_new = defaults.getSectionDescription(real_pathname);
          if (description_old == "")
          {
            //std::cerr << "## Setting description of " << prefix+real_pathname << " to"<< std::endl;
            //std::cerr << "## " << description_new << std::endl;
            setSectionDescription(prefix2 + real_pathname, description_new);
          }
        }
      }
    }
  }

  void Param::remove(const String& key)
  {
    String keyname = key;
    if (key.hasSuffix(':')) // delete section
    {
      keyname = key.chop(1);

      ParamNode* node_parent = root_.findParentOf(keyname);
      if (node_parent != nullptr)
      {
        Param::ParamNode::NodeIterator it = node_parent->findNode(node_parent->suffix(keyname));
        if (it != node_parent->nodes.end())
        {
          String name = it->name;
          node_parent->nodes.erase(it); // will automatically delete subnodes
          if (node_parent->nodes.empty()  && node_parent->entries.empty())
          {
            // delete last section name (could be partial)
            remove(keyname.chop(name.size())); // keep last ':' to indicate deletion of a section
          }
        }
      }
    }
    else
    {
      ParamNode* node = root_.findParentOf(keyname);
      if (node != nullptr)
      {
        String entryname = node->suffix(keyname); // get everything beyond last ':'
        Param::ParamNode::EntryIterator it = node->findEntry(entryname);
        if (it != node->entries.end())
        {
          node->entries.erase(it); // delete entry
          if (node->nodes.empty()  && node->entries.empty())
          {
            // delete if section is now empty
            remove(keyname.chop(entryname.size())); // keep last ':' to indicate deletion of a section
          }
        }
      }
    }
  }

  void Param::removeAll(const String& prefix)
  {
    if (prefix.hasSuffix(':')) //we have to delete one node only (and its subnodes)
    {
      ParamNode* node = root_.findParentOf(prefix.chop(1));
      if (node != nullptr)
      {
        Param::ParamNode::NodeIterator it = node->findNode(node->suffix(prefix.chop(1)));
        if (it != node->nodes.end())
        {
          String name = it->name;
          node->nodes.erase(it); // will automatically delete subnodes
          if (node->nodes.empty()  && node->entries.empty())
          {
            // delete last section name (could be partial)
            removeAll(prefix.chop(name.size() + 1)); // '+1' for the tailing ':'
          }
        }
      }
    }
    else //we have to delete all entries and nodes starting with the prefix
    {
      ParamNode* node = root_.findParentOf(prefix);
      if (node != nullptr)
      {
        String suffix = node->suffix(prefix); // name behind last ":"

        for (Param::ParamNode::NodeIterator it = node->nodes.begin(); it != node->nodes.end(); /*do nothing*/)
        {
          if (it->name.hasPrefix(suffix))
          {
            it = node->nodes.erase(it);
          }
          else if (it != node->nodes.end())
          {
            ++it;
          }
        }
        for (Param::ParamNode::EntryIterator it = node->entries.begin(); it != node->entries.end(); /*do nothing*/)
        {
          if (it->name.hasPrefix(suffix))
          {
            it = node->entries.erase(it);
          }
          else if (it != node->entries.end())
          {
            ++it;
          }
        }
        // the parent node might now be empty (delete it as well - otherwise the trace might be broken)
        if (node->nodes.empty() && node->entries.empty())
        {
          // delete last section name (could be partial)
          removeAll(prefix.chop(suffix.size()));
        }
      }
    }
  }

  Param Param::copy(const String& prefix, bool remove_prefix) const
  {
    ParamNode out("ROOT", "");

    ParamNode* node = root_.findParentOf(prefix);
    if (node == nullptr)
    {
      return Param();
    }
    //we have to copy this node only
    if (prefix.hasSuffix(':'))
    {
      if (remove_prefix)
      {
        out = *node;
      }
      else
      {
        out.insert(*node, prefix.chop(node->name.size() + 1));
      }
    }
    else //we have to copy all entries and nodes starting with the right suffix
    {
      String suffix = node->suffix(prefix);
      for (Param::ParamNode::NodeIterator it = node->nodes.begin(); it != node->nodes.end(); ++it)
      {
        if (it->name.hasPrefix(suffix))
        {
          if (remove_prefix)
          {
            ParamNode tmp = *it;
            tmp.name = tmp.name.substr(suffix.size());
            out.insert(tmp);
          }
          else
          {
            out.insert(*it, prefix.chop(suffix.size()));
          }
        }
      }
      for (Param::ParamNode::EntryIterator it = node->entries.begin(); it != node->entries.end(); ++it)
      {
        if (it->name.hasPrefix(suffix))
        {
          if (remove_prefix)
          {
            ParamEntry tmp = *it;
            tmp.name = tmp.name.substr(suffix.size());
            out.insert(tmp);
          }
          else
          {
            out.insert(*it, prefix.chop(suffix.size()));
          }
        }
      }
    }

    return Param(out);
  }

  void Param::parseCommandLine(const int argc, const char** argv, const String& prefix)
  {
    //determine prefix
    String prefix2 = prefix;
    if (prefix2 != "")
    {
      prefix2.ensureLastChar(':');
    }

    //parse arguments
    String arg, arg1;
    for (int i = 1; i < argc; ++i)
    {
      //load the current and next argument:  arg and arg1 ("" at the last argument)
      arg = argv[i];
      arg1 = "";
      if (i + 1 < argc)
      {
        arg1 = argv[i + 1];
      }

      //it is a option when it starts with a '-' and the second character is not a number
      bool arg_is_option = false;
      if (arg.size() >= 2 && arg[0] == '-' && arg[1] != '0' && arg[1] != '1' && arg[1] != '2' && arg[1] != '3' && arg[1] != '4' && arg[1] != '5' && arg[1] != '6' && arg[1] != '7' && arg[1] != '8' && arg[1] != '9')
        arg_is_option = true;
      bool arg1_is_option = false;
      if (arg1.size() >= 2 && arg1[0] == '-' && arg1[1] != '0' && arg1[1] != '1' && arg1[1] != '2' && arg1[1] != '3' && arg1[1] != '4' && arg1[1] != '5' && arg1[1] != '6' && arg1[1] != '7' && arg1[1] != '8' && arg1[1] != '9')
        arg1_is_option = true;

      //cout << "Parse: '"<< arg << "' '" << arg1 << "'" << std::endl;

      //flag (option without text argument)
      if (arg_is_option && arg1_is_option)
      {
        root_.insert(ParamEntry(arg, String(), ""), prefix2);
      }
      //option with argument
      else if (arg_is_option && !arg1_is_option)
      {
        root_.insert(ParamEntry(arg, arg1, ""), prefix2);
        ++i;
      }
      //just text arguments (not preceded by an option)
      else
      {

        ParamEntry* misc_entry = root_.findEntryRecursive(prefix2 + "misc");
        if (misc_entry == nullptr)
        {
          StringList sl;
          sl.push_back(arg);
          // create "misc"-Node:
          root_.insert(ParamEntry("misc", sl, ""), prefix2);
        }
        else
        {
          StringList sl = misc_entry->value;
          sl.push_back(arg);
          misc_entry->value = sl;
        }
      }
    }
  }

  void Param::parseCommandLine(const int argc, const char** argv, const Map<String, String>& options_with_one_argument, const Map<String, String>& options_without_argument, const Map<String, String>& options_with_multiple_argument, const String& misc, const String& unknown)
  {
    //determine misc key
    String misc_key = misc;

    //determine unknown key
    String unknown_key = unknown;

    //parse arguments
    String arg, arg1;
    for (int i = 1; i < argc; ++i)
    {
      //load the current and next argument:  arg and arg1 ("" at the last argument)
      arg = argv[i];
      arg1 = "";
      if (i + 1 < argc)
      {
        arg1 = argv[i + 1];
      }

      //it is a option when it starts with a '-' and the second character is not a number
      bool arg_is_option = false;
      if (arg.size() >= 2 && arg[0] == '-' && arg[1] != '0' && arg[1] != '1' && arg[1] != '2' && arg[1] != '3' && arg[1] != '4' && arg[1] != '5' && arg[1] != '6' && arg[1] != '7' && arg[1] != '8' && arg[1] != '9')
        arg_is_option = true;
      bool arg1_is_option = false;
      if (arg1.size() >= 2 && arg1[0] == '-' && arg1[1] != '0' && arg1[1] != '1' && arg1[1] != '2' && arg1[1] != '3' && arg1[1] != '4' && arg1[1] != '5' && arg1[1] != '6' && arg1[1] != '7' && arg1[1] != '8' && arg1[1] != '9')
        arg1_is_option = true;


      //with multiple argument
      if (options_with_multiple_argument.has(arg))
      {
        //next argument is an option
        if (arg1_is_option)
        {
          root_.insert(ParamEntry("", StringList(), ""), options_with_multiple_argument.find(arg)->second);
        }
        //next argument is not an option
        else
        {
          StringList sl;
          int j = (i + 1);
          while (j < argc && !(arg1.size() >= 2 && arg1[0] == '-' && arg1[1] != '0' && arg1[1] != '1' && arg1[1] != '2' && arg1[1] != '3' && arg1[1] != '4' && arg1[1] != '5' && arg1[1] != '6' && arg1[1] != '7' && arg1[1] != '8' && arg1[1] != '9'))
          {
            sl.push_back(arg1);
            ++j;
            if (j < argc)
              arg1 = argv[j];
          }

          root_.insert(ParamEntry("", sl, ""), options_with_multiple_argument.find(arg)->second);
          i = j - 1;
        }
      }
      //without argument
      else if (options_without_argument.has(arg))
      {
        root_.insert(ParamEntry("", String("true"), ""), options_without_argument.find(arg)->second);
      }
      //with one argument
      else if (options_with_one_argument.has(arg))
      {
        //next argument is not an option
        if (!arg1_is_option)
        {
          root_.insert(ParamEntry("", arg1, ""), options_with_one_argument.find(arg)->second);
          ++i;
        }
        //next argument is an option
        else
        {

          root_.insert(ParamEntry("", String(), ""), options_with_one_argument.find(arg)->second);
        }
      }
      //unknown option
      else if (arg_is_option)
      {
        ParamEntry* unknown_entry = root_.findEntryRecursive(unknown);
        if (unknown_entry == nullptr)
        {
          StringList sl;
          sl.push_back(arg);
          root_.insert(ParamEntry("", sl, ""), unknown);
        }
        else
        {
          StringList sl = unknown_entry->value;
          sl.push_back(arg);
          unknown_entry->value = sl;
        }
      }
      //just text argument
      else
      {
        ParamEntry* misc_entry = root_.findEntryRecursive(misc);
        if (misc_entry == nullptr)
        {
          StringList sl;
          sl.push_back(arg);
          // create "misc"-Node:
          root_.insert(ParamEntry("", sl, ""), misc);
        }
        else
        {
          StringList sl = misc_entry->value;
          sl.push_back(arg);
          misc_entry->value = sl;
        }
      }
    }
  }

  std::ostream& operator<<(std::ostream& os, const Param& param)
  {
    for (Param::ParamIterator it = param.begin(); it != param.end(); ++it)
    {
      String prefix = it.getName().chop(it->name.size() + 1);
      if (prefix != "")
      {
        prefix += "|";
      }
      os << '"' << prefix << it->name << "\" -> \"" << it->value << '"';
      if (it->description != "")
      {
        os << " (" << it->description << ")";
      }
      os << std::endl;
    }
    return os;
  }

  Size Param::size() const
  {
    return root_.size();
  }

  bool Param::empty() const
  {
    return size() == 0;
  }

  void Param::clear()
  {
    root_ = ParamNode("ROOT", "");
  }

  void Param::checkDefaults(const String& name, const Param& defaults, const String& prefix) const
  {
    //Extract right parameters
    String prefix2 = prefix;
    if (prefix2 != "")
    {
      prefix2.ensureLastChar(':');
    }
    Param check_values = copy(prefix2, true);

    //check
    for (ParamIterator it = check_values.begin(); it != check_values.end(); ++it)
    {
      //unknown parameter
      if (!defaults.exists(it.getName()))
      {
        OPENMS_LOG_WARN << "Warning: " << name << " received the unknown parameter '" << it.getName() << "'";
        if (!prefix2.empty())
          OPENMS_LOG_WARN << " in '" << prefix2 << "'";
        OPENMS_LOG_WARN << "!" << std::endl;
      }

      //different types
      ParamEntry* default_value = defaults.root_.findEntryRecursive(prefix2 + it.getName());
      if (default_value == nullptr)
        continue;
      if (default_value->value.valueType() != it->value.valueType())
      {
        String d_type;
        if (default_value->value.valueType() == DataValue::STRING_VALUE)
          d_type = "string";
        if (default_value->value.valueType() == DataValue::STRING_LIST)
          d_type = "string list";
        if (default_value->value.valueType() == DataValue::EMPTY_VALUE)
          d_type = "empty";
        if (default_value->value.valueType() == DataValue::INT_VALUE)
          d_type = "integer";
        if (default_value->value.valueType() == DataValue::INT_LIST)
          d_type = "integer list";
        if (default_value->value.valueType() == DataValue::DOUBLE_VALUE)
          d_type = "float";
        if (default_value->value.valueType() == DataValue::DOUBLE_LIST)
          d_type = "float list";
        String p_type;
        if (it->value.valueType() == DataValue::STRING_VALUE)
          p_type = "string";
        if (it->value.valueType() == DataValue::STRING_LIST)
          p_type = "string list";
        if (it->value.valueType() == DataValue::EMPTY_VALUE)
          p_type = "empty";
        if (it->value.valueType() == DataValue::INT_VALUE)
          p_type = "integer";
        if (it->value.valueType() == DataValue::INT_LIST)
          p_type = "integer list";
        if (it->value.valueType() == DataValue::DOUBLE_VALUE)
          p_type = "float";
        if (it->value.valueType() == DataValue::DOUBLE_LIST)
          p_type = "float list";

        throw Exception::InvalidParameter(__FILE__, __LINE__, OPENMS_PRETTY_FUNCTION, name + ": Wrong parameter type '" + p_type + "' for " + d_type + " parameter '" + it.getName() + "' given!");
      }
      //parameter restrictions
      ParamEntry pe = *default_value;
      pe.value = it->value;
      String s;
      if (!pe.isValid(s))
        throw Exception::InvalidParameter(__FILE__, __LINE__, OPENMS_PRETTY_FUNCTION, name + ": " + s);
    }
  }

  Param::ParamIterator Param::findFirst(const String& leaf) const
  {
    for (Param::ParamIterator it = this->begin(); it != this->end(); ++it)
    {
      if (it.getName().hasSuffix(String(":") + leaf))
      {
        return it;
      }
    }
    return this->end();
  }

  Param::ParamIterator Param::findNext(const String& leaf, const ParamIterator& start_leaf) const
  {
    // start at NEXT entry
    Param::ParamIterator it = start_leaf;
    if (it != this->end()) ++it;

    for (; it != this->end(); ++it)
    {
      if (it.getName().hasSuffix(String(":") + leaf))
      {
        return it;
      }
    }
    return this->end();
  }

  bool Param::update(const Param& p_outdated, const bool add_unknown)
  {
<<<<<<< HEAD
    return update(p_outdated, add_unknown, Log_warn);
=======
    return update(p_outdated, add_unknown, OPENMS_LOG_WARN);
>>>>>>> a4898c5f
  }

  bool Param::update(const Param& p_outdated, const bool add_unknown, Logger::LogStream& stream)
  {
    bool fail_on_invalid_values = false;
    bool fail_on_unknown_parameters = false;
    return update(p_outdated, true, add_unknown, fail_on_invalid_values, fail_on_unknown_parameters, stream);
  }

  
  bool Param::update(const Param& p_outdated, bool verbose, const bool add_unknown, bool fail_on_invalid_values, bool fail_on_unknown_parameters, Logger::LogStream& stream)
  {
    bool is_update_success(true);
    // augment
    for (Param::ParamIterator it = p_outdated.begin(); it != p_outdated.end(); ++it)
    {
      Param::ParamEntry new_entry; // entry of new location (used to retain new description)
      String target_name; // fully qualified name in new param

      if (this->exists(it.getName()))
      {
        // param 'version': do not override!
        if (it.getName().hasSuffix(":version"))
        {
          if (this->getValue(it.getName()) != it->value)
          {
OPENMS_THREAD_CRITICAL(oms_log)
            stream << "Warning: for ':version' entry, augmented and Default Ini-File differ in value. Default value will not be altered!\n";
          }
          continue;
        }
        // param 'type': do not override!
        else if (it.getName().hasSuffix(":type") &&
                 it.getName().toQString().count(':') == 2) // only for TOPP type (e.g. PeakPicker:1:type), any other 'type' param is ok
        {
          if (this->getValue(it.getName()) != it->value)
          {
OPENMS_THREAD_CRITICAL(oms_log)
            stream << "Warning: for ':type' entry, augmented and Default Ini-File differ in value. Default value will not be altered!\n";
          }
          continue;
        }

        // all other parameters:
        new_entry = this->getEntry(it.getName());
        target_name = it.getName();

      }
      else // outdated param non-existent in new param
      {
        // search by suffix in new param. Only match complete names, e.g. myname will match newsection:myname, but not newsection:othermyname
        Param::ParamEntry l1_entry = p_outdated.getEntry(it.getName());
        // since the outdated param with full path does not exist within new param,
        // we will never find the new entry by using exists() as above, thus
        // its safe to modify it here

        ParamIterator it_match = this->findFirst(l1_entry.name);
        if (it_match != this->end())
        {
          // make sure the same leaf name does not exist at any other position
          if (this->findNext(l1_entry.name, it_match) == this->end())
          {
OPENMS_THREAD_CRITICAL(oms_log)
            stream << "Found '" << it.getName() << "' as '" << it_match.getName() << "' in new param." << std::endl;
            new_entry = this->getEntry(it_match.getName());
            target_name = it_match.getName();
          }
        }

        if (target_name.empty()) // no mapping was found
        {
          if (fail_on_unknown_parameters)
          {
OPENMS_THREAD_CRITICAL(oms_log)
            stream << "Unknown (or deprecated) Parameter '" << it.getName() << "' given in outdated parameter file!" << std::endl;
            is_update_success = false;
          }
          else if (add_unknown)
          {
OPENMS_THREAD_CRITICAL(oms_log)
            stream << "Unknown (or deprecated) Parameter '" << it.getName() << "' given in outdated parameter file! Adding to current set." << std::endl;
            Param::ParamEntry local_entry = p_outdated.getEntry(it.getName());
            String prefix = "";
            if (it.getName().has(':'))
            {
              prefix = it.getName().substr(0, 1 + it.getName().find_last_of(':'));
            }
            this->root_.insert(local_entry, prefix); //->setValue(it.getName(), local_entry.value, local_entry.description, local_entry.tags);
          }
          else
          {
OPENMS_THREAD_CRITICAL(oms_log)
            stream << "Unknown (or deprecated) Parameter '" << it.getName() << "' given in outdated parameter file! Ignoring parameter. " << std::endl;
          }
          continue;
        }
      }

      // do the actual updating (we found a matching pair)
      if (new_entry.value.valueType() == it->value.valueType())
      {
        if (new_entry.value != it->value)
        {
          // check entry for consistency (in case restrictions have changed)
          DataValue default_value = new_entry.value;
          new_entry.value = it->value;
          String validation_result;
          if (new_entry.isValid(validation_result))
          {
            // overwrite default value
            if (verbose) 
            {
OPENMS_THREAD_CRITICAL(oms_log)
                stream << "Default-Parameter '" << target_name << "' overridden: '" << default_value << "' --> '" << it->value << "'!" << std::endl;
            }
            this->setValue(target_name, it->value, new_entry.description, this->getTags(target_name));
          }
          else
          {
OPENMS_THREAD_CRITICAL(oms_log)
            stream << validation_result;
            if (fail_on_invalid_values)
            {
OPENMS_THREAD_CRITICAL(oms_log)
              stream << " Updating failed!" << std::endl;
              is_update_success = false;
            }
            else
            {
OPENMS_THREAD_CRITICAL(oms_log)
              stream << " Ignoring invalid value (using new default '" << default_value << "')!" << std::endl;
              new_entry.value = default_value;
            }
          }
        }
        else
        {
          // value stayed the same .. nothing to be done
        }
      }
      else
      {
OPENMS_THREAD_CRITICAL(oms_log)
        stream << "Parameter '" << it.getName() << "' has changed value type!\n";
        if (fail_on_invalid_values)
        {
OPENMS_THREAD_CRITICAL(oms_log)
          stream << " Updating failed!" << std::endl;
          is_update_success = false;
        } 
        else
        {
OPENMS_THREAD_CRITICAL(oms_log)
          stream << " Ignoring invalid value (using new default)!" << std::endl;
        }
      }

    } // next param in outdated tree

    return is_update_success;
  }

  void Param::merge(const OpenMS::Param& toMerge)
  {
    // keep track of the path inside the param tree
    String pathname;

    // augment
    for (Param::ParamIterator it = toMerge.begin(); it != toMerge.end(); ++it)
    {
      String prefix = "";
      if (it.getName().has(':'))
        prefix = it.getName().substr(0, 1 + it.getName().find_last_of(':'));

      // we care only about values that do not exist already
      if (!this->exists(it.getName()))
      {
        Param::ParamEntry entry = *it;
        OPENMS_LOG_DEBUG << "[Param::merge] merging " << it.getName() << std::endl;
        this->root_.insert(entry, prefix);
      }

      //copy section descriptions
      const std::vector<ParamIterator::TraceInfo>& trace = it.getTrace();
      for (std::vector<ParamIterator::TraceInfo>::const_iterator traceIt = trace.begin(); traceIt != trace.end(); ++traceIt)
      {
        if (traceIt->opened)
        {
          OPENMS_LOG_DEBUG << "[Param::merge] extending param trace " << traceIt->name << " (" << pathname << ")" << std::endl;
          pathname += traceIt->name + ":";
        }
        else
        {
          OPENMS_LOG_DEBUG << "[Param::merge] reducing param trace " << traceIt->name << " (" << pathname << ")" << std::endl;
          if (pathname.hasSuffix(traceIt->name + ":"))
            pathname.resize(pathname.size() - traceIt->name.size() - 1);
        }
        String real_pathname = pathname.chop(1); //remove ':' at the end
        if (real_pathname != "")
        {
          String description_old = getSectionDescription(prefix + real_pathname);
          String description_new = toMerge.getSectionDescription(real_pathname);
          if (description_old == "")
          {
            setSectionDescription(real_pathname, description_new);
          }
        }
      }

    }
  }

  void Param::setSectionDescription(const String& key, const String& description)
  {
    ParamNode* node = root_.findParentOf(key);
    if (node == nullptr)
    {
      throw Exception::ElementNotFound(__FILE__, __LINE__, OPENMS_PRETTY_FUNCTION, key);
    }

    Param::ParamNode::NodeIterator it = node->findNode(node->suffix(key));
    if (it == node->nodes.end())
    {
      throw Exception::ElementNotFound(__FILE__, __LINE__, OPENMS_PRETTY_FUNCTION, key);
    }
    it->description = description;
  }

  void Param::addSection(const String& key, const String& description)
  {
    root_.insert(ParamNode("",description),key);
  }

  Param::ParamIterator Param::begin() const
  {
    return ParamIterator(root_);
  }

  Param::ParamIterator Param::end() const
  {
    return ParamIterator();
  }

  Param::ParamIterator::ParamIterator() :
    root_(nullptr),
    current_(0),
    stack_(),
    trace_()
  {
  }

  Param::ParamIterator::ParamIterator(const Param::ParamNode& root) :
    root_(&root),
    current_(-1),
    stack_(),
    trace_()
  {
    //Empty Param => begin == end iterator
    if (root_->entries.empty() && root_->nodes.empty())
    {
      root_ = nullptr;
      return;
    }

    //find first entry
    stack_.push_back(root_);
    operator++();
  }

  Param::ParamIterator::~ParamIterator()
  {
  }

  const Param::ParamEntry& Param::ParamIterator::operator*()
  {
    return stack_.back()->entries[current_];
  }

  const Param::ParamEntry* Param::ParamIterator::operator->()
  {
    return &(stack_.back()->entries[current_]);
  }

  Param::ParamIterator Param::ParamIterator::operator++(Int)
  {
    ParamIterator tmp(*this);
    ++(*this);
    return tmp;
  }

  Param::ParamIterator& Param::ParamIterator::operator++()
  {
    if (root_ == nullptr)
      return *this;

    trace_.clear();
    while (true)
    {
      const Param::ParamNode* node = stack_.back();

      //cout << "############ operator++ #### " << node->name << " ## " << current_ <<endl;

      //check if there is a next entry in the current node
      if (current_ + 1 < (Int)node->entries.size())
      {
        //cout << " - next entry" <<endl;
        ++current_;
        return *this;
      }
      //visit subnodes after entries
      else if (!node->nodes.empty())
      {
        current_ = -1;
        stack_.push_back(&(node->nodes[0]));
        //cout << " - entering into: " << node->nodes[0].name <<endl;
        //track changes (enter a node)
        trace_.push_back(TraceInfo(node->nodes[0].name, node->nodes[0].description, true));

        continue;
      }
      //go back in tree until the node we came from is not the last subnode
      //of the current node. Go into the next subnode.
      else
      {
        while (true)
        {
          const Param::ParamNode* last = node;
          stack_.pop_back();
          //cout << " - stack size: " << stack_.size() << endl;
          //we have reached the end
          if (stack_.empty())
          {
            //cout << " - reached the end" << endl;
            root_ = nullptr;
            return *this;
          }
          node = stack_.back();

          //cout << " - last was: " << last->name << endl;
          //cout << " - descended to: " << node->name << endl;

          //track changes (leave a node)
          trace_.push_back(TraceInfo(last->name, last->description, false));

          //check of new subtree is accessible
          UInt next_index = (last - &(node->nodes[0])) + 1;
          if (next_index < node->nodes.size())
          {
            current_ = -1;
            stack_.push_back(&(node->nodes[next_index]));
            //cout << " - entering into: " << node->nodes[next_index].name  << endl;
            //track changes (enter a node)
            trace_.push_back(TraceInfo(node->nodes[next_index].name, node->nodes[next_index].description, true));
            break;
          }
        }
      }
    }

    return *this; // TODO unreachable code
  }

  bool Param::ParamIterator::operator==(const ParamIterator& rhs) const
  {
    return (root_ == nullptr && rhs.root_ == nullptr) || (stack_ == rhs.stack_ && current_ == rhs.current_);
  }

  bool Param::ParamIterator::operator!=(const ParamIterator& rhs) const
  {
    return !operator==(rhs);
  }

  String Param::ParamIterator::getName() const
  {
    String tmp;
    for (std::vector<const Param::ParamNode*>::const_iterator it = stack_.begin() + 1; it != stack_.end(); ++it)
    {
      tmp += (*it)->name + ':';
    }
    return tmp + stack_.back()->entries[current_].name;
  }

  const std::vector<Param::ParamIterator::TraceInfo>& Param::ParamIterator::getTrace() const
  {
    return trace_;
  }

  const Param::ParamEntry& Param::getEntry(const String& key) const
  {
    return getEntry_(key);
  }

  const String& Param::getDescription(const String& key) const
  {
    return getEntry_(key).description;
  }

  void Param::addTag(const String& key, const String& tag)
  {
    if (tag.has(','))
    {
      throw Exception::InvalidValue(__FILE__, __LINE__, OPENMS_PRETTY_FUNCTION, "Param tags may not contain comma characters", tag);
    }
    getEntry_(key).tags.insert(tag);
  }

  void Param::addTags(const String& key, const StringList& tags)
  {
    ParamEntry& entry = getEntry_(key);
    for (Size i = 0; i != tags.size(); ++i)
    {
      if (tags[i].has(','))
      {
        throw Exception::InvalidValue(__FILE__, __LINE__, OPENMS_PRETTY_FUNCTION, "Param tags may not contain comma characters", tags[i]);
      }
      entry.tags.insert(tags[i]);
    }
  }

  StringList Param::getTags(const String& key) const
  {
    ParamEntry& entry = getEntry_(key);
    StringList list;
    for (std::set<String>::const_iterator it = entry.tags.begin(); it != entry.tags.end(); ++it)
    {
      list.push_back(*it);
    }
    return list;
  }

  void Param::clearTags(const String& key)
  {
    getEntry_(key).tags.clear();
  }

  bool Param::hasTag(const String& key, const String& tag) const
  {
    return getEntry_(key).tags.count(tag);
  }

  bool Param::exists(const String& key) const
  {
    return root_.findEntryRecursive(key);
  }

  Param::ParamEntry& Param::getEntry_(const String& key) const
  {
    ParamEntry* entry = root_.findEntryRecursive(key);
    if (entry == nullptr)
    {
      throw Exception::ElementNotFound(__FILE__, __LINE__, OPENMS_PRETTY_FUNCTION, key);
    }

    return *entry;
  }

} //namespace<|MERGE_RESOLUTION|>--- conflicted
+++ resolved
@@ -1099,11 +1099,7 @@
 
   bool Param::update(const Param& p_outdated, const bool add_unknown)
   {
-<<<<<<< HEAD
-    return update(p_outdated, add_unknown, Log_warn);
-=======
-    return update(p_outdated, add_unknown, OPENMS_LOG_WARN);
->>>>>>> a4898c5f
+    return update(p_outdated, add_unknown, OpenMS_Log_warn);
   }
 
   bool Param::update(const Param& p_outdated, const bool add_unknown, Logger::LogStream& stream)
