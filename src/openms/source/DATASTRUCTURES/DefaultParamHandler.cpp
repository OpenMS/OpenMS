// --------------------------------------------------------------------------
//                   OpenMS -- Open-Source Mass Spectrometry
// --------------------------------------------------------------------------
// Copyright The OpenMS Team -- Eberhard Karls University Tuebingen,
// ETH Zurich, and Freie Universitaet Berlin 2002-2020.
//
// This software is released under a three-clause BSD license:
//  * Redistributions of source code must retain the above copyright
//    notice, this list of conditions and the following disclaimer.
//  * Redistributions in binary form must reproduce the above copyright
//    notice, this list of conditions and the following disclaimer in the
//    documentation and/or other materials provided with the distribution.
//  * Neither the name of any author or any participating institution
//    may be used to endorse or promote products derived from this software
//    without specific prior written permission.
// For a full list of authors, refer to the file AUTHORS.
// --------------------------------------------------------------------------
// THIS SOFTWARE IS PROVIDED BY THE COPYRIGHT HOLDERS AND CONTRIBUTORS "AS IS"
// AND ANY EXPRESS OR IMPLIED WARRANTIES, INCLUDING, BUT NOT LIMITED TO, THE
// IMPLIED WARRANTIES OF MERCHANTABILITY AND FITNESS FOR A PARTICULAR PURPOSE
// ARE DISCLAIMED. IN NO EVENT SHALL ANY OF THE AUTHORS OR THE CONTRIBUTING
// INSTITUTIONS BE LIABLE FOR ANY DIRECT, INDIRECT, INCIDENTAL, SPECIAL,
// EXEMPLARY, OR CONSEQUENTIAL DAMAGES (INCLUDING, BUT NOT LIMITED TO,
// PROCUREMENT OF SUBSTITUTE GOODS OR SERVICES; LOSS OF USE, DATA, OR PROFITS;
// OR BUSINESS INTERRUPTION) HOWEVER CAUSED AND ON ANY THEORY OF LIABILITY,
// WHETHER IN CONTRACT, STRICT LIABILITY, OR TORT (INCLUDING NEGLIGENCE OR
// OTHERWISE) ARISING IN ANY WAY OUT OF THE USE OF THIS SOFTWARE, EVEN IF
// ADVISED OF THE POSSIBILITY OF SUCH DAMAGE.
//
// --------------------------------------------------------------------------
// $Maintainer: Timo Sachsenberg$
// $Authors: Marc Sturm $
// --------------------------------------------------------------------------

#include <OpenMS/CONCEPT/LogStream.h>
#include <OpenMS/DATASTRUCTURES/DefaultParamHandler.h>
#include <OpenMS/METADATA/MetaInfoInterface.h>

using namespace std;

namespace OpenMS
{
  DefaultParamHandler::DefaultParamHandler(const String& name) :
    param_(),
    defaults_(),
    subsections_(),
    error_name_(name),
    check_defaults_(true),
    warn_empty_defaults_(true)
  {

  }

  DefaultParamHandler::DefaultParamHandler(const DefaultParamHandler& rhs) :
    param_(rhs.param_),
    defaults_(rhs.defaults_),
    subsections_(rhs.subsections_),
    error_name_(rhs.error_name_),
    check_defaults_(rhs.check_defaults_),
    warn_empty_defaults_(rhs.warn_empty_defaults_)
  {
  }

  DefaultParamHandler& DefaultParamHandler::operator=(const DefaultParamHandler& rhs)
  {
    if (&rhs == this)
      return *this;

    //copy members
    param_ = rhs.param_;
    defaults_ = rhs.defaults_;
    subsections_ = rhs.subsections_;
    error_name_ = rhs.error_name_;
    check_defaults_ = rhs.check_defaults_;
    warn_empty_defaults_ = rhs.warn_empty_defaults_;

    return *this;
  }

  bool DefaultParamHandler::operator==(const DefaultParamHandler& rhs) const
  {
    return param_ == rhs.param_ &&
           defaults_ == rhs.defaults_ &&
           subsections_ == rhs.subsections_ &&
           error_name_ == rhs.error_name_ &&
           check_defaults_ == rhs.check_defaults_ &&
           warn_empty_defaults_ == rhs.warn_empty_defaults_;
  }

  DefaultParamHandler::~DefaultParamHandler()
  {
  }

  void DefaultParamHandler::setParameters(const Param& param)
  {
    //set defaults and apply new parameters
    Param tmp(param);
    tmp.setDefaults(defaults_);
    param_ = tmp;

    if (check_defaults_)
    {
      if (defaults_.empty() && warn_empty_defaults_)
      {
        OPENMS_LOG_WARN << "Warning: No default parameters for DefaultParameterHandler '" << error_name_ << "' specified!" << endl;
      }

      //remove registered subsections
      for (vector<String>::const_iterator it = subsections_.begin(); it != subsections_.end(); ++it)
      {
        tmp.removeAll(*it + ':');
      }

      //check defaults
      tmp.checkDefaults(error_name_, defaults_);
    }

    //do necessary changes to other member variables
    updateMembers_();
  }

  void DefaultParamHandler::defaultsToParam_()
  {
    //check if a description is given for all defaults
    bool description_missing = false;
    String missing_parameters;
    for (Param::ParamIterator it = defaults_.begin(); it != defaults_.end(); ++it)
    {
      //cout << "Name: " << it->getName() << endl;
      if (it->description == "")
      {
        description_missing = true;
        missing_parameters += it.getName() + ",";
        break;
      }
    }
    if (description_missing)
    {
      cerr << "Warning: no default parameter description for parameters '" << missing_parameters << "' of DefaultParameterHandler '" << error_name_ << "' given!" << endl;
    }
    param_.setDefaults(defaults_);
    updateMembers_();
  }

  void DefaultParamHandler::updateMembers_()
  {

  }

  const Param& DefaultParamHandler::getParameters() const
  {
    return param_;
  }

  const Param& DefaultParamHandler::getDefaults() const
  {
    return defaults_;
  }

  const String& DefaultParamHandler::getName() const
  {
    return error_name_;
  }

  void DefaultParamHandler::setName(const String& name)
  {
    error_name_ = name;
  }

  const std::vector<String>& DefaultParamHandler::getSubsections() const
  {
    return subsections_;
  }

  void DefaultParamHandler::writeParametersToMetaValues(const Param& write_this, MetaInfoInterface& write_here, const String& prefix)
  {
<<<<<<< HEAD
    for (auto it = write_this.begin(); it != write_this.end(); it++)
    {
      write_here.setMetaValue(prefix + (*it).name, (*it).value);
=======
    String prefix_(prefix);
    if (!prefix_.empty())
    {
      if (prefix_.compare(prefix_.size() - 1, 1, ":") != 0) // ends with colon?
      {
        prefix_ += ":";
      }
    }
    for (auto it = write_this.begin(); it != write_this.end(); it++)
    {
      write_here.setMetaValue(prefix_ + (*it).name, (*it).value);
>>>>>>> 62899d62
    }
  }

} // namespace OpenMS<|MERGE_RESOLUTION|>--- conflicted
+++ resolved
@@ -174,11 +174,6 @@
 
   void DefaultParamHandler::writeParametersToMetaValues(const Param& write_this, MetaInfoInterface& write_here, const String& prefix)
   {
-<<<<<<< HEAD
-    for (auto it = write_this.begin(); it != write_this.end(); it++)
-    {
-      write_here.setMetaValue(prefix + (*it).name, (*it).value);
-=======
     String prefix_(prefix);
     if (!prefix_.empty())
     {
@@ -190,7 +185,6 @@
     for (auto it = write_this.begin(); it != write_this.end(); it++)
     {
       write_here.setMetaValue(prefix_ + (*it).name, (*it).value);
->>>>>>> 62899d62
     }
   }
 
