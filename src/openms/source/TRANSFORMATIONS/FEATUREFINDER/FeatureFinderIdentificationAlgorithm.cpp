--- conflicted
+++ resolved
@@ -739,11 +739,7 @@
           // only go through internals for seeds (->first). External seeds are not supported
           for (const auto& rt_pep : charge_rtmap.second.first)
           {
-<<<<<<< HEAD
             // since we don't know their IDs, seeds will all need a different grouplabel in SWATH
-=======
-            // since we don't know their IDs, seeds will all need a different group label in SWATH
->>>>>>> cea1c584
             // to not be combined
             seedcount++;
 
