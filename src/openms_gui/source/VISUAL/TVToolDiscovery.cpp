--- conflicted
+++ resolved
@@ -116,12 +116,12 @@
     String working_dir = path.prefix(path.find_last_of('/'));
     QStringList args{"-write_ini", path.toQString()};
     std::cout << "before finding exec " << tool_name << std::endl;
+    // check this START
     // Start tool/util to write the ini file
-<<<<<<< HEAD
     String executable = File::exists(tool_name) ? tool_name : File::findSiblingTOPPExecutable(tool_name);
 
     std::cout << "after finding exec " << executable << std::endl;
-=======
+    // check this END
     Param tool_param;
     String executable;
     // Return empty param if tool executable cannot be found
@@ -135,7 +135,6 @@
       return tool_param;
     }
     // Write tool ini to temporary file
->>>>>>> e4434b23
     ExternalProcess proc;
     auto return_state = proc.run(executable.toQString(), args, working_dir.toQString(), true, ExternalProcess::IO_MODE::NO_IO);
     // Return empty param if writing the ini file failed
