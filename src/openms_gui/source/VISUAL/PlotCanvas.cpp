// --------------------------------------------------------------------------
//                   OpenMS -- Open-Source Mass Spectrometry
// --------------------------------------------------------------------------
// Copyright The OpenMS Team -- Eberhard Karls University Tuebingen,
// ETH Zurich, and Freie Universitaet Berlin 2002-2021.
//
// This software is released under a three-clause BSD license:
//  * Redistributions of source code must retain the above copyright
//    notice, this list of conditions and the following disclaimer.
//  * Redistributions in binary form must reproduce the above copyright
//    notice, this list of conditions and the following disclaimer in the
//    documentation and/or other materials provided with the distribution.
//  * Neither the name of any author or any participating institution
//    may be used to endorse or promote products derived from this software
//    without specific prior written permission.
// For a full list of authors, refer to the file AUTHORS.
// --------------------------------------------------------------------------
// THIS SOFTWARE IS PROVIDED BY THE COPYRIGHT HOLDERS AND CONTRIBUTORS "AS IS"
// AND ANY EXPRESS OR IMPLIED WARRANTIES, INCLUDING, BUT NOT LIMITED TO, THE
// IMPLIED WARRANTIES OF MERCHANTABILITY AND FITNESS FOR A PARTICULAR PURPOSE
// ARE DISCLAIMED. IN NO EVENT SHALL ANY OF THE AUTHORS OR THE CONTRIBUTING
// INSTITUTIONS BE LIABLE FOR ANY DIRECT, INDIRECT, INCIDENTAL, SPECIAL,
// EXEMPLARY, OR CONSEQUENTIAL DAMAGES (INCLUDING, BUT NOT LIMITED TO,
// PROCUREMENT OF SUBSTITUTE GOODS OR SERVICES; LOSS OF USE, DATA, OR PROFITS;
// OR BUSINESS INTERRUPTION) HOWEVER CAUSED AND ON ANY THEORY OF LIABILITY,
// WHETHER IN CONTRACT, STRICT LIABILITY, OR TORT (INCLUDING NEGLIGENCE OR
// OTHERWISE) ARISING IN ANY WAY OUT OF THE USE OF THIS SOFTWARE, EVEN IF
// ADVISED OF THE POSSIBILITY OF SUCH DAMAGE.
//
// --------------------------------------------------------------------------
// $Maintainer: Timo Sachsenberg$
// $Authors: Marc Sturm $
// --------------------------------------------------------------------------

// OpenMS
#include <OpenMS/CONCEPT/LogStream.h>
<<<<<<< HEAD
#include <OpenMS/VISUAL/PlotCanvas.h>
#include <OpenMS/VISUAL/PlotWidget.h>
#include <OpenMS/VISUAL/AxisWidget.h>
=======
>>>>>>> bd254914
#include <OpenMS/SYSTEM/FileWatcher.h>
#include <OpenMS/VISUAL/AxisWidget.h>
#include <OpenMS/VISUAL/LayerDataChrom.h>
#include <OpenMS/VISUAL/LayerDataConsensus.h>
#include <OpenMS/VISUAL/LayerDataFeature.h>
#include <OpenMS/VISUAL/LayerDataIdent.h>
#include <OpenMS/VISUAL/LayerDataPeak.h>
#include <OpenMS/VISUAL/MISC/GUIHelpers.h>
<<<<<<< HEAD
#include <OpenMS/VISUAL/LayerDataChrom.h>
#include <OpenMS/VISUAL/LayerDataPeak.h>
#include <OpenMS/VISUAL/LayerDataConsensus.h>
#include <OpenMS/VISUAL/LayerDataFeature.h>
#include <OpenMS/VISUAL/LayerDataIdent.h>
=======
#include <OpenMS/VISUAL/MetaDataBrowser.h>
#include <OpenMS/VISUAL/PlotCanvas.h>
#include <OpenMS/VISUAL/PlotWidget.h>
>>>>>>> bd254914

// QT
#include <QBitmap>
#include <QFontMetrics>
#include <QPaintEvent>
#include <QPainter>
#include <QWheelEvent>
#include <QtWidgets/QMessageBox>
#include <QtWidgets/QPushButton>
#include <iostream>

using namespace std;

namespace OpenMS
{
<<<<<<< HEAD
  PlotCanvas::PlotCanvas(const Param & /*preferences*/, QWidget * parent) :
    QWidget(parent),
    DefaultParamHandler("PlotCanvas"),
    rubber_band_(QRubberBand::Rectangle, this)
  {
    //Prevent filling background
=======
  PlotCanvas::PlotCanvas(const Param& /*preferences*/, QWidget* parent) : QWidget(parent), DefaultParamHandler("PlotCanvas"), rubber_band_(QRubberBand::Rectangle, this)
  {
    // Prevent filling background
>>>>>>> bd254914
    setAttribute(Qt::WA_OpaquePaintEvent);
    // get mouse coordinates while mouse moves over diagramm and for focus handling
    setMouseTracking(true);
    setFocusPolicy(Qt::StrongFocus);

    setMinimumSize(200, 200);
    setSizePolicy(QSizePolicy::MinimumExpanding, QSizePolicy::MinimumExpanding);

    // set common defaults for all canvases
    defaults_.setValue("default_path", ".", "Default path for loading/storing data.");

    // Set focus policy in order to get keyboard events

    // Set 'whats this' text
    setWhatsThis(
      "Translate: Translate mode is activated by default. Hold down the left mouse key and move the mouse to translate. Arrow keys can be used for translation independent of the current mode.\n\n"
      "Zoom: Zoom mode is activated with the CTRL key. CTRL+/CTRL- are used to traverse the zoom stack (or mouse wheel). Pressing Backspace resets the zoom.\n\n"
      "Measure: Measure mode is activated with the SHIFT key. To measure the distace between data points, press the left mouse button on a point and drag the mouse to another point.\n\n");

    // set move cursor and connect signal that updates the cursor automatically
    updateCursor_();
    connect(this, SIGNAL(actionModeChange()), this, SLOT(updateCursor_()));
  }

  PlotCanvas::~PlotCanvas()
  {
  }

  void PlotCanvas::resizeEvent(QResizeEvent* /* e */)
  {
#ifdef DEBUG_TOPPVIEW
    cout << "BEGIN " << OPENMS_PRETTY_FUNCTION << endl;
#endif
    buffer_ = QImage(width(), height(), QImage::Format_RGB32);
    update_buffer_ = true;
    updateScrollbars_();
    update_(OPENMS_PRETTY_FUNCTION);
#ifdef DEBUG_TOPPVIEW
    cout << "END   " << OPENMS_PRETTY_FUNCTION << endl;
#endif
  }

  void PlotCanvas::setFilters(const DataFilters& filters)
  {
    // set filters
    layers_.getCurrentLayer().filters = filters;
    // update the content
    update_buffer_ = true;
    update_(OPENMS_PRETTY_FUNCTION);
  }

  void PlotCanvas::showGridLines(bool show)
  {
    show_grid_ = show;
    update_buffer_ = true;
    update_(OPENMS_PRETTY_FUNCTION);
  }

  void PlotCanvas::intensityModeChange_()
  {
    recalculateSnapFactor_();
    update_buffer_ = true;
    update_(OPENMS_PRETTY_FUNCTION);
  }

  void PlotCanvas::mzToXAxis(bool mz_to_x_axis)
  {
    mz_to_x_axis_ = mz_to_x_axis;

    // swap axes if necessary
    if (spectrum_widget_)
    {
      spectrum_widget_->updateAxes();
    }

    updateScrollbars_();
    update_buffer_ = true;
    update_(OPENMS_PRETTY_FUNCTION);
  }

  void PlotCanvas::changeVisibleArea_(const AreaType& new_area, bool repaint, bool add_to_stack)
  {
    // store old zoom state
    if (add_to_stack)
    {
      // if we scrolled in between zooming we want to store the last position before zooming as well
      if ((zoom_stack_.size() > 0) && (zoom_stack_.back() != visible_area_))
      {
        zoomAdd_(visible_area_);
      }
      // add current zoom
      zoomAdd_(new_area);
    }

    if (new_area != visible_area_)
    {
      visible_area_ = new_area;
      updateScrollbars_();
      emit visibleAreaChanged(new_area);
      emit layerZoomChanged(this);
    }

    if (repaint)
    {
      update_buffer_ = true;
      update_(OPENMS_PRETTY_FUNCTION);
    }
  }

  void PlotCanvas::updateScrollbars_()
  {
  }

  void PlotCanvas::wheelEvent(QWheelEvent* e)
  {
    zoom_(e->x(), e->y(), e->delta() > 0);
    e->accept();
  }

  void PlotCanvas::zoom_(int x, int y, bool zoom_in)
  {
    const PointType::CoordinateType zoom_factor = zoom_in ? 0.8 : 1.0 / 0.8;
    AreaType new_area;
    for (int dim = 0; dim < AreaType::DIMENSION; dim++)
    {
      // don't assign to "new_area.min_"/"max_" immediately, as this can lead to strange crashes at the min/max calls below on some platforms
      // (GCC 4.6.3; faulty out-of-order execution?):
      AreaType::CoordinateType coef = ((dim == 0) == isMzToXAxis()) ? (AreaType::CoordinateType(x) / width()) : (AreaType::CoordinateType(height() - y) / height());
      AreaType::CoordinateType min_pos = visible_area_.min_[dim] + (1.0 - zoom_factor) * (visible_area_.max_[dim] - visible_area_.min_[dim]) * coef;
      AreaType::CoordinateType max_pos = min_pos + zoom_factor * (visible_area_.max_[dim] - visible_area_.min_[dim]);
      new_area.min_[dim] = max(min_pos, overall_data_range_.min_[dim]);
      new_area.max_[dim] = min(max_pos, overall_data_range_.max_[dim]);
    }
    if (new_area != visible_area_)
    {
      zoomAdd_(new_area);
      zoom_pos_ = --zoom_stack_.end(); // set to last position
      changeVisibleArea_(*zoom_pos_);
    }
  }

  void PlotCanvas::zoomBack_()
  {
    // cout << "Zoom out" << endl;
    // cout << " - pos before:" << (zoom_pos_-zoom_stack_.begin()) << endl;
    // cout << " - size before:" << zoom_stack_.size() << endl;
    if (zoom_pos_ != zoom_stack_.begin())
    {
      --zoom_pos_;
      changeVisibleArea_(*zoom_pos_);
    }
    // cout << " - pos after:" << (zoom_pos_-zoom_stack_.begin()) << endl;
  }

  void PlotCanvas::zoomForward_()
  {
    // cout << "Zoom in" << endl;
    // cout << " - pos before:" << (zoom_pos_-zoom_stack_.begin()) << endl;
    // cout << " - size before:" << zoom_stack_.size() <<endl;

    // if at end of zoom level then simply add a new zoom
    if (zoom_pos_ == zoom_stack_.end() || (zoom_pos_ + 1) == zoom_stack_.end())
    {
      AreaType new_area;
      // distance of areas center to border times a zoom factor of 0.8
      AreaType::CoordinateType size0 = visible_area_.width() / 2 * 0.8;
      AreaType::CoordinateType size1 = visible_area_.height() / 2 * 0.8;
      new_area.setMinX(visible_area_.center()[0] - size0);
      new_area.setMinY(visible_area_.center()[1] - size1);
      new_area.setMaxX(visible_area_.center()[0] + size0);
      new_area.setMaxY(visible_area_.center()[1] + size1);
      zoomAdd_(new_area);
      zoom_pos_ = --zoom_stack_.end(); // set to last position
    }
    else // goto next zoom level
    {
      ++zoom_pos_;
    }
    changeVisibleArea_(*zoom_pos_);

    // cout << " - pos after:" << (zoom_pos_-zoom_stack_.begin()) << endl;
  }

  void PlotCanvas::zoomAdd_(const AreaType& area)
  {
    // cout << "Adding to stack" << endl;
    // cout << " - pos before:" << (zoom_pos_-zoom_stack_.begin()) << endl;
    // cout << " - size before:" << zoom_stack_.size() <<endl;
    if (zoom_pos_ != zoom_stack_.end() && (zoom_pos_ + 1) != zoom_stack_.end())
    {
      // cout << " - removing from:" << ((zoom_pos_+1)-zoom_stack_.begin()) << endl;
      zoom_stack_.erase(zoom_pos_ + 1, zoom_stack_.end());
    }
    zoom_stack_.push_back(area);
    zoom_pos_ = zoom_stack_.end();
    --zoom_pos_;
    // cout << " - pos after:" << (zoom_pos_-zoom_stack_.begin()) << endl;
    // cout << " - size after:" << zoom_stack_.size() <<endl;
  }

  void PlotCanvas::zoomClear_()
  {
    zoom_stack_.clear();
    zoom_pos_ = zoom_stack_.end();
  }

  void PlotCanvas::resetZoom(bool repaint)
  {
    AreaType tmp;
    tmp.assign(overall_data_range_);
    zoomClear_();
    changeVisibleArea_(tmp, repaint, true);
  }

  void PlotCanvas::setVisibleArea(const AreaType& area)
  {
    // cout << OPENMS_PRETTY_FUNCTION << endl;
    changeVisibleArea_(area);
  }

  void PlotCanvas::paintGridLines_(QPainter& painter)
  {
    if (!show_grid_ || !spectrum_widget_)
    {
      return;
    }

    QPen p1(QColor(130, 130, 130));
    p1.setStyle(Qt::DashLine);
    QPen p2(QColor(170, 170, 170));
    p2.setStyle(Qt::DotLine);

    painter.save();

    unsigned int xl, xh, yl, yh; // width/height of the diagram area, x, y coordinates of lo/hi x,y values

    xl = 0;
    xh = width();

    yl = height();
    yh = 0;

    // drawing of grid lines and associated text
    for (Size j = 0; j != spectrum_widget_->xAxis()->gridLines().size(); j++)
    {
      // style definitions
      switch (j)
      {
        case 0: // style settings for big intervals
          painter.setPen(p1);
          break;

        case 1: // style settings for small intervals
          painter.setPen(p2);
          break;

        default:
          std::cout << "empty vertical grid line vector error!" << std::endl;
          painter.setPen(QPen(QColor(0, 0, 0)));
          break;
      }

      for (std::vector<double>::const_iterator it = spectrum_widget_->xAxis()->gridLines()[j].begin(); it != spectrum_widget_->xAxis()->gridLines()[j].end(); ++it)
      {
        int x = static_cast<int>(Math::intervalTransformation(*it, spectrum_widget_->xAxis()->getAxisMinimum(), spectrum_widget_->xAxis()->getAxisMaximum(), xl, xh));
        painter.drawLine(x, yl, x, yh);
      }
    }

    for (Size j = 0; j != spectrum_widget_->yAxis()->gridLines().size(); j++)
    {
      // style definitions
      switch (j)
      {
        case 0: // style settings for big intervals
          painter.setPen(p1);
          break;

        case 1: // style settings for small intervals
          painter.setPen(p2);
          break;

        default:
          std::cout << "empty vertical grid line vector error!" << std::endl;
          painter.setPen(QPen(QColor(0, 0, 0)));
          break;
      }

      for (std::vector<double>::const_iterator it = spectrum_widget_->yAxis()->gridLines()[j].begin(); it != spectrum_widget_->yAxis()->gridLines()[j].end(); ++it)
      {
        int y = static_cast<int>(Math::intervalTransformation(*it, spectrum_widget_->yAxis()->getAxisMinimum(), spectrum_widget_->yAxis()->getAxisMaximum(), yl, yh));

        painter.drawLine(xl, y, xh, y);
      }
    }

    painter.restore();
  }


  void setBaseLayerParameters(LayerDataBase* new_layer, const Param& param, const String& filename)
  {
    new_layer->param = param;
    new_layer->filename = filename;
    new_layer->setName(QFileInfo(filename.toQString()).completeBaseName());
  }

<<<<<<< HEAD
  bool PlotCanvas::addLayer(ExperimentSharedPtrType map, ODExperimentSharedPtrType od_map, const String & filename)
  {
    // both empty
    if (!map->getChromatograms().empty() 
     && !map->empty())
=======
  bool PlotCanvas::addLayer(ExperimentSharedPtrType map, ODExperimentSharedPtrType od_map, const String& filename)
  {
    // both empty
    if (!map->getChromatograms().empty() && !map->empty())
>>>>>>> bd254914
    {
      // TODO : handle this case better
      OPENMS_LOG_WARN << "Your input data contains chromatograms and spectra, falling back to display spectra only." << std::endl;
    }

    LayerDataBaseUPtr new_layer;
    // check which one is empty
<<<<<<< HEAD
    if (!map->getChromatograms().empty() 
      && map->empty())
=======
    if (!map->getChromatograms().empty() && map->empty())
>>>>>>> bd254914
    {
      new_layer.reset(new LayerDataChrom);
    }
    else
    {
      new_layer.reset(new LayerDataPeak);
    }
    new_layer->setPeakData(map);
    new_layer->setOnDiscPeakData(od_map);
<<<<<<< HEAD
    
=======

>>>>>>> bd254914
    setBaseLayerParameters(new_layer.get(), param_, filename);
    layers_.addLayer(std::move(new_layer));
    return finishAdding_();
  }

  bool PlotCanvas::addLayer(FeatureMapSharedPtrType map, const String& filename)
  {
    LayerDataBaseUPtr new_layer(new LayerDataFeature);
    new_layer->getFeatureMap() = map;

    setBaseLayerParameters(new_layer.get(), param_, filename);
    layers_.addLayer(std::move(new_layer));
    return finishAdding_();
  }

  bool PlotCanvas::addLayer(ConsensusMapSharedPtrType map, const String& filename)
  {
    LayerDataBaseUPtr new_layer(new LayerDataConsensus(map));

    setBaseLayerParameters(new_layer.get(), param_, filename);
    layers_.addLayer(std::move(new_layer));
    return finishAdding_();
  }

  bool PlotCanvas::addLayer(vector<PeptideIdentification>& peptides, const String& filename)
  {
    LayerDataIdent* new_layer(new LayerDataIdent); // ownership will be transferred to unique_ptr below; no need to delete
    new_layer->setPeptideIds(std::move(peptides));
    setBaseLayerParameters(new_layer, param_, filename);
    layers_.addLayer(LayerDataBaseUPtr(new_layer));
<<<<<<< HEAD
    return finishAdding_(); 
=======
    return finishAdding_();
>>>>>>> bd254914
  }

  void PlotCanvas::popIncompleteLayer_(const QString& error_message)
  {
    layers_.removeCurrentLayer();
    if (!error_message.isEmpty())
      QMessageBox::critical(this, "Error", error_message);
  }

  void PlotCanvas::setLayerName(Size i, const String& name)
  {
    getLayer(i).setName(name);
    if (i == 0 && spectrum_widget_)
    {
      spectrum_widget_->setWindowTitle(name.toQString());
    }
  }

  String PlotCanvas::getLayerName(const Size i)
  {
    return getLayer(i).getName();
  }

  void PlotCanvas::changeVisibility(Size i, bool b)
  {
    LayerDataBase& layer = getLayer(i);
    if (layer.visible != b)
    {
      layer.visible = b;
      update_buffer_ = true;
      update_(OPENMS_PRETTY_FUNCTION);
    }
  }

  void PlotCanvas::changeLayerFilterState(Size i, bool b)
  {
    LayerDataBase& layer = getLayer(i);
    if (layer.filters.isActive() != b)
    {
      layer.filters.setActive(b);
      update_buffer_ = true;
      update_(OPENMS_PRETTY_FUNCTION);
    }
  }

  const DRange<3>& PlotCanvas::getDataRange()
  {
    return overall_data_range_;
  }

  void PlotCanvas::recalculateRanges_(UInt mz_dim, UInt rt_dim, UInt it_dim)
  {
    RangeType layer_range; // temporary, until we switch overall_data_range_ to a RangeType
<<<<<<< HEAD
    //overall_data_range_.clearRanges();

    for (Size layer_index = 0; layer_index < getLayerCount(); ++layer_index)
    {
      layer_range.extend(getLayer(layer_index).getRange());  
=======
    // overall_data_range_.clearRanges();

    for (Size layer_index = 0; layer_index < getLayerCount(); ++layer_index)
    {
      layer_range.extend(getLayer(layer_index).getRange());
>>>>>>> bd254914
    }

    // add 4% margin (2% left, 2% right) to RT, m/z and intensity
    layer_range.scaleBy(1.04);

<<<<<<< HEAD
    // set minimum intensity to 0
    layer_range.extendIntensity(0);
=======
    // set minimum intensity to 0 (avoid negative intensities!)
    layer_range.RangeIntensity::setMin(0);
>>>>>>> bd254914

    overall_data_range_ = DRange<3>::empty;
    DRange<3>::PositionType m_min = overall_data_range_.minPosition();
    DRange<3>::PositionType m_max = overall_data_range_.maxPosition();
    m_min[rt_dim] = layer_range.getMinRT();
    m_min[mz_dim] = layer_range.getMinMZ();
    m_min[it_dim] = layer_range.getMinIntensity();
    m_max[rt_dim] = layer_range.getMaxRT();
    m_max[mz_dim] = layer_range.getMaxMZ();
    m_max[it_dim] = layer_range.getMaxIntensity();
    overall_data_range_.setMin(m_min);
    overall_data_range_.setMax(m_max);
  }

  double PlotCanvas::getSnapFactor()
  { // FIXME: probably a bug. There should be one entry per layer?
    return snap_factors_[0];
  }

  double PlotCanvas::getPercentageFactor() const
  {
    return percentage_factor_;
  }

  void PlotCanvas::recalculateSnapFactor_()
  {
  }

  void PlotCanvas::horizontalScrollBarChange(int /*value*/)
  {
  }

  void PlotCanvas::verticalScrollBarChange(int /*value*/)
  {
  }

  void PlotCanvas::update_(const char*)
  {
    update();
  }

  // this does not work anymore, probably due to Qt::StrongFocus :( -- todo: delete!
  void PlotCanvas::focusOutEvent(QFocusEvent* /*e*/)
  {
    // Alt/Shift pressed and focus lost => change back action mode
    if (action_mode_ != AM_TRANSLATE)
    {
      action_mode_ = AM_TRANSLATE;
      emit actionModeChange();
    }

    // reset peaks
    selected_peak_.clear();
    measurement_start_.clear();

    // update
    update_(OPENMS_PRETTY_FUNCTION);
  }

  void PlotCanvas::leaveEvent(QEvent* /*e*/)
  {
    // release keyboard, when the mouse pointer leaves
    releaseKeyboard();
  }

  void PlotCanvas::enterEvent(QEvent* /*e*/)
  {
    // grab keyboard, as we need to handle key presses
    grabKeyboard();
  }

  void PlotCanvas::keyReleaseEvent(QKeyEvent* e)
  {
    // Alt/Shift released => change back action mode
    if (e->key() == Qt::Key_Control || e->key() == Qt::Key_Shift)
    {
      action_mode_ = AM_TRANSLATE;
      emit actionModeChange();
      e->accept();
    }

    e->ignore();
  }

  void PlotCanvas::keyPressEvent(QKeyEvent* e)
  {
    if (e->key() == Qt::Key_Control)
    { // Ctrl pressed => change action mode
      action_mode_ = AM_ZOOM;
      emit actionModeChange();
    }
    else if (e->key() == Qt::Key_Shift)
    { // Shift pressed => change action mode
      action_mode_ = AM_MEASURE;
      emit actionModeChange();
    }
    else if ((e->modifiers() & Qt::ControlModifier) &&
             (e->key() == Qt::Key_Plus)) // do not use (e->modifiers() == Qt::ControlModifier) to target Ctrl exclusively, since +/- might(!) also trigger the Qt::KeypadModifier
    {                                    // CTRL+Plus => Zoom stack
      zoomForward_();
    }
    else if ((e->modifiers() & Qt::ControlModifier) && (e->key() == Qt::Key_Minus))
    { // CTRL+Minus => Zoom stack
      zoomBack_();
    }
    // Arrow keys => translate
    else if (e->key() == Qt::Key_Left)
    {
      translateLeft_(e->modifiers());
    }
    else if (e->key() == Qt::Key_Right)
    {
      translateRight_(e->modifiers());
    }
    else if (e->key() == Qt::Key_Up)
    {
      translateForward_();
    }
    else if (e->key() == Qt::Key_Down)
    {
      translateBackward_();
    }
    else if (e->key() == Qt::Key_Backspace)
    { // Backspace to reset zoom
      resetZoom();
    }
    else if ((e->modifiers() == (Qt::ControlModifier | Qt::AltModifier)) && (e->key() == Qt::Key_T))
    { // CTRL+ALT+T => activate timing mode
      show_timing_ = !show_timing_;
    }
    else
    { // call the keyPressEvent() of the parent widget
      e->ignore();
    }
  }

  void PlotCanvas::translateLeft_(Qt::KeyboardModifiers /*m*/)
  {
  }

  void PlotCanvas::translateRight_(Qt::KeyboardModifiers /*m*/)
  {
  }

  void PlotCanvas::translateForward_()
  {
  }

  void PlotCanvas::translateBackward_()
  {
  }

  void PlotCanvas::setAdditionalContextMenu(QMenu* menu)
  {
    context_add_ = menu;
  }

  void PlotCanvas::getVisiblePeakData(ExperimentType& map) const
  {
    // clear output experiment
    map.clear(true);

    const LayerDataBase& layer = getCurrentLayer();
    if (layer.type == LayerDataBase::DT_PEAK)
    {
      const AreaType& area = getVisibleArea();
      const ExperimentType& peaks = *layer.getPeakData();
      // copy experimental settings
      map.ExperimentalSettings::operator=(peaks);
      // get begin / end of the range
      ExperimentType::ConstIterator peak_start = layer.getPeakData()->begin();
      ExperimentType::ConstIterator begin = layer.getPeakData()->RTBegin(area.minPosition()[1]);
      ExperimentType::ConstIterator end = layer.getPeakData()->RTEnd(area.maxPosition()[1]);
      Size begin_idx = std::distance(peak_start, begin);
      Size end_idx = std::distance(peak_start, end);

      // Exception for Plot1DCanvas, here we copy the currently visualized spectrum
      bool is_1d = (getName() == "Plot1DCanvas");
      if (is_1d)
      {
        begin_idx = layer.getCurrentSpectrumIndex();
        end_idx = begin_idx + 1;
      }

      // reserve space for the correct number of spectra in RT range
      map.reserve(end - begin);
      // copy spectra
      for (Size it_idx = begin_idx; it_idx < end_idx; ++it_idx)
      {
        SpectrumType spectrum;
        SpectrumType spectrum_ref = layer.getSpectrum(it_idx);
        // copy spectrum meta information
        spectrum.SpectrumSettings::operator=(spectrum_ref);
        spectrum.setRT(spectrum_ref.getRT());
        spectrum.setMSLevel(spectrum_ref.getMSLevel());
        spectrum.setPrecursors(spectrum_ref.getPrecursors());
        // copy peak information
        if (!is_1d && spectrum_ref.getMSLevel() > 1 && !spectrum_ref.getPrecursors().empty())
        {
          // MS^n (n>1) spectra are copied if their precursor is in the m/z range
          if (spectrum_ref.getPrecursors()[0].getMZ() >= area.minPosition()[0] && spectrum_ref.getPrecursors()[0].getMZ() <= area.maxPosition()[0])
          {
            spectrum.insert(spectrum.begin(), spectrum_ref.begin(), spectrum_ref.end());
            map.addSpectrum(spectrum);
          }
        }
        else
        {
          // MS1 spectra are cropped to the m/z range
          for (SpectrumType::ConstIterator it2 = spectrum_ref.MZBegin(area.minPosition()[0]); it2 != spectrum_ref.MZEnd(area.maxPosition()[0]); ++it2)
          {
            if (layer.filters.passes(spectrum_ref, it2 - spectrum_ref.begin()))
            {
              spectrum.push_back(*it2);
            }
          }
          map.addSpectrum(spectrum);
        }
        // do not use map.addSpectrum() here, otherwise empty spectra which did not pass the filters above will be added
      }
    }
    else if (layer.type == LayerDataBase::DT_CHROMATOGRAM)
    {
      // TODO CHROM
    }
  }

  void PlotCanvas::getVisibleFeatureData(FeatureMapType& map) const
  {
    // clear output experiment
    map.clear(true);

    const LayerDataBase& layer = getCurrentLayer();
    if (layer.type == LayerDataBase::DT_FEATURE)
    {
      // copy meta data
      map.setIdentifier(layer.getFeatureMap()->getIdentifier());
      map.setProteinIdentifications(layer.getFeatureMap()->getProteinIdentifications());
      // Visible area
      double min_rt = getVisibleArea().minPosition()[1];
      double max_rt = getVisibleArea().maxPosition()[1];
      double min_mz = getVisibleArea().minPosition()[0];
      double max_mz = getVisibleArea().maxPosition()[0];
      // copy features
      for (FeatureMapType::ConstIterator it = layer.getFeatureMap()->begin(); it != layer.getFeatureMap()->end(); ++it)
      {
        if (layer.filters.passes(*it) && it->getRT() >= min_rt && it->getRT() <= max_rt && it->getMZ() >= min_mz && it->getMZ() <= max_mz)
        {
          map.push_back(*it);
        }
      }
    }
  }

  void PlotCanvas::getVisibleConsensusData(ConsensusMapType& map) const
  {
    // clear output experiment
    map.clear(true);

    const LayerDataBase& layer = getCurrentLayer();
    if (layer.type == LayerDataBase::DT_CONSENSUS)
    {
      // copy file descriptions
      map.getColumnHeaders() = layer.getConsensusMap()->getColumnHeaders();
      // Visible area
      double min_rt = getVisibleArea().minPosition()[1];
      double max_rt = getVisibleArea().maxPosition()[1];
      double min_mz = getVisibleArea().minPosition()[0];
      double max_mz = getVisibleArea().maxPosition()[0];
      // copy features
      for (ConsensusMapType::ConstIterator it = layer.getConsensusMap()->begin(); it != layer.getConsensusMap()->end(); ++it)
      {
        if (layer.filters.passes(*it) && it->getRT() >= min_rt && it->getRT() <= max_rt && it->getMZ() >= min_mz && it->getMZ() <= max_mz)
        {
          map.push_back(*it);
        }
      }
    }
  }

  void PlotCanvas::getVisibleIdentifications(vector<PeptideIdentification>& peptides) const
  {
    peptides.clear();

    auto p = dynamic_cast<const IPeptideIds*>(&getCurrentLayer());
<<<<<<< HEAD
    if (p == nullptr) return;
=======
    if (p == nullptr)
      return;
>>>>>>> bd254914

    // copy peptides, if visible
    for (const auto& p : p->getPeptideIds())
    {
      double rt = p.getRT();
      double mz = getIdentificationMZ_(layers_.getCurrentLayerIndex(), p);
      // TODO: if (layer.filters.passes(*it) && ...)
      if (getVisibleArea().encloses(mz, rt))
      {
        peptides.push_back(p);
      }
    }
  }

  void PlotCanvas::showMetaData(bool modifiable, Int index)
  {
    LayerDataBase& layer = getCurrentLayer();

    MetaDataBrowser dlg(modifiable, this);
    if (index == -1)
    {
      if (layer.type == LayerDataBase::DT_PEAK)
      {
        dlg.add(*layer.getPeakDataMuteable());
        // Exception for Plot1DCanvas, here we add the meta data of the one spectrum
        if (getName() == "Plot1DCanvas")
        {
          dlg.add((*layer.getPeakDataMuteable())[layer.getCurrentSpectrumIndex()]);
        }
      }
      else if (layer.type == LayerDataBase::DT_FEATURE)
      {
        dlg.add(*layer.getFeatureMap());
      }
      else if (layer.type == LayerDataBase::DT_CONSENSUS)
      {
        dlg.add(*layer.getConsensusMap());
      }
      else if (layer.type == LayerDataBase::DT_CHROMATOGRAM)
      {
        // TODO CHROM
      }
      else if (layer.type == LayerDataBase::DT_IDENT)
      {
        // TODO IDENT
      }
    }
    else // show element meta data
    {
      if (layer.type == LayerDataBase::DT_PEAK)
      {
        dlg.add((*layer.getPeakDataMuteable())[index]);
      }
      else if (layer.type == LayerDataBase::DT_FEATURE)
      {
        dlg.add((*layer.getFeatureMap())[index]);
      }
      else if (layer.type == LayerDataBase::DT_CONSENSUS)
      {
        dlg.add((*layer.getConsensusMap())[index]);
      }
      else if (layer.type == LayerDataBase::DT_CHROMATOGRAM)
      {
        // TODO CHROM
      }
      else if (layer.type == LayerDataBase::DT_IDENT)
      {
        // TODO IDENT
      }
    }

    // if the meta data was modified, set the flag
    if (modifiable && dlg.exec())
    {
      modificationStatus_(getCurrentLayerIndex(), true);
    }
  }

  void PlotCanvas::updateCursor_()
  {
    switch (action_mode_)
    {
      case AM_TRANSLATE:
        setCursor(QCursor(QPixmap(":/cursor_move.png"), 0, 0));
        break;

      case AM_ZOOM:
        setCursor(QCursor(QPixmap(":/cursor_zoom.png"), 0, 0));
        break;

      case AM_MEASURE:
        setCursor(QCursor(QPixmap(":/cursor_measure.png"), 0, 0));
        break;
    }
  }

  void PlotCanvas::modificationStatus_(Size layer_index, bool modified)
  {
    LayerDataBase& layer = getLayer(layer_index);
    if (layer.modified != modified)
    {
      layer.modified = modified;
#ifdef DEBUG_TOPPVIEW
      cout << "BEGIN " << OPENMS_PRETTY_FUNCTION << endl;
      cout << "emit: layerModificationChange" << endl;
      cout << "END " << OPENMS_PRETTY_FUNCTION << endl;
#endif
      emit layerModficationChange(getCurrentLayerIndex(), modified);
    }
  }

  void PlotCanvas::drawText_(QPainter& painter, QStringList text)
  {
    GUIHelpers::drawText(painter, text, {2, 3}, Qt::black, QColor(255, 255, 255, 200));
  }

  double PlotCanvas::getIdentificationMZ_(const Size layer_index, const PeptideIdentification& peptide) const
  {
    if (getLayerFlag(layer_index, LayerDataBase::I_PEPTIDEMZ))
    {
      const PeptideHit& hit = peptide.getHits().front();
      Int charge = hit.getCharge();
      return hit.getSequence().getMZ(charge);
    }
    else
    {
      return peptide.getMZ();
    }
  }

  void LayerStack::addLayer(LayerDataBaseUPtr new_layer)
  {
    // insert after last layer of same type,
    // if there is no such layer after last layer of previous types,
    // if there are no layers at all put at front
<<<<<<< HEAD
    auto it = std::find_if(layers_.rbegin(), layers_.rend(), [&new_layer](const LayerDataBaseUPtr& l)
    { return l->type <= new_layer->type; });
=======
    auto it = std::find_if(layers_.rbegin(), layers_.rend(), [&new_layer](const LayerDataBaseUPtr& l) { return l->type <= new_layer->type; });
>>>>>>> bd254914

    auto where = layers_.insert(it.base(), std::move(new_layer));
    // update to index we just inserted into
    current_layer_ = where - layers_.begin();
  }

  const LayerDataBase& LayerStack::getLayer(const Size index) const
  {
    if (index >= layers_.size())
    {
      throw Exception::IndexOverflow(__FILE__, __LINE__, OPENMS_PRETTY_FUNCTION, index, layers_.size());
    }
    return *layers_[index].get();
  }

  LayerDataBase& LayerStack::getLayer(const Size index)
  {
    if (index >= layers_.size())
    {
      throw Exception::IndexOverflow(__FILE__, __LINE__, OPENMS_PRETTY_FUNCTION, index, layers_.size());
    }
    return *layers_[index].get();
  }

  const LayerDataBase& LayerStack::getCurrentLayer() const
  {
    if (current_layer_ >= layers_.size())
    {
      throw Exception::IndexOverflow(__FILE__, __LINE__, OPENMS_PRETTY_FUNCTION, current_layer_, layers_.size());
    }
    return *layers_[current_layer_].get();
  }

  LayerDataBase& LayerStack::getCurrentLayer()
  {
    if (current_layer_ >= layers_.size())
    {
      throw Exception::IndexOverflow(__FILE__, __LINE__, OPENMS_PRETTY_FUNCTION, current_layer_, layers_.size());
    }
    return *layers_[current_layer_].get();
  }

  void LayerStack::setCurrentLayer(Size index)
  {
    if (index >= layers_.size())
    {
      throw Exception::IndexOverflow(__FILE__, __LINE__, OPENMS_PRETTY_FUNCTION, index, layers_.size());
    }
    current_layer_ = index;
  }

  Size LayerStack::getCurrentLayerIndex() const
  {
    return current_layer_;
  }

  bool LayerStack::empty() const
  {
    return layers_.empty();
  }

  Size LayerStack::getLayerCount() const
  {
    return layers_.size();
  }

  void LayerStack::removeLayer(Size layer_index)
  {
    if (layer_index >= layers_.size())
    {
      throw Exception::IndexOverflow(__FILE__, __LINE__, OPENMS_PRETTY_FUNCTION, layer_index, layers_.size());
    }
    layers_.erase(layers_.begin() + layer_index);

    // update current layer if it became invalid TODO dont you have to adjust the index to stay on the same layer??
    if (current_layer_ >= getLayerCount())
    {
      current_layer_ = getLayerCount() - 1; // overflow is intentional
    }
  }

  void LayerStack::removeCurrentLayer()
  {
    removeLayer(current_layer_);
  }

} // namespace OpenMS<|MERGE_RESOLUTION|>--- conflicted
+++ resolved
@@ -34,12 +34,6 @@
 
 // OpenMS
 #include <OpenMS/CONCEPT/LogStream.h>
-<<<<<<< HEAD
-#include <OpenMS/VISUAL/PlotCanvas.h>
-#include <OpenMS/VISUAL/PlotWidget.h>
-#include <OpenMS/VISUAL/AxisWidget.h>
-=======
->>>>>>> bd254914
 #include <OpenMS/SYSTEM/FileWatcher.h>
 #include <OpenMS/VISUAL/AxisWidget.h>
 #include <OpenMS/VISUAL/LayerDataChrom.h>
@@ -48,17 +42,9 @@
 #include <OpenMS/VISUAL/LayerDataIdent.h>
 #include <OpenMS/VISUAL/LayerDataPeak.h>
 #include <OpenMS/VISUAL/MISC/GUIHelpers.h>
-<<<<<<< HEAD
-#include <OpenMS/VISUAL/LayerDataChrom.h>
-#include <OpenMS/VISUAL/LayerDataPeak.h>
-#include <OpenMS/VISUAL/LayerDataConsensus.h>
-#include <OpenMS/VISUAL/LayerDataFeature.h>
-#include <OpenMS/VISUAL/LayerDataIdent.h>
-=======
 #include <OpenMS/VISUAL/MetaDataBrowser.h>
 #include <OpenMS/VISUAL/PlotCanvas.h>
 #include <OpenMS/VISUAL/PlotWidget.h>
->>>>>>> bd254914
 
 // QT
 #include <QBitmap>
@@ -74,18 +60,9 @@
 
 namespace OpenMS
 {
-<<<<<<< HEAD
-  PlotCanvas::PlotCanvas(const Param & /*preferences*/, QWidget * parent) :
-    QWidget(parent),
-    DefaultParamHandler("PlotCanvas"),
-    rubber_band_(QRubberBand::Rectangle, this)
-  {
-    //Prevent filling background
-=======
   PlotCanvas::PlotCanvas(const Param& /*preferences*/, QWidget* parent) : QWidget(parent), DefaultParamHandler("PlotCanvas"), rubber_band_(QRubberBand::Rectangle, this)
   {
     // Prevent filling background
->>>>>>> bd254914
     setAttribute(Qt::WA_OpaquePaintEvent);
     // get mouse coordinates while mouse moves over diagramm and for focus handling
     setMouseTracking(true);
@@ -393,18 +370,10 @@
     new_layer->setName(QFileInfo(filename.toQString()).completeBaseName());
   }
 
-<<<<<<< HEAD
-  bool PlotCanvas::addLayer(ExperimentSharedPtrType map, ODExperimentSharedPtrType od_map, const String & filename)
-  {
-    // both empty
-    if (!map->getChromatograms().empty() 
-     && !map->empty())
-=======
   bool PlotCanvas::addLayer(ExperimentSharedPtrType map, ODExperimentSharedPtrType od_map, const String& filename)
   {
     // both empty
     if (!map->getChromatograms().empty() && !map->empty())
->>>>>>> bd254914
     {
       // TODO : handle this case better
       OPENMS_LOG_WARN << "Your input data contains chromatograms and spectra, falling back to display spectra only." << std::endl;
@@ -412,12 +381,7 @@
 
     LayerDataBaseUPtr new_layer;
     // check which one is empty
-<<<<<<< HEAD
-    if (!map->getChromatograms().empty() 
-      && map->empty())
-=======
     if (!map->getChromatograms().empty() && map->empty())
->>>>>>> bd254914
     {
       new_layer.reset(new LayerDataChrom);
     }
@@ -427,11 +391,7 @@
     }
     new_layer->setPeakData(map);
     new_layer->setOnDiscPeakData(od_map);
-<<<<<<< HEAD
-    
-=======
-
->>>>>>> bd254914
+
     setBaseLayerParameters(new_layer.get(), param_, filename);
     layers_.addLayer(std::move(new_layer));
     return finishAdding_();
@@ -462,11 +422,7 @@
     new_layer->setPeptideIds(std::move(peptides));
     setBaseLayerParameters(new_layer, param_, filename);
     layers_.addLayer(LayerDataBaseUPtr(new_layer));
-<<<<<<< HEAD
-    return finishAdding_(); 
-=======
     return finishAdding_();
->>>>>>> bd254914
   }
 
   void PlotCanvas::popIncompleteLayer_(const QString& error_message)
@@ -520,31 +476,18 @@
   void PlotCanvas::recalculateRanges_(UInt mz_dim, UInt rt_dim, UInt it_dim)
   {
     RangeType layer_range; // temporary, until we switch overall_data_range_ to a RangeType
-<<<<<<< HEAD
-    //overall_data_range_.clearRanges();
+    // overall_data_range_.clearRanges();
 
     for (Size layer_index = 0; layer_index < getLayerCount(); ++layer_index)
     {
-      layer_range.extend(getLayer(layer_index).getRange());  
-=======
-    // overall_data_range_.clearRanges();
-
-    for (Size layer_index = 0; layer_index < getLayerCount(); ++layer_index)
-    {
       layer_range.extend(getLayer(layer_index).getRange());
->>>>>>> bd254914
     }
 
     // add 4% margin (2% left, 2% right) to RT, m/z and intensity
     layer_range.scaleBy(1.04);
 
-<<<<<<< HEAD
-    // set minimum intensity to 0
-    layer_range.extendIntensity(0);
-=======
     // set minimum intensity to 0 (avoid negative intensities!)
     layer_range.RangeIntensity::setMin(0);
->>>>>>> bd254914
 
     overall_data_range_ = DRange<3>::empty;
     DRange<3>::PositionType m_min = overall_data_range_.minPosition();
@@ -830,12 +773,8 @@
     peptides.clear();
 
     auto p = dynamic_cast<const IPeptideIds*>(&getCurrentLayer());
-<<<<<<< HEAD
-    if (p == nullptr) return;
-=======
     if (p == nullptr)
       return;
->>>>>>> bd254914
 
     // copy peptides, if visible
     for (const auto& p : p->getPeptideIds())
@@ -971,12 +910,7 @@
     // insert after last layer of same type,
     // if there is no such layer after last layer of previous types,
     // if there are no layers at all put at front
-<<<<<<< HEAD
-    auto it = std::find_if(layers_.rbegin(), layers_.rend(), [&new_layer](const LayerDataBaseUPtr& l)
-    { return l->type <= new_layer->type; });
-=======
     auto it = std::find_if(layers_.rbegin(), layers_.rend(), [&new_layer](const LayerDataBaseUPtr& l) { return l->type <= new_layer->type; });
->>>>>>> bd254914
 
     auto where = layers_.insert(it.base(), std::move(new_layer));
     // update to index we just inserted into
