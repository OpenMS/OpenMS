<?xml version="1.0" encoding="UTF-8"?>
<ui version="4.0">
 <class>TOPPViewPrefDialogTemplate</class>
 <widget class="QDialog" name="TOPPViewPrefDialogTemplate">
  <property name="geometry">
   <rect>
    <x>0</x>
    <y>0</y>
    <width>579</width>
    <height>410</height>
   </rect>
  </property>
  <property name="windowTitle">
   <string>TOPPView default preferences</string>
  </property>
  <layout class="QGridLayout" name="gridLayout_3">
   <item row="2" column="0">
    <widget class="QDialogButtonBox" name="buttonBox">
     <property name="orientation">
      <enum>Qt::Horizontal</enum>
     </property>
     <property name="standardButtons">
      <set>QDialogButtonBox::Cancel|QDialogButtonBox::Ok</set>
     </property>
    </widget>
   </item>
   <item row="0" column="0" rowspan="2" colspan="2">
    <widget class="QTabWidget" name="tabWidget">
     <property name="currentIndex">
      <number>4</number>
     </property>
     <widget class="QWidget" name="general_tab">
      <attribute name="title">
       <string>General</string>
      </attribute>
      <layout class="QGridLayout" name="gridLayout">
<<<<<<< HEAD
       <item row="4" column="0">
        <widget class="QLabel" name="intensity_cutoff_label">
         <property name="toolTip">
          <string>&lt;html&gt;&lt;head&gt;&lt;meta name=&quot;qrichtext&quot; content=&quot;1&quot; /&gt;&lt;style type=&quot;text/css&quot;&gt;
p, li { white-space: pre-wrap; }
&lt;/style&gt;&lt;/head&gt;&lt;body style=&quot; font-family:'Sans Serif'; font-size:9pt; font-weight:400; font-style:normal;&quot;&gt;
&lt;p style=&quot; margin-top:0px; margin-bottom:0px; margin-left:0px; margin-right:0px; -qt-block-indent:0; text-indent:0px;&quot;&gt;Using this option, the noise level is estimated and a data filter is added in order to speed up the painting. The filter can be removed in the data filter toolbox.&lt;/p&gt;&lt;/body&gt;&lt;/html&gt;</string>
         </property>
         <property name="text">
          <string>Low intensity cutoff:</string>
         </property>
        </widget>
       </item>
       <item row="6" column="0">
        <widget class="QLabel" name="caching_label">
         <property name="text">
          <string>Caching Strategy</string>
         </property>
        </widget>
       </item>
       <item row="6" column="2">
=======
       <item row="10" column="2">
>>>>>>> 9a45bd1e
        <widget class="QCheckBox" name="use_cached_ms1">
         <property name="toolTip">
          <string>&lt;html&gt;&lt;head/&gt;&lt;body&gt;&lt;p&gt;Use this for very large files. Prevents TOPPView from loading MS1 data into memory (note that MS1 map will not display properly).&lt;/p&gt;&lt;/body&gt;&lt;/html&gt;</string>
         </property>
         <property name="text">
          <string>Cache MS1 spectra to disk</string>
         </property>
        </widget>
       </item>
<<<<<<< HEAD
       <item row="5" column="0" colspan="2">
        <widget class="QLabel" name="file_change_label">
=======
       <item row="0" column="2">
        <widget class="QLineEdit" name="default_path">
         <property name="minimumSize">
          <size>
           <width>240</width>
           <height>0</height>
          </size>
         </property>
        </widget>
       </item>
       <item row="9" column="0" colspan="2">
        <widget class="QLabel" name="label_14">
>>>>>>> 9a45bd1e
         <property name="toolTip">
          <string>&lt;html&gt;&lt;head&gt;&lt;meta name=&quot;qrichtext&quot; content=&quot;1&quot; /&gt;&lt;style type=&quot;text/css&quot;&gt;
p, li { white-space: pre-wrap; }
&lt;/style&gt;&lt;/head&gt;&lt;body style=&quot; font-family:'Sans Serif'; font-size:9pt; font-weight:400; font-style:normal;&quot;&gt;
&lt;p style=&quot; margin-top:0px; margin-bottom:0px; margin-left:0px; margin-right:0px; -qt-block-indent:0; text-indent:0px;&quot;&gt;This setting determines what to do when a data file changes: 'none' -- does nothing, 'ask' -- asks the user whether to update the view, 'update automatically' -- updates without asking&lt;/p&gt;&lt;/body&gt;&lt;/html&gt;</string>
         </property>
         <property name="text">
          <string>Action when file changes:</string>
         </property>
        </widget>
       </item>
       <item row="4" column="0">
        <widget class="QLabel" name="label_8">
         <property name="text">
          <string>Default map view:</string>
         </property>
        </widget>
       </item>
       <item row="12" column="1" colspan="2">
        <spacer>
         <property name="orientation">
          <enum>Qt::Vertical</enum>
         </property>
         <property name="sizeHint" stdset="0">
          <size>
           <width>240</width>
           <height>10</height>
          </size>
         </property>
        </spacer>
       </item>
       <item row="8" column="0">
        <widget class="QLabel" name="label_9">
         <property name="toolTip">
          <string>&lt;html&gt;&lt;head&gt;&lt;meta name=&quot;qrichtext&quot; content=&quot;1&quot; /&gt;&lt;style type=&quot;text/css&quot;&gt;
p, li { white-space: pre-wrap; }
&lt;/style&gt;&lt;/head&gt;&lt;body style=&quot; font-family:'Sans Serif'; font-size:9pt; font-weight:400; font-style:normal;&quot;&gt;
&lt;p style=&quot; margin-top:0px; margin-bottom:0px; margin-left:0px; margin-right:0px; -qt-block-indent:0; text-indent:0px;&quot;&gt;Using this option, the noise level is estimated and a data filter is added in order to speed up the painting. The filter can be removed in the data filter toolbox.&lt;/p&gt;&lt;/body&gt;&lt;/html&gt;</string>
         </property>
         <property name="text">
          <string>Low intensity cutoff:</string>
         </property>
        </widget>
       </item>
       <item row="4" column="4">
        <spacer>
         <property name="orientation">
          <enum>Qt::Horizontal</enum>
         </property>
         <property name="sizeHint" stdset="0">
          <size>
           <width>40</width>
           <height>20</height>
          </size>
         </property>
        </spacer>
       </item>
       <item row="11" column="2">
        <widget class="QCheckBox" name="use_cached_ms2">
         <property name="toolTip">
          <string>&lt;html&gt;&lt;head/&gt;&lt;body&gt;&lt;p&gt;Use this for large files. Prevents TOPPView from loading MS2 data into memory (usually without side effects).&lt;/p&gt;&lt;/body&gt;&lt;/html&gt;</string>
         </property>
         <property name="text">
          <string>Cache MS2 spectra to disk</string>
         </property>
        </widget>
       </item>
<<<<<<< HEAD
       <item row="0" column="0">
        <widget class="QLabel" name="default_path_label">
         <property name="toolTip">
          <string>&lt;html&gt;&lt;head&gt;&lt;meta name=&quot;qrichtext&quot; content=&quot;1&quot; /&gt;&lt;style type=&quot;text/css&quot;&gt;
p, li { white-space: pre-wrap; }
&lt;/style&gt;&lt;/head&gt;&lt;body style=&quot; font-family:'Sans Serif'; font-size:9pt; font-weight:400; font-style:normal;&quot;&gt;
&lt;p style=&quot; margin-top:0px; margin-bottom:0px; margin-left:0px; margin-right:0px; -qt-block-indent:0; text-indent:0px;&quot;&gt;The path where the dialogs for loading and storing are opened initially.&lt;/p&gt;&lt;/body&gt;&lt;/html&gt;</string>
         </property>
=======
       <item row="0" column="3">
        <widget class="QPushButton" name="browse_default">
>>>>>>> 9a45bd1e
         <property name="text">
          <string>Browse</string>
         </property>
        </widget>
       </item>
       <item row="9" column="2">
        <widget class="QComboBox" name="on_file_change">
         <item>
          <property name="text">
           <string>none</string>
          </property>
         </item>
         <item>
          <property name="text">
           <string>ask</string>
          </property>
         </item>
         <item>
          <property name="text">
           <string>update automatically</string>
          </property>
         </item>
        </widget>
       </item>
       <item row="8" column="2">
        <widget class="QComboBox" name="map_cutoff">
         <item>
          <property name="text">
           <string>on</string>
          </property>
         </item>
         <item>
          <property name="text">
           <string>off</string>
          </property>
         </item>
        </widget>
       </item>
<<<<<<< HEAD
       <item row="2" column="0">
        <widget class="QLabel" name="default_map_label">
=======
       <item row="11" column="0">
        <widget class="QLabel" name="label">
>>>>>>> 9a45bd1e
         <property name="text">
          <string>Caching Strategy</string>
         </property>
        </widget>
       </item>
       <item row="4" column="2">
        <widget class="QComboBox" name="map_default">
         <property name="maximumSize">
          <size>
           <width>100</width>
           <height>16777215</height>
          </size>
         </property>
         <item>
          <property name="text">
           <string>2d</string>
          </property>
         </item>
         <item>
          <property name="text">
           <string>3d</string>
          </property>
         </item>
        </widget>
       </item>
       <item row="0" column="0">
        <widget class="QLabel" name="label_5">
         <property name="toolTip">
          <string>&lt;html&gt;&lt;head&gt;&lt;meta name=&quot;qrichtext&quot; content=&quot;1&quot; /&gt;&lt;style type=&quot;text/css&quot;&gt;
p, li { white-space: pre-wrap; }
&lt;/style&gt;&lt;/head&gt;&lt;body style=&quot; font-family:'Sans Serif'; font-size:9pt; font-weight:400; font-style:normal;&quot;&gt;
&lt;p style=&quot; margin-top:0px; margin-bottom:0px; margin-left:0px; margin-right:0px; -qt-block-indent:0; text-indent:0px;&quot;&gt;The path where the dialogs for loading and storing are opened initially.&lt;/p&gt;&lt;/body&gt;&lt;/html&gt;</string>
         </property>
         <property name="text">
          <string>Default path:</string>
         </property>
        </widget>
       </item>
       <item row="3" column="2">
        <widget class="QLineEdit" name="plugins_path"/>
       </item>
       <item row="1" column="2">
        <widget class="QCheckBox" name="default_path_current">
         <property name="toolTip">
          <string>If enabled, the path of the current tab/layer is used instead of the 'default path'. If no tab is open, or no path associated with a tab, the default path is used.</string>
         </property>
         <property name="whatsThis">
          <string>If enabled, the path of the currently tag is used instead of the 'default path'. If no tab is open - or no path associated with a tab, the default path is used.</string>
         </property>
         <property name="text">
          <string>use current path</string>
         </property>
        </widget>
       </item>
       <item row="3" column="0">
        <widget class="QLabel" name="label_2">
         <property name="text">
          <string>Plugins path:</string>
         </property>
        </widget>
       </item>
       <item row="3" column="3">
        <widget class="QPushButton" name="browse_plugins">
         <property name="text">
          <string>Browse</string>
         </property>
        </widget>
       </item>
      </layout>
     </widget>
     <widget class="QWidget" name="oneD_tab">
      <attribute name="title">
       <string>1D View</string>
      </attribute>
      <layout class="QGridLayout">
       <item row="4" column="0">
        <spacer>
         <property name="orientation">
          <enum>Qt::Vertical</enum>
         </property>
         <property name="sizeHint" stdset="0">
          <size>
           <width>20</width>
           <height>40</height>
          </size>
         </property>
        </spacer>
       </item>
       <item row="3" column="2">
        <spacer>
         <property name="orientation">
          <enum>Qt::Horizontal</enum>
         </property>
         <property name="sizeHint" stdset="0">
          <size>
           <width>40</width>
           <height>20</height>
          </size>
         </property>
        </spacer>
       </item>
       <item row="1" column="1">
        <widget class="OpenMS::ColorSelector" name="selected_1D" native="true"/>
       </item>
       <item row="2" column="1">
        <widget class="OpenMS::ColorSelector" name="icon_1D" native="true"/>
       </item>
       <item row="0" column="1">
        <widget class="OpenMS::ColorSelector" name="color_1D" native="true"/>
       </item>
       <item row="0" column="0">
        <widget class="QLabel" name="peak_1D_label">
         <property name="text">
          <string>Peak color:</string>
         </property>
        </widget>
       </item>
       <item row="2" column="0">
        <widget class="QLabel" name="icon_1D_label">
         <property name="text">
          <string>Icon color:</string>
         </property>
        </widget>
       </item>
       <item row="1" column="0">
        <widget class="QLabel" name="selected_1D_label">
         <property name="text">
          <string>Selected peak color:</string>
         </property>
        </widget>
       </item>
      </layout>
     </widget>
     <widget class="QWidget" name="twoD_tab">
      <attribute name="title">
       <string>2D View</string>
      </attribute>
      <layout class="QGridLayout" name="gridLayout_2">
       <item row="0" column="0">
        <widget class="QLabel" name="peak_2D_label">
         <property name="text">
          <string>Peak gradient:</string>
         </property>
        </widget>
       </item>
       <item row="0" column="1">
        <widget class="OpenMS::MultiGradientSelector" name="peak_2D" native="true"/>
       </item>
       <item row="0" column="2" rowspan="4">
        <spacer>
         <property name="orientation">
          <enum>Qt::Horizontal</enum>
         </property>
         <property name="sizeHint" stdset="0">
          <size>
           <width>40</width>
           <height>20</height>
          </size>
         </property>
        </spacer>
       </item>
       <item row="1" column="0">
        <widget class="QLabel" name="mz_axis_label">
         <property name="text">
          <string>m/z axis:</string>
         </property>
        </widget>
       </item>
       <item row="1" column="1">
        <widget class="QComboBox" name="mapping_2D">
         <property name="maximumSize">
          <size>
           <width>120</width>
           <height>16777215</height>
          </size>
         </property>
         <item>
          <property name="text">
           <string>x_axis</string>
          </property>
         </item>
         <item>
          <property name="text">
           <string>y_axis</string>
          </property>
         </item>
        </widget>
       </item>
       <item row="2" column="0">
        <widget class="QLabel" name="feature_icon_2D_label">
         <property name="text">
          <string>feature icon:</string>
         </property>
        </widget>
       </item>
       <item row="2" column="1">
        <widget class="QComboBox" name="feature_icon_2D">
         <item>
          <property name="text">
           <string>diamond</string>
          </property>
         </item>
         <item>
          <property name="text">
           <string>square</string>
          </property>
         </item>
         <item>
          <property name="text">
           <string>circle</string>
          </property>
         </item>
         <item>
          <property name="text">
           <string>triangle</string>
          </property>
         </item>
        </widget>
       </item>
       <item row="3" column="0">
        <widget class="QLabel" name="feature_icon_size_2D_label">
         <property name="text">
          <string>feature icon size:</string>
         </property>
        </widget>
       </item>
       <item row="3" column="1">
        <widget class="QSpinBox" name="feature_icon_size_2D">
         <property name="minimum">
          <number>1</number>
         </property>
         <property name="value">
          <number>3</number>
         </property>
        </widget>
       </item>
       <item row="4" column="0" colspan="3">
        <spacer>
         <property name="orientation">
          <enum>Qt::Vertical</enum>
         </property>
         <property name="sizeHint" stdset="0">
          <size>
           <width>20</width>
           <height>71</height>
          </size>
         </property>
        </spacer>
       </item>
      </layout>
     </widget>
     <widget class="QWidget" name="threeD_tab">
      <attribute name="title">
       <string>3D View</string>
      </attribute>
      <layout class="QGridLayout">
       <item row="0" column="0">
        <widget class="QLabel" name="peak_3D_label">
         <property name="text">
          <string>Peak colors:</string>
         </property>
        </widget>
       </item>
       <item row="0" column="1">
        <widget class="OpenMS::MultiGradientSelector" name="peak_3D" native="true"/>
       </item>
       <item row="1" column="0">
        <widget class="QLabel" name="shade_3D_label">
         <property name="text">
          <string>Shade mode:</string>
         </property>
        </widget>
       </item>
       <item row="1" column="1">
        <widget class="QComboBox" name="shade_3D">
         <property name="maximumSize">
          <size>
           <width>100</width>
           <height>16777215</height>
          </size>
         </property>
         <item>
          <property name="text">
           <string>flat</string>
          </property>
         </item>
         <item>
          <property name="text">
           <string>smooth</string>
          </property>
         </item>
        </widget>
       </item>
       <item row="1" column="2" rowspan="2">
        <spacer>
         <property name="orientation">
          <enum>Qt::Horizontal</enum>
         </property>
         <property name="sizeHint" stdset="0">
          <size>
           <width>40</width>
           <height>20</height>
          </size>
         </property>
        </spacer>
       </item>
       <item row="2" column="0">
        <widget class="QLabel" name="line_width_3D_label">
         <property name="text">
          <string>Line width:</string>
         </property>
        </widget>
       </item>
       <item row="2" column="1">
        <widget class="QSpinBox" name="line_width_3D">
         <property name="maximumSize">
          <size>
           <width>100</width>
           <height>16777215</height>
          </size>
         </property>
         <property name="minimum">
          <number>1</number>
         </property>
        </widget>
       </item>
       <item row="3" column="0">
        <spacer>
         <property name="orientation">
          <enum>Qt::Vertical</enum>
         </property>
         <property name="sizeHint" stdset="0">
          <size>
           <width>20</width>
           <height>40</height>
          </size>
         </property>
        </spacer>
       </item>
      </layout>
     </widget>
     <widget class="QWidget" name="TSG_tab">
      <attribute name="title">
       <string>Theoretical Spectra Generation</string>
      </attribute>
      <layout class="QGridLayout" name="gridLayout_4">
       <item row="3" column="3">
        <widget class="QDoubleSpinBox" name="tolerance">
         <property name="sizePolicy">
          <sizepolicy hsizetype="Maximum" vsizetype="Maximum">
           <horstretch>0</horstretch>
           <verstretch>0</verstretch>
          </sizepolicy>
         </property>
         <property name="decimals">
          <number>2</number>
         </property>
         <property name="singleStep">
          <double>0.100000000000000</double>
         </property>
         <property name="value">
          <double>0.500000000000000</double>
         </property>
        </widget>
       </item>
       <item row="3" column="4">
        <widget class="QComboBox" name="unit">
         <property name="sizePolicy">
          <sizepolicy hsizetype="Maximum" vsizetype="Fixed">
           <horstretch>0</horstretch>
           <verstretch>0</verstretch>
          </sizepolicy>
         </property>
         <item>
          <property name="text">
           <string>Da</string>
          </property>
         </item>
         <item>
          <property name="text">
           <string>ppm</string>
          </property>
         </item>
        </widget>
       </item>
       <item row="3" column="2" alignment="Qt::AlignRight">
        <widget class="QLabel" name="tolerance_label">
         <property name="text">
          <string>Alignment Tolerance  </string>
         </property>
        </widget>
       </item>
       <item row="0" column="0" colspan="5">
        <layout class="QVBoxLayout" name="verticalLayout">
         <item>
          <widget class="QLabel" name="param_usage_label">
           <property name="text">
            <string>These settings are used to generate theoretical spectra of peptide identifications to align them
and use them for spectra annotation. (i.e. &quot;Tools&quot; -&gt; &quot;Annotate with peptide identifications&quot;)</string>
           </property>
          </widget>
         </item>
         <item>
          <widget class="OpenMS::ParamEditor" name="param_editor_spec_gen_" native="true"/>
         </item>
        </layout>
       </item>
      </layout>
     </widget>
    </widget>
   </item>
  </layout>
 </widget>
 <customwidgets>
  <customwidget>
   <class>OpenMS::ColorSelector</class>
   <extends>QWidget</extends>
   <header>OpenMS/VISUAL/ColorSelector.h</header>
  </customwidget>
  <customwidget>
   <class>OpenMS::MultiGradientSelector</class>
   <extends>QWidget</extends>
   <header>OpenMS/VISUAL/MultiGradientSelector.h</header>
  </customwidget>
  <customwidget>
   <class>OpenMS::ParamEditor</class>
   <extends>QWidget</extends>
   <header>OpenMS/VISUAL/ParamEditor.h</header>
   <container>1</container>
  </customwidget>
 </customwidgets>
 <tabstops>
  <tabstop>default_path</tabstop>
  <tabstop>browse_default</tabstop>
  <tabstop>map_cutoff</tabstop>
  <tabstop>mapping_2D</tabstop>
  <tabstop>shade_3D</tabstop>
  <tabstop>line_width_3D</tabstop>
 </tabstops>
 <resources/>
 <connections>
  <connection>
   <sender>buttonBox</sender>
   <signal>accepted()</signal>
   <receiver>TOPPViewPrefDialogTemplate</receiver>
   <slot>accept()</slot>
   <hints>
    <hint type="sourcelabel">
     <x>236</x>
     <y>400</y>
    </hint>
    <hint type="destinationlabel">
     <x>157</x>
     <y>274</y>
    </hint>
   </hints>
  </connection>
  <connection>
   <sender>buttonBox</sender>
   <signal>rejected()</signal>
   <receiver>TOPPViewPrefDialogTemplate</receiver>
   <slot>reject()</slot>
   <hints>
    <hint type="sourcelabel">
     <x>304</x>
     <y>400</y>
    </hint>
    <hint type="destinationlabel">
     <x>286</x>
     <y>274</y>
    </hint>
   </hints>
  </connection>
 </connections>
</ui><|MERGE_RESOLUTION|>--- conflicted
+++ resolved
@@ -34,7 +34,6 @@
        <string>General</string>
       </attribute>
       <layout class="QGridLayout" name="gridLayout">
-<<<<<<< HEAD
        <item row="4" column="0">
         <widget class="QLabel" name="intensity_cutoff_label">
          <property name="toolTip">
@@ -56,9 +55,6 @@
         </widget>
        </item>
        <item row="6" column="2">
-=======
-       <item row="10" column="2">
->>>>>>> 9a45bd1e
         <widget class="QCheckBox" name="use_cached_ms1">
          <property name="toolTip">
           <string>&lt;html&gt;&lt;head/&gt;&lt;body&gt;&lt;p&gt;Use this for very large files. Prevents TOPPView from loading MS1 data into memory (note that MS1 map will not display properly).&lt;/p&gt;&lt;/body&gt;&lt;/html&gt;</string>
@@ -68,23 +64,8 @@
          </property>
         </widget>
        </item>
-<<<<<<< HEAD
        <item row="5" column="0" colspan="2">
         <widget class="QLabel" name="file_change_label">
-=======
-       <item row="0" column="2">
-        <widget class="QLineEdit" name="default_path">
-         <property name="minimumSize">
-          <size>
-           <width>240</width>
-           <height>0</height>
-          </size>
-         </property>
-        </widget>
-       </item>
-       <item row="9" column="0" colspan="2">
-        <widget class="QLabel" name="label_14">
->>>>>>> 9a45bd1e
          <property name="toolTip">
           <string>&lt;html&gt;&lt;head&gt;&lt;meta name=&quot;qrichtext&quot; content=&quot;1&quot; /&gt;&lt;style type=&quot;text/css&quot;&gt;
 p, li { white-space: pre-wrap; }
@@ -152,7 +133,6 @@
          </property>
         </widget>
        </item>
-<<<<<<< HEAD
        <item row="0" column="0">
         <widget class="QLabel" name="default_path_label">
          <property name="toolTip">
@@ -161,10 +141,6 @@
 &lt;/style&gt;&lt;/head&gt;&lt;body style=&quot; font-family:'Sans Serif'; font-size:9pt; font-weight:400; font-style:normal;&quot;&gt;
 &lt;p style=&quot; margin-top:0px; margin-bottom:0px; margin-left:0px; margin-right:0px; -qt-block-indent:0; text-indent:0px;&quot;&gt;The path where the dialogs for loading and storing are opened initially.&lt;/p&gt;&lt;/body&gt;&lt;/html&gt;</string>
          </property>
-=======
-       <item row="0" column="3">
-        <widget class="QPushButton" name="browse_default">
->>>>>>> 9a45bd1e
          <property name="text">
           <string>Browse</string>
          </property>
@@ -203,13 +179,8 @@
          </item>
         </widget>
        </item>
-<<<<<<< HEAD
        <item row="2" column="0">
         <widget class="QLabel" name="default_map_label">
-=======
-       <item row="11" column="0">
-        <widget class="QLabel" name="label">
->>>>>>> 9a45bd1e
          <property name="text">
           <string>Caching Strategy</string>
          </property>
