// --------------------------------------------------------------------------
//                   OpenMS -- Open-Source Mass Spectrometry
// --------------------------------------------------------------------------
// Copyright The OpenMS Team -- Eberhard Karls University Tuebingen,
// ETH Zurich, and Freie Universitaet Berlin 2002-2022.
//
// This software is released under a three-clause BSD license:
//  * Redistributions of source code must retain the above copyright
//    notice, this list of conditions and the following disclaimer.
//  * Redistributions in binary form must reproduce the above copyright
//    notice, this list of conditions and the following disclaimer in the
//    documentation and/or other materials provided with the distribution.
//  * Neither the name of any author or any participating institution
//    may be used to endorse or promote products derived from this software
//    without specific prior written permission.
// For a full list of authors, refer to the file AUTHORS.
// --------------------------------------------------------------------------
// THIS SOFTWARE IS PROVIDED BY THE COPYRIGHT HOLDERS AND CONTRIBUTORS "AS IS"
// AND ANY EXPRESS OR IMPLIED WARRANTIES, INCLUDING, BUT NOT LIMITED TO, THE
// IMPLIED WARRANTIES OF MERCHANTABILITY AND FITNESS FOR A PARTICULAR PURPOSE
// ARE DISCLAIMED. IN NO EVENT SHALL ANY OF THE AUTHORS OR THE CONTRIBUTING
// INSTITUTIONS BE LIABLE FOR ANY DIRECT, INDIRECT, INCIDENTAL, SPECIAL,
// EXEMPLARY, OR CONSEQUENTIAL DAMAGES (INCLUDING, BUT NOT LIMITED TO,
// PROCUREMENT OF SUBSTITUTE GOODS OR SERVICES; LOSS OF USE, DATA, OR PROFITS;
// OR BUSINESS INTERRUPTION) HOWEVER CAUSED AND ON ANY THEORY OF LIABILITY,
// WHETHER IN CONTRACT, STRICT LIABILITY, OR TORT (INCLUDING NEGLIGENCE OR
// OTHERWISE) ARISING IN ANY WAY OUT OF THE USE OF THIS SOFTWARE, EVEN IF
// ADVISED OF THE POSSIBILITY OF SUCH DAMAGE.
//
// --------------------------------------------------------------------------
// $Maintainer: Timo Sachsenberg $
// $Authors: Marc Sturm $
// --------------------------------------------------------------------------

/**
  @page TOPP_TOPPView TOPPView

  TOPPView is a viewer for MS and HPLC-MS data. It can be used to inspect files in mzML, mzData, mzXML
  and several other file formats. It also supports viewing data from an %OpenMS database.
  The following figure shows two instances of TOPPView displaying a HPLC-MS map and a MS raw spectrum:

  @image html TOPPView.png

  More information about TOPPView can be found on the OpenMS ReadTheDocs
  page: https://openms.readthedocs.io/en/latest/docs/tutorials/TOPP/toppview-introduction.html

  <B>The command line parameters of this tool are:</B>
  @verbinclude TOPP_TOPPView.cli
*/

//QT
#include <QtWidgets/QSplashScreen>
#include <QMessageBox>

//OpenMS
#include <OpenMS/VISUAL/APPLICATIONS/TOPPViewBase.h>
#include <OpenMS/VISUAL/APPLICATIONS/MISC/QApplicationTOPP.h>
#include <OpenMS/SYSTEM/StopWatch.h>


using namespace OpenMS;
using namespace std;

//STL
#include <iostream>
#include <map>
#include <vector>

#ifdef OPENMS_WINDOWSPLATFORM
#   ifndef _WIN32_WINNT
#       define _WIN32_WINNT 0x0501 // Win XP (and above)
#   endif
#   include <Windows.h>
#endif

//-------------------------------------------------------------
// command line name of this tool
//-------------------------------------------------------------
const char* tool_name = "TOPPView";

//-------------------------------------------------------------
// description of the usage of this TOPP tool
//-------------------------------------------------------------

void print_usage()
{
  cerr << endl
       << tool_name << " -- A viewer for mass spectrometry data." << "\n"
       << "\n"
       << "Usage:" << "\n"
       << " " << tool_name << " [options] [files]" << "\n"
       << "\n"
       << "Options are:" << "\n"
       << "  --help           Shows this help" << "\n"
       << "  -ini <File>      Sets the INI file (default: ~/.TOPPView.ini)" << "\n"
       << "  --force          Forces scan for new tools/utils" << "\n"
       << "\n"
       << "Hints:" << "\n"
       << " - To open several files in one window put a '+' in between the files." << "\n"
       << " - '@bw' after a map file displays the dots in a white to black gradient." << "\n"
       << " - '@bg' after a map file displays the dots in a grey to black gradient." << "\n"
       << " - '@b'  after a map file displays the dots in black." << "\n"
       << " - '@r'  after a map file displays the dots in red." << "\n"
       << " - '@g'  after a map file displays the dots in green." << "\n"
       << " - '@m'  after a map file displays the dots in magenta." << "\n"
       << " - Example: '" << tool_name << " 1.mzML + 2.mzML @bw + 3.mzML @bg'" << "\n"
       << endl;
}

int main(int argc, const char** argv)
{
  //list of all the valid options
  std::map<std::string, std::string> valid_options, valid_flags, option_lists;
  valid_flags["--help"] = "help";
  valid_flags["--force"] = "force";
  valid_options["-ini"] = "ini";

  Param param;
  param.parseCommandLine(argc, argv, valid_options, valid_flags, option_lists);

  // '--help' given
  if (param.exists("help"))
  {
    print_usage();
    return 0;
  }

  // test if unknown options were given
  if (param.exists("unknown"))
  {
    // if TOPPView is packed as Mac OS X bundle it will get a -psn_.. parameter by default from the OS
    // if this is the only unknown option it will be ignored .. maybe this should be solved directly
    // in Param.h
    if (!(String(param.getValue("unknown").toString()).hasSubstring("-psn") && !String(param.getValue("unknown").toString()).hasSubstring(", ")))
    {
      cout << "Unknown option(s) '" << param.getValue("unknown").toString() << "' given. Aborting!" << endl;
      print_usage();
      return 1;
    }
  }

  try
  {
<<<<<<< HEAD
=======

>>>>>>> 70ed07f1
#if defined(__APPLE__)
    // see https://bugreports.qt.io/browse/QTBUG-104871
    // if you link to QtWebEngine and the corresponding macros are enabled, it will
    // try to default to OpenGL 4.1 on macOS (for hardware acceleration of WebGL in Chromium, which we do not need yet)
    // but our OpenGL code for 3D View is written in OpenGL 2.x.
    // Now we force 2.1 which is also available on all? Macs.
    QSurfaceFormat format;
    format.setVersion(2, 1); // the default is 2, 0
    QSurfaceFormat::setDefaultFormat(format); // should be done before creating a QApplication
#endif
<<<<<<< HEAD
    
=======

>>>>>>> 70ed07f1
    QApplicationTOPP a(argc, const_cast<char**>(argv));
    a.connect(&a, &QApplicationTOPP::lastWindowClosed, &a, &QApplicationTOPP::quit);

    TOPPViewBase::TOOL_SCAN mode = param.exists("force")? TOPPViewBase::TOOL_SCAN::FORCE_SCAN : TOPPViewBase::TOOL_SCAN::SCAN_IF_NEWER_VERSION;
    TOPPViewBase tb(mode);
    a.connect(&a, &QApplicationTOPP::fileOpen, &tb, &TOPPViewBase::openFile);
    tb.show();

    // Create the splashscreen that is displayed while the application loads (version is drawn dynamically)
    QPixmap qpm(":/TOPPView_Splashscreen.png");
    QPainter pt_ver(&qpm);
    pt_ver.setFont(QFont("Helvetica [Cronyx]", 15, 2, true));
    pt_ver.setPen(QColor(44, 50, 152));
    pt_ver.drawText(490, 94, VersionInfo::getVersion().toQString());
    QSplashScreen splash_screen(qpm);
    splash_screen.show();

    QApplication::processEvents();
    StopWatch stop_watch;
    stop_watch.start();

    if (param.exists("ini"))
    {
      tb.loadPreferences(param.getValue("ini").toString());
    }

    //load command line files
    if (param.exists("misc"))
    {
      tb.loadFiles(ListUtils::toStringList<std::string>(param.getValue("misc")), &splash_screen);
    }

    // We are about to show the application.
    // Proper time to remove the splashscreen, if at least 1.5 seconds have passed...
    while (stop_watch.getClockTime() < 1.5) /*wait*/
    {
    }
    stop_watch.stop();
    splash_screen.close();

#ifdef OPENMS_WINDOWSPLATFORM
    FreeConsole(); // get rid of console window at this point (we will not see any console output from this point on)
    AttachConsole(-1); // if the parent is a console, reattach to it - so we can see debug output - a normal user will usually not use cmd.exe to start a GUI)
#endif
    return a.exec();
  }
  //######################## ERROR HANDLING #################################
  catch (Exception::UnableToCreateFile& e)
  {
    cout << String("Error: Unable to write file (") << e.what() << ")" << endl << "Code location: " << e.getFile() << ":" << e.getLine() << endl;
  }
  catch (Exception::FileNotFound& e)
  {
    cout << String("Error: File not found (") << e.what() << ")" << endl << "Code location: " << e.getFile() << ":" << e.getLine() << endl;
  }
  catch (Exception::FileNotReadable& e)
  {
    cout << String("Error: File not readable (") << e.what() << ")" << endl << "Code location: " << e.getFile() << ":" << e.getLine() << endl;
  }
  catch (Exception::FileEmpty& e)
  {
    cout << String("Error: File empty (") << e.what() << ")" << endl << "Code location: " << e.getFile() << ":" << e.getLine() << endl;
  }
  catch (Exception::ParseError& e)
  {
    cout << String("Error: Unable to read file (") << e.what() << ")" << endl << "Code location: " << e.getFile() << ":" << e.getLine() << endl;
  }
  catch (Exception::InvalidValue& e)
  {
    cout << String("Error: Invalid value (") << e.what() << ")" << endl << "Code location: " << e.getFile() << ":" << e.getLine() << endl;
  }
  catch (Exception::BaseException& e)
  {
    cout << String("Error: Unexpected error (") << e.what() << ")" << endl << "Code location: " << e.getFile() << ":" << e.getLine() << endl;
  }

  return 1;
}<|MERGE_RESOLUTION|>--- conflicted
+++ resolved
@@ -141,10 +141,7 @@
 
   try
   {
-<<<<<<< HEAD
-=======
-
->>>>>>> 70ed07f1
+
 #if defined(__APPLE__)
     // see https://bugreports.qt.io/browse/QTBUG-104871
     // if you link to QtWebEngine and the corresponding macros are enabled, it will
@@ -155,11 +152,7 @@
     format.setVersion(2, 1); // the default is 2, 0
     QSurfaceFormat::setDefaultFormat(format); // should be done before creating a QApplication
 #endif
-<<<<<<< HEAD
-    
-=======
-
->>>>>>> 70ed07f1
+
     QApplicationTOPP a(argc, const_cast<char**>(argv));
     a.connect(&a, &QApplicationTOPP::lastWindowClosed, &a, &QApplicationTOPP::quit);
 
