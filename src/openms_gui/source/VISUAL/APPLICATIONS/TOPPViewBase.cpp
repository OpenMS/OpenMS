--- conflicted
+++ resolved
@@ -848,45 +848,20 @@
     // create dialog no matter if it is shown or not. It is used to determine the flags.
     TOPPViewOpenDialog dialog(caption, as_new_window, maps_as_2d, use_intensity_cutoff, this);
 
-<<<<<<< HEAD
-    //disable opening in new window when there is no active window or feature/ID data is to be opened, but the current window is a 3D window
+    // disable opening in new window when there is no active window or feature/ID data is to be opened, but the current window is a 3D window
     if (target_window == nullptr || (mergeable && dynamic_cast<Plot3DWidget*>(target_window)))
-=======
-    // disable opening in new window when there is no active window or feature/ID data is to be opened, but the current window is a 3D window
-    if (target_window == nullptr || (mergeable && dynamic_cast<Plot3DWidget*>(target_window) != nullptr))
->>>>>>> e0e8d0eb
     {
       dialog.disableLocation(true);
     }
 
-<<<<<<< HEAD
     // for feature/consensus/identification maps
     if (mergeable) 
-=======
-    // disable 1d/2d/3d option for feature/consensus/identification maps
-    if (mergeable)
-    {
-      dialog.disableDimension(true);
-    }
-
-    // disable cutoff for feature/consensus/identification maps
-    if (mergeable)
->>>>>>> e0e8d0eb
     {
       dialog.disableDimension(true); // disable 1d/2d/3d option
       dialog.disableCutoff(false);
 
-<<<<<<< HEAD
       // enable merge layers if a feature layer is opened and there are already features layers to merge it to
       if (target_window)
-=======
-    // enable merge layers if a feature layer is opened and there are already features layers to merge it to
-    if (mergeable && target_window != nullptr) //TODO merge
-    {
-      PlotCanvas* open_canvas = target_window->canvas();
-      std::map<Size, String> layers;
-      for (Size i = 0; i < open_canvas->getLayerCount(); ++i)
->>>>>>> e0e8d0eb
       {
         PlotCanvas* open_canvas = target_window->canvas();
         std::map<Size, String> layers;
@@ -900,13 +875,8 @@
         dialog.setMergeLayers(layers); // adds a dropdown
       }
     }
-<<<<<<< HEAD
     
-    //show options if requested
-=======
-
     // show options if requested
->>>>>>> e0e8d0eb
     if (show_options && !dialog.exec())
     {
       return;
@@ -948,11 +918,7 @@
       }
     }
 
-<<<<<<< HEAD
-    if (merge_layer == -1) //add new layer to the window
-=======
-    if (merge_layer == -1) // add layer to the window
->>>>>>> e0e8d0eb
+    if (merge_layer == -1) // add new layer to the window
     {
       if (data_type == LayerDataBase::DT_FEATURE) // features
       {
@@ -976,28 +942,6 @@
         if (!target_window->canvas()->addLayer(peak_map, on_disc_peak_map, filename, use_intensity_cutoff))
           return;
 
-<<<<<<< HEAD
-=======
-        // calculate noise
-        if (use_intensity_cutoff)
-        {
-          double cutoff = estimateNoiseFromRandomScans(*(target_window->canvas()->getCurrentLayer().getPeakData()), 1, 10, 80);
-          DataFilters filters;
-          filters.add(DataFilters::DataFilter(DataFilters::INTENSITY, DataFilters::GREATER_EQUAL, cutoff));
-          target_window->canvas()->setFilters(filters);
-        }
-        else // no mower, hide zeros if wanted
-        {
-          if (target_window->canvas()->getCurrentLayer().getPeakData()->hasZeroIntensities(1))
-          {
-            statusBar()->showMessage("Note: Data contains zero values.\nA filter will be added to hide these values.\nYou can reenable data points with zero intensity by removing the filter.");
-            DataFilters filters;
-            filters.add(DataFilters::DataFilter(DataFilters::INTENSITY, DataFilters::GREATER_EQUAL, 0.001));
-            target_window->canvas()->setFilters(filters);
-          }
-        }
-
->>>>>>> e0e8d0eb
         Plot1DWidget* open_1d_window = dynamic_cast<Plot1DWidget*>(target_window);
         if (open_1d_window)
         {
@@ -1770,11 +1714,7 @@
       return;
     }
 
-<<<<<<< HEAD
     // store data
-=======
-    // Store data
->>>>>>> e0e8d0eb
     topp_.layer_name = layer.getName();
     topp_.window_id = getActivePlotWidget()->getWindowId();
     if (auto layer_1d = dynamic_cast<const LayerData1DBase*>(&layer))
