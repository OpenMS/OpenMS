// --------------------------------------------------------------------------
//                   OpenMS -- Open-Source Mass Spectrometry
// --------------------------------------------------------------------------
// Copyright The OpenMS Team -- Eberhard Karls University Tuebingen,
// ETH Zurich, and Freie Universitaet Berlin 2002-2020.
//
// This software is released under a three-clause BSD license:
//  * Redistributions of source code must retain the above copyright
//    notice, this list of conditions and the following disclaimer.
//  * Redistributions in binary form must reproduce the above copyright
//    notice, this list of conditions and the following disclaimer in the
//    documentation and/or other materials provided with the distribution.
//  * Neither the name of any author or any participating institution
//    may be used to endorse or promote products derived from this software
//    without specific prior written permission.
// For a full list of authors, refer to the file AUTHORS.
// --------------------------------------------------------------------------
// THIS SOFTWARE IS PROVIDED BY THE COPYRIGHT HOLDERS AND CONTRIBUTORS "AS IS"
// AND ANY EXPRESS OR IMPLIED WARRANTIES, INCLUDING, BUT NOT LIMITED TO, THE
// IMPLIED WARRANTIES OF MERCHANTABILITY AND FITNESS FOR A PARTICULAR PURPOSE
// ARE DISCLAIMED. IN NO EVENT SHALL ANY OF THE AUTHORS OR THE CONTRIBUTING
// INSTITUTIONS BE LIABLE FOR ANY DIRECT, INDIRECT, INCIDENTAL, SPECIAL,
// EXEMPLARY, OR CONSEQUENTIAL DAMAGES (INCLUDING, BUT NOT LIMITED TO,
// PROCUREMENT OF SUBSTITUTE GOODS OR SERVICES; LOSS OF USE, DATA, OR PROFITS;
// OR BUSINESS INTERRUPTION) HOWEVER CAUSED AND ON ANY THEORY OF LIABILITY,
// WHETHER IN CONTRACT, STRICT LIABILITY, OR TORT (INCLUDING NEGLIGENCE OR
// OTHERWISE) ARISING IN ANY WAY OUT OF THE USE OF THIS SOFTWARE, EVEN IF
// ADVISED OF THE POSSIBILITY OF SUCH DAMAGE.
//
// --------------------------------------------------------------------------
// $Maintainer: Timo Sachsenberg $
// $Authors: Timo Sachsenberg, Marc Sturm $
// --------------------------------------------------------------------------

#include <OpenMS/VISUAL/APPLICATIONS/TOPPViewBase.h>

#include <OpenMS/ANALYSIS/ID/IDMapper.h>
#include <OpenMS/CHEMISTRY/AASequence.h>
#include <OpenMS/CHEMISTRY/NASequence.h>
#include <OpenMS/CHEMISTRY/Residue.h>
#include <OpenMS/CHEMISTRY/TheoreticalSpectrumGenerator.h>
#include <OpenMS/CONCEPT/EnumHelpers.h>
#include <OpenMS/CONCEPT/RAIICleanup.h>
#include <OpenMS/CONCEPT/VersionInfo.h>
#include <OpenMS/FILTERING/BASELINE/MorphologicalFilter.h>
#include <OpenMS/FILTERING/NOISEESTIMATION/SignalToNoiseEstimator.h>
#include <OpenMS/FILTERING/SMOOTHING/GaussFilter.h>
#include <OpenMS/FILTERING/SMOOTHING/SavitzkyGolayFilter.h>
#include <OpenMS/FORMAT/ConsensusXMLFile.h>
#include <OpenMS/FORMAT/FeatureXMLFile.h>
#include <OpenMS/FORMAT/FileHandler.h>
#include <OpenMS/FORMAT/FileTypes.h>
#include <OpenMS/FORMAT/HANDLERS/IndexedMzMLHandler.h>
#include <OpenMS/FORMAT/IdXMLFile.h>
#include <OpenMS/FORMAT/MSPGenericFile.h>
#include <OpenMS/FORMAT/MzIdentMLFile.h>
#include <OpenMS/FORMAT/MzMLFile.h>
#include <OpenMS/FORMAT/ParamXMLFile.h>
#include <OpenMS/FORMAT/TextFile.h>
#include <OpenMS/KERNEL/MSExperiment.h>
#include <OpenMS/KERNEL/MSSpectrum.h>
#include <OpenMS/KERNEL/OnDiscMSExperiment.h>
#include <OpenMS/METADATA/Precursor.h>
#include <OpenMS/SYSTEM/File.h>
#include <OpenMS/SYSTEM/FileWatcher.h>
#include <OpenMS/TRANSFORMATIONS/FEATUREFINDER/FeatureFinder.h>
#include <OpenMS/TRANSFORMATIONS/RAW2PEAK/PeakPickerCWT.h>
#include <OpenMS/VISUAL/ANNOTATION/Annotation1DDistanceItem.h>
#include <OpenMS/VISUAL/ANNOTATION/Annotation1DPeakItem.h>
#include <OpenMS/VISUAL/ANNOTATION/Annotation1DTextItem.h>
#include <OpenMS/VISUAL/AxisWidget.h>
#include <OpenMS/VISUAL/ColorSelector.h>
#include <OpenMS/VISUAL/DataSelectionTabs.h>
#include <OpenMS/VISUAL/DIALOGS/SpectrumAlignmentDialog.h>
#include <OpenMS/VISUAL/DIALOGS/TOPPViewOpenDialog.h>
#include <OpenMS/VISUAL/DIALOGS/TOPPViewPrefDialog.h>
#include <OpenMS/VISUAL/DIALOGS/TheoreticalSpectrumGenerationDialog.h>
#include <OpenMS/VISUAL/DIALOGS/ToolsDialog.h>
#include <OpenMS/VISUAL/LayerListView.h>
#include <OpenMS/VISUAL/LogWindow.h>
#include <OpenMS/VISUAL/MISC/GUIHelpers.h>
#include <OpenMS/VISUAL/MetaDataBrowser.h>
#include <OpenMS/VISUAL/MultiGradientSelector.h>
#include <OpenMS/VISUAL/ParamEditor.h>
#include <OpenMS/VISUAL/SpectraIDViewTab.h>
#include <OpenMS/VISUAL/SpectraTreeTab.h>
#include <OpenMS/VISUAL/Plot1DCanvas.h>
#include <OpenMS/VISUAL/Plot1DWidget.h>
#include <OpenMS/VISUAL/Plot2DCanvas.h>
#include <OpenMS/VISUAL/Plot2DWidget.h>
#include <OpenMS/VISUAL/Plot3DCanvas.h>
#include <OpenMS/VISUAL/Plot3DOpenGLCanvas.h>
#include <OpenMS/VISUAL/Plot3DWidget.h>

//Qt
#include <QtCore/QSettings>
#include <QtCore/QDate>
#include <QtCore/QDir>
#include <QtCore/QTime>
#include <QtCore/QUrl>
#include <QtWidgets/QCheckBox>
#include <QCloseEvent>
#include <QtWidgets/QDesktopWidget>
#include <QtWidgets/QDockWidget>
#include <QtWidgets/QFileDialog>
#include <QtWidgets/QHeaderView>
#include <QtWidgets/QInputDialog>
#include <QtWidgets/QMessageBox>
#include <QPainter>
#include <QtWidgets/QSplashScreen>
#include <QtWidgets/QStatusBar>
#include <QtWidgets/QToolBar>
#include <QtWidgets/QToolTip>
#include <QtWidgets/QToolButton>
#include <QtWidgets/QTreeWidget>
#include <QtWidgets/QTreeWidgetItem>
#include <QtWidgets/QWhatsThis>
#include <QTextCodec>

#include <boost/math/special_functions/fpclassify.hpp>

#include <algorithm>
#include <utility>

using namespace std;

namespace OpenMS
{
  using namespace Internal;
  using namespace Math;

  const String TOPPViewBase::CAPTION_3D_SUFFIX_ = " (3D)";


  /// supported types which can be opened with File-->Open
  const FileTypes::FileTypeList supported_types({ FileTypes::MZML, FileTypes::MZXML, FileTypes::MZDATA, FileTypes::SQMASS,
                                                  FileTypes::FEATUREXML, FileTypes::CONSENSUSXML, FileTypes::IDXML,
                                                  FileTypes::DTA, FileTypes::DTA2D, FileTypes::MGF, FileTypes::MS2,
                                                  FileTypes::MSP, FileTypes::BZ2, FileTypes::GZ });

  TOPPViewBase::TOPPViewBase(QWidget* parent) :
    QMainWindow(parent),
    DefaultParamHandler("TOPPViewBase"),
    ws_(this),
    tab_bar_(this),
    recent_files_(),
    menu_(this, &ws_, &recent_files_)
  {
    setWindowTitle("TOPPView");
    setWindowIcon(QIcon(":/TOPPView.png"));
    setMinimumSize(400, 400); // prevents errors caused by too small width, height values
    setAcceptDrops(true); // enable drag-and-drop

    // get geometry of first screen
    QRect screen_geometry = QApplication::desktop()->screenGeometry();
    // center main window
    setGeometry(
      (int)(0.1 * screen_geometry.width()),
      (int)(0.1 * screen_geometry.height()),
      (int)(0.8 * screen_geometry.width()),
      (int)(0.8 * screen_geometry.height())
      );

    //################## Main Window #################
    // Create main workspace using a QVBoxLayout ordering the items vertically
    // (the tab bar and the main workspace). Uses a dummy central widget (to be able to
    // have a layout), then adds vertically the tab bar and workspace.
    QWidget* dummy_cw = new QWidget(this);
    setCentralWidget(dummy_cw);
    QVBoxLayout* box_layout = new QVBoxLayout(dummy_cw);

    // create empty tab bar and workspace which will hold the main visualization widgets (e.g. spectrawidgets...)
    tab_bar_.setWhatsThis("Tab bar<BR><BR>Close tabs through the context menu or by double-clicking them.<BR>The tab bar accepts drag-and-drop from the layer bar.");
    tab_bar_.addTab("dummy", 4710);
    tab_bar_.setMinimumSize(tab_bar_.sizeHint());
    tab_bar_.removeId(4710);
    connect(&tab_bar_, &EnhancedTabBar::currentIdChanged, this, &TOPPViewBase::showWindow);
    connect(&tab_bar_, &EnhancedTabBar::closeRequested, this, &TOPPViewBase::closeByTab);
    connect(&tab_bar_, &EnhancedTabBar::dropOnWidget, [this](const QMimeData* data, QWidget* source){ copyLayer(data, source); });
    connect(&tab_bar_, &EnhancedTabBar::dropOnTab, this, &TOPPViewBase::copyLayer);
    box_layout->addWidget(&tab_bar_);

    connect(&ws_, &EnhancedWorkspace::subWindowActivated, [this](QMdiSubWindow* window) {
      if (window != nullptr) /* 0 upon terminate */ updateBarsAndMenus(); 
    });
    connect(&ws_, &EnhancedWorkspace::dropReceived, this, &TOPPViewBase::copyLayer);
    box_layout->addWidget(&ws_);

    //################## STATUS #################
    // create status bar
    message_label_ = new QLabel(statusBar());
    statusBar()->addWidget(message_label_, 1);

    rt_label_ = new QLabel("RT: 12345678", statusBar());
    rt_label_->setMinimumSize(rt_label_->sizeHint());
    rt_label_->setText("");
    statusBar()->addPermanentWidget(rt_label_, 0);
    mz_label_ = new QLabel("m/z: 123456780912", statusBar());
    mz_label_->setMinimumSize(mz_label_->sizeHint());
    mz_label_->setText("");
    statusBar()->addPermanentWidget(mz_label_, 0);

    //################## TOOLBARS #################
    //create toolbars and connect signals
    QToolButton* b;

    //--Basic tool bar for all views--
    tool_bar_ = addToolBar("Basic tool bar");
    tool_bar_->setObjectName("tool_bar");

    //intensity modes
    intensity_button_group_ = new QButtonGroup(tool_bar_);
    intensity_button_group_->setExclusive(true);

    b = new QToolButton(tool_bar_);
    b->setIcon(QIcon(":/lin.png"));
    b->setToolTip("Intensity: Normal");
    b->setShortcut(Qt::Key_N);
    b->setCheckable(true);
    b->setWhatsThis("Intensity: Normal<BR><BR>Intensity is displayed unmodified.<BR>(Hotkey: N)");
    intensity_button_group_->addButton(b, PlotCanvas::IM_NONE);
    tool_bar_->addWidget(b);

    b = new QToolButton(tool_bar_);
    b->setIcon(QIcon(":/percentage.png"));
    b->setToolTip("Intensity: Percentage");
    b->setShortcut(Qt::Key_P);
    b->setCheckable(true);
    b->setWhatsThis("Intensity: Percentage<BR><BR>Intensity is displayed as a percentage of the layer"
                    " maximum intensity. If only one layer is displayed this mode behaves like the"
                    " normal mode. If more than one layer is displayed intensities are aligned."
                    "<BR>(Hotkey: P)");
    intensity_button_group_->addButton(b, PlotCanvas::IM_PERCENTAGE);
    tool_bar_->addWidget(b);

    b = new QToolButton(tool_bar_);
    b->setIcon(QIcon(":/snap.png"));
    b->setToolTip("Intensity: Snap to maximum displayed intensity");
    b->setShortcut(Qt::Key_S);
    b->setCheckable(true);
    b->setWhatsThis("Intensity: Snap to maximum displayed intensity<BR><BR> In this mode the"
                    " color gradient is adapted to the maximum currently displayed intensity."
                    "<BR>(Hotkey: S)");
    intensity_button_group_->addButton(b, PlotCanvas::IM_SNAP);
    tool_bar_->addWidget(b);

    b = new QToolButton(tool_bar_);
    b->setIcon(QIcon(":/log.png"));
    b->setToolTip("Intensity: Use log scaling for colors");
    b->setCheckable(true);
    b->setWhatsThis("Intensity: Logarithmic scaling of intensities for color calculation");
    intensity_button_group_->addButton(b, PlotCanvas::IM_LOG);
    tool_bar_->addWidget(b);

    connect(intensity_button_group_, CONNECTCAST(QButtonGroup,buttonClicked,(int)), this, &TOPPViewBase::setIntensityMode);
    tool_bar_->addSeparator();

    //common buttons
    QAction* reset_zoom_button = tool_bar_->addAction(QIcon(":/reset_zoom.png"), "Reset Zoom", this, &TOPPViewBase::resetZoom);
    reset_zoom_button->setWhatsThis("Reset zoom: Zooms out as far as possible and resets the zoom history.<BR>(Hotkey: Backspace)");

    tool_bar_->show();

    //--1D toolbar--
    tool_bar_1d_ = addToolBar("1D tool bar");
    tool_bar_1d_->setObjectName("1d_tool_bar");

    //draw modes 1D
    draw_group_1d_ = new QButtonGroup(tool_bar_1d_);
    draw_group_1d_->setExclusive(true);

    b = new QToolButton(tool_bar_1d_);
    b->setIcon(QIcon(":/peaks.png"));
    b->setToolTip("Peak mode");
    b->setShortcut(Qt::Key_I);
    b->setCheckable(true);
    b->setWhatsThis("1D Draw mode: Peaks<BR><BR>Peaks are displayed as sticks.");
    draw_group_1d_->addButton(b, Plot1DCanvas::DM_PEAKS);
    tool_bar_1d_->addWidget(b);

    b = new QToolButton(tool_bar_1d_);
    b->setIcon(QIcon(":/lines.png"));
    b->setToolTip("Raw data mode");
    b->setShortcut(Qt::Key_R);
    b->setCheckable(true);
    b->setWhatsThis("1D Draw mode: Raw data<BR><BR>Peaks are displayed as a continuous line.");
    draw_group_1d_->addButton(b, Plot1DCanvas::DM_CONNECTEDLINES);
    tool_bar_1d_->addWidget(b);

    connect(draw_group_1d_, CONNECTCAST(QButtonGroup, buttonClicked, (int)), this, &TOPPViewBase::setDrawMode1D);
    tool_bar_->addSeparator();

    //--2D peak toolbar--
    tool_bar_2d_peak_ = addToolBar("2D peak tool bar");
    tool_bar_2d_peak_->setObjectName("2d_tool_bar");

    dm_precursors_2d_ = tool_bar_2d_peak_->addAction(QIcon(":/precursors.png"), "Show fragment scan precursors");
    dm_precursors_2d_->setCheckable(true);
    dm_precursors_2d_->setWhatsThis("2D peak draw mode: Precursors<BR><BR>fragment scan precursor peaks are marked.<BR>(Hotkey: 1)");
    dm_precursors_2d_->setShortcut(Qt::Key_1);

    connect(dm_precursors_2d_, &QAction::toggled, this, &TOPPViewBase::changeLayerFlag);

    projections_2d_ = tool_bar_2d_peak_->addAction(QIcon(":/projections.png"), "Show Projections", this, &TOPPViewBase::toggleProjections);
    projections_2d_->setCheckable(true);
    projections_2d_->setWhatsThis("Projections: Shows projections of peak data along RT and MZ axis.<BR>(Hotkey: 2)");
    projections_2d_->setShortcut(Qt::Key_2);

    //--2D feature toolbar--
    tool_bar_2d_feat_ = addToolBar("2D feature tool bar");
    tool_bar_2d_feat_->setObjectName("2d_feature_tool_bar");

    dm_hull_2d_ = tool_bar_2d_feat_->addAction(QIcon(":/convexhull.png"), "Show feature convex hull");
    dm_hull_2d_->setCheckable(true);
    dm_hull_2d_->setWhatsThis("2D feature draw mode: Convex hull<BR><BR>The convex hull of the feature is displayed.<BR>(Hotkey: 5)");
    dm_hull_2d_->setShortcut(Qt::Key_5);
    connect(dm_hull_2d_, &QAction::toggled, this, &TOPPViewBase::changeLayerFlag);

    dm_hulls_2d_ = tool_bar_2d_feat_->addAction(QIcon(":/convexhulls.png"), "Show feature convex hulls");
    dm_hulls_2d_->setCheckable(true);
    dm_hulls_2d_->setWhatsThis("2D feature draw mode: Convex hulls<BR><BR>The convex hulls of the feature are displayed: One for each mass trace.<BR>(Hotkey: 6)");
    dm_hulls_2d_->setShortcut(Qt::Key_6);
    connect(dm_hulls_2d_, &QAction::toggled, this, &TOPPViewBase::changeLayerFlag);

    // feature labels:
    dm_label_2d_ = new QToolButton(tool_bar_2d_feat_);
    dm_label_2d_->setPopupMode(QToolButton::MenuButtonPopup);
    QAction* action2 = new QAction(QIcon(":/labels.png"), "Show feature annotation", dm_label_2d_);
    action2->setCheckable(true);
    action2->setWhatsThis("2D feature draw mode: Labels<BR><BR>Display different kinds of annotation next to features.<BR>(Hotkey: 7)");
    action2->setShortcut(Qt::Key_7);
    dm_label_2d_->setDefaultAction(action2);
    tool_bar_2d_feat_->addWidget(dm_label_2d_);
    connect(dm_label_2d_, &QToolButton::triggered, this, &TOPPViewBase::changeLabel);
    //button menu
    group_label_2d_ = new QActionGroup(dm_label_2d_);
    QMenu* menu = new QMenu(dm_label_2d_);
    for (Size i = 0; i < LayerData::SIZE_OF_LABEL_TYPE; ++i)
    {
      QAction* temp = group_label_2d_->addAction(
        QString(LayerData::NamesOfLabelType[i].c_str()));
      temp->setCheckable(true);
      if (i == 0) temp->setChecked(true);
      menu->addAction(temp);
    }
    dm_label_2d_->setMenu(menu);

    // unassigned peptide identifications:
    dm_unassigned_2d_ = new QToolButton(tool_bar_2d_feat_);
    dm_unassigned_2d_->setPopupMode(QToolButton::MenuButtonPopup);
    QAction* action_unassigned = new QAction(QIcon(":/unassigned.png"), "Show unassigned peptide identifications", dm_unassigned_2d_);
    action_unassigned->setCheckable(true);
    action_unassigned->setWhatsThis("2D feature draw mode: Unassigned peptide identifications<BR><BR>Show unassigned peptide identifications by precursor m/z or by peptide mass.<BR>(Hotkey: 8)");
    action_unassigned->setShortcut(Qt::Key_8);
    dm_unassigned_2d_->setDefaultAction(action_unassigned);
    tool_bar_2d_feat_->addWidget(dm_unassigned_2d_);
    connect(dm_unassigned_2d_, &QToolButton::triggered, this, &TOPPViewBase::changeUnassigned);
    //button menu
    group_unassigned_2d_ = new QActionGroup(dm_unassigned_2d_);
    menu = new QMenu(dm_unassigned_2d_);
    StringList options = {"Don't show", "Show by precursor m/z", "Show by peptide mass", "Show label meta data"};
    for (const String& opt : options)
    {
      QAction* temp = group_unassigned_2d_->addAction(opt.toQString());
      temp->setCheckable(true);
      if (opt == options.front()) temp->setChecked(true);
      menu->addAction(temp);
    }
    dm_unassigned_2d_->setMenu(menu);

    //--2D consensus toolbar--
    tool_bar_2d_cons_ = addToolBar("2D peak tool bar");
    tool_bar_2d_cons_->setObjectName("2d_peak_tool_bar");

    dm_elements_2d_ = tool_bar_2d_cons_->addAction(QIcon(":/elements.png"), "Show consensus feature element positions");
    dm_elements_2d_->setCheckable(true);
    dm_elements_2d_->setWhatsThis("2D consensus feature draw mode: Elements<BR><BR>The individual elements that make up the  consensus feature are drawn.<BR>(Hotkey: 9)");
    dm_elements_2d_->setShortcut(Qt::Key_9);
    connect(dm_elements_2d_, &QAction::toggled, this, &TOPPViewBase::changeLayerFlag);

    //--2D identifications toolbar--
    tool_bar_2d_ident_ = addToolBar("2D identifications tool bar");
    tool_bar_2d_ident_->setObjectName("2d_ident_tool_bar");

    dm_ident_2d_ = tool_bar_2d_ident_->addAction(QIcon(":/peptidemz.png"), "Use theoretical peptide mass for m/z positions (default: precursor mass)");
    dm_ident_2d_->setCheckable(true);
    dm_ident_2d_->setWhatsThis("2D peptide identification draw mode: m/z source<BR><BR>Toggle between precursor mass (default) and theoretical peptide mass as source for the m/z positions of peptide identifications.<BR>(Hotkey: 5)");
    dm_ident_2d_->setShortcut(Qt::Key_5);
    connect(dm_ident_2d_, &QAction::toggled, this, &TOPPViewBase::changeLayerFlag);

    //################## Dock widgets #################
    // This creates the dock widgets: 
    // Layers, Views, Filters, and the Log dock widget on the bottom (by default hidden).

    // layer dock widget
    layer_dock_widget_ = new QDockWidget("Layers", this);
    layer_dock_widget_->setObjectName("layer_dock_widget");
    addDockWidget(Qt::RightDockWidgetArea, layer_dock_widget_);
    layers_view_ = new LayerListView(layer_dock_widget_);
    
    connect(layers_view_, &LayerListView::layerDataChanged, this, &TOPPViewBase::updateBarsAndMenus);
    layer_dock_widget_->setWidget(layers_view_);
    menu_.addWindowToggle(layer_dock_widget_->toggleViewAction());

    // Views dock widget
    views_dockwidget_ = new QDockWidget("Views", this);
    views_dockwidget_->setObjectName("views_dock_widget");
    addDockWidget(Qt::BottomDockWidgetArea, views_dockwidget_);
    selection_view_ = new DataSelectionTabs(views_dockwidget_, this);
    views_dockwidget_->setWidget(selection_view_);

    

    // add hide/show option to dock widget
    menu_.addWindowToggle(views_dockwidget_->toggleViewAction());

    // filter dock widget
    filter_dock_widget_ = new QDockWidget("Data filters", this);
    filter_dock_widget_->setObjectName("filter_dock_widget");
    addDockWidget(Qt::BottomDockWidgetArea, filter_dock_widget_);
    filter_list_ = new FilterList(filter_dock_widget_);
    connect(filter_list_, &FilterList::filterChanged, [&](const DataFilters& filter) {
      getActiveCanvas()->setFilters(filter);
    });
    filter_dock_widget_->setWidget(filter_list_);
    menu_.addWindowToggle(filter_dock_widget_->toggleViewAction());

    // log window
    QDockWidget* log_bar = new QDockWidget("Log", this);
    log_bar->setObjectName("log_bar");
    addDockWidget(Qt::BottomDockWidgetArea, log_bar);
    log_ = new LogWindow(log_bar);
    log_bar->setWidget(log_);
    menu_.addWindowToggle(log_bar->toggleViewAction());

    // tabify dock widgets so they don't fill up the whole space
    QMainWindow::tabifyDockWidget(filter_dock_widget_, log_bar);
    QMainWindow::tabifyDockWidget(log_bar, views_dockwidget_);

    //################## DEFAULTS #################
    initializeDefaultParameters_();

    // store defaults in param_
    defaultsToParam_();

    // load param file
    loadPreferences();

    // set current path
    current_path_ = param_.getValue("preferences:default_path").toString();

    // update the menu
    updateMenu();

    connect(&recent_files_, &RecentFilesMenu::recentFileClicked, this, &TOPPViewBase::openFile);

    // restore window positions
    QSettings settings("OpenMS", "TOPPView");
    restoreGeometry(settings.value("geometry").toByteArray());
    restoreState(settings.value("windowState").toByteArray());

    //######################### File System Watcher ###########################################
    watcher_ = new FileWatcher(this);
    connect(watcher_, &FileWatcher::fileChanged, this, &TOPPViewBase::fileChanged_);
  }

  void TOPPViewBase::initializeDefaultParameters_()
  {
    //general
    defaults_.setValue("preferences:default_map_view", "2d", "Default visualization mode for maps.");
    defaults_.setValidStrings("preferences:default_map_view", {"2d","3d"});
    defaults_.setValue("preferences:default_path", ".", "Default path for loading and storing files.");
    defaults_.setValue("preferences:default_path_current", "true", "If the current path is preferred over the default path.");
    defaults_.setValidStrings("preferences:default_path_current", {"true","false"});
    defaults_.setValue("preferences:intensity_cutoff", "off", "Low intensity cutoff for maps.");
    defaults_.setValidStrings("preferences:intensity_cutoff", {"on","off"});
    defaults_.setValue("preferences:on_file_change", "ask", "What action to take, when a data file changes. Do nothing, update automatically or ask the user.");
    defaults_.setValidStrings("preferences:on_file_change", {"none","ask","update automatically"});
    defaults_.setValue("preferences:topp_cleanup", "true", "If the temporary files for calling of TOPP tools should be removed after the call.");
    defaults_.setValidStrings("preferences:topp_cleanup", {"true","false"});
    defaults_.setValue("preferences:use_cached_ms2", "false", "If possible, only load MS1 spectra into memory and keep MS2 spectra on disk (using indexed mzML).");
    defaults_.setValidStrings("preferences:use_cached_ms2", {"true","false"});
    defaults_.setValue("preferences:use_cached_ms1", "false", "If possible, do not load MS1 spectra into memory spectra into memory and keep MS2 spectra on disk (using indexed mzML).");
    defaults_.setValidStrings("preferences:use_cached_ms1", {"true","false"});
    // 1d view
    defaults_.insert("preferences:1d:", Plot1DCanvas(Param()).getDefaults());
    defaults_.setSectionDescription("preferences:1d", "Settings for single spectrum view.");
    // 2d view
    defaults_.insert("preferences:2d:", Plot2DCanvas(Param()).getDefaults());
    defaults_.setSectionDescription("preferences:2d", "Settings for 2D map view.");
    // 3d view
    defaults_.insert("preferences:3d:", Plot3DCanvas(Param()).getDefaults());
    defaults_.setSectionDescription("preferences:3d", "Settings for 3D map view.");
    // identification view
    defaults_.insert("preferences:idview:", SpectraIDViewTab(Param()).getDefaults());
    defaults_.setSectionDescription("preferences:idview", "Settings for identification view.");
    defaults_.setValue("preferences:version", "none", "OpenMS version, used to check if the TOPPView.ini is up-to-date");
    subsections_.push_back("preferences:RecentFiles");
  }

  void TOPPViewBase::closeEvent(QCloseEvent* event)
  {
    ws_.closeAllSubWindows();
    QSettings settings("OpenMS", "TOPPView");
    settings.setValue("geometry", saveGeometry());
    settings.setValue("windowState", saveState());
    event->accept();
  }
  
  void TOPPViewBase::preferencesDialog()
  {
    Internal::TOPPViewPrefDialog dlg(this);
    dlg.setParam(param_);

    // --------------------------------------------------------------------
    // Execute dialog and update parameter object with user modified values
    if (dlg.exec())
    {
      param_ = dlg.getParam();
      savePreferences();
    }
  }

  TOPPViewBase::LOAD_RESULT TOPPViewBase::addDataFile(const String& filename, bool show_options, bool add_to_recent, String caption, UInt window_id, Size spectrum_id)
  {
    String abs_filename = File::absolutePath(filename);

    // check if the file exists
    if (!File::exists(abs_filename))
    {
      log_->appendNewHeader(LogWindow::LogState::CRITICAL, "Open file error", String("The file '") + abs_filename + "' does not exist!");
      return LOAD_RESULT::FILE_NOT_FOUND;
    }

    // determine file type
    FileHandler fh;
    FileTypes::Type file_type = fh.getType(abs_filename);
    if (file_type == FileTypes::UNKNOWN)
    {
      log_->appendNewHeader(LogWindow::LogState::CRITICAL, "Open file error", String("Could not determine file type of '") + abs_filename + "'!");
      return LOAD_RESULT::FILETYPE_UNKNOWN;
    }

    // abort if file type unsupported
    if (!supported_types.contains(file_type))
    {
      log_->appendNewHeader(LogWindow::LogState::CRITICAL, "Open file error", String("The type '") + FileTypes::typeToName(file_type) + "' is not supported!");
      return LOAD_RESULT::FILETYPE_UNSUPPORTED;
    }

    //try to load data and determine if it's 1D or 2D data

    // create shared pointer to main data types
    FeatureMapType* feature_map = new FeatureMapType();
    FeatureMapSharedPtrType feature_map_sptr(feature_map);

    ExperimentSharedPtrType peak_map_sptr(new ExperimentType());

    ConsensusMapType* consensus_map = new ConsensusMapType();
    ConsensusMapSharedPtrType consensus_map_sptr(consensus_map);

    vector<PeptideIdentification> peptides;

    LayerData::DataType data_type;

    ODExperimentSharedPtrType on_disc_peaks(new OnDiscMSExperiment);

    // lock the GUI - no interaction possible when loading...
    GUIHelpers::GUILock glock(this);

    bool cache_ms2_on_disc = (param_.getValue("preferences:use_cached_ms2") == "true");
    bool cache_ms1_on_disc = (param_.getValue("preferences:use_cached_ms1") == "true");

    try
    {
      if (file_type == FileTypes::FEATUREXML)
      {
        FeatureXMLFile().load(abs_filename, *feature_map);
        data_type = LayerData::DT_FEATURE;
      }
      else if (file_type == FileTypes::CONSENSUSXML)
      {
        ConsensusXMLFile().load(abs_filename, *consensus_map);
        data_type = LayerData::DT_CONSENSUS;
      }
      else if (file_type == FileTypes::IDXML)
      {
        vector<ProteinIdentification> proteins; // not needed later
        IdXMLFile().load(abs_filename, proteins, peptides);
        if (peptides.empty())
        {
          throw Exception::MissingInformation(__FILE__, __LINE__, OPENMS_PRETTY_FUNCTION, "No peptide identifications found");
        }
        // check if RT (and sequence) information is present:
        vector<PeptideIdentification> peptides_with_rt;
        for (vector<PeptideIdentification>::const_iterator it =
               peptides.begin(); it != peptides.end(); ++it)
        {
          if (!it->getHits().empty() && it->hasRT())
          {
            peptides_with_rt.push_back(*it);
          }
        }
        Size diff = peptides.size() - peptides_with_rt.size();
        if (diff)
        {
          String msg = String(diff) + " peptide identification(s) without"
                                      " sequence and/or retention time information were removed.\n" +
                       peptides_with_rt.size() + " peptide identification(s) remaining.";
          log_->appendNewHeader(LogWindow::LogState::WARNING, "While loading file:", msg);
        }
        if (peptides_with_rt.empty())
        {
          throw Exception::MissingInformation(__FILE__, __LINE__, OPENMS_PRETTY_FUNCTION, "No peptide identifications with sufficient information remaining.");
        }
        peptides.swap(peptides_with_rt);
        data_type = LayerData::DT_IDENT;
      }
      else if (file_type == FileTypes::MZIDENTML)
      {
        vector<ProteinIdentification> proteins; // not needed later
        MzIdentMLFile().load(abs_filename, proteins, peptides);
        if (peptides.empty())
        {
          throw Exception::MissingInformation(__FILE__, __LINE__, OPENMS_PRETTY_FUNCTION, "No peptide identifications found");
        }
        // check if RT (and sequence) information is present:
        vector<PeptideIdentification> peptides_with_rt;
        for (vector<PeptideIdentification>::const_iterator it =
               peptides.begin(); it != peptides.end(); ++it)
        {
          if (!it->getHits().empty() && it->hasRT())
          {
            peptides_with_rt.push_back(*it);
          }
        }
        Size diff = peptides.size() - peptides_with_rt.size();
        if (diff)
        {
          String msg = String(diff) + " peptide identification(s) without"
                                      " sequence and/or retention time information were removed.\n" +
                       peptides_with_rt.size() + " peptide identification(s) remaining.";
          log_->appendNewHeader(LogWindow::LogState::WARNING, "While loading file:", msg);
        }
        if (peptides_with_rt.empty())
        {
          throw Exception::MissingInformation(__FILE__, __LINE__, OPENMS_PRETTY_FUNCTION, "No peptide identifications with sufficient information remaining.");
        }
        peptides.swap(peptides_with_rt);
        data_type = LayerData::DT_IDENT;
      }
      else
      {
        bool parsing_success = false;
        if (file_type == FileTypes::MZML)
        {
          // Load index only and check success (is it indexed?)
          MzMLFile f;
          Internal::IndexedMzMLHandler indexed_mzml_file_;
          indexed_mzml_file_.openFile(filename);
          if ( indexed_mzml_file_.getParsingSuccess() && cache_ms2_on_disc)
          {
            // If it has an index, now load index and meta data
            on_disc_peaks->openFile(filename, false);
            OPENMS_LOG_INFO << "INFO: will use cached MS2 spectra" << std::endl;
            if (cache_ms1_on_disc)
            {
              OPENMS_LOG_INFO << "log INFO: will use cached MS1 spectra" << std::endl;
            }
            parsing_success = true;

            // Caching strategy: peak_map_sptr will contain a MSSpectrum entry
            // for each actual spectrum on disk. However, initially these will
            // only be populated by the meta data (all data except the actual
            // raw data) which will allow us to read out RT, MS level etc.
            //
            // In a second step (see below), we populate some of these maps
            // with actual spectra including raw data (allowing us to only
            // populate MS1 spectra with actual data).

            // peak_map_sptr = boost::static_pointer_cast<ExperimentSharedPtrType>(on_disc_peaks->getMetaData());
            peak_map_sptr = on_disc_peaks->getMetaData();

            for (Size k = 0; k < indexed_mzml_file_.getNrSpectra() && !cache_ms1_on_disc; k++)
            {
              if ( peak_map_sptr->getSpectrum(k).getMSLevel() == 1)
              {
                peak_map_sptr->getSpectrum(k) = on_disc_peaks->getSpectrum(k);
              }
            }
            for (Size k = 0; k < indexed_mzml_file_.getNrChromatograms() && !cache_ms2_on_disc; k++)
            {
              peak_map_sptr->getChromatogram(k) = on_disc_peaks->getChromatogram(k);
            }

            // Load at least one spectrum into memory (TOPPView assumes that at least one spectrum is in memory)
            if (cache_ms1_on_disc && peak_map_sptr->getNrSpectra() > 0) peak_map_sptr->getSpectrum(0) = on_disc_peaks->getSpectrum(0);
          }
        }
        else if (file_type == FileTypes::MSP)
        {
          MSPGenericFile().load(abs_filename, *peak_map_sptr);
          for (size_t i = 0; i != peak_map_sptr->size(); ++i)
          {
            if ((*peak_map_sptr)[i].getRT() < 0) (*peak_map_sptr)[i].setRT(i); // set RT to spectrum index
          }
        }

        // Load all data into memory if e.g. no mzML file
        if (!parsing_success)
        {
          fh.loadExperiment(abs_filename, *peak_map_sptr, file_type, ProgressLogger::GUI);
        }
        OPENMS_LOG_INFO << "INFO: done loading all " << std::endl;

        // a mzML file may contain both, chromatogram and peak data
        // -> this is handled in PlotCanvas::addLayer
        data_type = LayerData::DT_CHROMATOGRAM;
        if (peak_map_sptr->containsScanOfLevel(1))
        {
          data_type = LayerData::DT_PEAK;
        }
      }
    }
    catch (Exception::BaseException& e)
    {
      log_->appendNewHeader(LogWindow::LogState::CRITICAL, "Error while loading file:", e.what());
      return LOAD_RESULT::LOAD_ERROR;
    }

    // sort for mz and update ranges of newly loaded data
    peak_map_sptr->sortSpectra(true);
    peak_map_sptr->updateRanges(1);

    // try to add the data
    if (caption == "")
    {
      caption = FileHandler::stripExtension(File::basename(abs_filename));
    }
    else
    {
      abs_filename = "";
    }

    glock.unlock();

    addData(feature_map_sptr, 
      consensus_map_sptr, 
      peptides, 
      peak_map_sptr, 
      on_disc_peaks, 
      data_type, 
      false, 
      show_options, 
      true, 
      abs_filename, 
      caption, 
      window_id, 
      spectrum_id);

    // add to recent file
    if (add_to_recent)
    {
      addRecentFile_(filename);
    }

    // watch file contents for changes
    watcher_->addFile(abs_filename);

    return LOAD_RESULT::OK;
  }

  void TOPPViewBase::addData(FeatureMapSharedPtrType feature_map,
                             ConsensusMapSharedPtrType consensus_map,
                             vector<PeptideIdentification>& peptides,
                             ExperimentSharedPtrType peak_map,
                             ODExperimentSharedPtrType on_disc_peak_map,
                             LayerData::DataType data_type,
                             bool show_as_1d,
                             bool show_options,
                             bool as_new_window,
                             const String& filename,
                             const String& caption,
                             UInt window_id,
                             Size spectrum_id)
  {
    // initialize flags with defaults from the parameters
    bool maps_as_2d = (param_.getValue("preferences:default_map_view") == "2d");
    bool maps_as_1d = false;
    bool use_intensity_cutoff = (param_.getValue("preferences:intensity_cutoff") == "on");
    bool is_dia_data = false;

    // feature, consensus feature and identifications can be merged
    bool mergeable = ((data_type == LayerData::DT_FEATURE) ||
                      (data_type == LayerData::DT_CONSENSUS) ||
                      (data_type == LayerData::DT_IDENT));

    // only one peak spectrum? disable 2D as default
    if (peak_map->size() == 1) { maps_as_2d = false; }

    // set the window where (new layer) data could be opened in
    // get EnhancedTabBarWidget with given id
    EnhancedTabBarWidgetInterface* tab_bar_target = ws_.getWidget(window_id);

    // cast to PlotWidget
    PlotWidget* target_window = dynamic_cast<PlotWidget*>(tab_bar_target);

    if (tab_bar_target == nullptr)
    {
      target_window = getActivePlotWidget();
    }
    else
    {
      as_new_window = false;
    }

    // create dialog no matter if it is shown or not. It is used to determine the flags.
    TOPPViewOpenDialog dialog(caption, as_new_window, maps_as_2d, use_intensity_cutoff, this);

    //disable opening in new window when there is no active window or feature/ID data is to be opened, but the current window is a 3D window
    if (target_window == nullptr || (mergeable && dynamic_cast<Plot3DWidget*>(target_window) != nullptr))
    {
      dialog.disableLocation(true);
    }

    //disable 1d/2d/3d option for feature/consensus/identification maps
    if (mergeable)
    {
      dialog.disableDimension(true);
    }

    //disable cutoff for feature/consensus/identification maps
    if (mergeable)
    {
      dialog.disableCutoff(false);
    }

    //enable merge layers if a feature layer is opened and there are already features layers to merge it to
    if (mergeable && target_window != nullptr) //TODO merge
    {
      PlotCanvas* open_canvas = target_window->canvas();
      Map<Size, String> layers;
      for (Size i = 0; i < open_canvas->getLayerCount(); ++i)
      {
        if (data_type == open_canvas->getLayer(i).type)
        {
          layers[i] = open_canvas->getLayer(i).getName();
        }
      }
      dialog.setMergeLayers(layers);
    }

    //show options if requested
    if (show_options && !dialog.exec())
    {
      return;
    }
    as_new_window = dialog.openAsNewWindow();
    maps_as_2d = dialog.viewMapAs2D();
    maps_as_1d = dialog.viewMapAs1D();
    if (show_as_1d)
    {
      maps_as_1d = true;
      maps_as_2d = false;
    }

    use_intensity_cutoff = dialog.isCutoffEnabled();
    is_dia_data = dialog.isDataDIA();
    Int merge_layer = dialog.getMergeLayer();

    // If we are dealing with DIA data, store this directly in the peak map
    // (ensures we will keep track of this flag from now on).
    if (is_dia_data)
    {
      peak_map->setMetaValue("is_dia_data", "true");
    }

    // determine the window to open the data in
    if (as_new_window) //new window
    {
      if (maps_as_1d) // 2d in 1d window
      {
        target_window = new Plot1DWidget(getSpectrumParameters(1), &ws_);
      }
      else if (maps_as_2d || mergeable) //2d or features/IDs
      {
        target_window = new Plot2DWidget(getSpectrumParameters(2), &ws_);
      }
      else // 3d
      {
        target_window = new Plot3DWidget(getSpectrumParameters(3), &ws_);
      }
    }

    if (merge_layer == -1) //add layer to the window
    {
      if (data_type == LayerData::DT_FEATURE) //features
      {
        if (!target_window->canvas()->addLayer(feature_map, filename))
        {
          return;
        }
      }
      else if (data_type == LayerData::DT_CONSENSUS) //consensus features
      {
        if (!target_window->canvas()->addLayer(consensus_map, filename))
          return;
      }
      else if (data_type == LayerData::DT_IDENT)
      {
        if (!target_window->canvas()->addLayer(peptides, filename))
          return;
      }
      else //peaks
      {
        if (!target_window->canvas()->addLayer(peak_map, on_disc_peak_map, filename))
          return;

        //calculate noise
        if (use_intensity_cutoff)
        {
          double cutoff = estimateNoiseFromRandomScans(*(target_window->canvas()->getCurrentLayer().getPeakData()), 1, 10, 80);
          DataFilters filters;
          filters.add(DataFilters::DataFilter(DataFilters::INTENSITY, DataFilters::GREATER_EQUAL, cutoff));
          target_window->canvas()->setFilters(filters);
        }
        else // no mower, hide zeros if wanted
        {
          if (target_window->canvas()->getCurrentLayer().getPeakData()->hasZeroIntensities(1))
          {
            statusBar()->showMessage("Note: Data contains zero values.\nA filter will be added to hide these values.\nYou can reenable data points with zero intensity by removing the filter.");
            DataFilters filters;
            filters.add(DataFilters::DataFilter(DataFilters::INTENSITY, DataFilters::GREATER_EQUAL, 0.001));
            target_window->canvas()->setFilters(filters);
          }
        }

        Plot1DWidget* open_1d_window = dynamic_cast<Plot1DWidget*>(target_window);
        if (open_1d_window)
        {
          open_1d_window->canvas()->activateSpectrum(spectrum_id);
        }
      }
    }
    else //merge feature/ID data into feature layer
    {
      Plot2DCanvas* canvas = qobject_cast<Plot2DCanvas*>(target_window->canvas());
      if (data_type == LayerData::DT_CONSENSUS)
      {
        canvas->mergeIntoLayer(merge_layer, consensus_map);
      }
      else if (data_type == LayerData::DT_FEATURE)
      {
        canvas->mergeIntoLayer(merge_layer, feature_map);
      }
      else if (data_type == LayerData::DT_IDENT)
      {
        canvas->mergeIntoLayer(merge_layer, peptides);
      }
    }

    if (as_new_window)
    {
      showPlotWidgetInWindow(target_window, caption);
    }

    // enable spectra view tab (not required anymore since selection_view_.update() will decide automatically)
    //selection_view_->show(DataSelectionTabs::SPECTRA_IDX);
  }

  void TOPPViewBase::addRecentFile_(const String& filename)
  {
    recent_files_.add(filename);
  }

  void TOPPViewBase::openFile(const String& filename)
  {
    addDataFile(filename, true, true);
  }

  void TOPPViewBase::closeByTab(int id)
  {
    QWidget* w = dynamic_cast<QWidget*>(ws_.getWidget(id));
    if (w)
    {
      QMdiSubWindow* parent = qobject_cast<QMdiSubWindow*>(w->parentWidget());
      if (parent->close()) updateBarsAndMenus();
    }
  }

  void TOPPViewBase::showWindow(int id)
  {
    auto* sw = dynamic_cast<PlotWidget*>(ws_.getWidget(id));
    if (!sw) return;
    sw->setFocus(); // triggers layerActivated...
  }

  void TOPPViewBase::closeTab()
  {
    ws_.activeSubWindow()->close();
  }

  void TOPPViewBase::editMetadata()
  {
    PlotCanvas* canvas = getActiveCanvas();

    // warn if hidden layer => wrong layer selected...
    if (!canvas->getCurrentLayer().visible)
    {
      log_->appendNewHeader(LogWindow::LogState::NOTICE, "The current layer is not visible", "Have you selected the right layer for this action?");
    }

    //show editable meta data dialog
    canvas->showMetaData(true);
  }

  void TOPPViewBase::layerStatistics()
  {
    getActivePlotWidget()->showStatistics();
  }

  void TOPPViewBase::showStatusMessage(string msg, OpenMS::UInt time)
  {
    if (time == 0)
    {
      message_label_->setText(msg.c_str());
      statusBar()->update();
    }
    else
    {
      statusBar()->showMessage(msg.c_str(), time);
    }
  }

  void TOPPViewBase::showCursorStatusInvert(double mz, double rt)
  {
    // swap rt vs mz (for vertical projection)
    showCursorStatus(rt, mz);
  }

  void TOPPViewBase::showCursorStatus(double mz, double rt)
  {
    message_label_->setText("");
    if (mz == -1)
    {
      mz_label_->setText("m/z: ");
    }
    else if (boost::math::isinf(mz) || boost::math::isnan(mz))
    {
      mz_label_->setText("m/z: n/a");
    }
    else
    {
      mz_label_->setText((String("m/z: ") + String::number(mz, 6).fillLeft(' ', 8)).toQString());
    }

    if (rt == -1)
    {
      rt_label_->setText("RT: ");
    }
    else if (boost::math::isinf(rt) || boost::math::isnan(rt))
    {
      rt_label_->setText("RT: n/a");
    }
    else
    {
      rt_label_->setText((String("RT: ") + String::number(rt, 1).fillLeft(' ', 8)).toQString());
    }
    statusBar()->update();
  }

  void TOPPViewBase::resetZoom()
  {
    PlotWidget* w = getActivePlotWidget();
    if (w != nullptr)
    {
      w->canvas()->resetZoom();
    }
  }

  void TOPPViewBase::setIntensityMode(int index)
  {
    PlotWidget* w = getActivePlotWidget();
    if (w)
    {
      intensity_button_group_->button(index)->setChecked(true);
      w->setIntensityMode((OpenMS::PlotCanvas::IntensityModes)index);
    }
  }

  void TOPPViewBase::setDrawMode1D(int index)
  {
    Plot1DWidget* w = getActive1DWidget();
    if (w)
    {
      w->canvas()->setDrawMode((OpenMS::Plot1DCanvas::DrawModes)index);
    }
  }

  void TOPPViewBase::changeLabel(QAction* action)
  {
    bool set = false;

    //label type is selected
    for (Size i = 0; i < LayerData::SIZE_OF_LABEL_TYPE; ++i)
    {
      if (action->text().toStdString() == LayerData::NamesOfLabelType[i])
      {
        getActive2DWidget()->canvas()->setLabel(LayerData::LabelType(i));
        set = true;
      }
    }

    //button is simply pressed
    if (!set)
    {
      if (getActive2DWidget()->canvas()->getCurrentLayer().label == LayerData::L_NONE)
      {
        getActive2DWidget()->canvas()->setLabel(LayerData::L_INDEX);
        dm_label_2d_->menu()->actions()[1]->setChecked(true);
      }
      else
      {
        getActive2DWidget()->canvas()->setLabel(LayerData::L_NONE);
        dm_label_2d_->menu()->actions()[0]->setChecked(true);
      }
    }

    updateToolBar();
  }

  void TOPPViewBase::changeUnassigned(QAction* action)
  {
    // mass reference is selected
    if (action->text().toStdString() == "Don't show")
    {
      getActive2DWidget()->canvas()->setLayerFlag(LayerData::F_UNASSIGNED, false);
      getActive2DWidget()->canvas()->setLayerFlag(LayerData::I_PEPTIDEMZ, false);
      getActive2DWidget()->canvas()->setLayerFlag(LayerData::I_LABELS, false);
    }
    else if (action->text().toStdString() == "Show by precursor m/z")
    {
      getActive2DWidget()->canvas()->setLayerFlag(LayerData::F_UNASSIGNED, true);
      getActive2DWidget()->canvas()->setLayerFlag(LayerData::I_PEPTIDEMZ, false);
      getActive2DWidget()->canvas()->setLayerFlag(LayerData::I_LABELS, false);
    }
    else if (action->text().toStdString() == "Show by peptide mass")
    {
      getActive2DWidget()->canvas()->setLayerFlag(LayerData::F_UNASSIGNED, true);
      getActive2DWidget()->canvas()->setLayerFlag(LayerData::I_PEPTIDEMZ, true);
      getActive2DWidget()->canvas()->setLayerFlag(LayerData::I_LABELS, false);
    }
    else if (action->text().toStdString() == "Show label meta data")
    {
      getActive2DWidget()->canvas()->setLayerFlag(LayerData::F_UNASSIGNED, true);
      getActive2DWidget()->canvas()->setLayerFlag(LayerData::I_PEPTIDEMZ, false);
      getActive2DWidget()->canvas()->setLayerFlag(LayerData::I_LABELS, true);
    }
    else // button is simply pressed
    {
      bool previous = getActive2DWidget()->canvas()->getLayerFlag(LayerData::F_UNASSIGNED);
      getActive2DWidget()->canvas()->setLayerFlag(LayerData::F_UNASSIGNED,
                                                  !previous);
      if (previous) // now: don't show
      {
        dm_unassigned_2d_->menu()->actions()[0]->setChecked(true);
      }
      else // now: show by precursor
      {
        dm_unassigned_2d_->menu()->actions()[1]->setChecked(true);
      }
      getActive2DWidget()->canvas()->setLayerFlag(LayerData::I_PEPTIDEMZ, false);
    }

    updateToolBar();
  }

  void TOPPViewBase::changeLayerFlag(bool on)
  {
    QAction* action = qobject_cast<QAction*>(sender());
    if (Plot2DWidget* win = getActive2DWidget())
    {
      //peaks
      if (action == dm_precursors_2d_)
      {
        win->canvas()->setLayerFlag(LayerData::P_PRECURSORS, on);
      }
      //features
      else if (action == dm_hulls_2d_)
      {
        win->canvas()->setLayerFlag(LayerData::F_HULLS, on);
      }
      else if (action == dm_hull_2d_)
      {
        win->canvas()->setLayerFlag(LayerData::F_HULL, on);
      }
      //consensus features
      else if (action == dm_elements_2d_)
      {
        win->canvas()->setLayerFlag(LayerData::C_ELEMENTS, on);
      }
      // identifications
      else if (action == dm_ident_2d_)
      {
        win->canvas()->setLayerFlag(LayerData::I_PEPTIDEMZ, on);
      }
    }
  }

  void TOPPViewBase::updateBarsAndMenus()
  {
    //Update filter bar, spectrum bar and layer bar
    layerActivated();
    updateMenu();
  }

  void TOPPViewBase::updateToolBar()
  {
    PlotWidget* w = getActivePlotWidget();

    if (w)
    {
      //set intensity mode
      if (intensity_button_group_->button(w->canvas()->getIntensityMode()))
      {
        intensity_button_group_->button(w->canvas()->getIntensityMode())->setChecked(true);
      }
      else
      {
        log_->appendNewHeader(LogWindow::LogState::CRITICAL, OPENMS_PRETTY_FUNCTION, "Button for intensity mode does not exist");
      }
    }

    // 1D
    Plot1DWidget* w1 = getActive1DWidget();
    if (w1)
    {
      //draw mode
      draw_group_1d_->button(w1->canvas()->getDrawMode())->setChecked(true);

      //show/hide toolbars and buttons
      tool_bar_1d_->show();
      tool_bar_2d_peak_->hide();
      tool_bar_2d_feat_->hide();
      tool_bar_2d_cons_->hide();
      tool_bar_2d_ident_->hide();
    }

    // 2D
    Plot2DWidget* w2 = getActive2DWidget();
    if (w2)
    {
      tool_bar_1d_->hide();
      // check if there is a layer before requesting data from it
      if (w2->canvas()->getLayerCount() > 0)
      {
        //peak draw modes
        if (w2->canvas()->getCurrentLayer().type == LayerData::DT_PEAK)
        {
          dm_precursors_2d_->setChecked(w2->canvas()->getLayerFlag(LayerData::P_PRECURSORS));
          tool_bar_2d_peak_->show();
          tool_bar_2d_feat_->hide();
          tool_bar_2d_cons_->hide();
          tool_bar_2d_ident_->hide();
        }
        //feature draw modes
        else if (w2->canvas()->getCurrentLayer().type == LayerData::DT_FEATURE)
        {
          dm_hulls_2d_->setChecked(w2->canvas()->getLayerFlag(LayerData::F_HULLS));
          dm_hull_2d_->setChecked(w2->canvas()->getLayerFlag(LayerData::F_HULL));
          dm_unassigned_2d_->setChecked(w2->canvas()->getLayerFlag(LayerData::F_UNASSIGNED));
          dm_label_2d_->setChecked(w2->canvas()->getCurrentLayer().label != LayerData::L_NONE);
          tool_bar_2d_peak_->hide();
          tool_bar_2d_feat_->show();
          tool_bar_2d_cons_->hide();
          tool_bar_2d_ident_->hide();
        }
        //consensus feature draw modes
        else if (w2->canvas()->getCurrentLayer().type == LayerData::DT_CONSENSUS)
        {
          dm_elements_2d_->setChecked(w2->canvas()->getLayerFlag(LayerData::C_ELEMENTS));
          tool_bar_2d_peak_->hide();
          tool_bar_2d_feat_->hide();
          tool_bar_2d_cons_->show();
          tool_bar_2d_ident_->hide();
        }
        else if (w2->canvas()->getCurrentLayer().type == LayerData::DT_IDENT)
        {
          dm_ident_2d_->setChecked(w2->canvas()->getLayerFlag(LayerData::I_PEPTIDEMZ));
          tool_bar_2d_peak_->hide();
          tool_bar_2d_feat_->hide();
          tool_bar_2d_cons_->hide();
          tool_bar_2d_ident_->show();
        }
      }
    }

    // 3D
    Plot3DWidget* w3 = getActive3DWidget();
    if (w3)
    {
      //show/hide toolbars and buttons
      tool_bar_1d_->hide();
      tool_bar_2d_peak_->hide();
      tool_bar_2d_feat_->hide();
      tool_bar_2d_cons_->hide();
      tool_bar_2d_ident_->hide();
    }
  }

  void TOPPViewBase::updateLayerBar()
  {
    layers_view_->update(getActivePlotWidget());
  }

  void TOPPViewBase::updateViewBar()
  {
    selection_view_->update();
  }

  void TOPPViewBase::updateMenu()
  {
    FS_TV fs;
    LayerData::DataType layer_type = LayerData::DT_UNKNOWN;
    // is there a canvas?
    if (getActiveCanvas() != nullptr)
    {  
      fs |= TV_STATUS::HAS_CANVAS;
      // is there a layer?
      if (getActiveCanvas()->getLayerCount() != 0) 
      {
        fs |= TV_STATUS::HAS_LAYER;
        layer_type = getCurrentLayer()->getChromatogramData().get()->getNrChromatograms() > 0
                             ? LayerData::DT_CHROMATOGRAM // chrom data in 1D view is shown as DT_PEAK...
                             : getCurrentLayer()->type;
      }
    }
    // is this a 1D view
    if (getActive1DWidget() != nullptr) fs |= TV_STATUS::IS_1D_VIEW;
    // are we in 1D mirror mode
    if (getActive1DWidget() && getActive1DWidget()->canvas()->mirrorModeActive()) fs |= TV_STATUS::HAS_MIRROR_MODE;
    // is there a TOPP tool running
    if (topp_.process == nullptr)  fs |= TV_STATUS::TOPP_IDLE;
    
    menu_.update(fs, layer_type);
  }

  void TOPPViewBase::updateFilterBar()
  {
    PlotCanvas* canvas = getActiveCanvas();
    if (canvas == nullptr)
      return;

    if (canvas->getLayerCount() == 0)
      return;
    
    filter_list_->set(getActiveCanvas()->getCurrentLayer().filters);
  }

  void TOPPViewBase::layerFilterVisibilityChange(bool on)
  {
    if (getActiveCanvas())
    {
      getActiveCanvas()->changeLayerFilterState(getActiveCanvas()->getCurrentLayerIndex(), on);
    }
  }

  void TOPPViewBase::layerActivated()
  {
    updateLayerBar();
    updateToolBar();
    updateViewBar();
    updateCurrentPath();
    updateFilterBar();
  }

  void TOPPViewBase::linkZoom()
  {
    zoom_together_ = !zoom_together_;
  }

  void TOPPViewBase::layerZoomChanged() // todo rename zoomothers
  {
    if (!zoom_together_) return;

    QList<QMdiSubWindow *> windows = ws_.subWindowList();
    if (!windows.count()) return;

    PlotWidget* w = getActivePlotWidget();
    DRange<2> new_visible_area = w->canvas()->getVisibleArea();
    // only zoom if other window is also (not) a chromatogram
    bool sender_is_chrom = w->canvas()->getCurrentLayer().type == LayerData::DT_CHROMATOGRAM ||
                           w->canvas()->getCurrentLayer().chromatogram_flag_set();

    // go through all windows, adjust the visible area where necessary
    for (int i = 0; i < int(windows.count()); ++i)
    {
      PlotWidget* specwidg = qobject_cast<PlotWidget*>(windows.at(i)->widget());
      if (!specwidg) continue;

      bool is_chrom = specwidg->canvas()->getCurrentLayer().type == LayerData::DT_CHROMATOGRAM ||
                      specwidg->canvas()->getCurrentLayer().chromatogram_flag_set();
      if (is_chrom != sender_is_chrom) continue;
      // not the same dimensionality (e.g. Plot1DCanvas vs. 2DCanvas)
      if (w->canvas()->getName() != specwidg->canvas()->getName()) continue;

      specwidg->canvas()->setVisibleArea(new_visible_area);
    }
  }

  void TOPPViewBase::layerDeactivated()
  {

  }

  void TOPPViewBase::showPlotWidgetInWindow(PlotWidget* sw, const String& caption)
  {
    ws_.addSubWindow(sw);
    connect(sw->canvas(), &PlotCanvas::preferencesChange, this, &TOPPViewBase::updateLayerBar);
    connect(sw->canvas(), &PlotCanvas::layerActivated, this, &TOPPViewBase::layerActivated);
    connect(sw->canvas(), &PlotCanvas::layerModficationChange, this, &TOPPViewBase::updateLayerBar);
    connect(sw->canvas(), &PlotCanvas::layerZoomChanged, this, &TOPPViewBase::layerZoomChanged);
    connect(sw, &PlotWidget::sendStatusMessage, this, &TOPPViewBase::showStatusMessage);
    connect(sw, &PlotWidget::sendCursorStatus, this, &TOPPViewBase::showCursorStatus);
    connect(sw, &PlotWidget::dropReceived, this, &TOPPViewBase::copyLayer);

    // 1D spectrum specific signals
    Plot1DWidget* sw1 = qobject_cast<Plot1DWidget*>(sw);
    if (sw1 != nullptr)
    {
      connect(sw1, &Plot1DWidget::showCurrentPeaksAs2D, this, &TOPPViewBase::showCurrentPeaksAs2D);
      connect(sw1, &Plot1DWidget::showCurrentPeaksAs3D, this, &TOPPViewBase::showCurrentPeaksAs3D);
      connect(sw1, &Plot1DWidget::showCurrentPeaksAsIonMobility, this, &TOPPViewBase::showCurrentPeaksAsIonMobility);
      connect(sw1, &Plot1DWidget::showCurrentPeaksAsDIA, this, &TOPPViewBase::showCurrentPeaksAsDIA);
    }

    // 2D spectrum specific signals
    Plot2DWidget* sw2 = qobject_cast<Plot2DWidget*>(sw);
    if (sw2 != nullptr)
    {
      connect(sw2->getHorizontalProjection(), &Plot2DWidget::sendCursorStatus, this, &TOPPViewBase::showCursorStatus);
      connect(sw2->getVerticalProjection(), &Plot2DWidget::sendCursorStatus, this, &TOPPViewBase::showCursorStatusInvert);
      connect(sw2, &Plot2DWidget::showSpectrumAsNew1D, selection_view_, &DataSelectionTabs::showSpectrumAsNew1D);
      connect(sw2, &Plot2DWidget::showCurrentPeaksAs3D , this, &TOPPViewBase::showCurrentPeaksAs3D);
    }

    // 3D spectrum specific signals
    Plot3DWidget* sw3 = qobject_cast<Plot3DWidget*>(sw);
    if (sw3 != nullptr)
    {
      connect(sw3, &Plot3DWidget::showCurrentPeaksAs2D,this, &TOPPViewBase::showCurrentPeaksAs2D);
    }

    sw->setWindowTitle(caption.toQString());
    sw->addToTabBar(&tab_bar_, caption, true);
    
    //show first window maximized (only visible windows are in the list)
    if (ws_.subWindowList().count() == 1)
    {
      sw->showMaximized();
    }
    else
    {
      sw->show();
    }
    showWindow(sw->getWindowId());
  }

  void TOPPViewBase::showGoToDialog()
  {
    PlotWidget* w = getActivePlotWidget();
    if (w)
    {
      w->showGoToDialog();
    }
  }

  EnhancedWorkspace* TOPPViewBase::getWorkspace()
  {
    return &ws_;
  }

  PlotWidget* TOPPViewBase::getActivePlotWidget() const
  {
    if (!ws_.currentSubWindow())
    {
      return nullptr;
    }
    return qobject_cast<PlotWidget*>(ws_.currentSubWindow()->widget());
  }

  PlotCanvas* TOPPViewBase::getActiveCanvas() const
  {
    PlotWidget* sw = getActivePlotWidget();
    if (sw == nullptr)
    {
      return nullptr;
    }
    return sw->canvas();
  }

  Plot1DWidget* TOPPViewBase::getActive1DWidget() const
  {
    return qobject_cast<Plot1DWidget*>(getActivePlotWidget());
  }

  Plot2DWidget* TOPPViewBase::getActive2DWidget() const
  {
    return qobject_cast<Plot2DWidget*>(getActivePlotWidget());
  }

  Plot3DWidget* TOPPViewBase::getActive3DWidget() const
  {
    return qobject_cast<Plot3DWidget*>(getActivePlotWidget());
  }

  void TOPPViewBase::loadPreferences(String filename)
  {
    // compose default ini file path
    String default_ini_file = String(QDir::homePath()) + "/.TOPPView.ini";

    if (filename == "") { filename = default_ini_file; }

    // load preferences, if file exists
    if (File::exists(filename))
    {
      bool error = false;
      Param tmp;
      try // the file might be corrupt
      {
        ParamXMLFile().load(filename, tmp);
      }
      catch (...)
      {
        error = true;
      }

      //apply preferences if they are of the current TOPPView version
      if (!error && tmp.exists("preferences:version") &&
          tmp.getValue("preferences:version").toString() == VersionInfo::getVersion())
      {
        try
        {
          setParameters(tmp);
        }
        catch (Exception::InvalidParameter& /*e*/)
        {
          error = true;
        }
      }
      else
      {
        error = true;
      }

      // set parameters to defaults when something is fishy with the parameters file
      if (error)
      {
        // reset parameters (they will be stored again when TOPPView quits)
        setParameters(Param());

        cerr << "The TOPPView preferences files '" << filename << "' was ignored. It is no longer compatible with this TOPPView version and will be replaced." << endl;
      }
    }
    else if (filename != default_ini_file)
    {
      cerr << "Unable to load INI File: '" << filename << "'" << endl;
    }
    param_.setValue("PreferencesFile", filename);

<<<<<<< HEAD
    //set the recent files
    Param p = param_.copy("preferences:RecentFiles");
    QStringList rfiles;
    for (Param::ParamIterator it = p.begin(); it != p.end(); ++it)
    {
      QString filename = String(it->value.toString()).toQString();
      if (File::exists(filename))
        rfiles.append(filename);
    }
    recent_files_.set(rfiles);
=======
    // set the recent files
    recent_files_.setFromParam(param_.copy("preferences:RecentFiles"));
>>>>>>> 3ca26ef9
  }

  void TOPPViewBase::savePreferences()
  {
    // replace recent files
    param_.removeAll("preferences:RecentFiles");
<<<<<<< HEAD
    const QStringList& rfiles = recent_files_.get();
    for (int i = 0; i < rfiles.size(); ++i)
    {
      param_.setValue("preferences:RecentFiles:" + String(i), rfiles[i].toStdString());
    }

=======
    param_.insert("preferences:RecentFiles:", recent_files_.getAsParam());
    
>>>>>>> 3ca26ef9
    // set version
    param_.setValue("preferences:version", VersionInfo::getVersion());

    // save only the subsection that begins with "preferences:"
    try
    {
      ParamXMLFile().store(string(param_.getValue("PreferencesFile")), param_.copy("preferences:"));
    }
    catch (Exception::UnableToCreateFile& /*e*/)
    {
      cerr << "Unable to create INI File: '" << string(param_.getValue("PreferencesFile")) << "'" << endl;
    }
  }

  QStringList TOPPViewBase::chooseFilesDialog_(const String& path_overwrite)
  {
    // store active sub window
    QMdiSubWindow* old_active = ws_.currentSubWindow();
    RAIICleanup clean([&]() { ws_.setActiveSubWindow(old_active); });

    QString open_path = current_path_.toQString();
    if (path_overwrite != "")
    {
      open_path = path_overwrite.toQString();
    }
    // we use the QT file dialog instead of using QFileDialog::Names(...)
    // On Windows and Mac OS X, this static function will use the native file dialog and not a QFileDialog,
    // which prevents us from doing GUI testing on it.
    QFileDialog dialog(this, "Open file(s)", open_path, supported_types.toFileDialogFilter(FileTypes::Filter::BOTH, true).toQString());
    dialog.setFileMode(QFileDialog::ExistingFiles);
    if (dialog.exec())
    {
       return dialog.selectedFiles();
    }
    return QStringList();
  }

  void TOPPViewBase::openFilesByDialog(const String& dir)
  {
    for (const QString& filename : chooseFilesDialog_(dir))
    {
      addDataFile(filename, true, true);
    }
  }
  
  void TOPPViewBase::showTOPPDialog()
  {
    QAction* action = qobject_cast<QAction*>(sender());
    showTOPPDialog_(action->data().toBool());
  }

  void TOPPViewBase::showTOPPDialog_(bool visible_area_only)
  {
    //warn if hidden layer => wrong layer selected...
    const LayerData& layer = getActiveCanvas()->getCurrentLayer();
    if (!layer.visible)
    {
      log_->appendNewHeader(LogWindow::LogState::NOTICE, "The current layer is not visible", "Have you selected the right layer for this action?");
    }

    //create and store unique file name prefix for files
    topp_.file_name = File::getTempDirectory() + "/TOPPView_" + File::getUniqueName();
    if (!File::writable(topp_.file_name + "_ini"))
    {
      log_->appendNewHeader(LogWindow::LogState::CRITICAL, "Cannot create temporary file", String("Cannot write to '") + topp_.file_name + "'_ini!");
      return;
    }
    ToolsDialog tools_dialog(this, topp_.file_name + "_ini", current_path_, layer.type, layer.getName());

    if (tools_dialog.exec() == QDialog::Accepted)
    {
      //Store tool name, input parameter and output parameter
      topp_.tool = tools_dialog.getTool();
      topp_.in = tools_dialog.getInput();
      topp_.out = tools_dialog.getOutput();
      topp_.visible_area_only = visible_area_only;
      //run the tool
      runTOPPTool_();
    }
  }

  void TOPPViewBase::rerunTOPPTool()
  {
    if (topp_.tool.empty())
    {
      QMessageBox::warning(this, "Error", "No TOPP tool was run before. Please run a tool first.");
      return;
    }
    //warn if hidden layer => wrong layer selected...
    const LayerData& layer = getActiveCanvas()->getCurrentLayer();
    if (!layer.visible)
    {
      log_->appendNewHeader(LogWindow::LogState::NOTICE, "The current layer is not visible", "Have you selected the right layer for this action?");
    }

    //run the tool
    runTOPPTool_();
  }

  void TOPPViewBase::runTOPPTool_()
  {
    const LayerData& layer = getActiveCanvas()->getCurrentLayer();


    //delete old input and output file
    File::remove(topp_.file_name + "_in");
    File::remove(topp_.file_name + "_out");

    //test if files are writable
    if (!File::writable(topp_.file_name + "_in"))
    {
      log_->appendNewHeader(LogWindow::LogState::CRITICAL, "Cannot create temporary file", String("Cannot write to '") + topp_.file_name + "_in'!");
      return;
    }
    if (!File::writable(topp_.file_name + "_out"))
    {
      log_->appendNewHeader(LogWindow::LogState::CRITICAL, "Cannot create temporary file", String("Cannot write to '") + topp_.file_name + "'_out!");
      return;
    }

    //Store data
    topp_.layer_name = layer.getName();
    topp_.window_id = getActivePlotWidget()->getWindowId();
    topp_.spectrum_id = layer.getCurrentSpectrumIndex();
    if (layer.type == LayerData::DT_PEAK  && !(layer.chromatogram_flag_set()))
    {
      MzMLFile f;
      f.setLogType(ProgressLogger::GUI);
      if (topp_.visible_area_only)
      {
        ExperimentType exp;
        getActiveCanvas()->getVisiblePeakData(exp);
        f.store(topp_.file_name + "_in", exp);
      }
      else
      {
        f.store(topp_.file_name + "_in", *layer.getPeakData());
      }
    }
    else if (layer.type == LayerData::DT_CHROMATOGRAM || layer.chromatogram_flag_set())
    {
      MzMLFile f;
      // This means we have chromatogram data, either as DT_CHROMATOGRAM or as
      // DT_PEAK with the chromatogram flag set. To run the TOPPTool we need to
      // remove the flag and add the newly generated layer as spectrum data
      // (otherwise we run into problems with SpectraTreeTab::updateEntries
      // which assumes that all chromatogram data has chromatograms).
      getActiveCanvas()->getCurrentLayer().remove_chromatogram_flag(); // removing the flag is not constant
      //getActiveCanvas()->getCurrentLayer().getPeakData()->setMetaValue("chromatogram_passed_through_TOPP", "true");

      f.setLogType(ProgressLogger::GUI);
      if (topp_.visible_area_only)
      {
        ExperimentType exp;
        getActiveCanvas()->getVisiblePeakData(exp);
        f.store(topp_.file_name + "_in", exp);
      }
      else
      {
        f.store(topp_.file_name + "_in", *layer.getPeakData());
      }
    }
    else if (layer.type == LayerData::DT_FEATURE)
    {
      if (topp_.visible_area_only)
      {
        FeatureMapType map;
        getActiveCanvas()->getVisibleFeatureData(map);
        FeatureXMLFile().store(topp_.file_name + "_in", map);
      }
      else
      {
        FeatureXMLFile().store(topp_.file_name + "_in", *layer.getFeatureMap());
      }
    }
    else
    {
      if (topp_.visible_area_only)
      {
        ConsensusMapType map;
        getActiveCanvas()->getVisibleConsensusData(map);
        ConsensusXMLFile().store(topp_.file_name + "_in", map);
      }
      else
      {
        ConsensusXMLFile().store(topp_.file_name + "_in", *layer.getConsensusMap());
      }
    }

    // compose argument list
    QStringList args;
    args << "-ini"
         << (topp_.file_name + "_ini").toQString()
         << QString("-%1").arg(topp_.in.toQString())
         << (topp_.file_name + "_in").toQString()
         << "-no_progress";
    if (topp_.out != "")
    {
      args << QString("-%1").arg(topp_.out.toQString())
           << (topp_.file_name + "_out").toQString();
    }

    // start log and show it
    log_->appendNewHeader(LogWindow::LogState::NOTICE, QString("Starting '%1'").arg(topp_.tool.toQString()), ""); // tool + args.join(" "));

    // initialize process
    topp_.process = new QProcess();
    topp_.process->setProcessChannelMode(QProcess::MergedChannels);

    // connect slots
    connect(topp_.process, &QProcess::readyReadStandardOutput, this, &TOPPViewBase::updateProcessLog);
    connect(topp_.process, CONNECTCAST(QProcess, finished, (int, QProcess::ExitStatus)), this, &TOPPViewBase::finishTOPPToolExecution);
    QString tool_executable;
    try
    {
      // find correct location of TOPP tool
      tool_executable = File::findSiblingTOPPExecutable(topp_.tool).toQString();
    }
    catch (Exception::FileNotFound& /*ex*/)
    {
      log_->appendNewHeader(LogWindow::LogState::CRITICAL, "Could not locate executable!", QString("Finding executable of TOPP tool '%1' failed. Please check your TOPP/OpenMS installation. Workaround: Add the bin/ directory to your PATH").arg(topp_.tool.toQString()));
      return;
    }

    // update menu entries according to new state
    updateMenu();

    // start the actual process
    topp_.timer.restart();
    topp_.process->start(tool_executable, args);
    topp_.process->waitForStarted();

    if (topp_.process->error() == QProcess::FailedToStart)
    {
      log_->appendNewHeader(LogWindow::LogState::CRITICAL, QString("Failed to execute '%1'").arg(topp_.tool.toQString()), QString("Execution of TOPP tool '%1' failed with error: %2").arg(topp_.tool.toQString(), topp_.process->errorString()));

      // ensure that all tool output is emitted into log screen
      updateProcessLog();

      // re-enable Apply TOPP tool menues
      delete topp_.process;
      topp_.process = nullptr;
      updateMenu();

      return;
    }
  }

  void TOPPViewBase::finishTOPPToolExecution(int, QProcess::ExitStatus)
  {
    log_->addNewline();
    if (topp_.process->exitStatus() == QProcess::CrashExit)
    {
      log_->appendNewHeader(LogWindow::LogState::CRITICAL, QString("Execution of '%1' not successful!").arg(topp_.tool.toQString()),
                      QString("The tool crashed during execution. If you want to debug this crash, check the input files in '%1'"
                              " or enable 'debug' mode in the TOPP ini file.").arg(File::getTempDirectory().toQString()));
    }
    else if (topp_.out != "")
    {
      log_->appendNewHeader(LogWindow::LogState::NOTICE, QString("'%1' finished successfully").arg(topp_.tool.toQString()),
                      QString("Execution time: %1 ms").arg(topp_.timer.elapsed()));
      if (!File::readable(topp_.file_name + "_out"))
      {
        log_->appendNewHeader(LogWindow::LogState::CRITICAL, "Cannot read TOPP output", String("Cannot read '") + topp_.file_name + "_out'!");
      }
      else
      {
        addDataFile(topp_.file_name + "_out", true, false, topp_.layer_name + " (" + topp_.tool + ")", topp_.window_id, topp_.spectrum_id);
      }
    }

    //clean up
    delete topp_.process;
    topp_.process = nullptr;
    updateMenu();

    //clean up temporary files
    if (param_.getValue("preferences:topp_cleanup") == "true")
    {
      File::remove(topp_.file_name + "_ini");
      File::remove(topp_.file_name + "_in");
      File::remove(topp_.file_name + "_out");
    }
  }

  const LayerData* TOPPViewBase::getCurrentLayer() const
  {
    PlotCanvas* canvas = getActiveCanvas();
    if (canvas == nullptr)
    {
      return nullptr;
    }
    return &(canvas->getCurrentLayer());
  }

  LayerData* TOPPViewBase::getCurrentLayer()
  {
    PlotCanvas* canvas = getActiveCanvas();
    if (canvas == nullptr)
    {
      return nullptr;
    }
    return &(canvas->getCurrentLayer());
  }

  void TOPPViewBase::toggleProjections()
  {
    Plot2DWidget* w = getActive2DWidget();
    if (w)
    {
      //update minimum size before
      if (!w->projectionsVisible())
      {
        setMinimumSize(700, 700);
      }
      else
      {
        setMinimumSize(400, 400);
      }
      w->toggleProjections();
    }
  }

  void TOPPViewBase::annotateWithAMS()
  { // this should only be callable if current layer's type is of type DT_PEAK
    LayerData& layer = getActiveCanvas()->getCurrentLayer();
    LayerAnnotatorAMS annotator(this);
    assert(log_ != nullptr);
    if (!annotator.annotateWithFileDialog(layer, *log_, current_path_))
    {
      return;
    }
  }

  void TOPPViewBase::annotateWithID()
  { // this should only be callable if current layer's type is one of DT_PEAK, DT_FEATURE, DT_CONSENSUS
    LayerData& layer = getActiveCanvas()->getCurrentLayer();
    LayerAnnotatorPeptideID annotator(this);
    assert(log_ != nullptr);
    if (!annotator.annotateWithFileDialog(layer, *log_, current_path_))
    {
      return;
    }
  }

  void TOPPViewBase::annotateWithOSW()
  { // this should only be callable if current layer's type is of type DT_CHROMATOGRAM
    LayerData& layer = getActiveCanvas()->getCurrentLayer();
    LayerAnnotatorOSW annotator(this);
    assert(log_ != nullptr);
    if (!annotator.annotateWithFileDialog(layer, *log_, current_path_))
    {
      return;
    }
  }

  void TOPPViewBase::showSpectrumGenerationDialog()
  {
    TheoreticalSpectrumGenerationDialog spec_gen_dialog;
    if (spec_gen_dialog.exec())
    {
      String seq_string(spec_gen_dialog.getSequence());
      if (seq_string == "")
      {
        QMessageBox::warning(this, "Error", "You must enter a peptide sequence!");
        return;
      }
      AASequence aa_sequence;
      try
      {
        aa_sequence = AASequence::fromString(seq_string);
      }
      catch (Exception::BaseException& e)
      {
        QMessageBox::warning(this, "Error", QString("Spectrum generation failed! (") + e.what() + ")");
        return;
      }

      PeakSpectrum spectrum;
      Param p = spec_gen_dialog.getParam();
      Int charge = p.getValue("charge");

      p.setValue("add_metainfo", "true", "Adds the type of peaks as metainfo to the peaks, like y8+, [M-H2O+2H]++");

      // these two are true by default, initialize to false here and set to true in the loop below
      p.setValue("add_y_ions", "false", "Add peaks of y-ions to the spectrum");
      p.setValue("add_b_ions", "false", "Add peaks of b-ions to the spectrum");

      // for losses, isotopes, abundant_immonium_ions see getParam
      if (p.getValue("has_A").toBool()) // "A-ions"
      {
        p.setValue("add_a_ions", "true", "Add peaks of a-ions to the spectrum");
      }
      if (p.getValue("has_B").toBool()) // "B-ions"
      {
        p.setValue("add_b_ions", "true", "Add peaks of b-ions to the spectrum");
      }
      if (p.getValue("has_C").toBool()) // "C-ions"
      {
        p.setValue("add_c_ions", "true", "Add peaks of c-ions to the spectrum");
      }
      if (p.getValue("has_X").toBool()) // "X-ions"
      {
        p.setValue("add_x_ions", "true", "Add peaks of x-ions to the spectrum");
      }
      if (p.getValue("has_Y").toBool()) // "Y-ions"
      {
        p.setValue("add_y_ions", "true", "Add peaks of y-ions to the spectrum");
      }
      if (p.getValue("has_Z").toBool()) // "Z-ions"
      {
        p.setValue("add_z_ions", "true", "Add peaks of z-ions to the spectrum");
      }

      TheoreticalSpectrumGenerator generator;
      generator.setParameters(p);

      try
      {
        generator.getSpectrum(spectrum, aa_sequence, charge, charge);
      }
      catch (Exception::BaseException& e)
      {
        QMessageBox::warning(this, "Error", QString("Spectrum generation failed! (") + e.what() + "). Please report this to the developers (specify what input you used)!");
        return;
      }

      PeakMap new_exp;
      new_exp.addSpectrum(spectrum);
      ExperimentSharedPtrType new_exp_sptr(new PeakMap(new_exp));
      FeatureMapSharedPtrType f_dummy(new FeatureMapType());
      ConsensusMapSharedPtrType c_dummy(new ConsensusMapType());
      ODExperimentSharedPtrType od_dummy(new OnDiscMSExperiment());
      vector<PeptideIdentification> p_dummy;
      addData(f_dummy, c_dummy, p_dummy, new_exp_sptr, od_dummy, LayerData::DT_CHROMATOGRAM, false, true, true, "", seq_string + QString(" (theoretical)"));

      // ensure spectrum is drawn as sticks
      draw_group_1d_->button(Plot1DCanvas::DM_PEAKS)->setChecked(true);
      setDrawMode1D(Plot1DCanvas::DM_PEAKS);
    }
  }

  void TOPPViewBase::showSpectrumAlignmentDialog()
  {
    Plot1DWidget* active_1d_window = getActive1DWidget();
    if (!active_1d_window || !active_1d_window->canvas()->mirrorModeActive())
    {
      return;
    }
    Plot1DCanvas* cc = active_1d_window->canvas();

    SpectrumAlignmentDialog spec_align_dialog(active_1d_window);
    if (spec_align_dialog.exec())
    {
      Int layer_index_1 = spec_align_dialog.get1stLayerIndex();
      Int layer_index_2 = spec_align_dialog.get2ndLayerIndex();

      // two layers must be selected:
      if (layer_index_1 < 0 || layer_index_2 < 0)
      {
        QMessageBox::information(this, "Layer selection invalid", "You must select two layers for an alignment.");
        return;
      }

      Param param;
      double tolerance = spec_align_dialog.getTolerance();
      param.setValue("tolerance", tolerance, "Defines the absolute (in Da) or relative (in ppm) mass tolerance");
      String unit_is_ppm = spec_align_dialog.isPPM() ? "true" : "false";
      param.setValue("is_relative_tolerance", unit_is_ppm, "If true, the mass tolerance is interpreted as ppm value otherwise in Dalton");

      active_1d_window->performAlignment((UInt)layer_index_1, (UInt)layer_index_2, param);

      double al_score = cc->getAlignmentScore();
      Size al_size = cc->getAlignmentSize();

      QMessageBox::information(this, "Alignment performed", QString("Aligned %1 pairs of peaks (Score: %2).").arg(al_size).arg(al_score));
    }
  }
  
  void TOPPViewBase::showCurrentPeaksAs2D()
  {
    LayerData& layer = getActiveCanvas()->getCurrentLayer();
    ExperimentSharedPtrType exp_sptr = layer.getPeakDataMuteable();
    ODExperimentSharedPtrType od_exp_sptr = layer.getOnDiscPeakData();

    //open new 2D widget
    Plot2DWidget* w = new Plot2DWidget(getSpectrumParameters(2), &ws_);

    //add data
    if (!w->canvas()->addLayer(exp_sptr, od_exp_sptr, layer.filename))
    {
      return;
    }

    String caption = layer.getName();
    // remove 3D suffix added when opening data in 3D mode (see below showCurrentPeaksAs3D())
    if (caption.hasSuffix(CAPTION_3D_SUFFIX_))
    {
      caption = caption.prefix(caption.rfind(CAPTION_3D_SUFFIX_));
    }
    w->canvas()->setLayerName(w->canvas()->getCurrentLayerIndex(), caption);
    showPlotWidgetInWindow(w, caption);
    updateMenu();
  }

  void TOPPViewBase::showCurrentPeaksAsIonMobility()
  {
    double IM_BINNING = 1e5;

    const LayerData& layer = getActiveCanvas()->getCurrentLayer();

    // Get current spectrum
    auto spidx = layer.getCurrentSpectrumIndex();
    MSSpectrum tmps = layer.getCurrentSpectrum();

    if (!tmps.containsIMData())
    {
      std::cout << "Cannot display ion mobility data, no float array with the correct name 'Ion Mobility' available." <<
        " Number of float arrays: " << tmps.getFloatDataArrays().size() << std::endl;
      return;
    }

    // Fill temporary spectral map (mobility -> Spectrum) with data from current spectrum
    std::map< int, boost::shared_ptr<MSSpectrum> > im_map;
    auto im_arr = tmps.getFloatDataArrays()[0]; // the first array should be the IM array (see containsIMData)
    for (Size k = 0;  k < tmps.size(); k++)
    {
      double im = im_arr[ k ];
      if (im_map.find( int(im*IM_BINNING) ) == im_map.end() )
      {
        boost::shared_ptr<MSSpectrum> news(new OpenMS::MSSpectrum() );
        news->setRT(im);
        news->setMSLevel(1);
        im_map[ int(im*IM_BINNING) ] = news;
      }
      im_map[ int(im*IM_BINNING) ]->push_back( tmps[k] );
    }

    // Add spectra into a MSExperiment, sort and prepare it for display
    ExperimentSharedPtrType tmpe(new OpenMS::MSExperiment() );
    for (const auto& s : im_map)
    {
      tmpe->addSpectrum( *(s.second) );
    }
    tmpe->sortSpectra();
    tmpe->updateRanges();
    tmpe->setMetaValue("is_ion_mobility", "true");
    tmpe->setMetaValue("ion_mobility_unit", "ms");

    // open new 2D widget
    Plot2DWidget* w = new Plot2DWidget(getSpectrumParameters(2), &ws_);

    // add data
    if (!w->canvas()->addLayer(tmpe, PlotCanvas::ODExperimentSharedPtrType(new OnDiscMSExperiment()), layer.filename))
    {
      return;
    }
    w->xAxis()->setLegend(PlotWidget::IM_MS_AXIS_TITLE);

    if (im_arr.getName().find("1002815") != std::string::npos)
    {
      w->xAxis()->setLegend(PlotWidget::IM_ONEKZERO_AXIS_TITLE);
      tmpe->setMetaValue("ion_mobility_unit", "1/K0");
    }

    String caption = layer.getName() + " (Ion Mobility Scan " + String(spidx) + ")";
    // remove 3D suffix added when opening data in 3D mode (see below showCurrentPeaksAs3D())
    if (caption.hasSuffix(CAPTION_3D_SUFFIX_))
    {
      caption = caption.prefix(caption.rfind(CAPTION_3D_SUFFIX_));
    }
    w->canvas()->setLayerName(w->canvas()->getCurrentLayerIndex(), caption);
    showPlotWidgetInWindow(w, caption);
    updateMenu();
  }

  void TOPPViewBase::showCurrentPeaksAsDIA()
  {
    const LayerData& layer = getActiveCanvas()->getCurrentLayer();

    if (!layer.isDIAData())
    {
      std::cout << "Layer does not contain DIA / SWATH-MS data" << std::endl;
      return;
    }

    // Get current spectrum
    MSSpectrum tmps = layer.getCurrentSpectrum();

    // Add spectra into a MSExperiment, sort and prepare it for display
    ExperimentSharedPtrType tmpe(new OpenMS::MSExperiment() );

    // Collect all MS2 spectra with the same precursor as the current spectrum
    // (they are in the same SWATH window)
    String caption_add = "";
    if (!tmps.getPrecursors().empty())
    {
      // Get precursor isolation windows
      const auto& prec = tmps.getPrecursors()[0];
      double lower = prec.getMZ() - prec.getIsolationWindowLowerOffset();
      double upper = prec.getMZ() + prec.getIsolationWindowUpperOffset();

      Size k = 0;
      for (const auto& spec : (*layer.getPeakData() ) )
      {
        if (spec.getMSLevel() == 2 && !spec.getPrecursors().empty() )
        {
          if (fabs(spec.getPrecursors()[0].getMZ() - tmps.getPrecursors()[0].getMZ() ) < 1e-4 )
          {
            // Get the spectrum in question (from memory or disk) and add to
            // the newly created MSExperiment
            if (spec.size() > 0)
            {
              // Get data from memory - copy data and tell TOPPView that this
              // is MS1 data so that it will be displayed properly in 2D and 3D
              // view
              MSSpectrum t = spec;
              t.setMSLevel(1);
              tmpe->addSpectrum(t);
            }
            else if (layer.getOnDiscPeakData()->getNrSpectra() > k)
            {
              // Get data from disk - copy data and tell TOPPView that this is
              // MS1 data so that it will be displayed properly in 2D and 3D
              // view
              MSSpectrum t = layer.getOnDiscPeakData()->getSpectrum(k);
              t.setMSLevel(1);
              tmpe->addSpectrum(t);
            }
          }
        }
        k++;
      }
      caption_add = "(DIA window " + String(lower) + " - " + String(upper) + ")";
    }
    
    tmpe->sortSpectra();
    tmpe->updateRanges();

    // open new 2D widget
    Plot2DWidget* w = new Plot2DWidget(getSpectrumParameters(2), &ws_);

    // add data
    if (!w->canvas()->addLayer(tmpe, PlotCanvas::ODExperimentSharedPtrType(new OnDiscMSExperiment()), layer.filename))
    {
      return;
    }

    String caption = layer.getName();
    caption += caption_add;
    // remove 3D suffix added when opening data in 3D mode (see below showCurrentPeaksAs3D())
    if (caption.hasSuffix(CAPTION_3D_SUFFIX_))
    {
      caption = caption.prefix(caption.rfind(CAPTION_3D_SUFFIX_));
    }
    w->canvas()->setLayerName(w->canvas()->getCurrentLayerIndex(), caption);
    showPlotWidgetInWindow(w, caption);
    updateMenu();
  }

  void TOPPViewBase::showCurrentPeaksAs3D()
  {
    // we first pick the layer with 3D support which is closest (or ideally identical) to the currently active layer
    // we might find that there is no compatible layer though...
    // if some day more than one type of data is supported, we need to adapt the code below accordingly

    const int BIGINDEX = 10000; // some large number which is never reached
    const int target_layer = (int) getActiveCanvas()->getCurrentLayerIndex();
    int best_candidate = BIGINDEX;
    for (int i = 0; i < (int) getActiveCanvas()->getLayerCount(); ++i)
    {
      if ((LayerData::DT_PEAK == getActiveCanvas()->getLayer(i).type) && // supported type
          (std::abs(i - target_layer) < std::abs(best_candidate - target_layer))) // & smallest distance to active layer
      {
        best_candidate = i;
      }
    }

    if (best_candidate == BIGINDEX)
    {
      log_->appendNewHeader(LogWindow::LogState::NOTICE, "No compatible layer",
          "No layer found which is supported by the 3D view.");
      return;
    }


    if (best_candidate != target_layer)
    {
      log_->appendNewHeader(LogWindow::LogState::NOTICE, "Auto-selected compatible layer",
          "The currently active layer cannot be viewed in 3D view. The closest layer which is supported by the 3D view was selected!");
    }

    LayerData& layer = const_cast<LayerData&>(getActiveCanvas()->getLayer(best_candidate));

    if (layer.type != LayerData::DT_PEAK)
    {
      log_->appendNewHeader(LogWindow::LogState::NOTICE, "Wrong layer type", "Something went wrong during layer selection. Please report this problem with a description of your current layers!");
    }
    //open new 3D widget
    Plot3DWidget* w = new Plot3DWidget(getSpectrumParameters(3), &ws_);

    ExperimentSharedPtrType exp_sptr = layer.getPeakDataMuteable();

    if (layer.isIonMobilityData())
    {
      // Determine ion mobility unit (default is milliseconds)
      String unit = "ms";
      if (exp_sptr->metaValueExists("ion_mobility_unit"))
      {
        unit = exp_sptr->getMetaValue("ion_mobility_unit");
      }
      String label = "Ion Mobility [" + unit + "]";

      w->canvas()->openglwidget()->setYLabel(label.c_str());
    }

    if (!w->canvas()->addLayer(exp_sptr, PlotCanvas::ODExperimentSharedPtrType(new OnDiscMSExperiment()), layer.filename))
    {
      return;
    }

    if (getActive1DWidget()) // switch from 1D to 3D
    {
      //TODO:
      //- doesn't make sense for fragment scan
      //- build new Area with mz range equal to 1D visible range
      //- rt range either overall MS1 data range or some convenient window

    }
    else if (getActive2DWidget()) // switch from 2D to 3D
    {
      w->canvas()->setVisibleArea(getActiveCanvas()->getVisibleArea());
    }

    // set layer name
    String caption = layer.getName() + CAPTION_3D_SUFFIX_;
    w->canvas()->setLayerName(w->canvas()->getCurrentLayerIndex(), caption);
    showPlotWidgetInWindow(w, caption);

    // set intensity mode (after spectrum has been added!)
    setIntensityMode(PlotCanvas::IM_SNAP);
    updateMenu();
  }

  void TOPPViewBase::updateProcessLog()
  {
    log_->appendText(topp_.process->readAllStandardOutput());
  }

  Param TOPPViewBase::getSpectrumParameters(UInt dim)
  {
    Param out = param_.copy(String("preferences:") + dim + "d:", true);
    out.setValue("default_path", param_.getValue("preferences:default_path").toString());
    return out;
  }

  void TOPPViewBase::abortTOPPTool()
  {
    if (topp_.process)
    {
      //block signals to avoid error message from finished() signal
      topp_.process->blockSignals(true);
      //kill and delete the process
      topp_.process->terminate();
      delete topp_.process;
      topp_.process = nullptr;

      //finish log with new line
      log_->addNewline();

      updateMenu();
    }
  }
  
  void TOPPViewBase::loadFiles(const StringList& list, QSplashScreen* splash_screen)
  {
    static StringList colors = { "@bw", "@bg", "@b", "@r", "@g", "@m" };
    static StringList gradients = { "Linear|0,#ffffff;100,#000000" , "Linear|0,#dddddd;100,#000000" , "Linear|0,#000000;100,#000000",
                                    "Linear|0,#ff0000;100,#ff0000" , "Linear|0,#00ff00;100,#00ff00" , "Linear|0,#ff00ff;100,#ff00ff" };
    bool last_was_plus = false;
    bool last_was_annotation = false;
    for (StringList::const_iterator it = list.begin(); it != list.end(); ++it)
    {
      if (*it == "+")
      {
        last_was_plus = true;
        continue;
      }
      if (*it == "!")
      {
        last_was_annotation = true;
        continue;
      }

      // no matter what the current item is, after we are done with it, 
      // we need to reset the 'glue' symbols
      RAIICleanup reset([&]() {
        last_was_plus = false;
        last_was_annotation = false;
      });

      if (std::find(colors.begin(), colors.end(), *it) != colors.end())
      { // its a color!
        if ((getActive2DWidget() != nullptr || getActive3DWidget() != nullptr) && getActiveCanvas() != nullptr)
        {
          Param tmp = getActiveCanvas()->getCurrentLayer().param;
          tmp.setValue("dot:gradient", gradients[Helpers::indexOf(colors, *it)]);
          getActiveCanvas()->setCurrentLayerParameters(tmp);
        }
        continue;
      }
      
      splash_screen->showMessage((String("Loading file: ") + *it).toQString());
      splash_screen->repaint();
      QApplication::processEvents();

      if (!getActivePlotWidget())
      {
        if (last_was_annotation)
        {
          log_->appendNewHeader(LogWindow::LogState::WARNING, "Error", "Cannot annotate without having added layers before.");
          continue;
        }
        // create new tab (also in case of last_was_plus)...
        addDataFile(*it, false, true); // add data file but don't show options
        continue;
      }

      // we have an active widget
      if (last_was_plus)
      { // add to current tab
        addDataFile(*it, false, true, "", getActivePlotWidget()->getWindowId());
        continue;
      }
      else if (last_was_annotation)
      { // try to treat file as annotation file and annotate current layer
        auto l = getCurrentLayer();
        if (l)
        {
          auto annotator = LayerAnnotatorBase::getAnnotatorWhichSupports(*it);
          if (annotator.get() == nullptr)
          {
            log_->appendNewHeader(LogWindow::LogState::NOTICE, "Error", String("Filename '" + *it + "' has unsupported file type. No annotation performed.").toQString());
          }
          else
          { // we have an annotator ...
            annotator->annotateWithFilename(*l, *log_, *it); // ID tabs are automatically enabled
          }
        }
      }        
      else
      { // create new tab
        addDataFile(*it, false, true); // add data file but don't show options
      }
    }
  }

  void TOPPViewBase::saveLayerAll()
  {
    getActiveCanvas()->saveCurrentLayer(false);
  }

  void TOPPViewBase::saveLayerVisible()
  {
    getActiveCanvas()->saveCurrentLayer(true);
  }

  void TOPPViewBase::toggleGridLines()
  {
    getActiveCanvas()->showGridLines(!getActiveCanvas()->gridLinesShown());
  }

  void TOPPViewBase::toggleAxisLegends()
  {
    getActivePlotWidget()->showLegend(!getActivePlotWidget()->isLegendShown());
  }

  void TOPPViewBase::toggleInterestingMZs()
  {
    auto w = getActive1DWidget();
    if (w == nullptr) return;
    w->canvas()->setDrawInterestingMZs(!w->canvas()->isDrawInterestingMZs());
  }

  void TOPPViewBase::showPreferences()
  {
    getActiveCanvas()->showCurrentLayerPreferences();
  }

  void TOPPViewBase::metadataFileDialog()
  {
    QStringList files = chooseFilesDialog_();
    FileHandler fh;
    fh.getOptions().setMetadataOnly(true);
    for (QStringList::iterator it = files.begin(); it != files.end(); ++it)
    {
      ExperimentType exp;
      try
      {
        if (!fh.loadExperiment(*it, exp))
        {
          QMessageBox::critical(this, "Error", "Only raw data files (mzML, DTA etc) are supported to view their meta data.");
          return;
        }
      }
      catch (Exception::BaseException& e)
      {
        QMessageBox::critical(this, "Error", (String("Error while reading data: ") + e.what()).c_str());
        return;
      }
      MetaDataBrowser dlg(false, this);
      dlg.add(exp);
      dlg.exec();
    }
  }


  void TOPPViewBase::showSpectrumMetaData(int spectrum_index)
  {
    getActiveCanvas()->showMetaData(true, spectrum_index);
  }

  void TOPPViewBase::copyLayer(const QMimeData* data, QWidget* source, int id)
  {
    SpectraTreeTab* spec_view = (source ? qobject_cast<SpectraTreeTab*>(source->parentWidget()) : nullptr);
    try
    {
      //NOT USED RIGHT NOW, BUT KEEP THIS CODE (it was hard to find out how this is done)
      //decode data to get the row
      //QByteArray encoded_data = data->data(data->formats()[0]);
      //QDataStream stream(&encoded_data, QIODevice::ReadOnly);
      //int row, col;
      //stream >> row >> col;

      // set wait cursor
      setCursor(Qt::WaitCursor);
      RAIICleanup cl([&]() { setCursor(Qt::ArrowCursor); });

      // determine where to copy the data
      UInt new_id = (id == -1) ? 0 : id;

      if (source == layers_view_)
      {
        // only the selected row can be dragged => the source layer is the selected layer
        LayerData& layer = getActiveCanvas()->getCurrentLayer();

        // attach feature, consensus and peak data
        FeatureMapSharedPtrType features = layer.getFeatureMap();
        ExperimentSharedPtrType peaks = layer.getPeakDataMuteable();
        ConsensusMapSharedPtrType consensus = layer.getConsensusMap();
        vector<PeptideIdentification> peptides = layer.peptides;
        ODExperimentSharedPtrType on_disc_peaks = layer.getOnDiscPeakData();

        // add the data
        addData(features, consensus, peptides, peaks, on_disc_peaks, layer.type, false, false, true, layer.filename, layer.getName(), new_id);
      }
      else if (spec_view != nullptr)
      {
        ExperimentSharedPtrType new_exp_sptr(new ExperimentType());
        if (spec_view->getSelectedScan(*new_exp_sptr))
        {
          ODExperimentSharedPtrType od_dummy(new OnDiscMSExperiment());
          FeatureMapSharedPtrType f_dummy(new FeatureMapType());
          ConsensusMapSharedPtrType c_dummy(new ConsensusMapType());
          vector<PeptideIdentification> p_dummy;
          const LayerData& layer = getActiveCanvas()->getCurrentLayer();
          addData(f_dummy, c_dummy, p_dummy, new_exp_sptr, od_dummy, new_exp_sptr->getNrSpectra() > 0 ? LayerData::DT_PEAK : LayerData::DT_CHROMATOGRAM, false, false, true, layer.filename, layer.getName(), new_id);
        }
      }
      else if (source == nullptr)
      {
        // drag source is external
        if (data->hasUrls())
        {
          QList<QUrl> urls = data->urls();
          for (QList<QUrl>::const_iterator it = urls.begin(); it != urls.end(); ++it)
          {
            addDataFile(it->toLocalFile(), false, true, "", new_id);
          }
        }
      }

    }
    catch (Exception::BaseException& e)
    {
      log_->appendNewHeader(LogWindow::LogState::CRITICAL, "Error while creating layer", e.what());
    }
  }

  void TOPPViewBase::updateCurrentPath()
  {
    //do not update if the user disabled this feature.
    if (param_.getValue("preferences:default_path_current") != "true")
    {
      return;
    }

    //reset
    current_path_ = param_.getValue("preferences:default_path").toString();

    //update if the current layer has a path associated
    if (getActiveCanvas() && getActiveCanvas()->getLayerCount() != 0 && getActiveCanvas()->getCurrentLayer().filename != "")
    {
      current_path_ = File::path(getActiveCanvas()->getCurrentLayer().filename);
    }
  }

  void TOPPViewBase::showSpectrumBrowser()
  {
    views_dockwidget_->show();
    updateViewBar();
  }

  void TOPPViewBase::fileChanged_(const String& filename)
  {
    // check if file has been deleted
    if (!QFileInfo(filename.toQString()).exists())
    {
      watcher_->removeFile(filename);
      return;
    }

    // iterate over all windows and determine which need an update
    std::vector<std::pair<const PlotWidget*, Size> > needs_update;
    for (const auto& mdi_window : ws_.subWindowList())
    {
      const PlotWidget* sw = qobject_cast<const PlotWidget*>(mdi_window);
      if (sw == nullptr) return;

      Size lc = sw->canvas()->getLayerCount();
      // determine if widget stores one or more layers for the given filename (->needs update)
      for (Size j = 0; j != lc; ++j)
      {
        if (sw->canvas()->getLayer(j).filename == filename)
        {
          needs_update.push_back(std::pair<const PlotWidget*, Size>(sw, j));
        }
      }
    }

    if (needs_update.empty()) // no layer references data of filename
    {
      watcher_->removeFile(filename); // remove watcher
      return;
    }
    
    //std::cout << "Number of Layers that need update: " << needs_update.size() << std::endl;
    pair<const PlotWidget*, Size>& slp = needs_update[0];
    const PlotWidget* sw = slp.first;
    Size layer_index = slp.second;

    bool user_wants_update = false;
    if (param_.getValue("preferences:on_file_change") == "update automatically") //automatically update
    {
      user_wants_update = true;
    }
    else if (param_.getValue("preferences:on_file_change") == "ask") //ask the user if the layer should be updated
    {
      if (watcher_msgbox_ == true) // we already have a dialog for that opened... do not ask again
      {
        return;
      }
      // track that we will show the msgbox and we do not need to show it again if file changes once more and the dialog is still open
      watcher_msgbox_ = true;
      QMessageBox msg_box;
      QAbstractButton* ok = msg_box.addButton(QMessageBox::Ok);
      msg_box.addButton(QMessageBox::Cancel);
      msg_box.setWindowTitle("Layer data changed");
      msg_box.setText((String("The data of file '") + filename + "' has changed.<BR>Update layers?").toQString());
      msg_box.exec();
      watcher_msgbox_ = false;
      if (msg_box.clickedButton() == ok)
      {
        user_wants_update = true;
      }
    }

    if (user_wants_update == false)
    {
      return;
    }
    LayerData& layer = const_cast<LayerData&>(sw->canvas()->getLayer(layer_index));
    // reload data
    if (layer.type == LayerData::DT_PEAK) //peak data
    {
      try
      {
        FileHandler().loadExperiment(layer.filename, *layer.getPeakDataMuteable());
      }
      catch (Exception::BaseException& e)
      {
        QMessageBox::critical(this, "Error", (String("Error while loading file") + layer.filename + "\nError message: " + e.what()).toQString());
        layer.getPeakDataMuteable()->clear(true);
      }
      layer.getPeakDataMuteable()->sortSpectra(true);
      layer.getPeakDataMuteable()->updateRanges(1);
    }
    else if (layer.type == LayerData::DT_FEATURE) //feature data
    {
      try
      {
        FileHandler().loadFeatures(layer.filename, *layer.getFeatureMap());
      }
      catch (Exception::BaseException& e)
      {
        QMessageBox::critical(this, "Error", (String("Error while loading file") + layer.filename + "\nError message: " + e.what()).toQString());
        layer.getFeatureMap()->clear(true);
      }
      layer.getFeatureMap()->updateRanges();
    }
    else if (layer.type == LayerData::DT_CONSENSUS) //consensus feature data
    {
      try
      {
        ConsensusXMLFile().load(layer.filename, *layer.getConsensusMap());
      }
      catch (Exception::BaseException& e)
      {
        QMessageBox::critical(this, "Error", (String("Error while loading file") + layer.filename + "\nError message: " + e.what()).toQString());
        layer.getConsensusMap()->clear(true);
      }
      layer.getConsensusMap()->updateRanges();
    }
    else if (layer.type == LayerData::DT_CHROMATOGRAM) //chromatogram
    {
      //TODO CHROM
      try
      {
        FileHandler().loadExperiment(layer.filename, *layer.getPeakDataMuteable());
      }
      catch (Exception::BaseException& e)
      {
        QMessageBox::critical(this, "Error", (String("Error while loading file") + layer.filename + "\nError message: " + e.what()).toQString());
        layer.getPeakDataMuteable()->clear(true);
      }
      layer.getPeakDataMuteable()->sortChromatograms(true);
      layer.getPeakDataMuteable()->updateRanges(1);
    }

    // update all layers that need an update
    for (Size i = 0; i != needs_update.size(); ++i)
    {
      sw->canvas()->updateLayer(needs_update[i].second);
    }
    layerActivated();

    // temporarily remove and read filename from watcher_ as a workaround for bug #233
    // This might not be a 'bug' but rather unfortunate behaviour (even in Qt5) if the file was actually deleted and recreated by an external tool
    // (some TextEditors seem to do this), see https://stackoverflow.com/a/30076119;
    watcher_->removeFile(filename);
    watcher_->addFile(filename);
  }

  TOPPViewBase::~TOPPViewBase()
  {
    savePreferences();
    abortTOPPTool();
  }

} //namespace OpenMS<|MERGE_RESOLUTION|>--- conflicted
+++ resolved
@@ -1568,38 +1568,16 @@
     }
     param_.setValue("PreferencesFile", filename);
 
-<<<<<<< HEAD
-    //set the recent files
-    Param p = param_.copy("preferences:RecentFiles");
-    QStringList rfiles;
-    for (Param::ParamIterator it = p.begin(); it != p.end(); ++it)
-    {
-      QString filename = String(it->value.toString()).toQString();
-      if (File::exists(filename))
-        rfiles.append(filename);
-    }
-    recent_files_.set(rfiles);
-=======
     // set the recent files
     recent_files_.setFromParam(param_.copy("preferences:RecentFiles"));
->>>>>>> 3ca26ef9
   }
 
   void TOPPViewBase::savePreferences()
   {
     // replace recent files
     param_.removeAll("preferences:RecentFiles");
-<<<<<<< HEAD
-    const QStringList& rfiles = recent_files_.get();
-    for (int i = 0; i < rfiles.size(); ++i)
-    {
-      param_.setValue("preferences:RecentFiles:" + String(i), rfiles[i].toStdString());
-    }
-
-=======
     param_.insert("preferences:RecentFiles:", recent_files_.getAsParam());
-    
->>>>>>> 3ca26ef9
+
     // set version
     param_.setValue("preferences:version", VersionInfo::getVersion());
 
