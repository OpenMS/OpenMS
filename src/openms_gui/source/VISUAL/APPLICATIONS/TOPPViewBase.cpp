// --------------------------------------------------------------------------
//                   OpenMS -- Open-Source Mass Spectrometry
// --------------------------------------------------------------------------
// Copyright The OpenMS Team -- Eberhard Karls University Tuebingen,
// ETH Zurich, and Freie Universitaet Berlin 2002-2022.
//
// This software is released under a three-clause BSD license:
//  * Redistributions of source code must retain the above copyright
//    notice, this list of conditions and the following disclaimer.
//  * Redistributions in binary form must reproduce the above copyright
//    notice, this list of conditions and the following disclaimer in the
//    documentation and/or other materials provided with the distribution.
//  * Neither the name of any author or any participating institution
//    may be used to endorse or promote products derived from this software
//    without specific prior written permission.
// For a full list of authors, refer to the file AUTHORS.
// --------------------------------------------------------------------------
// THIS SOFTWARE IS PROVIDED BY THE COPYRIGHT HOLDERS AND CONTRIBUTORS "AS IS"
// AND ANY EXPRESS OR IMPLIED WARRANTIES, INCLUDING, BUT NOT LIMITED TO, THE
// IMPLIED WARRANTIES OF MERCHANTABILITY AND FITNESS FOR A PARTICULAR PURPOSE
// ARE DISCLAIMED. IN NO EVENT SHALL ANY OF THE AUTHORS OR THE CONTRIBUTING
// INSTITUTIONS BE LIABLE FOR ANY DIRECT, INDIRECT, INCIDENTAL, SPECIAL,
// EXEMPLARY, OR CONSEQUENTIAL DAMAGES (INCLUDING, BUT NOT LIMITED TO,
// PROCUREMENT OF SUBSTITUTE GOODS OR SERVICES; LOSS OF USE, DATA, OR PROFITS;
// OR BUSINESS INTERRUPTION) HOWEVER CAUSED AND ON ANY THEORY OF LIABILITY,
// WHETHER IN CONTRACT, STRICT LIABILITY, OR TORT (INCLUDING NEGLIGENCE OR
// OTHERWISE) ARISING IN ANY WAY OUT OF THE USE OF THIS SOFTWARE, EVEN IF
// ADVISED OF THE POSSIBILITY OF SUCH DAMAGE.
//
// --------------------------------------------------------------------------
// $Maintainer: Timo Sachsenberg $
// $Authors: Timo Sachsenberg, Marc Sturm $
// --------------------------------------------------------------------------

#include <OpenMS/VISUAL/APPLICATIONS/TOPPViewBase.h>

#include <OpenMS/CHEMISTRY/TheoreticalSpectrumGenerator.h>
#include <OpenMS/CONCEPT/EnumHelpers.h>
#include <OpenMS/CONCEPT/RAIICleanup.h>
#include <OpenMS/CONCEPT/VersionInfo.h>
#include <OpenMS/CONCEPT/LogStream.h>
#include <OpenMS/FORMAT/ConsensusXMLFile.h>
#include <OpenMS/FORMAT/FeatureXMLFile.h>
#include <OpenMS/FORMAT/FileHandler.h>
#include <OpenMS/FORMAT/FileTypes.h>
#include <OpenMS/FORMAT/HANDLERS/IndexedMzMLHandler.h>
#include <OpenMS/FORMAT/IdXMLFile.h>
#include <OpenMS/FORMAT/MzIdentMLFile.h>
#include <OpenMS/FORMAT/MzMLFile.h>
#include <OpenMS/FORMAT/ParamXMLFile.h>
#include <OpenMS/IONMOBILITY/IMDataConverter.h>
#include <OpenMS/KERNEL/MSExperiment.h>
#include <OpenMS/KERNEL/MSSpectrum.h>
#include <OpenMS/KERNEL/OnDiscMSExperiment.h>
#include <OpenMS/METADATA/Precursor.h>
#include <OpenMS/SYSTEM/File.h>
#include <OpenMS/SYSTEM/FileWatcher.h>
#include <OpenMS/VISUAL/AxisWidget.h>
#include <OpenMS/VISUAL/DataSelectionTabs.h>
#include <OpenMS/VISUAL/DIALOGS/SpectrumAlignmentDialog.h>
#include <OpenMS/VISUAL/DIALOGS/TheoreticalSpectrumGenerationDialog.h>
#include <OpenMS/VISUAL/DIALOGS/ToolsDialog.h>
#include <OpenMS/VISUAL/DIALOGS/TOPPViewOpenDialog.h>
#include <OpenMS/VISUAL/DIALOGS/TOPPViewPrefDialog.h>
#include <OpenMS/VISUAL/INTERFACES/IPeptideIds.h>
#include <OpenMS/VISUAL/LayerListView.h>
#include <OpenMS/VISUAL/LayerDataChrom.h>
#include <OpenMS/VISUAL/LayerDataConsensus.h>
#include <OpenMS/VISUAL/LayerDataFeature.h>
#include <OpenMS/VISUAL/LayerDataPeak.h>
#include <OpenMS/VISUAL/LogWindow.h>
#include <OpenMS/VISUAL/MetaDataBrowser.h>
#include <OpenMS/VISUAL/MISC/GUIHelpers.h>
#include <OpenMS/VISUAL/Plot1DCanvas.h>
#include <OpenMS/VISUAL/Plot1DWidget.h>
#include <OpenMS/VISUAL/Plot2DCanvas.h>
#include <OpenMS/VISUAL/Plot2DWidget.h>
#include <OpenMS/VISUAL/Plot3DCanvas.h>
#include <OpenMS/VISUAL/Plot3DOpenGLCanvas.h>
#include <OpenMS/VISUAL/Plot3DWidget.h>
#include <OpenMS/VISUAL/SpectraIDViewTab.h>
#include <OpenMS/VISUAL/SpectraTreeTab.h>
#include <OpenMS/VISUAL/VISITORS/LayerStoreData.h>

// Qt
#include <QCloseEvent>
#include <QtCore/QDir>
#include <QtCore/QSettings>
#include <QtCore/QUrl>
#include <QGuiApplication>
#include <QtWidgets/QDockWidget>
#include <QtWidgets/QFileDialog>
#include <QtWidgets/QMessageBox>
#include <QtWidgets/QSplashScreen>
#include <QtWidgets/QToolButton>

#include <cmath>
#include <utility>

using namespace std;

namespace OpenMS
{
  using namespace Internal;
  using namespace Math;

  const std::string user_section = "preferences:user:";

  /// supported types which can be opened with File-->Open
  const FileTypeList supported_types({ FileTypes::MZML, FileTypes::MZXML, FileTypes::MZDATA, FileTypes::SQMASS,
                                       FileTypes::FEATUREXML, FileTypes::CONSENSUSXML, FileTypes::IDXML,
                                       FileTypes::DTA, FileTypes::DTA2D, FileTypes::MGF, FileTypes::MS2,
                                       FileTypes::MSP, FileTypes::BZ2, FileTypes::GZ });

  TOPPViewBase::TOPPViewBase(TOOL_SCAN scan_mode, VERBOSITY verbosity, QWidget* parent) :
    QMainWindow(parent),
    DefaultParamHandler("TOPPViewBase"),
    scan_mode_(scan_mode),
    verbosity_(verbosity),
    ws_(this),
    tab_bar_(this),
    recent_files_(),
    menu_(this, &ws_, &recent_files_)
  {
    setWindowTitle("TOPPView");
    setWindowIcon(QIcon(":/TOPPView.png"));
    setMinimumSize(400, 400); // prevents errors caused by too small width, height values
    setAcceptDrops(true); // enable drag-and-drop

    // get geometry of first screen
    QRect screen_geometry = QGuiApplication::primaryScreen()->geometry();
    // center main window
    setGeometry(
      (int)(0.1 * screen_geometry.width()),
      (int)(0.1 * screen_geometry.height()),
      (int)(0.8 * screen_geometry.width()),
      (int)(0.8 * screen_geometry.height())
      );

    //################## Main Window #################
    // Create main workspace using a QVBoxLayout ordering the items vertically
    // (the tab bar and the main workspace). Uses a dummy central widget (to be able to
    // have a layout), then adds vertically the tab bar and workspace.
    QWidget* dummy_cw = new QWidget(this);
    setCentralWidget(dummy_cw);
    QVBoxLayout* box_layout = new QVBoxLayout(dummy_cw);

    // create empty tab bar and workspace which will hold the main visualization widgets (e.g. spectrawidgets...)
    tab_bar_.setWhatsThis("Tab bar<BR><BR>Close tabs through the context menu or by double-clicking them.<BR>The tab bar accepts drag-and-drop from the layer bar.");
    tab_bar_.addTab("dummy", 4710);
    tab_bar_.setMinimumSize(tab_bar_.sizeHint());
    tab_bar_.removeId(4710);
    connect(&tab_bar_, &EnhancedTabBar::currentIdChanged, this, &TOPPViewBase::showWindow);
    connect(&tab_bar_, &EnhancedTabBar::closeRequested, this, &TOPPViewBase::closeByTab);
    connect(&tab_bar_, &EnhancedTabBar::dropOnWidget, [this](const QMimeData* data, QWidget* source){ copyLayer(data, source); });
    connect(&tab_bar_, &EnhancedTabBar::dropOnTab, this, &TOPPViewBase::copyLayer);
    box_layout->addWidget(&tab_bar_);

    // Trigger updates only when the active subWindow changes and update it
    connect(&ws_, &EnhancedWorkspace::subWindowActivated, [this](QMdiSubWindow* window) {
      if (window && lastActiveSubwindow_ != window) /* 0 upon terminate */ updateBarsAndMenus();
      lastActiveSubwindow_ = window;
    });
    connect(&ws_, &EnhancedWorkspace::dropReceived, this, &TOPPViewBase::copyLayer);
    box_layout->addWidget(&ws_);

    //################## STATUS #################
    // create status bar
    message_label_ = new QLabel(statusBar());
    statusBar()->addWidget(message_label_, 1);

    x_label_ = new QLabel("RT: 12345678", statusBar());
    x_label_->setMinimumSize(x_label_->sizeHint());
    x_label_->setText("");
    statusBar()->addPermanentWidget(x_label_, 0);
    y_label_ = new QLabel("m/z: 123456780912", statusBar());
    y_label_->setMinimumSize(y_label_->sizeHint());
    y_label_->setText("");
    statusBar()->addPermanentWidget(y_label_, 0);

    //################## TOOLBARS #################
    // create toolbars and connect signals
    QToolButton* b;

    //--Basic tool bar for all views--
    tool_bar_ = addToolBar("Basic tool bar");
    tool_bar_->setObjectName("tool_bar");

    // intensity modes
    intensity_button_group_ = new QButtonGroup(tool_bar_);
    intensity_button_group_->setExclusive(true);

    b = new QToolButton(tool_bar_);
    b->setIcon(QIcon(":/lin.png"));
    b->setToolTip("Intensity: Normal");
    b->setShortcut(Qt::Key_N);
    b->setCheckable(true);
    b->setWhatsThis("Intensity: Normal<BR><BR>Intensity is displayed unmodified.<BR>(Hotkey: N)");
    intensity_button_group_->addButton(b, PlotCanvas::IM_NONE);
    tool_bar_->addWidget(b);

    b = new QToolButton(tool_bar_);
    b->setIcon(QIcon(":/percentage.png"));
    b->setToolTip("Intensity: Percentage");
    b->setShortcut(Qt::Key_P);
    b->setCheckable(true);
    b->setWhatsThis("Intensity: Percentage<BR><BR>Intensity is displayed as a percentage of the layer"
                    " maximum intensity. If only one layer is displayed this mode behaves like the"
                    " normal mode. If more than one layer is displayed intensities are aligned."
                    "<BR>(Hotkey: P)");
    intensity_button_group_->addButton(b, PlotCanvas::IM_PERCENTAGE);
    tool_bar_->addWidget(b);

    b = new QToolButton(tool_bar_);
    b->setIcon(QIcon(":/snap.png"));
    b->setToolTip("Intensity: Snap to maximum displayed intensity");
    b->setShortcut(Qt::Key_S);
    b->setCheckable(true);
    b->setWhatsThis("Intensity: Snap to maximum displayed intensity<BR><BR> In this mode the"
                    " color gradient is adapted to the maximum currently displayed intensity."
                    "<BR>(Hotkey: S)");
    intensity_button_group_->addButton(b, PlotCanvas::IM_SNAP);
    tool_bar_->addWidget(b);

    b = new QToolButton(tool_bar_);
    b->setIcon(QIcon(":/log.png"));
    b->setToolTip("Intensity: Use log scaling for colors");
    b->setCheckable(true);
    b->setWhatsThis("Intensity: Logarithmic scaling of intensities for color calculation");
    intensity_button_group_->addButton(b, PlotCanvas::IM_LOG);
    tool_bar_->addWidget(b);

    /*
     * Suppressed warning QButtonGroup buttonClicked(int) till Qt 5.15
     */
#pragma GCC diagnostic push
#pragma GCC diagnostic ignored "-Wdeprecated-declarations"
    connect(intensity_button_group_, CONNECTCAST(QButtonGroup,buttonClicked,(int)), this, &TOPPViewBase::setIntensityMode);
#pragma GCC diagnostic pop
    tool_bar_->addSeparator();

    // common buttons
    QAction* reset_zoom_button = tool_bar_->addAction(QIcon(":/reset_zoom.png"), "Reset Zoom", this, &TOPPViewBase::resetZoom);
    reset_zoom_button->setWhatsThis("Reset zoom: Zooms out as far as possible and resets the zoom history.<BR>(Hotkey: Backspace)");

    tool_bar_->show();

    //--1D toolbar--
    tool_bar_1d_ = addToolBar("1D tool bar");
    tool_bar_1d_->setObjectName("1d_tool_bar");

    // draw modes 1D
    draw_group_1d_ = new QButtonGroup(tool_bar_1d_);
    draw_group_1d_->setExclusive(true);

    b = new QToolButton(tool_bar_1d_);
    b->setIcon(QIcon(":/peaks.png"));
    b->setToolTip("Peak mode");
    b->setShortcut(Qt::Key_I);
    b->setCheckable(true);
    b->setWhatsThis("1D Draw mode: Peaks<BR><BR>Peaks are displayed as sticks.");
    draw_group_1d_->addButton(b, Plot1DCanvas::DM_PEAKS);
    tool_bar_1d_->addWidget(b);

    b = new QToolButton(tool_bar_1d_);
    b->setIcon(QIcon(":/lines.png"));
    b->setToolTip("Raw data mode");
    b->setShortcut(Qt::Key_R);
    b->setCheckable(true);
    b->setWhatsThis("1D Draw mode: Raw data<BR><BR>Peaks are displayed as a continuous line.");
    draw_group_1d_->addButton(b, Plot1DCanvas::DM_CONNECTEDLINES);
    tool_bar_1d_->addWidget(b);

    /*
     * Suppressed warning QButtonGroup buttonClicked(int) till Qt 5.15
     */
#pragma GCC diagnostic push
#pragma GCC diagnostic ignored "-Wdeprecated-declarations"
    connect(draw_group_1d_, CONNECTCAST(QButtonGroup, buttonClicked, (int)), this, &TOPPViewBase::setDrawMode1D);
#pragma GCC diagnostic pop

    tool_bar_->addSeparator();

    //--2D peak toolbar--
    tool_bar_2d_peak_ = addToolBar("2D peak tool bar");
    tool_bar_2d_peak_->setObjectName("2d_tool_bar");

    dm_precursors_2d_ = tool_bar_2d_peak_->addAction(QIcon(":/precursors.png"), "Show fragment scan precursors");
    dm_precursors_2d_->setCheckable(true);
    dm_precursors_2d_->setWhatsThis("2D peak draw mode: Precursors<BR><BR>fragment scan precursor peaks are marked.<BR>(Hotkey: 1)");
    dm_precursors_2d_->setShortcut(Qt::Key_1);

    connect(dm_precursors_2d_, &QAction::toggled, this, &TOPPViewBase::changeLayerFlag);

    projections_2d_ = tool_bar_2d_peak_->addAction(QIcon(":/projections.png"), "Show Projections", this, &TOPPViewBase::toggleProjections);
    projections_2d_->setCheckable(true);
    projections_2d_->setWhatsThis("Projections: Shows projections of peak data along RT and MZ axis.<BR>(Hotkey: 2)");
    projections_2d_->setShortcut(Qt::Key_2);

    //--2D feature toolbar--
    tool_bar_2d_feat_ = addToolBar("2D feature tool bar");
    tool_bar_2d_feat_->setObjectName("2d_feature_tool_bar");

    dm_hull_2d_ = tool_bar_2d_feat_->addAction(QIcon(":/convexhull.png"), "Show feature convex hull");
    dm_hull_2d_->setCheckable(true);
    dm_hull_2d_->setWhatsThis("2D feature draw mode: Convex hull<BR><BR>The convex hull of the feature is displayed.<BR>(Hotkey: 5)");
    dm_hull_2d_->setShortcut(Qt::Key_5);
    connect(dm_hull_2d_, &QAction::toggled, this, &TOPPViewBase::changeLayerFlag);

    dm_hulls_2d_ = tool_bar_2d_feat_->addAction(QIcon(":/convexhulls.png"), "Show feature convex hulls");
    dm_hulls_2d_->setCheckable(true);
    dm_hulls_2d_->setWhatsThis("2D feature draw mode: Convex hulls<BR><BR>The convex hulls of the feature are displayed: One for each mass trace.<BR>(Hotkey: 6)");
    dm_hulls_2d_->setShortcut(Qt::Key_6);
    connect(dm_hulls_2d_, &QAction::toggled, this, &TOPPViewBase::changeLayerFlag);

    // feature labels:
    dm_label_2d_ = new QToolButton(tool_bar_2d_feat_);
    dm_label_2d_->setPopupMode(QToolButton::MenuButtonPopup);
    QAction* action2 = new QAction(QIcon(":/labels.png"), "Show feature annotation", dm_label_2d_);
    action2->setCheckable(true);
    action2->setWhatsThis("2D feature draw mode: Labels<BR><BR>Display different kinds of annotation next to features.<BR>(Hotkey: 7)");
    action2->setShortcut(Qt::Key_7);
    dm_label_2d_->setDefaultAction(action2);
    tool_bar_2d_feat_->addWidget(dm_label_2d_);
    connect(dm_label_2d_, &QToolButton::triggered, this, &TOPPViewBase::changeLabel);
    // button menu
    group_label_2d_ = new QActionGroup(dm_label_2d_);
    QMenu* menu = new QMenu(dm_label_2d_);
    for (Size i = 0; i < LayerDataBase::SIZE_OF_LABEL_TYPE; ++i)
    {
      QAction* temp = group_label_2d_->addAction(
        QString(LayerDataBase::NamesOfLabelType[i].c_str()));
      temp->setCheckable(true);
      if (i == 0) temp->setChecked(true);
      menu->addAction(temp);
    }
    dm_label_2d_->setMenu(menu);

    // unassigned peptide identifications:
    dm_unassigned_2d_ = new QToolButton(tool_bar_2d_feat_);
    dm_unassigned_2d_->setPopupMode(QToolButton::MenuButtonPopup);
    QAction* action_unassigned = new QAction(QIcon(":/unassigned.png"), "Show unassigned peptide identifications", dm_unassigned_2d_);
    action_unassigned->setCheckable(true);
    action_unassigned->setWhatsThis("2D feature draw mode: Unassigned peptide identifications<BR><BR>Show unassigned peptide identifications by precursor m/z or by peptide mass.<BR>(Hotkey: 8)");
    action_unassigned->setShortcut(Qt::Key_8);
    dm_unassigned_2d_->setDefaultAction(action_unassigned);
    tool_bar_2d_feat_->addWidget(dm_unassigned_2d_);
    connect(dm_unassigned_2d_, &QToolButton::triggered, this, &TOPPViewBase::changeUnassigned);
    // button menu
    group_unassigned_2d_ = new QActionGroup(dm_unassigned_2d_);
    menu = new QMenu(dm_unassigned_2d_);
    StringList options = {"Don't show", "Show by precursor m/z", "Show by peptide mass", "Show label meta data"};
    for (const String& opt : options)
    {
      QAction* temp = group_unassigned_2d_->addAction(opt.toQString());
      temp->setCheckable(true);
      if (opt == options.front()) temp->setChecked(true);
      menu->addAction(temp);
    }
    dm_unassigned_2d_->setMenu(menu);

    //--2D consensus toolbar--
    tool_bar_2d_cons_ = addToolBar("2D peak tool bar");
    tool_bar_2d_cons_->setObjectName("2d_peak_tool_bar");

    dm_elements_2d_ = tool_bar_2d_cons_->addAction(QIcon(":/elements.png"), "Show consensus feature element positions");
    dm_elements_2d_->setCheckable(true);
    dm_elements_2d_->setWhatsThis("2D consensus feature draw mode: Elements<BR><BR>The individual elements that make up the  consensus feature are drawn.<BR>(Hotkey: 9)");
    dm_elements_2d_->setShortcut(Qt::Key_9);
    connect(dm_elements_2d_, &QAction::toggled, this, &TOPPViewBase::changeLayerFlag);

    //--2D identifications toolbar--
    tool_bar_2d_ident_ = addToolBar("2D identifications tool bar");
    tool_bar_2d_ident_->setObjectName("2d_ident_tool_bar");

    dm_ident_2d_ = tool_bar_2d_ident_->addAction(QIcon(":/peptidemz.png"), "Use theoretical peptide mass for m/z positions (default: precursor mass)");
    dm_ident_2d_->setCheckable(true);
    dm_ident_2d_->setWhatsThis("2D peptide identification draw mode: m/z source<BR><BR>Toggle between precursor mass (default) and theoretical peptide mass as source for the m/z positions of peptide identifications.<BR>(Hotkey: 5)");
    dm_ident_2d_->setShortcut(Qt::Key_5);
    connect(dm_ident_2d_, &QAction::toggled, this, &TOPPViewBase::changeLayerFlag);

    //################## Dock widgets #################
    // This creates the dock widgets: 
    // Layers, Views, Filters, and the Log dock widget on the bottom (by default hidden).

    // layer dock widget
    layer_dock_widget_ = new QDockWidget("Layers", this);
    layer_dock_widget_->setObjectName("layer_dock_widget");
    addDockWidget(Qt::RightDockWidgetArea, layer_dock_widget_);
    layers_view_ = new LayerListView(layer_dock_widget_);
    
    connect(layers_view_, &LayerListView::layerDataChanged, this, &TOPPViewBase::updateBarsAndMenus);
    layer_dock_widget_->setWidget(layers_view_);
    menu_.addWindowToggle(layer_dock_widget_->toggleViewAction());

    // Views dock widget
    views_dockwidget_ = new QDockWidget("Views", this);
    views_dockwidget_->setObjectName("views_dock_widget");
    addDockWidget(Qt::BottomDockWidgetArea, views_dockwidget_);
    selection_view_ = new DataSelectionTabs(views_dockwidget_, this);
    views_dockwidget_->setWidget(selection_view_);

    

    // add hide/show option to dock widget
    menu_.addWindowToggle(views_dockwidget_->toggleViewAction());

    // filter dock widget
    filter_dock_widget_ = new QDockWidget("Data filters", this);
    filter_dock_widget_->setObjectName("filter_dock_widget");
    addDockWidget(Qt::BottomDockWidgetArea, filter_dock_widget_);
    filter_list_ = new FilterList(filter_dock_widget_);
    connect(filter_list_, &FilterList::filterChanged, [&](const DataFilters& filter) {
      getActiveCanvas()->setFilters(filter);
    });
    filter_dock_widget_->setWidget(filter_list_);
    menu_.addWindowToggle(filter_dock_widget_->toggleViewAction());

    // log window
    QDockWidget* log_bar = new QDockWidget("Log", this);
    log_bar->setObjectName("log_bar");
    addDockWidget(Qt::BottomDockWidgetArea, log_bar);
    log_ = new LogWindow(log_bar);
    log_bar->setWidget(log_);
    menu_.addWindowToggle(log_bar->toggleViewAction());

    // tabify dock widgets so they don't fill up the whole space
    QMainWindow::tabifyDockWidget(filter_dock_widget_, log_bar);
    QMainWindow::tabifyDockWidget(log_bar, views_dockwidget_);

    //################## DEFAULTS #################
    initializeDefaultParameters_();

    // store defaults in param_
    defaultsToParam_();

    // load param file
    loadPreferences();

    // set current path
    current_path_ = param_.getValue(user_section + "default_path").toString();

    // set plugin search path, create it if it does not already exist
    if (verbosity_ == VERBOSITY::VERBOSE) 
    {
      tool_scanner_.setVerbose(1);
    }

    String plugin_path = String(param_.getValue(user_section + "plugins_path").toString());
    tool_scanner_.setPluginPath(plugin_path, true);

    // update the menu
    updateMenu();

    connect(&recent_files_, &RecentFilesMenu::recentFileClicked, this, &TOPPViewBase::openFile);

    // restore window positions
    QSettings settings("OpenMS", "TOPPView");
    restoreGeometry(settings.value("geometry").toByteArray());
    restoreState(settings.value("windowState").toByteArray());

    //######################### File System Watcher ###########################################
    watcher_ = new FileWatcher(this);
    connect(watcher_, &FileWatcher::fileChanged, this, &TOPPViewBase::fileChanged_);
  }

  void TOPPViewBase::initializeDefaultParameters_()
  {
    // FIXME: these parameters are declared again in TOPPViewPrefDialog, incl. their allowed values
    //        There should be one place to do this. E.g. generate the GUI automatically from a Param (or simply use ParamEditor for the whole thing)

    // all parameters in preferences:user: can be edited by the user in the preferences dialog

    // general
    defaults_.setValue(user_section + "default_map_view", "2d", "Default visualization mode for maps.");
    defaults_.setValidStrings(user_section + "default_map_view", {"2d","3d"});
    defaults_.setValue(user_section + "default_path", ".", "Default path for loading and storing files.");
    defaults_.setValue(user_section + "default_path_current", "true", "If the current path is preferred over the default path.");
    defaults_.setValidStrings(user_section + "default_path_current", {"true","false"});
    defaults_.setValue(user_section + "plugins_path", File::getUserDirectory() + "OpenMS_Plugins", "Default path for loading Plugins");
    defaults_.setValue(user_section + "intensity_cutoff", "off", "Low intensity cutoff for maps.");
    defaults_.setValidStrings(user_section + "intensity_cutoff", {"on","off"});
    defaults_.setValue(user_section + "on_file_change", "ask", "What action to take, when a data file changes. Do nothing, update automatically or ask the user.");
    defaults_.setValidStrings(user_section + "on_file_change", {"none","ask","update automatically"});
    defaults_.setValue(user_section + "use_cached_ms2", "false", "If possible, only load MS1 spectra into memory and keep MS2 spectra on disk (using indexed mzML).");
    defaults_.setValidStrings(user_section + "use_cached_ms2", {"true","false"});
    defaults_.setValue(user_section + "use_cached_ms1", "false", "If possible, do not load MS1 spectra into memory spectra into memory and keep MS2 spectra on disk (using indexed mzML).");
    defaults_.setValidStrings(user_section + "use_cached_ms1", {"true","false"});

    // FIXME: getCanvasParameters() depends on the exact naming of the param sections below!
    // 1d view
    defaults_.insert(user_section + "1d:", Plot1DCanvas(Param()).getDefaults());
    defaults_.setSectionDescription(user_section + "1d", "Settings for single spectrum view.");
    // 2d view
    defaults_.insert(user_section + "2d:", Plot2DCanvas(Param()).getDefaults());
    defaults_.setSectionDescription(user_section + "2d", "Settings for 2D map view.");
    // 3d view
    defaults_.insert(user_section + "3d:", Plot3DCanvas(Param()).getDefaults());
    defaults_.setSectionDescription(user_section + "3d", "Settings for 3D map view.");
    // identification view
    defaults_.insert(user_section + "idview:", SpectraIDViewTab(Param()).getDefaults());
    defaults_.setSectionDescription(user_section + "idview", "Settings for identification view.");

    // non-editable parameters

    // not in Dialog (yet?)
    defaults_.setValue("preferences:topp_cleanup", "true", "If the temporary files for calling of TOPP tools should be removed after the call.");
    defaults_.setValidStrings("preferences:topp_cleanup", {"true", "false"});

    defaults_.setValue("preferences:version", "none", "OpenMS version, used to check if the TOPPView.ini is up-to-date");
    subsections_.emplace_back("preferences:RecentFiles");

    // store defaults in param_
    defaultsToParam_();
  }

  void TOPPViewBase::closeEvent(QCloseEvent* event)
  {
    ws_.closeAllSubWindows();
    QSettings settings("OpenMS", "TOPPView");
    settings.setValue("geometry", saveGeometry());
    settings.setValue("windowState", saveState());
    event->accept();
  }
  
  void TOPPViewBase::preferencesDialog()
  {
    Internal::TOPPViewPrefDialog dlg(this);
    dlg.setParam(param_.copy(user_section, true));

    // --------------------------------------------------------------------
    // Execute dialog and update parameter object with user modified values
    if (dlg.exec())
    {
      param_.remove(user_section);
      param_.insert(user_section, dlg.getParam());
      savePreferences();
    }
  }

  TOPPViewBase::LOAD_RESULT TOPPViewBase::addDataFile(const String& filename, bool show_options, bool add_to_recent, String caption, UInt window_id, Size spectrum_id)
  {
    String abs_filename = File::absolutePath(filename);

    // check if the file exists
    if (!File::exists(abs_filename))
    {
      log_->appendNewHeader(LogWindow::LogState::CRITICAL, "Open file error", String("The file '") + abs_filename + "' does not exist!");
      return LOAD_RESULT::FILE_NOT_FOUND;
    }

    // determine file type
    FileHandler fh;
    FileTypes::Type file_type = fh.getType(abs_filename);
    if (file_type == FileTypes::UNKNOWN)
    {
      log_->appendNewHeader(LogWindow::LogState::CRITICAL, "Open file error", String("Could not determine file type of '") + abs_filename + "'!");
      return LOAD_RESULT::FILETYPE_UNKNOWN;
    }

    // abort if file type unsupported
    if (!supported_types.contains(file_type))
    {
      log_->appendNewHeader(LogWindow::LogState::CRITICAL, "Open file error", String("The type '") + FileTypes::typeToName(file_type) + "' is not supported!");
      return LOAD_RESULT::FILETYPE_UNSUPPORTED;
    }

    // try to load data and determine if it's 1D or 2D data

    // create shared pointer to main data types
    FeatureMapType* feature_map = new FeatureMapType();
    FeatureMapSharedPtrType feature_map_sptr(feature_map);

    ExperimentSharedPtrType peak_map_sptr(new ExperimentType());

    ConsensusMapType* consensus_map = new ConsensusMapType();
    ConsensusMapSharedPtrType consensus_map_sptr(consensus_map);

    vector<PeptideIdentification> peptides;
    // not needed in data but for auto annotation
    vector<ProteinIdentification> proteins;
    String annotate_path;

    LayerDataBase::DataType data_type(LayerDataBase::DT_UNKNOWN);

    ODExperimentSharedPtrType on_disc_peaks(new OnDiscMSExperiment);

    // lock the GUI - no interaction possible when loading...
    GUIHelpers::GUILock glock(this);

    bool cache_ms2_on_disc = (param_.getValue(user_section + "use_cached_ms2") == "true");
    bool cache_ms1_on_disc = (param_.getValue(user_section + "use_cached_ms1") == "true");

    try
    {
      if (file_type == FileTypes::FEATUREXML)
      {
        FeatureXMLFile().load(abs_filename, *feature_map);
        data_type = LayerDataBase::DT_FEATURE;
      }
      else if (file_type == FileTypes::CONSENSUSXML)
      {
        ConsensusXMLFile().load(abs_filename, *consensus_map);
        data_type = LayerDataBase::DT_CONSENSUS;
      }
      else if (file_type == FileTypes::IDXML || file_type == FileTypes::MZIDENTML)
      {
        if (file_type == FileTypes::IDXML) IdXMLFile().load(abs_filename, proteins, peptides);
        else if (file_type == FileTypes::MZIDENTML) MzIdentMLFile().load(abs_filename, proteins, peptides);

        if (peptides.empty())
        {
          throw Exception::MissingInformation(__FILE__, __LINE__, OPENMS_PRETTY_FUNCTION, "No peptide identifications found");
        }
        // check if RT (and sequence) information is present:
        vector<PeptideIdentification> peptides_with_rt;
        for (vector<PeptideIdentification>::const_iterator it =
               peptides.begin(); it != peptides.end(); ++it)
        {
          if (!it->getHits().empty() && it->hasRT())
          {
            peptides_with_rt.push_back(*it);
          }
        }
        Size diff = peptides.size() - peptides_with_rt.size();
        if (diff)
        {
          String msg = String(diff) + " peptide identification(s) without"
                                      " sequence and/or retention time information were removed.\n" +
                       peptides_with_rt.size() + " peptide identification(s) remaining.";
          log_->appendNewHeader(LogWindow::LogState::WARNING, "While loading file:", msg);
        }
        if (peptides_with_rt.empty())
        {
          throw Exception::MissingInformation(__FILE__, __LINE__, OPENMS_PRETTY_FUNCTION, "No peptide identifications with sufficient information remaining.");
        }
        peptides.swap(peptides_with_rt);

        if (!proteins.empty())
        {
          StringList paths;
          proteins[0].getPrimaryMSRunPath(paths);

          for (const String &path : paths)
          {
            if (File::exists(path) && fh.getType(path) == FileTypes::MZML)
            {
              annotate_path = path;
            }
          }
          // annotation could not be found in file reference
          if (annotate_path.empty())
          {
            // try to find file with same path & name but with mzML extension
            auto target = fh.swapExtension(abs_filename, FileTypes::Type::MZML);
            if (File::exists(target))
            {
              annotate_path = target;
            }
          }

          if (!annotate_path.empty())
          {
            // open dialog for annotation on load
            QMessageBox msg_box;
            auto spectra_file_name = File::basename(annotate_path);
            msg_box.setText("Spectra data for identification data was found.");
            msg_box.setInformativeText(String("Annotate spectra in " + spectra_file_name + "?").toQString());
            msg_box.setStandardButtons(QMessageBox::Yes | QMessageBox::No);
            msg_box.setDefaultButton(QMessageBox::Yes);
            auto ret = msg_box.exec();
            if (ret == QMessageBox::No)
            { // no annotation performed
              annotate_path = "";
            }
          }
        }
        data_type = LayerDataBase::DT_IDENT;
      }
      else
      {
        bool parsing_success = false;
        if (file_type == FileTypes::MZML)
        {
          // Load index only and check success (is it indexed?)
          Internal::IndexedMzMLHandler indexed_mzml_file;
          indexed_mzml_file.openFile(filename);
          if ( indexed_mzml_file.getParsingSuccess() && cache_ms2_on_disc)
          {
            // If it has an index, now load index and meta data
            on_disc_peaks->openFile(filename, false);
            OPENMS_LOG_INFO << "INFO: will use cached MS2 spectra" << std::endl;
            if (cache_ms1_on_disc)
            {
              OPENMS_LOG_INFO << "log INFO: will use cached MS1 spectra" << std::endl;
            }
            parsing_success = true;

            // Caching strategy: peak_map_sptr will contain a MSSpectrum entry
            // for each actual spectrum on disk. However, initially these will
            // only be populated by the meta data (all data except the actual
            // raw data) which will allow us to read out RT, MS level etc.
            //
            // In a second step (see below), we populate some of these maps
            // with actual spectra including raw data (allowing us to only
            // populate MS1 spectra with actual data).

            peak_map_sptr = on_disc_peaks->getMetaData();

            for (Size k = 0; k < indexed_mzml_file.getNrSpectra() && !cache_ms1_on_disc; k++)
            {
              if ( peak_map_sptr->getSpectrum(k).getMSLevel() == 1)
              {
                peak_map_sptr->getSpectrum(k) = on_disc_peaks->getSpectrum(k);
              }
            }
            for (Size k = 0; k < indexed_mzml_file.getNrChromatograms() && !cache_ms2_on_disc; k++)
            {
              peak_map_sptr->getChromatogram(k) = on_disc_peaks->getChromatogram(k);
            }

            // Load at least one spectrum into memory (TOPPView assumes that at least one spectrum is in memory)
            if (cache_ms1_on_disc && peak_map_sptr->getNrSpectra() > 0) peak_map_sptr->getSpectrum(0) = on_disc_peaks->getSpectrum(0);
          }
        }

        // Load all data into memory if e.g. other file type than mzML
        if (!parsing_success)
        {
          fh.loadExperiment(abs_filename, *peak_map_sptr, file_type, ProgressLogger::GUI);
        }
        OPENMS_LOG_INFO << "INFO: done loading all " << std::endl;

        // a mzML file may contain both, chromatogram and peak data
        // -> this is handled in PlotCanvas::addPeakLayer FIXME: No it's not!
<<<<<<< HEAD
        if (peak_map_sptr->getNrChromatograms() > 0)
        {
          data_type = LayerDataBase::DT_CHROMATOGRAM;
        }
        else if (peak_map_sptr->getNrSpectra() > 0)
        {
          if (data_type == LayerDataBase::DT_CHROMATOGRAM)
          {
            OPENMS_LOG_WARN << "Your input data contains chromatograms and spectra, falling back to display spectra only." << std::endl;
          }
          data_type = LayerDataBase::DT_PEAK;
        }
=======
        if (peak_map_sptr->getNrSpectra() > 0 && peak_map_sptr->getNrChromatograms() > 0)
        {
          OPENMS_LOG_WARN << "Your input data contains chromatograms and spectra, falling back to display spectra only." << std::endl;
          data_type = LayerDataBase::DT_PEAK;
        }
        else if (peak_map_sptr->getNrChromatograms() > 0)
        {
          data_type = LayerDataBase::DT_CHROMATOGRAM;
        }
        else if (peak_map_sptr->getNrSpectra() > 0)
        {
          data_type = LayerDataBase::DT_PEAK;
        }
>>>>>>> 1731019a
        else
        {
          throw Exception::FileEmpty(__FILE__, __LINE__, OPENMS_PRETTY_FUNCTION, "MzML filed doesn't have either spectra or chromatograms.");
        }
      }
    }
    catch (Exception::BaseException& e)
    {
      log_->appendNewHeader(LogWindow::LogState::CRITICAL, "Error while loading file:", e.what());
      return LOAD_RESULT::LOAD_ERROR;
    }

    // sort for m/z and update ranges of newly loaded data
    peak_map_sptr->sortSpectra(true);
    peak_map_sptr->updateRanges(1);

    // try to add the data
    if (caption == "")
    {
      caption = FileHandler::stripExtension(File::basename(abs_filename));
    }
    else
    {
      abs_filename = "";
    }

    glock.unlock();

    if (!annotate_path.empty())
    {
      auto load_res = addDataFile(annotate_path, false, false);
      if (load_res == LOAD_RESULT::OK)
      {
        auto l = getCurrentLayer();
        if (l)
        {
          bool success = l->annotate(peptides, proteins);
          if (success)
          {
            log_->appendNewHeader(LogWindow::LogState::NOTICE, "Done", "Annotation finished. Open identification view to see results!");
          }
          else
          {
            log_->appendNewHeader(LogWindow::LogState::NOTICE, "Error", "Annotation failed.");
          }
        }
      }
    }

    addData(feature_map_sptr, 
      consensus_map_sptr, 
      peptides, 
      peak_map_sptr, 
      on_disc_peaks, 
      data_type, 
      false,   // show as 1D
      show_options, 
      true,    // as new window
      abs_filename, 
      caption, 
      window_id, 
      spectrum_id);

    // add to recent file
    if (add_to_recent)
    {
      addRecentFile_(filename);
    }

    // watch file contents for changes
    watcher_->addFile(abs_filename);

    return LOAD_RESULT::OK;
  }

  void TOPPViewBase::addData(const FeatureMapSharedPtrType& feature_map,
                             const ConsensusMapSharedPtrType& consensus_map,
                             vector<PeptideIdentification>& peptides,
                             const ExperimentSharedPtrType& peak_map,
                             const ODExperimentSharedPtrType& on_disc_peak_map,
                             LayerDataBase::DataType data_type,
                             bool show_as_1d,
                             bool show_options,
                             bool as_new_window,
                             const String& filename,
                             const String& caption,
                             UInt window_id,
                             Size spectrum_id)
  {
    // initialize flags with defaults from the parameters
    bool maps_as_2d = (param_.getValue(user_section + "default_map_view") == "2d");
    bool maps_as_1d = false;
    bool use_intensity_cutoff = (param_.getValue(user_section + "intensity_cutoff") == "on");
    bool is_dia_data = false;

    // feature, consensus feature and identifications can be merged
    bool mergeable = ((data_type == LayerDataBase::DT_FEATURE) ||
                      (data_type == LayerDataBase::DT_CONSENSUS) ||
                      (data_type == LayerDataBase::DT_IDENT));

    // only one peak spectrum? disable 2D as default
    if (peak_map->size() == 1) { maps_as_2d = false; }

    // set the window where (new layer) data could be opened in
    // get EnhancedTabBarWidget with given id
    EnhancedTabBarWidgetInterface* tab_bar_target = ws_.getWidget(window_id);

    // cast to PlotWidget
    PlotWidget* target_window = dynamic_cast<PlotWidget*>(tab_bar_target);

    if (tab_bar_target == nullptr)
    {
      target_window = getActivePlotWidget();
    }
    else
    {
      as_new_window = false;
    }

    // create dialog no matter if it is shown or not. It is used to determine the flags.
    TOPPViewOpenDialog dialog(caption, as_new_window, maps_as_2d, use_intensity_cutoff, this);

    // disable opening in new window when there is no active window or feature/ID data is to be opened, but the current window is a 3D window
    if (target_window == nullptr || (mergeable && dynamic_cast<Plot3DWidget*>(target_window)))
    {
      dialog.disableLocation(true);
    }

    // for feature/consensus/identification maps
    if (mergeable) 
    {
      dialog.disableDimension(true); // disable 1d/2d/3d option
      dialog.disableCutoff(false);

      // enable merge layers if a feature layer is opened and there are already features layers to merge it to
      if (target_window)
      {
        PlotCanvas* open_canvas = target_window->canvas();
        std::map<Size, String> layers;
        for (Size i = 0; i < open_canvas->getLayerCount(); ++i)
        {
          if (data_type == open_canvas->getLayer(i).type)
          {
            layers[i] = open_canvas->getLayer(i).getName();
          }
        }
        dialog.setMergeLayers(layers); // adds a dropdown
      }
    }
    
    // show options if requested
    if (show_options && !dialog.exec())
    {
      return;
    }
    as_new_window = dialog.openAsNewWindow();
    maps_as_2d = dialog.viewMapAs2D();
    maps_as_1d = dialog.viewMapAs1D();
    if (show_as_1d)
    {
      maps_as_1d = true;
      maps_as_2d = false;
    }

    use_intensity_cutoff = dialog.isCutoffEnabled();
    is_dia_data = dialog.isDataDIA();
    Int merge_layer = dialog.getMergeLayer();

    // If we are dealing with DIA data, store this directly in the peak map
    // (ensures we will keep track of this flag from now on).
    if (is_dia_data)
    {
      peak_map->setMetaValue("is_dia_data", "true");
    }

    // determine the window to open the data in
    if (as_new_window) // new window
    {
      if (maps_as_1d) // 2d in 1d window
      {
        target_window = new Plot1DWidget(getCanvasParameters(1), DIM::Y, &ws_);
      }
      else if (maps_as_2d || mergeable) // 2d or features/IDs
      {
        target_window = new Plot2DWidget(getCanvasParameters(2), &ws_);
      }
      else // 3d
      {
        target_window = new Plot3DWidget(getCanvasParameters(3), &ws_);
      }
    }

    if (merge_layer == -1) // add new layer to the window
    {
      if (data_type == LayerDataBase::DT_FEATURE) // features
      {
        if (!target_window->canvas()->addLayer(feature_map, filename))
        {
          return;
        }
      }
      else if (data_type == LayerDataBase::DT_CONSENSUS) // consensus features
      {
        if (!target_window->canvas()->addLayer(consensus_map, filename))
          return;
      }
      else if (data_type == LayerDataBase::DT_IDENT)
      {
        if (!target_window->canvas()->addLayer(peptides, filename))
          return;
      }
      else // peaks or chrom
      {
        if (data_type == LayerDataBase::DT_PEAK &&
            !target_window->canvas()->addPeakLayer(peak_map, on_disc_peak_map, filename, use_intensity_cutoff))
        {
          return;
        }
        
        if (data_type == LayerDataBase::DT_CHROMATOGRAM &&
            !target_window->canvas()->addChromLayer(peak_map, on_disc_peak_map, filename))
        {
          return;
        }
        
        Plot1DWidget* open_1d_window = dynamic_cast<Plot1DWidget*>(target_window);
        if (open_1d_window)
        {
          open_1d_window->canvas()->activateSpectrum(spectrum_id);
        }
      }
    }
    else // merge feature/ID data into feature layer
    {
      Plot2DCanvas* canvas = qobject_cast<Plot2DCanvas*>(target_window->canvas());
      if (data_type == LayerDataBase::DT_CONSENSUS)
      {
        canvas->mergeIntoLayer(merge_layer, consensus_map);
      }
      else if (data_type == LayerDataBase::DT_FEATURE)
      {
        canvas->mergeIntoLayer(merge_layer, feature_map);
      }
      else if (data_type == LayerDataBase::DT_IDENT)
      {
        canvas->mergeIntoLayer(merge_layer, peptides);
      }
    }

    if (as_new_window)
    {
      showPlotWidgetInWindow(target_window);
    }

    // enable spectra view tab (not required anymore since selection_view_.update() will decide automatically)
    //selection_view_->show(DataSelectionTabs::SPECTRA_IDX);
  }

  void TOPPViewBase::addRecentFile_(const String& filename)
  {
    recent_files_.add(filename);
  }

  void TOPPViewBase::openFile(const String& filename)
  {
    addDataFile(filename, true, true);
  }

  void TOPPViewBase::closeByTab(int id)
  {
    QWidget* w = dynamic_cast<QWidget*>(ws_.getWidget(id));
    if (w)
    {
      QMdiSubWindow* parent = qobject_cast<QMdiSubWindow*>(w->parentWidget());
      if (parent->close()) updateBarsAndMenus();
    }
  }

  void TOPPViewBase::showWindow(int id)
  {
    auto* sw = dynamic_cast<PlotWidget*>(ws_.getWidget(id));
    if (!sw) return;
    sw->setFocus(); // triggers layerActivated...
  }

  void TOPPViewBase::closeTab()
  {
    ws_.activeSubWindow()->close();
  }

  void TOPPViewBase::editMetadata()
  {
    PlotCanvas* canvas = getActiveCanvas();

    // warn if hidden layer => wrong layer selected...
    if (!canvas->getCurrentLayer().visible)
    {
      log_->appendNewHeader(LogWindow::LogState::NOTICE, "The current layer is not visible", "Have you selected the right layer for this action?");
    }

    // show editable meta data dialog
    canvas->showMetaData(true);
  }

  void TOPPViewBase::layerStatistics() const
  {
    getActivePlotWidget()->showStatistics();
  }

  void TOPPViewBase::showStatusMessage(const string& msg, OpenMS::UInt time)
  {
    if (time == 0)
    {
      message_label_->setText(msg.c_str());
      statusBar()->update();
    }
    else
    {
      statusBar()->showMessage(msg.c_str(), time);
    }
  }

  void TOPPViewBase::showCursorStatus(const String& x, const String& y)
  {
    message_label_->setText("");
    x_label_->setText(x.toQString());
    y_label_->setText(y.toQString());
    statusBar()->update();
  }

  void TOPPViewBase::resetZoom() const
  {
    PlotWidget* w = getActivePlotWidget();
    if (w != nullptr)
    {
      w->canvas()->resetZoom();
    }
  }

  void TOPPViewBase::setIntensityMode(int index)
  {
    PlotWidget* w = getActivePlotWidget();
    if (w)
    {
      intensity_button_group_->button(index)->setChecked(true);
      w->setIntensityMode((OpenMS::PlotCanvas::IntensityModes)index);
    }
  }

  void TOPPViewBase::setDrawMode1D(int index) const
  {
    Plot1DWidget* w = getActive1DWidget();
    if (w)
    {
      w->canvas()->setDrawMode((OpenMS::Plot1DCanvas::DrawModes)index);
    }
  }

  void TOPPViewBase::changeLabel(QAction* action)
  {
    bool set = false;

    // label type is selected
    for (Size i = 0; i < LayerDataBase::SIZE_OF_LABEL_TYPE; ++i)
    {
      if (action->text().toStdString() == LayerDataBase::NamesOfLabelType[i])
      {
        getActive2DWidget()->canvas()->setLabel(LayerDataBase::LabelType(i));
        set = true;
      }
    }

    // button is simply pressed
    if (!set)
    {
      if (getActive2DWidget()->canvas()->getCurrentLayer().label == LayerDataBase::L_NONE)
      {
        getActive2DWidget()->canvas()->setLabel(LayerDataBase::L_INDEX);
        dm_label_2d_->menu()->actions()[1]->setChecked(true);
      }
      else
      {
        getActive2DWidget()->canvas()->setLabel(LayerDataBase::L_NONE);
        dm_label_2d_->menu()->actions()[0]->setChecked(true);
      }
    }

    updateToolBar();
  }

  void TOPPViewBase::changeUnassigned(QAction* action)
  {
    // mass reference is selected
    if (action->text().toStdString() == "Don't show")
    {
      getActive2DWidget()->canvas()->setLayerFlag(LayerDataBase::F_UNASSIGNED, false);
      getActive2DWidget()->canvas()->setLayerFlag(LayerDataBase::I_PEPTIDEMZ, false);
      getActive2DWidget()->canvas()->setLayerFlag(LayerDataBase::I_LABELS, false);
    }
    else if (action->text().toStdString() == "Show by precursor m/z")
    {
      getActive2DWidget()->canvas()->setLayerFlag(LayerDataBase::F_UNASSIGNED, true);
      getActive2DWidget()->canvas()->setLayerFlag(LayerDataBase::I_PEPTIDEMZ, false);
      getActive2DWidget()->canvas()->setLayerFlag(LayerDataBase::I_LABELS, false);
    }
    else if (action->text().toStdString() == "Show by peptide mass")
    {
      getActive2DWidget()->canvas()->setLayerFlag(LayerDataBase::F_UNASSIGNED, true);
      getActive2DWidget()->canvas()->setLayerFlag(LayerDataBase::I_PEPTIDEMZ, true);
      getActive2DWidget()->canvas()->setLayerFlag(LayerDataBase::I_LABELS, false);
    }
    else if (action->text().toStdString() == "Show label meta data")
    {
      getActive2DWidget()->canvas()->setLayerFlag(LayerDataBase::F_UNASSIGNED, true);
      getActive2DWidget()->canvas()->setLayerFlag(LayerDataBase::I_PEPTIDEMZ, false);
      getActive2DWidget()->canvas()->setLayerFlag(LayerDataBase::I_LABELS, true);
    }
    else // button is simply pressed
    {
      bool previous = getActive2DWidget()->canvas()->getLayerFlag(LayerDataBase::F_UNASSIGNED);
      getActive2DWidget()->canvas()->setLayerFlag(LayerDataBase::F_UNASSIGNED,
                                                  !previous);
      if (previous) // now: don't show
      {
        dm_unassigned_2d_->menu()->actions()[0]->setChecked(true);
      }
      else // now: show by precursor
      {
        dm_unassigned_2d_->menu()->actions()[1]->setChecked(true);
      }
      getActive2DWidget()->canvas()->setLayerFlag(LayerDataBase::I_PEPTIDEMZ, false);
    }

    updateToolBar();
  }

  void TOPPViewBase::changeLayerFlag(bool on)
  {
    QAction* action = qobject_cast<QAction*>(sender());
    if (Plot2DWidget* win = getActive2DWidget())
    {
      // peaks
      if (action == dm_precursors_2d_)
      {
        win->canvas()->setLayerFlag(LayerDataBase::P_PRECURSORS, on);
      }
      // features
      else if (action == dm_hulls_2d_)
      {
        win->canvas()->setLayerFlag(LayerDataBase::F_HULLS, on);
      }
      else if (action == dm_hull_2d_)
      {
        win->canvas()->setLayerFlag(LayerDataBase::F_HULL, on);
      }
      // consensus features
      else if (action == dm_elements_2d_)
      {
        win->canvas()->setLayerFlag(LayerDataBase::C_ELEMENTS, on);
      }
      // identifications
      else if (action == dm_ident_2d_)
      {
        win->canvas()->setLayerFlag(LayerDataBase::I_PEPTIDEMZ, on);
      }
    }
  }

  void TOPPViewBase::updateBarsAndMenus()
  {
    // Update filter bar, spectrum bar and layer bar
    layerActivated();
    updateMenu();
  }

  void TOPPViewBase::updateToolBar()
  {
    tool_bar_1d_->hide();
    tool_bar_2d_peak_->hide();
    tool_bar_2d_feat_->hide();
    tool_bar_2d_cons_->hide();
    tool_bar_2d_ident_->hide();

    PlotWidget* w = getActivePlotWidget();

    if (w)
    {
      // set intensity mode
      if (intensity_button_group_->button(w->canvas()->getIntensityMode()))
      {
        intensity_button_group_->button(w->canvas()->getIntensityMode())->setChecked(true);
      }
      else
      {
        log_->appendNewHeader(LogWindow::LogState::CRITICAL, OPENMS_PRETTY_FUNCTION, "Button for intensity mode does not exist");
      }
    }

    // 1D
    Plot1DWidget* w1 = getActive1DWidget();
    if (w1)
    {
      // draw mode
      draw_group_1d_->button(w1->canvas()->getDrawMode())->setChecked(true);

      // show/hide toolbars and buttons
      tool_bar_1d_->show();
    }

    // 2D
    Plot2DWidget* w2 = getActive2DWidget();
    if (w2)
    {
      // check if there is a layer before requesting data from it
      if (w2->canvas()->getLayerCount() > 0)
      {
        // peak draw modes
        if (w2->canvas()->getCurrentLayer().type == LayerDataBase::DT_PEAK)
        {
          dm_precursors_2d_->setChecked(w2->canvas()->getLayerFlag(LayerDataBase::P_PRECURSORS));
          tool_bar_2d_peak_->show();
        }
        // feature draw modes
        else if (w2->canvas()->getCurrentLayer().type == LayerDataBase::DT_FEATURE)
        {
          dm_hulls_2d_->setChecked(w2->canvas()->getLayerFlag(LayerDataBase::F_HULLS));
          dm_hull_2d_->setChecked(w2->canvas()->getLayerFlag(LayerDataBase::F_HULL));
          dm_unassigned_2d_->setChecked(w2->canvas()->getLayerFlag(LayerDataBase::F_UNASSIGNED));
          dm_label_2d_->setChecked(w2->canvas()->getCurrentLayer().label != LayerDataBase::L_NONE);
          tool_bar_2d_feat_->show();
        }
        // consensus feature draw modes
        else if (w2->canvas()->getCurrentLayer().type == LayerDataBase::DT_CONSENSUS)
        {
          dm_elements_2d_->setChecked(w2->canvas()->getLayerFlag(LayerDataBase::C_ELEMENTS));
          tool_bar_2d_cons_->show();
        }
        else if (w2->canvas()->getCurrentLayer().type == LayerDataBase::DT_IDENT)
        {
          dm_ident_2d_->setChecked(w2->canvas()->getLayerFlag(LayerDataBase::I_PEPTIDEMZ));
          tool_bar_2d_ident_->show();
        }
      }
    }

    // 3D
    Plot3DWidget* w3 = getActive3DWidget();
    if (w3)
    {
      // show no toolbars and buttons
    }
  }

  void TOPPViewBase::updateLayerBar()
  {
    layers_view_->update(getActivePlotWidget());
  }

  void TOPPViewBase::updateViewBar()
  {
    selection_view_->callUpdateEntries();
  }

  void TOPPViewBase::updateMenu()
  {
    FS_TV fs;
    LayerDataBase::DataType layer_type = LayerDataBase::DT_UNKNOWN;
    // is there a canvas?
    if (getActiveCanvas() != nullptr)
    {  
      fs |= TV_STATUS::HAS_CANVAS;
      // is there a layer?
      if (getActiveCanvas()->getLayerCount() != 0) 
      {
        fs |= TV_STATUS::HAS_LAYER;
        layer_type = getCurrentLayer()->type;
      }
    }
    // is this a 1D view
    if (getActive1DWidget() != nullptr) fs |= TV_STATUS::IS_1D_VIEW;
    // are we in 1D mirror mode
    if (getActive1DWidget() && getActive1DWidget()->canvas()->mirrorModeActive()) fs |= TV_STATUS::HAS_MIRROR_MODE;
    // is there a TOPP tool running
    if (topp_.process == nullptr)  fs |= TV_STATUS::TOPP_IDLE;
    
    menu_.update(fs, layer_type);
  }

  void TOPPViewBase::updateFilterBar()
  {
    PlotCanvas* canvas = getActiveCanvas();
    if (canvas == nullptr)
      return;

    if (canvas->getLayerCount() == 0)
      return;
    
    filter_list_->set(getActiveCanvas()->getCurrentLayer().filters);
  }

  void TOPPViewBase::layerFilterVisibilityChange(bool on) const
  {
    if (getActiveCanvas())
    {
      getActiveCanvas()->changeLayerFilterState(getActiveCanvas()->getCurrentLayerIndex(), on);
    }
  }

  void TOPPViewBase::layerActivated()
  {
    updateLayerBar();
    updateToolBar();
    updateViewBar();
    updateCurrentPath();
    updateFilterBar();
  }

  void TOPPViewBase::linkZoom()
  {
    zoom_together_ = !zoom_together_;
  }

  void TOPPViewBase::zoomOtherWindows() const
  {
    if (!zoom_together_) return;

    QList<QMdiSubWindow *> windows = ws_.subWindowList();
    if (!windows.count()) return;

    PlotWidget* w = getActivePlotWidget();
    auto new_visible_area = w->canvas()->getVisibleArea();
    // only zoom if other window is also (not) a chromatogram
    bool sender_is_chrom = w->canvas()->getCurrentLayer().type == LayerDataBase::DT_CHROMATOGRAM;

    // go through all windows, adjust the visible area where necessary
    for (int i = 0; i < int(windows.count()); ++i)
    {
      PlotWidget* specwidg = qobject_cast<PlotWidget*>(windows.at(i)->widget());
      if (!specwidg) continue;

      bool is_chrom = specwidg->canvas()->getCurrentLayer().type == LayerDataBase::DT_CHROMATOGRAM;
      if (is_chrom != sender_is_chrom) continue;
      // not the same dimensionality (e.g. Plot1DCanvas vs. 2DCanvas)
      if (w->canvas()->getName() != specwidg->canvas()->getName()) continue;

      specwidg->canvas()->setVisibleArea(new_visible_area);
    }
  }

  void TOPPViewBase::layerDeactivated()
  {
  }

  void TOPPViewBase::showPlotWidgetInWindow(PlotWidget* sw)
  {
    ws_.addSubWindow(sw);
    connect(sw->canvas(), &PlotCanvas::preferencesChange, this, &TOPPViewBase::updateLayerBar);
    connect(sw->canvas(), &PlotCanvas::layerActivated, this, &TOPPViewBase::layerActivated);
    connect(sw->canvas(), &PlotCanvas::layerModficationChange, this, &TOPPViewBase::updateLayerBar);
    connect(sw->canvas(), &PlotCanvas::layerZoomChanged, this, &TOPPViewBase::zoomOtherWindows);
    connect(sw, &PlotWidget::sendStatusMessage, this, &TOPPViewBase::showStatusMessage);
    connect(sw, &PlotWidget::sendCursorStatus, this, &TOPPViewBase::showCursorStatus);
    connect(sw, &PlotWidget::dropReceived, this, &TOPPViewBase::copyLayer);

    auto base_name = sw->canvas()->getCurrentLayer().getDecoratedName();

    // 1D spectrum specific signals
    Plot1DWidget* sw1 = qobject_cast<Plot1DWidget*>(sw);
    if (sw1)
    {
      connect(sw1, &Plot1DWidget::showCurrentPeaksAs2D, this, &TOPPViewBase::showCurrentPeaksAs2D);
      connect(sw1, &Plot1DWidget::showCurrentPeaksAs3D, this, &TOPPViewBase::showCurrentPeaksAs3D);
      connect(sw1, &Plot1DWidget::showCurrentPeaksAsIonMobility, this, &TOPPViewBase::showCurrentPeaksAsIonMobility);
      connect(sw1, &Plot1DWidget::showCurrentPeaksAsDIA, this, &TOPPViewBase::showCurrentPeaksAsDIA);
      base_name += " (1D)";
    }

    // 2D spectrum specific signals
    Plot2DWidget* sw2 = qobject_cast<Plot2DWidget*>(sw);
    if (sw2)
    {
      connect(sw2->getProjectionOntoX(), &Plot1DWidget::sendCursorStatus, this, &TOPPViewBase::showCursorStatus);
      connect(sw2->getProjectionOntoY(), &Plot1DWidget::sendCursorStatus, this, &TOPPViewBase::showCursorStatus);
      connect(sw2, &Plot2DWidget::showSpectrumAsNew1D, selection_view_, &DataSelectionTabs::showSpectrumAsNew1D);
      connect(sw2, &Plot2DWidget::showCurrentPeaksAs3D , this, &TOPPViewBase::showCurrentPeaksAs3D);
      base_name += " (2D)";
    }

    // 3D spectrum specific signals
    Plot3DWidget* sw3 = qobject_cast<Plot3DWidget*>(sw);
    if (sw3)
    {
      connect(sw3, &Plot3DWidget::showCurrentPeaksAs2D,this, &TOPPViewBase::showCurrentPeaksAs2D);
      base_name += " (3D)";
    }

    sw->setWindowTitle(base_name.toQString());
    sw->addToTabBar(&tab_bar_, base_name, true);
    
    // show first window maximized (only visible windows are in the list)
    if (ws_.subWindowList().count() == 1)
    {
      sw->showMaximized();
    }
    else
    {
      sw->show();
    }
    showWindow(sw->getWindowId());
  }

  void TOPPViewBase::showGoToDialog() const
  {
    PlotWidget* w = getActivePlotWidget();
    if (w)
    {
      w->showGoToDialog();
    }
  }

  EnhancedWorkspace* TOPPViewBase::getWorkspace()
  {
    return &ws_;
  }

  PlotWidget* TOPPViewBase::getActivePlotWidget() const
  {
    // If the MDI window that holds all the subwindows for layers/spectra
    // is out-of-focus (e.g. because the table below was clicked and you moved out and into TOPPView),
    // currentSubWindow returns nullptr (i.e. no window is ACTIVE). In this case we get the one that is active
    // in the tabs (which SHOULD in theory be in-sync; due to a bug the way subwindow->tab does not work).
    // TODO check if we can reactivate automatically (e.g. double-check when TOPPView reacquires focus)
    if (!ws_.currentSubWindow())
    {
      // TODO think about using lastActivatedSubwindow_
      const int id = tab_bar_.currentIndex();

      if (id < 0 || id >= ws_.subWindowList().size()) return nullptr;

      return qobject_cast<PlotWidget*>(ws_.subWindowList()[id]->widget());
    }
    return qobject_cast<PlotWidget*>(ws_.currentSubWindow()->widget());
  }

  PlotCanvas* TOPPViewBase::getActiveCanvas() const
  {
    PlotWidget* sw = getActivePlotWidget();
    if (sw == nullptr)
    {
      return nullptr;
    }
    return sw->canvas();
  }

  Plot1DWidget* TOPPViewBase::getActive1DWidget() const
  {
    return qobject_cast<Plot1DWidget*>(getActivePlotWidget());
  }

  Plot2DWidget* TOPPViewBase::getActive2DWidget() const
  {
    return qobject_cast<Plot2DWidget*>(getActivePlotWidget());
  }

  Plot3DWidget* TOPPViewBase::getActive3DWidget() const
  {
    return qobject_cast<Plot3DWidget*>(getActivePlotWidget());
  }

  void TOPPViewBase::loadPreferences(String filename)
  {
    // compose default ini file path
    String default_ini_file = String(QDir::homePath()) + "/.TOPPView.ini";

    bool tool_params_added = false;

    if (filename == "") { filename = default_ini_file; }

    // load preferences, if file exists
    if (File::exists(filename))
    {
      bool error = false;
      Param tmp;
      try // the file might be corrupt
      {
        ParamXMLFile().load(filename, tmp);
      }
      catch (...)
      {
        error = true;
      }
      // apply preferences if they are of the current TOPPView version
      if (!error && tmp.exists("preferences:version") &&
          tmp.getValue("preferences:version").toString() == VersionInfo::getVersion())
      {
        try
        {
          setParameters(tmp.copy("preferences:"));
        }
        catch (Exception::InvalidParameter& /*e*/)
        {
          error = true;
        }
      }
      else
      {
        error = true;
      }

      // set parameters to defaults when something is fishy with the parameters file
      if (error)
      {
        // reset parameters (they will be stored again when TOPPView quits)
        setParameters(Param());
        cerr << "The TOPPView preferences files '" << filename << "' was ignored. It is no longer compatible with this TOPPView version and will be replaced." << endl;
      }
      else
      {
        // Load tool/util params
        if (scan_mode_ != TOOL_SCAN::FORCE_SCAN && tmp.hasSection("tool_params:"))
        {
          param_.insert("tool_params:", tmp.copy("tool_params:", true));
          tool_params_added = true;
        }
        // If the saved plugin path does not exist
        if (!tool_scanner_.setPluginPath(param_.getValue(user_section + "plugins_path").toString()))
        {
          // reset it to the default
          param_.setValue(user_section + "plugins_path", File::getUserDirectory() + "OpenMS_Plugins");
        }
      }
    }
    else if (filename != default_ini_file)
    {
      cerr << "Unable to load INI File: '" << filename << "'" << endl;
    }
    // Scan for tools/utils if scan_mode is set to FORCE_SCAN or if the tool/util params could not be added for whatever reason
    if (!tool_params_added && scan_mode_ != TOOL_SCAN::SKIP_SCAN)
    {
      tool_scanner_.loadToolParams();
    }

    param_.setValue("PreferencesFile", filename);

    // set the recent files
    recent_files_.setFromParam(param_.copy("preferences:RecentFiles"));
  }

  void TOPPViewBase::savePreferences()
  {
    // replace recent files
    param_.removeAll("preferences:RecentFiles");
    param_.insert("preferences:RecentFiles:", recent_files_.getAsParam());

    // set version
    param_.setValue("preferences:version", VersionInfo::getVersion());
    // Make sure TOPP tool/util params have been inserted
    if (!param_.hasSection("tool_params:") && scan_mode_ != TOOL_SCAN::SKIP_SCAN)
    {
      tool_scanner_.waitForToolParams();
      param_.insert("tool_params:", tool_scanner_.getToolParams());
    }
    // check if the plugin path exists
    if (!tool_scanner_.setPluginPath(param_.getValue(user_section + "plugins_path").toString()))
    {
      // reset if it does not
      param_.setValue(user_section + "plugins_path", tool_scanner_.getPluginPath());
    }

    // save only the subsection that begins with "preferences:" and all tool params ("tool_params:")
    try
    {
      Param p;
      p.insert("preferences:", param_.copy("preferences:", true));
      p.insert("tool_params:", param_.copy("tool_params:", true));
      ParamXMLFile().store(string(param_.getValue("PreferencesFile")), p);
    }
    catch (Exception::UnableToCreateFile& /*e*/)
    {
      cerr << "Unable to create INI File: '" << string(param_.getValue("PreferencesFile")) << "'" << endl;
    }
  }

  QStringList TOPPViewBase::chooseFilesDialog_(const String& path_overwrite)
  {
    // store active sub window
    // TODO Why is this done? And why only here?
    QMdiSubWindow* old_active = ws_.currentSubWindow();
    RAIICleanup clean([&]() { ws_.setActiveSubWindow(old_active); });

    QString open_path = current_path_.toQString();
    if (!path_overwrite.empty())
    {
      open_path = path_overwrite.toQString();
    }
    // we use the QT file dialog instead of using QFileDialog::Names(...)
    // On Windows and Mac OS X, this static function will use the native file dialog and not a QFileDialog,
    // which prevents us from doing GUI testing on it.
    QFileDialog dialog(this, "Open file(s)", open_path, supported_types.toFileDialogFilter(FilterLayout::BOTH, true).toQString());
    dialog.setFileMode(QFileDialog::ExistingFiles);
    if (dialog.exec())
    {
       return dialog.selectedFiles();
    }
    return {};
  }

  void TOPPViewBase::openFilesByDialog(const String& dir)
  {
    for (const QString& filename : chooseFilesDialog_(dir))
    {
      addDataFile(filename, true, true);
    }
  }
  
  void TOPPViewBase::showTOPPDialog()
  {
    QAction* action = qobject_cast<QAction*>(sender());
    showTOPPDialog_(action->data().toBool());
  }

  void TOPPViewBase::showTOPPDialog_(bool visible_area_only)
  {
    // warn if hidden layer => wrong layer selected...
    const LayerDataBase& layer = getActiveCanvas()->getCurrentLayer();
    if (!layer.visible)
    {
      log_->appendNewHeader(LogWindow::LogState::NOTICE, "The current layer is not visible", "Have you selected the right layer for this action?");
    }

    // create and store unique file name prefix for files
    topp_.file_name = File::getTempDirectory() + "/TOPPView_" + File::getUniqueName();
    if (!File::writable(topp_.file_name + "_ini"))
    {
      log_->appendNewHeader(LogWindow::LogState::CRITICAL, "Cannot create temporary file", String("Cannot write to '") + topp_.file_name + "'_ini!");
      return;
    }
    if (!param_.hasSection("tool_params:"))
    {
      tool_scanner_.waitForToolParams();
      param_.insert("tool_params:", tool_scanner_.getToolParams());
    }

    ToolsDialog tools_dialog(this, param_,
                             topp_.file_name + "_ini", current_path_, layer.type,
                             layer.getName(), &tool_scanner_);

    if (tools_dialog.exec() == QDialog::Accepted)
    {
      // Store tool name, input parameter and output parameter
      topp_.tool = tools_dialog.getTool();
      topp_.in = tools_dialog.getInput();
      topp_.out = tools_dialog.getOutput();
      topp_.visible_area_only = visible_area_only;
      // run the tool
      runTOPPTool_();
    }
  }

  void TOPPViewBase::rerunTOPPTool()
  {
    if (topp_.tool.empty())
    {
      QMessageBox::warning(this, "Error", "No TOPP tool was run before. Please run a tool first.");
      return;
    }
    // warn if hidden layer => wrong layer selected...
    const LayerDataBase& layer = getActiveCanvas()->getCurrentLayer();
    if (!layer.visible)
    {
      log_->appendNewHeader(LogWindow::LogState::NOTICE, "The current layer is not visible", "Have you selected the right layer for this action?");
    }

    // run the tool
    runTOPPTool_();
  }

  void TOPPViewBase::runTOPPTool_()
  {
    const LayerDataBase& layer = getActiveCanvas()->getCurrentLayer();


    // delete old input and output file
    File::remove(topp_.file_name + "_in");
    File::remove(topp_.file_name + "_out");

    // test if files are writable
    if (!File::writable(topp_.file_name + "_in"))
    {
      log_->appendNewHeader(LogWindow::LogState::CRITICAL, "Cannot create temporary file", String("Cannot write to '") + topp_.file_name + "_in'!");
      return;
    }
    if (!File::writable(topp_.file_name + "_out"))
    {
      log_->appendNewHeader(LogWindow::LogState::CRITICAL, "Cannot create temporary file", String("Cannot write to '") + topp_.file_name + "'_out!");
      return;
    }

    // store data
    topp_.layer_name = layer.getName();
    topp_.window_id = getActivePlotWidget()->getWindowId();
    if (auto layer_1d = dynamic_cast<const LayerData1DBase*>(&layer))
    {
      topp_.spectrum_id = layer_1d->getCurrentIndex();
    }

    { // just a local scope
      auto visitor_data = topp_.visible_area_only
                          ? layer.storeVisibleData(getActiveCanvas()->getVisibleArea().getAreaUnit(), layer.filters)
                          : layer.storeFullData();
      visitor_data->saveToFile(topp_.file_name + "_in", ProgressLogger::GUI);
    }

    // compose argument list
    QStringList args;
    args << "-ini"
         << (topp_.file_name + "_ini").toQString()
         << QString("-%1").arg(topp_.in.toQString())
         << (topp_.file_name + "_in").toQString()
         << "-no_progress";
    if (topp_.out != "")
    {
      args << QString("-%1").arg(topp_.out.toQString())
           << (topp_.file_name + "_out").toQString();
    }

    // start log and show it
    log_->appendNewHeader(LogWindow::LogState::NOTICE, QString("Starting '%1'").arg(topp_.tool.toQString()), "");

    // initialize process
    topp_.process = new QProcess();
    topp_.process->setProcessChannelMode(QProcess::MergedChannels);

    // connect slots
    connect(topp_.process, &QProcess::readyReadStandardOutput, this, &TOPPViewBase::updateProcessLog);
    connect(topp_.process, CONNECTCAST(QProcess, finished, (int, QProcess::ExitStatus)), this, &TOPPViewBase::finishTOPPToolExecution);
    QString tool_executable = String(tool_scanner_.findPluginExecutable(topp_.tool)).toQString();
    if (tool_executable.isEmpty())
    {
      try
      {
        // find correct location of TOPP tool
        tool_executable = File::findSiblingTOPPExecutable(topp_.tool).toQString();
      }
      catch (Exception::FileNotFound & /*ex*/)
      {
        log_->appendNewHeader(LogWindow::LogState::CRITICAL, "Could not locate executable!",
                              QString("Finding executable of TOPP tool '%1' failed. Please check your TOPP/OpenMS installation. Workaround: Add the bin/ directory to your PATH").arg(
                                      topp_.tool.toQString()));
        return;
      }
    }

    // update menu entries according to new state
    updateMenu();

    // start the actual process
    topp_.timer.restart();
    topp_.process->start(tool_executable, args);
    topp_.process->waitForStarted();

    if (topp_.process->error() == QProcess::FailedToStart)
    {
      log_->appendNewHeader(LogWindow::LogState::CRITICAL, QString("Failed to execute '%1'").arg(topp_.tool.toQString()), QString("Execution of TOPP tool '%1' failed with error: %2").arg(topp_.tool.toQString(), topp_.process->errorString()));

      // ensure that all tool output is emitted into log screen
      updateProcessLog();

      // re-enable Apply TOPP tool menus
      delete topp_.process;
      topp_.process = nullptr;
      updateMenu();
    }
  }

  void TOPPViewBase::finishTOPPToolExecution(int, QProcess::ExitStatus)
  {
    log_->addNewline();
    if (topp_.process->exitStatus() == QProcess::CrashExit)
    {
      log_->appendNewHeader(LogWindow::LogState::CRITICAL, QString("Execution of '%1' not successful!").arg(topp_.tool.toQString()),
                      QString("The tool crashed during execution. If you want to debug this crash, check the input files in '%1'"
                              " or enable 'debug' mode in the TOPP ini file.").arg(File::getTempDirectory().toQString()));
    }
    else if (topp_.process->exitCode() != 0) // NormalExit with non-zero exit code
    {
      log_->appendNewHeader(LogWindow::LogState::CRITICAL, QString("Execution of '%1' not successful!").arg(topp_.tool.toQString()),
                            QString("The tool ended with a non-zero exit code of '%1'. ").arg(topp_.process->exitCode()) +
                            QString("If you want to debug this, check the input files in '%1' or"
                                    " enable 'debug' mode in the TOPP ini file.").arg(File::getTempDirectory().toQString()));
    }
    else if (!topp_.out.empty())
    {
      log_->appendNewHeader(LogWindow::LogState::NOTICE, QString("'%1' finished successfully").arg(topp_.tool.toQString()),
                      QString("Execution time: %1 ms").arg(topp_.timer.elapsed()));
      if (!File::readable(topp_.file_name + "_out"))
      {
        log_->appendNewHeader(LogWindow::LogState::CRITICAL, "Cannot read TOPP output", String("Cannot read '") + topp_.file_name + "_out'!");
      }
      else
      {
        addDataFile(topp_.file_name + "_out", true, false, topp_.layer_name + " (" + topp_.tool + ")", topp_.window_id, topp_.spectrum_id);
      }
    }

    // clean up
    delete topp_.process;
    topp_.process = nullptr;
    updateMenu();

    // clean up temporary files
    if (param_.getValue("preferences:topp_cleanup") == "true")
    {
      File::remove(topp_.file_name + "_ini");
      File::remove(topp_.file_name + "_in");
      File::remove(topp_.file_name + "_out");
    }
  }

  const LayerDataBase* TOPPViewBase::getCurrentLayer() const
  {
    PlotCanvas* canvas = getActiveCanvas();
    if (canvas == nullptr)
    {
      return nullptr;
    }
    return &(canvas->getCurrentLayer());
  }

  LayerDataBase* TOPPViewBase::getCurrentLayer()
  {
    PlotCanvas* canvas = getActiveCanvas();
    if (canvas == nullptr)
    {
      return nullptr;
    }
    return &(canvas->getCurrentLayer());
  }

  void TOPPViewBase::toggleProjections()
  {
    Plot2DWidget* w = getActive2DWidget();
    if (w)
    {
      // update minimum size before
      if (!w->projectionsVisible())
      {
        setMinimumSize(700, 700);
      }
      else
      {
        setMinimumSize(400, 400);
      }
      w->toggleProjections();
    }
  }

  void TOPPViewBase::annotateWithAMS()
  { // this should only be callable if current layer's type is of type DT_PEAK
    LayerDataBase& layer = getActiveCanvas()->getCurrentLayer();
    LayerAnnotatorAMS annotator(this);
    assert(log_ != nullptr);
    if (!annotator.annotateWithFileDialog(layer, *log_, current_path_))
    {
      return;
    }
  }

  void TOPPViewBase::annotateWithID()
  { // this should only be callable if current layer's type is one of DT_PEAK, DT_FEATURE, DT_CONSENSUS
    LayerDataBase& layer = getActiveCanvas()->getCurrentLayer();
    LayerAnnotatorPeptideID annotator(this);
    assert(log_ != nullptr);
    if (!annotator.annotateWithFileDialog(layer, *log_, current_path_))
    {
      return;
    }
    selection_view_->setCurrentIndex(DataSelectionTabs::IDENT_IDX); //switch to ID view
    selection_view_->currentTabChanged(DataSelectionTabs::IDENT_IDX);
  }

  void TOPPViewBase::annotateWithOSW()
  { // this should only be callable if current layer's type is of type DT_CHROMATOGRAM
    LayerDataBase& layer = getActiveCanvas()->getCurrentLayer();
    LayerAnnotatorOSW annotator(this);
    assert(log_ != nullptr);
    if (!annotator.annotateWithFileDialog(layer, *log_, current_path_))
    {
      return;
    }
    selection_view_->setCurrentIndex(DataSelectionTabs::DIAOSW_IDX); // switch to DIA view
    selection_view_->currentTabChanged(DataSelectionTabs::DIAOSW_IDX);
  }

  void TOPPViewBase::showSpectrumGenerationDialog()
  {
    // TheoreticalSpectrumGenerationDialog spec_gen_dialog;
    if (spec_gen_dialog_.exec())
    {
      // spectrum is generated in the dialog, so just receive it here
      PeakSpectrum spectrum = spec_gen_dialog_.getSpectrum();

      PeakMap new_exp;
      new_exp.addSpectrum(spectrum);
      ExperimentSharedPtrType new_exp_sptr(new PeakMap(new_exp));
      FeatureMapSharedPtrType f_dummy(new FeatureMapType());
      ConsensusMapSharedPtrType c_dummy(new ConsensusMapType());
      ODExperimentSharedPtrType od_dummy(new OnDiscMSExperiment());
      vector<PeptideIdentification> p_dummy;
      addData(f_dummy, c_dummy, p_dummy, new_exp_sptr, od_dummy, LayerDataBase::DT_PEAK, false, true, true, "", spec_gen_dialog_.getSequence() + " (theoretical)");

      // ensure spectrum is drawn as sticks
      draw_group_1d_->button(Plot1DCanvas::DM_PEAKS)->setChecked(true);
      setDrawMode1D(Plot1DCanvas::DM_PEAKS);
    }
  }

  void TOPPViewBase::showSpectrumAlignmentDialog()
  {
    Plot1DWidget* active_1d_window = getActive1DWidget();
    if (!active_1d_window || !active_1d_window->canvas()->mirrorModeActive())
    {
      return;
    }
    Plot1DCanvas* cc = active_1d_window->canvas();

    SpectrumAlignmentDialog spec_align_dialog(active_1d_window);
    if (spec_align_dialog.exec())
    {
      Int layer_index_1 = spec_align_dialog.get1stLayerIndex();
      Int layer_index_2 = spec_align_dialog.get2ndLayerIndex();

      // two layers must be selected:
      if (layer_index_1 < 0 || layer_index_2 < 0)
      {
        QMessageBox::information(this, "Layer selection invalid", "You must select two layers for an alignment.");
        return;
      }

      Param param;
      double tolerance = spec_align_dialog.getTolerance();
      param.setValue("tolerance", tolerance, "Defines the absolute (in Da) or relative (in ppm) mass tolerance");
      String unit_is_ppm = spec_align_dialog.isPPM() ? "true" : "false";
      param.setValue("is_relative_tolerance", unit_is_ppm, "If true, the mass tolerance is interpreted as ppm value otherwise in Dalton");

      active_1d_window->performAlignment((UInt)layer_index_1, (UInt)layer_index_2, param);

      double al_score = cc->getAlignmentScore();
      Size al_size = cc->getAlignmentSize();

      QMessageBox::information(this, "Alignment performed", QString("Aligned %1 pairs of peaks (Score: %2).").arg(al_size).arg(al_score));
    }
  }
  
  void TOPPViewBase::showCurrentPeaksAs2D()
  {
    LayerDataBase& layer = getActiveCanvas()->getCurrentLayer();
    auto* lp = dynamic_cast<LayerDataPeak*>(&layer);
    if (!lp) return;

    ExperimentSharedPtrType exp_sptr = lp->getPeakDataMuteable();
    ODExperimentSharedPtrType od_exp_sptr = lp->getOnDiscPeakData();

    // open new 2D widget
    Plot2DWidget* w = new Plot2DWidget(getCanvasParameters(2), &ws_);

    // add data
    if (!w->canvas()->addPeakLayer(exp_sptr, od_exp_sptr, layer.filename))
    {
      return;
    }

    showPlotWidgetInWindow(w);
    updateMenu();
  }


  void TOPPViewBase::showCurrentPeaksAsIonMobility(const MSSpectrum& spec)
  {
    const LayerDataBase& layer = getActiveCanvas()->getCurrentLayer();
    
    ExperimentSharedPtrType exp(new MSExperiment(IMDataConverter::splitByIonMobility(spec)));
    // hack, but currently not avoidable, because 2D widget does not support IM natively yet...
    // for (auto& spec : exp->getSpectra()) spec.setRT(spec.getDriftTime());

    // open new 2D widget
    Plot2DWidget* w = new Plot2DWidget(getCanvasParameters(2), &ws_);
    // map to IM + MZ
    w->setMapper(DimMapper<2>({IMTypes::fromIMUnit(exp->getSpectra()[0].getDriftTimeUnit()), DIM_UNIT::MZ}));

    // add data
    if (!w->canvas()->addPeakLayer(exp, PlotCanvas::ODExperimentSharedPtrType(new OnDiscMSExperiment()), layer.filename + " (IM Frame)"))
    {
      return;
    }

    showPlotWidgetInWindow(w);
    updateMenu();
  }

  void TOPPViewBase::showCurrentPeaksAsDIA(const Precursor& pc, const MSExperiment& exp)
  {
    const LayerDataBase& layer = getActiveCanvas()->getCurrentLayer();
    auto* lp = dynamic_cast<const LayerDataPeak*>(&layer);
    if (!lp || !lp->isDIAData())
    {
      std::cout << "Layer does not contain DIA / SWATH-MS data" << std::endl;
      return;
    }

    // Add spectra into a MSExperiment, sort and prepare it for display
    ExperimentSharedPtrType tmpe(new OpenMS::MSExperiment() );

    // Collect all MS2 spectra with the same precursor as the current spectrum
    // (they are in the same SWATH window)
    String caption_add = "";

    double lower = pc.getMZ() - pc.getIsolationWindowLowerOffset();
    double upper = pc.getMZ() + pc.getIsolationWindowUpperOffset();

    Size k = 0;
    for (const auto& spec : exp)
    {
      if (spec.getMSLevel() == 2 && !spec.getPrecursors().empty() )
      {
        if (fabs(spec.getPrecursors()[0].getMZ() - pc.getMZ()) < 1e-4)
        {
          // Get the spectrum in question (from memory or disk) and add to
          // the newly created MSExperiment
          if (spec.size() > 0)
          {
            // Get data from memory - copy data and tell TOPPView that this
            // is MS1 data so that it will be displayed properly in 2D and 3D
            // view
            MSSpectrum t = spec;
            t.setMSLevel(1);
            tmpe->addSpectrum(t);
          }
          else if (lp->getOnDiscPeakData()->getNrSpectra() > k)
          {
            // Get data from disk - copy data and tell TOPPView that this is
            // MS1 data so that it will be displayed properly in 2D and 3D
            // view
            MSSpectrum t = lp->getOnDiscPeakData()->getSpectrum(k);
            t.setMSLevel(1);
            tmpe->addSpectrum(t);
          }
        }
      }
      k++;
    }
    caption_add = "(DIA window " + String(lower) + " - " + String(upper) + ")";
    
    tmpe->sortSpectra();
    tmpe->updateRanges();

    // open new 2D widget
    Plot2DWidget* w = new Plot2DWidget(getCanvasParameters(2), &ws_);

    // add data
    if (!w->canvas()->addPeakLayer(tmpe, PlotCanvas::ODExperimentSharedPtrType(new OnDiscMSExperiment()), layer.filename))
    {
      return;
    }

    String caption = layer.getName();
    caption += caption_add;
    w->canvas()->setLayerName(w->canvas()->getCurrentLayerIndex(), caption);
    showPlotWidgetInWindow(w);
    updateMenu();
  }

  void TOPPViewBase::showCurrentPeaksAs3D()
  {
    // we first pick the layer with 3D support which is closest (or ideally identical) to the currently active layer
    // we might find that there is no compatible layer though...
    // if some day more than one type of data is supported, we need to adapt the code below accordingly

    const int BIGINDEX = 10000; // some large number which is never reached
    const int target_layer = (int) getActiveCanvas()->getCurrentLayerIndex();
    int best_candidate = BIGINDEX;
    for (int i = 0; i < (int) getActiveCanvas()->getLayerCount(); ++i)
    {
      if ((LayerDataBase::DT_PEAK == getActiveCanvas()->getLayer(i).type) && // supported type
          (std::abs(i - target_layer) < std::abs(best_candidate - target_layer))) // & smallest distance to active layer
      {
        best_candidate = i;
      }
    }

    if (best_candidate == BIGINDEX)
    {
      log_->appendNewHeader(LogWindow::LogState::NOTICE, "No compatible layer",
          "No layer found which is supported by the 3D view.");
      return;
    }


    if (best_candidate != target_layer)
    {
      log_->appendNewHeader(LogWindow::LogState::NOTICE, "Auto-selected compatible layer",
          "The currently active layer cannot be viewed in 3D view. The closest layer which is supported by the 3D view was selected!");
    }

    LayerDataBase& layer = const_cast<LayerDataBase&>(getActiveCanvas()->getLayer(best_candidate));
    auto* lp = dynamic_cast<LayerDataPeak*>(&layer);
    if (!lp)
    {
      log_->appendNewHeader(LogWindow::LogState::NOTICE, "Wrong layer type", "Something went wrong during layer selection. Please report this problem with a description of your current layers!");
      return;
    }
    // open new 3D widget
    Plot3DWidget* w = new Plot3DWidget(getCanvasParameters(3), &ws_);

    ExperimentSharedPtrType exp_sptr = lp->getPeakDataMuteable();

    if (lp->isIonMobilityData())
    {
      // Determine ion mobility unit (default is milliseconds)
      String unit = "ms";
      if (exp_sptr->metaValueExists("ion_mobility_unit"))
      {
        unit = exp_sptr->getMetaValue("ion_mobility_unit");
      }
      String label = "Ion Mobility [" + unit + "]";

      w->canvas()->openglwidget()->setYLabel(label.c_str());
    }

    if (!w->canvas()->addPeakLayer(exp_sptr, PlotCanvas::ODExperimentSharedPtrType(new OnDiscMSExperiment()), layer.filename))
    {
      return;
    }

    if (getActive1DWidget()) // switch from 1D to 3D
    {
      // TODO:
      //- doesn't make sense for fragment scan
      //- build new Area with mz range equal to 1D visible range
      //- rt range either overall MS1 data range or some convenient window

    }
    else if (getActive2DWidget()) // switch from 2D to 3D
    {
      w->canvas()->setVisibleArea(getActiveCanvas()->getVisibleArea());
    }

    showPlotWidgetInWindow(w);

    // set intensity mode (after spectrum has been added!)
    setIntensityMode(PlotCanvas::IM_SNAP);
    updateMenu();
  }

  void TOPPViewBase::updateProcessLog()
  {
    log_->appendText(topp_.process->readAllStandardOutput());
  }

  Param TOPPViewBase::getCanvasParameters(UInt dim) const
  {
    Param out = param_.copy(String(user_section + "") + dim + "d:", true);
    out.setValue("default_path", param_.getValue(user_section + "default_path").toString());
    return out;
  }

  void TOPPViewBase::abortTOPPTool()
  {
    if (topp_.process)
    {
      // block signals to avoid error message from finished() signal
      topp_.process->blockSignals(true);
      // kill and delete the process
      topp_.process->terminate();
      delete topp_.process;
      topp_.process = nullptr;

      // finish log with new line
      log_->addNewline();

      updateMenu();
    }
  }
  
  void TOPPViewBase::loadFiles(const StringList& list, QSplashScreen* splash_screen)
  {
    static StringList colors = { "@bw", "@bg", "@b", "@r", "@g", "@m" };
    static StringList gradients = { "Linear|0,#ffffff;100,#000000" , "Linear|0,#dddddd;100,#000000" , "Linear|0,#000000;100,#000000",
                                    "Linear|0,#ff0000;100,#ff0000" , "Linear|0,#00ff00;100,#00ff00" , "Linear|0,#ff00ff;100,#ff00ff" };
    bool last_was_plus = false;
    bool last_was_annotation = false;
    for (StringList::const_iterator it = list.begin(); it != list.end(); ++it)
    {
      if (*it == "+")
      {
        last_was_plus = true;
        continue;
      }
      if (*it == "!")
      {
        last_was_annotation = true;
        continue;
      }

      // no matter what the current item is, after we are done with it, 
      // we need to reset the 'glue' symbols
      RAIICleanup reset([&]() {
        last_was_plus = false;
        last_was_annotation = false;
      });

      if (std::find(colors.begin(), colors.end(), *it) != colors.end())
      { // its a color!
        if ((getActive2DWidget() != nullptr || getActive3DWidget() != nullptr) && getActiveCanvas() != nullptr)
        {
          Param tmp = getActiveCanvas()->getCurrentLayer().param;
          tmp.setValue("dot:gradient", gradients[Helpers::indexOf(colors, *it)]);
          getActiveCanvas()->setCurrentLayerParameters(tmp);
        }
        continue;
      }
      
      splash_screen->showMessage((String("Loading file: ") + *it).toQString());
      splash_screen->repaint();
      QApplication::processEvents();

      if (!getActivePlotWidget())
      {
        if (last_was_annotation)
        {
          log_->appendNewHeader(LogWindow::LogState::WARNING, "Error", "Cannot annotate without having added layers before.");
          continue;
        }
        // create new tab (also in case of last_was_plus)...
        addDataFile(*it, false, true); // add data file but don't show options
        continue;
      }

      // we have an active widget
      if (last_was_plus)
      { // add to current tab
        addDataFile(*it, false, true, "", getActivePlotWidget()->getWindowId());
        continue;
      }
      else if (last_was_annotation)
      { // try to treat file as annotation file and annotate current layer
        auto l = getCurrentLayer();
        if (l)
        {
          auto annotator = LayerAnnotatorBase::getAnnotatorWhichSupports(*it);
          if (annotator.get() == nullptr)
          {
            log_->appendNewHeader(LogWindow::LogState::NOTICE, "Error", String("Filename '" + *it + "' has unsupported file type. No annotation performed.").toQString());
          }
          else
          { // we have an annotator ...
            annotator->annotateWithFilename(*l, *log_, *it); // ID tabs are automatically enabled
          }
        }
      }        
      else
      { // create new tab
        addDataFile(*it, false, true); // add data file but don't show options
      }
    }
  }

  void TOPPViewBase::saveLayerAll() const
  {
    getActiveCanvas()->saveCurrentLayer(false);
  }

  void TOPPViewBase::saveLayerVisible() const
  {
    getActiveCanvas()->saveCurrentLayer(true);
  }

  void TOPPViewBase::toggleGridLines() const
  {
    getActiveCanvas()->showGridLines(!getActiveCanvas()->gridLinesShown());
  }

  void TOPPViewBase::toggleAxisLegends() const
  {
    getActivePlotWidget()->showLegend(!getActivePlotWidget()->isLegendShown());
  }

  void TOPPViewBase::toggleInterestingMZs() const
  {
    auto w = getActive1DWidget();
    if (w == nullptr) return;
    w->canvas()->setDrawInterestingMZs(!w->canvas()->isDrawInterestingMZs());
  }

  void TOPPViewBase::showPreferences() const
  {
    getActiveCanvas()->showCurrentLayerPreferences();
  }

  void TOPPViewBase::metadataFileDialog()
  {
    QStringList files = chooseFilesDialog_();
    FileHandler fh;
    fh.getOptions().setMetadataOnly(true);
    for (QStringList::iterator it = files.begin(); it != files.end(); ++it)
    {
      ExperimentType exp;
      try
      {
        if (!fh.loadExperiment(*it, exp))
        {
          QMessageBox::critical(this, "Error", "Only raw data files (mzML, DTA etc) are supported to view their meta data.");
          return;
        }
      }
      catch (Exception::BaseException& e)
      {
        QMessageBox::critical(this, "Error", (String("Error while reading data: ") + e.what()).c_str());
        return;
      }
      MetaDataBrowser dlg(false, this);
      dlg.add(exp);
      dlg.exec();
    }
  }


  void TOPPViewBase::showSpectrumMetaData(int spectrum_index) const
  {
    getActiveCanvas()->showMetaData(true, spectrum_index);
  }

  void TOPPViewBase::copyLayer(const QMimeData* data, QWidget* source, int id)
  {
    SpectraTreeTab* spec_view = (source ? qobject_cast<SpectraTreeTab*>(source->parentWidget()) : nullptr);
    try
    {
      // NOT USED RIGHT NOW, BUT KEEP THIS CODE (it was hard to find out how this is done)
      // decode data to get the row
      // QByteArray encoded_data = data->data(data->formats()[0]);
      // QDataStream stream(&encoded_data, QIODevice::ReadOnly);
      // int row, col;
      // stream >> row >> col;

      // set wait cursor
      setCursor(Qt::WaitCursor);
      RAIICleanup cl([&]() { setCursor(Qt::ArrowCursor); });

      // determine where to copy the data
      UInt new_id = (id == -1) ? 0 : id;

      if (source == layers_view_)
      {
        // only the selected row can be dragged => the source layer is the selected layer
        LayerDataBase& layer = getActiveCanvas()->getCurrentLayer();

        // attach feature, consensus and peak data          (new OnDiscMSExperiment());
        FeatureMapSharedPtrType features(new FeatureMapType());
        if (auto* lp = dynamic_cast<LayerDataFeature*>(&layer)) features = lp->getFeatureMap();

        ConsensusMapSharedPtrType consensus(new ConsensusMapType());
        if (auto* lp = dynamic_cast<LayerDataConsensus*>(&layer)) consensus = lp->getConsensusMap();

        ExperimentSharedPtrType peaks(new ExperimentType());
        ODExperimentSharedPtrType on_disc_peaks(new OnDiscMSExperiment());
        if (auto* lp = dynamic_cast<LayerDataPeak*>(&layer))
        {
          peaks = lp->getPeakDataMuteable();
          on_disc_peaks = lp->getOnDiscPeakData();
        }
        if (auto* lp = dynamic_cast<LayerDataChrom*>(&layer))
        {
          peaks = lp->getChromatogramData();
          on_disc_peaks = lp->getOnDiscPeakData();
        }
        // if the layer provides identification data -> retrieve it
        vector<PeptideIdentification> peptides;
        if (auto p = dynamic_cast<IPeptideIds*>(&layer); p != nullptr)
        {
          peptides = p->getPeptideIds();
        }

        // add the data
        addData(features, consensus, peptides, peaks, on_disc_peaks, layer.type, false, false, true, layer.filename, layer.getName(), new_id);
      }
      else if (spec_view != nullptr)
      {
        ExperimentSharedPtrType new_exp_sptr(new ExperimentType());
        if (LayerDataBase::DataType current_type; spec_view->getSelectedScan(*new_exp_sptr, current_type))
        {
          ODExperimentSharedPtrType od_dummy(new OnDiscMSExperiment());
          FeatureMapSharedPtrType f_dummy(new FeatureMapType());
          ConsensusMapSharedPtrType c_dummy(new ConsensusMapType());
          vector<PeptideIdentification> p_dummy;
          const LayerDataBase& layer = getActiveCanvas()->getCurrentLayer();
          addData(f_dummy, c_dummy, p_dummy, new_exp_sptr, od_dummy, current_type, false, false, true, layer.filename, layer.getName(), new_id);
        }
      }
      else if (source == nullptr)
      {
        // drag source is external
        if (data->hasUrls())
        {
          QList<QUrl> urls = data->urls();
          for (QList<QUrl>::const_iterator it = urls.begin(); it != urls.end(); ++it)
          {
            addDataFile(it->toLocalFile(), false, true, "", new_id);
          }
        }
      }
    }
    catch (Exception::BaseException& e)
    {
      log_->appendNewHeader(LogWindow::LogState::CRITICAL, "Error while creating layer", e.what());
    }
  }

  void TOPPViewBase::updateCurrentPath()
  {
    // do not update if the user disabled this feature.
    if (param_.getValue(user_section + "default_path_current") != "true")
    {
      return;
    }

    // reset
    current_path_ = param_.getValue(user_section + "default_path").toString();

    // update if the current layer has a path associated
    if (getActiveCanvas() && getActiveCanvas()->getLayerCount() != 0 && getActiveCanvas()->getCurrentLayer().filename != "")
    {
      current_path_ = File::path(getActiveCanvas()->getCurrentLayer().filename);
    }
  }

  void TOPPViewBase::showSpectrumBrowser()
  {
    views_dockwidget_->show();
    updateViewBar();
  }

  void TOPPViewBase::fileChanged_(const String& filename)
  {
    // check if file has been deleted
    if (!QFileInfo(filename.toQString()).exists())
    {
      watcher_->removeFile(filename);
      return;
    }

    // iterate over all windows and determine which need an update
    std::vector<std::pair<const PlotWidget*, Size> > needs_update;
    for (const auto& mdi_window : ws_.subWindowList())
    {
      const PlotWidget* sw = qobject_cast<const PlotWidget*>(mdi_window);
      if (sw == nullptr) return;

      Size lc = sw->canvas()->getLayerCount();
      // determine if widget stores one or more layers for the given filename (->needs update)
      for (Size j = 0; j != lc; ++j)
      {
        if (sw->canvas()->getLayer(j).filename == filename)
        {
          needs_update.emplace_back(sw, j);
        }
      }
    }

    if (needs_update.empty()) // no layer references data of filename
    {
      watcher_->removeFile(filename); // remove watcher
      return;
    }
    
    // std::cout << "Number of Layers that need update: " << needs_update.size() << std::endl;
    pair<const PlotWidget*, Size>& slp = needs_update[0];
    const PlotWidget* sw = slp.first;
    Size layer_index = slp.second;

    bool user_wants_update = false;
    if (param_.getValue(user_section + "on_file_change") == "update automatically") //automatically update
    {
      user_wants_update = true;
    }
    else if (param_.getValue(user_section + "on_file_change") == "ask") // ask the user if the layer should be updated
    {
      if (watcher_msgbox_ == true) // we already have a dialog for that opened... do not ask again
      {
        return;
      }
      // track that we will show the msgbox and we do not need to show it again if file changes once more and the dialog is still open
      watcher_msgbox_ = true;
      QMessageBox msg_box;
      QAbstractButton* ok = msg_box.addButton(QMessageBox::Ok);
      msg_box.addButton(QMessageBox::Cancel);
      msg_box.setWindowTitle("Layer data changed");
      msg_box.setText((String("The data of file '") + filename + "' has changed.<BR>Update layers?").toQString());
      msg_box.exec();
      watcher_msgbox_ = false;
      if (msg_box.clickedButton() == ok)
      {
        user_wants_update = true;
      }
    }

    if (user_wants_update == false)
    {
      return;
    }
    LayerDataBase& layer = sw->canvas()->getLayer(layer_index);
    // reload data
    if (auto* lp = dynamic_cast<LayerDataPeak*>(&layer)) // peak data
    {
      try
      {
        FileHandler().loadExperiment(layer.filename, *lp->getPeakDataMuteable());
      }
      catch (Exception::BaseException& e)
      {
        QMessageBox::critical(this, "Error", (String("Error while loading file") + layer.filename + "\nError message: " + e.what()).toQString());
        lp->getPeakDataMuteable()->clear(true);
      }
      lp->getPeakDataMuteable()->sortSpectra(true);
      lp->getPeakDataMuteable()->updateRanges(1);
    }
    else if (auto* lp = dynamic_cast<LayerDataFeature*>(&layer)) // feature data
    {
      try
      {
        FileHandler().loadFeatures(layer.filename, *lp->getFeatureMap());
      }
      catch (Exception::BaseException& e)
      {
        QMessageBox::critical(this, "Error", (String("Error while loading file") + layer.filename + "\nError message: " + e.what()).toQString());
        lp->getFeatureMap()->clear(true);
      }
      lp->getFeatureMap()->updateRanges();
    }
    else if (auto* lp = dynamic_cast<LayerDataConsensus*>(&layer)) // consensus feature data
    {
      try
      {
        ConsensusXMLFile().load(layer.filename, *lp->getConsensusMap());
      }
      catch (Exception::BaseException& e)
      {
        QMessageBox::critical(this, "Error", (String("Error while loading file") + layer.filename + "\nError message: " + e.what()).toQString());
        lp->getConsensusMap()->clear(true);
      }
      lp->getConsensusMap()->updateRanges();
    }
    else if (auto* lp = dynamic_cast<LayerDataChrom*>(&layer)) // chromatogram
    {
      // TODO CHROM
      try
      {
        FileHandler().loadExperiment(layer.filename, *lp->getChromatogramData());
      }
      catch (Exception::BaseException& e)
      {
        QMessageBox::critical(this, "Error", (String("Error while loading file") + layer.filename + "\nError message: " + e.what()).toQString());
        lp->getChromatogramData()->clear(true);
      }
      lp->getChromatogramData()->sortChromatograms(true);
      lp->getChromatogramData()->updateRanges(1);
    }

    // update all layers that need an update
    for (Size i = 0; i != needs_update.size(); ++i)
    {
      sw->canvas()->updateLayer(needs_update[i].second);
    }
    layerActivated();

    // temporarily remove and read filename from watcher_ as a workaround for bug #233
    // This might not be a 'bug' but rather unfortunate behaviour (even in Qt5) if the file was actually deleted and recreated by an external tool
    // (some TextEditors seem to do this), see https://stackoverflow.com/a/30076119;
    watcher_->removeFile(filename);
    watcher_->addFile(filename);
  }

  TOPPViewBase::~TOPPViewBase()
  {
    savePreferences();
    abortTOPPTool();
  }

} // namespace OpenMS<|MERGE_RESOLUTION|>--- conflicted
+++ resolved
@@ -733,20 +733,6 @@
 
         // a mzML file may contain both, chromatogram and peak data
         // -> this is handled in PlotCanvas::addPeakLayer FIXME: No it's not!
-<<<<<<< HEAD
-        if (peak_map_sptr->getNrChromatograms() > 0)
-        {
-          data_type = LayerDataBase::DT_CHROMATOGRAM;
-        }
-        else if (peak_map_sptr->getNrSpectra() > 0)
-        {
-          if (data_type == LayerDataBase::DT_CHROMATOGRAM)
-          {
-            OPENMS_LOG_WARN << "Your input data contains chromatograms and spectra, falling back to display spectra only." << std::endl;
-          }
-          data_type = LayerDataBase::DT_PEAK;
-        }
-=======
         if (peak_map_sptr->getNrSpectra() > 0 && peak_map_sptr->getNrChromatograms() > 0)
         {
           OPENMS_LOG_WARN << "Your input data contains chromatograms and spectra, falling back to display spectra only." << std::endl;
@@ -760,7 +746,6 @@
         {
           data_type = LayerDataBase::DT_PEAK;
         }
->>>>>>> 1731019a
         else
         {
           throw Exception::FileEmpty(__FILE__, __LINE__, OPENMS_PRETTY_FUNCTION, "MzML filed doesn't have either spectra or chromatograms.");
