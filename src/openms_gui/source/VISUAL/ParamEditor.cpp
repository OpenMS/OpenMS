--- conflicted
+++ resolved
@@ -560,31 +560,20 @@
       {
         item->setData(0, Qt::UserRole, NORMAL_ITEM);
       }
-<<<<<<< HEAD
-      //name
+      // name
       item->setText(0, String(it->name).toQString());
-      //value
-      if (it->value.valueType() == ParamValue::STRING_LIST)
-      {
-        StringList string_list = ListUtils::toStringList<std::string>(it->value);
-        String list_string = String("[") + ListUtils::concatenate(string_list, ",\n") + "]";
-        item->setText(1, list_string.toQString());
-=======
-      // name
-      item->setText(0, it->name.toQString());
       // value
       if (it->value.valueType() == DataValue::STRING_LIST)
       {
-        item->setText(1, QString("[%1]").arg(GUIHelpers::convert(it->value.toStringList()).join(",\n")));
->>>>>>> 3ca26ef9
+        item->setText(1, QString("[%1]").arg(GUIHelpers::convert(ListUtils::toStringList<std::string>(it->value.toStringVector())).join(",\n")));
       }
       else if (it->value.valueType() == ParamValue::INT_LIST)
       {
-        item->setText(1, QString("[%1]").arg(GUIHelpers::convert(ListUtils::toStringList(it->value.toIntList())).join(",\n")));
+        item->setText(1, QString("[%1]").arg(GUIHelpers::convert(ListUtils::toStringList(it->value.toIntVector())).join(",\n")));
       }
       else if (it->value.valueType() == ParamValue::DOUBLE_LIST)
       {
-        item->setText(1, QString("[%1]").arg(GUIHelpers::convert(ListUtils::toStringList(it->value.toDoubleList())).join(",\n")));
+        item->setText(1, QString("[%1]").arg(GUIHelpers::convert(ListUtils::toStringList(it->value.toDoubleVector())).join(",\n")));
       }
       else
       {
@@ -720,15 +709,9 @@
         break;
       }
 
-<<<<<<< HEAD
       //description
       item->setData(1, Qt::UserRole, String(it->description).toQString());
       //flags
-=======
-      // description
-      item->setData(1, Qt::UserRole, it->description.toQString());
-      // flags
->>>>>>> 3ca26ef9
       if (param_ != nullptr)
       {
         item->setFlags(Qt::ItemIsSelectable | Qt::ItemIsEnabled | Qt::ItemIsEditable);
