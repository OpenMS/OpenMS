// --------------------------------------------------------------------------
//                   OpenMS -- Open-Source Mass Spectrometry
// --------------------------------------------------------------------------
// Copyright The OpenMS Team -- Eberhard Karls University Tuebingen,
// ETH Zurich, and Freie Universitaet Berlin 2002-2021.
//
// This software is released under a three-clause BSD license:
//  * Redistributions of source code must retain the above copyright
//    notice, this list of conditions and the following disclaimer.
//  * Redistributions in binary form must reproduce the above copyright
//    notice, this list of conditions and the following disclaimer in the
//    documentation and/or other materials provided with the distribution.
//  * Neither the name of any author or any participating institution
//    may be used to endorse or promote products derived from this software
//    without specific prior written permission.
// For a full list of authors, refer to the file AUTHORS.
// --------------------------------------------------------------------------
// THIS SOFTWARE IS PROVIDED BY THE COPYRIGHT HOLDERS AND CONTRIBUTORS "AS IS"
// AND ANY EXPRESS OR IMPLIED WARRANTIES, INCLUDING, BUT NOT LIMITED TO, THE
// IMPLIED WARRANTIES OF MERCHANTABILITY AND FITNESS FOR A PARTICULAR PURPOSE
// ARE DISCLAIMED. IN NO EVENT SHALL ANY OF THE AUTHORS OR THE CONTRIBUTING
// INSTITUTIONS BE LIABLE FOR ANY DIRECT, INDIRECT, INCIDENTAL, SPECIAL,
// EXEMPLARY, OR CONSEQUENTIAL DAMAGES (INCLUDING, BUT NOT LIMITED TO,
// PROCUREMENT OF SUBSTITUTE GOODS OR SERVICES; LOSS OF USE, DATA, OR PROFITS;
// OR BUSINESS INTERRUPTION) HOWEVER CAUSED AND ON ANY THEORY OF LIABILITY,
// WHETHER IN CONTRACT, STRICT LIABILITY, OR TORT (INCLUDING NEGLIGENCE OR
// OTHERWISE) ARISING IN ANY WAY OUT OF THE USE OF THIS SOFTWARE, EVEN IF
// ADVISED OF THE POSSIBILITY OF SUCH DAMAGE.
//
// --------------------------------------------------------------------------
// $Maintainer: Timo Sachsenberg $
// $Authors: Timo Sachsenberg $
// --------------------------------------------------------------------------

#include <OpenMS/VISUAL/SpectraIDViewTab.h>
#include <OpenMS/VISUAL/SequenceVisualizer.h>


#include <OpenMS/VISUAL/TableView.h>

#include <OpenMS/CHEMISTRY/TheoreticalSpectrumGenerator.h>
#include <OpenMS/COMPARISON/SPECTRA/SpectrumAlignment.h>
#include <OpenMS/FORMAT/IdXMLFile.h>
#include <OpenMS/FORMAT/MzIdentMLFile.h>
#include <OpenMS/METADATA/MetaInfoInterfaceUtils.h>
#include <OpenMS/VISUAL/MISC/GUIHelpers.h>
#include <OpenMS/CHEMISTRY/AASequence.h>
#include <OpenMS/SYSTEM/NetworkGetRequest.h>
#include <QtCore/QDateTime>

#include <QtWidgets/QVBoxLayout>
#include <QtWidgets/QHBoxLayout>
#include <QtWidgets/QPushButton>
#include <QtWidgets/QFileDialog>
#include <QtWidgets/QLabel>
#include <QtWidgets/QListWidget>
#include <QRegExp>
#include <QJsonArray>
#include <QJsonDocument>
#include <QJsonObject>
#include <QJsonValue>
#include <QString>
#include <QStringList>

#include <vector>
#include <string>

using namespace std;

///@improvement write the visibility-status of the columns in toppview.ini and read at start

// Use a namespace to encapsulate names, yet use c-style 'enum' for fast conversion to int.
// So we can write: 'Clmn::MS_LEVEL', but get implicit conversion to int
namespace Clmn
{
  enum HeaderNames
  { // indices into QTableWidget's columns (which start at index 0)
    MS_LEVEL, SPEC_INDEX, RT, PRECURSOR_MZ, DISSOCIATION, SCANTYPE, ZOOM, SCORE, RANK, 
    CHARGE, SEQUENCE, ACCESSIONS, ID_NR, PEPHIT_NR, CURATED, PREC_PPM, PREC_INT, PEAK_ANNOTATIONS, /* last entry --> */ SIZE_OF_HEADERNAMES
  };
  // keep in SYNC with enum HeaderNames
  const QStringList HEADER_NAMES = QStringList()
                                    << "MS" << "index" << "RT"
                                    << "precursor m/z" << "dissociation" << "scan type" << "zoom" << "score"
                                    << "rank" << "charge" << "sequence" << "accessions" << "#ID" << "#PH"
                                    << "Curated" << "precursor error (|ppm|)" << "precursor intensity" << "peak annotations";
}

// Use a namespace to encapsulate names, yet use c-style 'enum' for fast conversion to int.
// So we can write: 'Clmn::MS_LEVEL', but get implicit conversion to int
namespace ProteinClmn
{
  enum HeaderNames
      { // indices into QTableWidget's columns (which start at index 0)
    ACCESSION,
    FULL_PROTEIN_SEQUENCE,
    SEQUENCE,
    DESCRIPTION,
    SCORE,
    COVERAGE,
    NR_PSM,
    /* last entry --> */ SIZE_OF_HEADERNAMES
      };
  // keep in SYNC with enum HeaderNames
  const QStringList HEADER_NAMES = QStringList()
      << "accession" << "full sequence" << "sequence" << "description" << "score" << "coverage" << "#PSMs";
}

namespace OpenMS
{

  SpectraIDViewTab::SpectraIDViewTab(const Param&, QWidget* parent) :
    QWidget(parent),
    DefaultParamHandler("SpectraIDViewTab")
  {
    setObjectName("Identifications");

    // make sure they are in sync
    assert(Clmn::HEADER_NAMES.size() == Clmn::HeaderNames::SIZE_OF_HEADERNAMES);

    // id view parameters (warning: must be matched in TOPPViewPrefDialog)
    defaults_.insert("tsg:", TheoreticalSpectrumGenerator().getParameters());
    defaults_.insert("align:", SpectrumAlignment().getParameters());

    QVBoxLayout* all = new QVBoxLayout(this);
    tables_splitter_ = new QSplitter(Qt::Horizontal);

    QHBoxLayout* tables = new QHBoxLayout(tables_splitter_);
    table_widget_ = new TableView(tables_splitter_);
    table_widget_->setWhatsThis("Spectrum selection bar<BR><BR>Here all spectra of the current experiment are shown. Left-click on a spectrum to open it.");
    tables_splitter_->addWidget(table_widget_);

    protein_table_widget_ = new TableView(tables_splitter_);
    protein_table_widget_->setWhatsThis("Protein selection bar<BR><BR>Here all proteins of the current experiment are shown. TODO what can you do with it");

    tables_splitter_->addWidget(protein_table_widget_);
    tables_splitter_->setLayout(tables);
    all->addWidget(tables_splitter_);
    
    ////////////////////////////////////
    // additional checkboxes and buttons
    QHBoxLayout* buttons_hbox_layout = new QHBoxLayout();

    hide_no_identification_ = new QCheckBox("Only hits", this);
    hide_no_identification_->setChecked(true);

    create_rows_for_commmon_metavalue_ = new QCheckBox("Show advanced\nannotations", this);

    QPushButton* save_IDs = new QPushButton("Save IDs", this);
    connect(save_IDs, &QPushButton::clicked, this, &SpectraIDViewTab::saveIDs_);

    QPushButton* export_table = new QPushButton("Export table", this);

    QPushButton* switch_orientation_ = new QPushButton("Switch orientation", this);
    connect(switch_orientation_, &QPushButton::clicked, this, &SpectraIDViewTab::switchOrientation_);

    buttons_hbox_layout->addWidget(hide_no_identification_);
    buttons_hbox_layout->addWidget(create_rows_for_commmon_metavalue_);
    buttons_hbox_layout->addWidget(save_IDs);
    buttons_hbox_layout->addWidget(export_table);
    buttons_hbox_layout->addWidget(switch_orientation_);
    all->addLayout(buttons_hbox_layout);
    //TODO add search boxes like in spectrum list view
    //TODO add score filter box or Apply Tool to identifications

    connect(table_widget_, &QTableWidget::currentCellChanged, this, &SpectraIDViewTab::currentCellChanged_);
    connect(table_widget_, &QTableWidget::itemChanged, this, &SpectraIDViewTab::updatedSingleCell_);
    connect(table_widget_->selectionModel(), &QItemSelectionModel::selectionChanged, this, &SpectraIDViewTab::currentSpectraSelectionChanged_);
    connect(protein_table_widget_, &QTableWidget::cellClicked, this, &SpectraIDViewTab::proteinCellClicked_);
    connect(protein_table_widget_, &QTableWidget::itemChanged, this, &SpectraIDViewTab::updatedSingleProteinCell_);
    connect(hide_no_identification_, &QCheckBox::toggled, this, &SpectraIDViewTab::updateEntries_);
    connect(create_rows_for_commmon_metavalue_, &QCheckBox::toggled, this, &SpectraIDViewTab::updateEntries_);
    connect(export_table, &QPushButton::clicked, table_widget_, &TableView::exportEntries);
  }

  void SpectraIDViewTab::clear()
  {
    table_widget_->clear();
    protein_table_widget_->clear();
    layer_ = nullptr;
  }

  // Create the protein accession to peptide identification map using C++ STL unordered_map
  void SpectraIDViewTab::createProteinToPeptideIDMap_()
  {
    //clear the map each time entries are updated with updateEntries()
    protein_to_peptide_id_map.clear();

    if (is_first_time_loading_)
    {
      for (const auto& spec : *layer_->getPeakData())
      {
        if (!spec.getPeptideIdentifications().empty())
        {
          const vector<PeptideIdentification>& peptide_ids = spec.getPeptideIdentifications();

          for (const auto& pepid : peptide_ids)
          {
            const vector<PeptideHit>& pep_hits = pepid.getHits();
            //add id_accession as the key of the map and push the peptideID to the vector value-
            for (const auto & pep_hit : pep_hits)
            {
              const vector<PeptideEvidence>& evidences = pep_hit.getPeptideEvidences();

              for (const auto & evidence : evidences)
              {
                const String& id_accession = evidence.getProteinAccession();
                protein_to_peptide_id_map[id_accession].push_back(&pepid);
              }
            }
          }
        }
      }
      // set is_first_time_loading to false so that the map gets created only the first time!
      is_first_time_loading_ = false;
    }
  }

  //extract required part of accession and open browser
  QString SpectraIDViewTab::extractNumFromAccession_(const QString& full_accession)
  {
    //regex for matching accession
    QRegExp reg_pre_accession("(tr|sp)");
    reg_pre_accession.setCaseSensitivity(Qt::CaseInsensitive);
    QRegExp reg_uniprot_accession("[OPQ][0-9][A-Z0-9]{3}[0-9]|[A-NR-Z][0-9]([A-Z][A-Z0-9]{2}[0-9]){1,2}");

    // The full accession is in the form "tr|A9GID7|A9GID7_SORC5" or "P02769|ALBU_BOVIN", 
    // so split it with | and get the individual parts
    QStringList acsn = full_accession.split("|");

    foreach (QString substr, acsn)
    {
      //eg, substr2 = tr, substr2 = p02769 etc
      // if substr = tr/sp then skip
      if (reg_pre_accession.exactMatch(substr.simplified()))
      {
        continue;
      }
      else
      {
        if (reg_uniprot_accession.exactMatch(substr.simplified()))
        {
          return substr.simplified();
        }
        else
        {
          throw Exception::InvalidValue(__FILE__, __LINE__, OPENMS_PRETTY_FUNCTION, "Invalid accession found!", 
              String(full_accession));
        }
      }
    }
  }

  void SpectraIDViewTab::openUniProtSiteWithAccession_(const QString& accession)
  {
    QString accession_num = extractNumFromAccession_(accession);
    if (!accession_num.isEmpty()) 
    {
      QString base_url = "https://www.uniprot.org/uniprot/";
      QString url = base_url + accession_num;
      GUIHelpers::openURL(url);
    }
  }


  void SpectraIDViewTab::proteinCellClicked_(int row, int column)
  {
    //TODO maybe highlight/filter all PepHits that may provide evidence for this protein (or at least that are top scorer)
    if (row < 0 || column < 0)
      return;

    if (row >= protein_table_widget_->rowCount() || column >= protein_table_widget_->columnCount())
    {
      throw Exception::InvalidValue(__FILE__, __LINE__, OPENMS_PRETTY_FUNCTION, "invalid cell clicked.", String(row) + " " + column);
    }

    // Open browser with accession when clicked on the accession column on a row
    if (column == ProteinClmn::ACCESSION)
    {
      // This stores the complete accession, eg, "tr|A9GID7|A9GID7_SORC5"
      QString accession = protein_table_widget_->item(row, ProteinClmn::ACCESSION)->data(Qt::DisplayRole).toString();
      // As with the current logic, we have only one accession per row, we can directy use that accession 
      // while opening the window instead of showing another widget that lists all accessions
      openUniProtSiteWithAccession_(accession);
    }

    //
    // Check if Qt WebEngineWidgets is installed on user's machine and if so,
    // open a new window to visualize protein sequece
    #ifdef QT_WEBENGINEWIDGETS_LIB
    if (column == ProteinClmn::SEQUENCE)
    {
      // store the current sequence clicked from the FULL_PROTEIN_SEQUENCE column. This column(hidden by default) 
      // stores the full protein sequence
      QString protein_sequence = protein_table_widget_->item(row, ProteinClmn::FULL_PROTEIN_SEQUENCE)->data(Qt::DisplayRole).toString();
      // store the accession as string, eg: tr|P02769|ALBU_BOVIN
      QString current_accession = protein_table_widget_->item(row, ProteinClmn::ACCESSION)->data(Qt::DisplayRole).toString();
     // extract the part of accession , eg: P02769
      QString accession_num = extractNumFromAccession_(current_accession);

      auto item_pepid = table_widget_->item(row, Clmn::ID_NR);

      if (item_pepid)
      {
        int current_identification_index = item_pepid->data(Qt::DisplayRole).toInt();
        int current_peptide_hit_index = table_widget_->item(row, Clmn::PEPHIT_NR)->data(Qt::DisplayRole).toInt();

        //array to store object of start-end postions, sequence and mod data of peptides;
        QJsonArray peptides_data;
       
        //use data from the protein_to_peptide_id_map map and store the start/end position to the QJsonArray
        for (auto pep_id_ptr : protein_to_peptide_id_map[current_accession])
        {
          const vector<PeptideHit>& pep_hits = pep_id_ptr->getHits();

          //store start and end positions
          //TODO maybe we could store the index of the hit that belongs to that specific protein in the map as well
          // or we generally should only look at the first hit
          for (const auto & pep_hit : pep_hits)
          {
            const vector<PeptideEvidence>& evidences = pep_hit.getPeptideEvidences();
            const AASequence& aaseq = pep_hit.getSequence();
            const auto qstrseq = aaseq.toString().toQString();

            for (const auto & evidence : evidences)
            {
              const String& id_accession = evidence.getProteinAccession();
              QJsonObject pep_data_obj;
              int pep_start = evidence.getStart();
              int pep_end = evidence.getEnd();
              if (id_accession.toQString() == current_accession)
              {
                // contains key-value of modName and vector of indices
                QJsonObject mod_data;

                for (int i = 0; i < aaseq.size(); ++i)
                {
                  if (aaseq[i].isModified())
                  {
                    const String& mod_name = aaseq[i].getModificationName();

                    if (!mod_data.contains(mod_name.toQString()))
                    {
                      mod_data[mod_name.toQString()] = QJsonArray{i + pep_start}; // add pep_start to get the correct location in the whole sequence
                    }
                    else
                    {
                      QJsonArray values = mod_data.value(mod_name.toQString()).toArray();
                      // add pep_start to get the correct location in the whole sequence
                      values.push_back(i + pep_start); 
                      mod_data[mod_name.toQString()] = values;
                    }
                  }
                }
                pep_data_obj["start"] = pep_start;
                pep_data_obj["end"] = pep_end;
                pep_data_obj["seq"] = qstrseq;
                pep_data_obj["mod_data"] = mod_data;
                //Push objects to array that will be passed to html
                peptides_data.push_back(pep_data_obj);
              }
            }
          }
        }

        auto* widget = new SequenceVisualizer(this); // no parent since we want a new window
        widget->setWindowFlags(Qt::Window);
        widget->resize(1500,500); // make a bit bigger
        widget->setProteinPeptideDataToJsonObj(accession_num, protein_sequence, peptides_data);
        widget->show();
      }
    }
#endif
  }

  void SpectraIDViewTab::currentSpectraSelectionChanged_()
  {
    if (table_widget_->selectionModel()->selectedRows().empty())
    {
      // deselect whatever is currently shown
      int last_spectrum_index = int(layer_->getCurrentSpectrumIndex());
      // Deselecting spectrum does not do what you think it does. It still paints stuff. Without annotations..
      // so just leave it for now.
      //
      // PARTLY SOLVED: The problem was, that if you defocus the TOPPView window, somehow
      // selectionChange is called, with EMPTY selection. Maybe this is a feature and we have to store the
      // selected spectrum indices as well. I want to support multi-selection in the future to see shared peptides
      // Actually this might be solved by the removal of the unnecessary updates in activateSubWindow.
      // I think updateEntries resets selections as well.. not sure how we could avoid that. We really have to avoid
      // calling this crazy function when only small updates are needed.
      //emit spectrumDeselected(last_spectrum_index);
      // TODO also currently, the current active spectrum can be restored after deselection by clicking on
      //  the Scans tab and then switching back to ID tab. (Scans will get the current scan in the 1D View, which
      //  is still there. I guess I have to deselect in the 1D view, too, after all.
      updateProteinEntries_(-1);
    }
    //TODO if you deselected the current spectrum, you currently cannot click on/navigate to the same spectrum
    // because currentCellChanged_ will not trigger. We would need to do it here.
  }

  void SpectraIDViewTab::currentCellChanged_(int row, int column, int /*old_row*/, int /*old_column*/)
  {
    // TODO you actually only have to do repainting if the row changes..
    // sometimes Qt calls this function when table empty during refreshing
    if (row < 0 || column < 0)
    {
      return;
    }

    if (row >= table_widget_->rowCount()
        ||  column >= table_widget_->columnCount())
    {
      throw Exception::InvalidValue(__FILE__, __LINE__, OPENMS_PRETTY_FUNCTION, "invalid cell clicked.", String(row) + " " + column);
    }
    
    // deselect whatever is currently shown
    int last_spectrum_index = int(layer_->getCurrentSpectrumIndex());
    emit spectrumDeselected(last_spectrum_index);

    int current_spectrum_index = table_widget_->item(row, Clmn::SPEC_INDEX)->data(Qt::DisplayRole).toInt();
    const auto& annotated_exp = *layer_->getPeakData();
    const auto& exp = annotated_exp.getMSExperiment();
    const auto& spec2 = exp[current_spectrum_index];

    //
    // Signal for a new spectrum to be shown
    //
    // show precursor spectrum (usually MS1)
    if (column == Clmn::PRECURSOR_MZ)
    {
<<<<<<< HEAD
      const auto prec_it = exp.getPrecursorSpectrum(exp.getSpectra().begin() + current_spectrum_index);
      
      if (prec_it != exp.getSpectra().end() && !spec2.getPrecursors().empty())
=======
      const auto prec_it = exp.getPrecursorSpectrum(exp.begin() + current_spectrum_index);

      if (prec_it != exp.end() && !spec2.getPrecursors().empty())
>>>>>>> d6c0c72c
      {
        double precursor_mz = spec2.getPrecursors()[0].getMZ();
        // determine start and stop of isolation window
        double isolation_window_lower_mz = precursor_mz - spec2.getPrecursors()[0].getIsolationWindowLowerOffset();
        double isolation_window_upper_mz = precursor_mz + spec2.getPrecursors()[0].getIsolationWindowUpperOffset();

<<<<<<< HEAD
        emit spectrumSelected(std::distance(exp.getSpectra().begin(), prec_it), -1, -1); // no identification or hit selected (-1)
=======
        emit spectrumSelected(std::distance(exp.begin(), prec_it), -1, -1);// no identification or hit selected (-1)
>>>>>>> d6c0c72c
        // zoom into precursor area
        emit requestVisibleArea1D(isolation_window_lower_mz - 50.0, isolation_window_upper_mz + 50.0);
      }
    }
    else
    {// if spectrum with no PepIDs is selected, there is nothing to show...
      auto item_pepid = table_widget_->item(row, Clmn::ID_NR);
      if (item_pepid == nullptr// null for MS1 spectra
          || (!(item_pepid->data(Qt::DisplayRole).isValid())))
      {
        return;
      }
      int current_identification_index = item_pepid->data(Qt::DisplayRole).toInt();
      int current_peptide_hit_index = table_widget_->item(row, Clmn::PEPHIT_NR)->data(Qt::DisplayRole).toInt();
      emit spectrumSelected(current_spectrum_index, current_identification_index, current_peptide_hit_index);
    }

    //
    // show extra peak-fragment window
    //
    if (column == Clmn::PEAK_ANNOTATIONS
        // column might not be present. Check the header name to make sure
        && table_widget_->horizontalHeaderItem(Clmn::PEAK_ANNOTATIONS)->text() == Clmn::HEADER_NAMES[Clmn::PEAK_ANNOTATIONS])
    {
      auto item_pepid = table_widget_->item(row, Clmn::ID_NR);
      if (item_pepid)// might be null for MS1 spectra
      {
        int current_identification_index = item_pepid->data(Qt::DisplayRole).toInt();
        int current_peptide_hit_index = table_widget_->item(row, Clmn::PEPHIT_NR)->data(Qt::DisplayRole).toInt();

<<<<<<< HEAD
        const vector<PeptideIdentification>& peptide_ids = annotated_exp.getPeptideIdentifications(current_spectrum_index);
        const vector<PeptideHit>& phits = peptide_ids[current_identification_index].getHits();
        const PeptideHit& hit = phits[current_peptide_hit_index];
=======
        const vector<PeptideIdentification>& peptide_ids = spec2.getPeptideIdentifications();
        const vector<PeptideHit>& pep_hits = peptide_ids[current_identification_index].getHits();
        const PeptideHit& hit = pep_hits[current_peptide_hit_index];
>>>>>>> d6c0c72c

        // initialize window, when the table is requested for the first time
        // afterwards the size will stay at the manually resized window size
        if (fragment_window_ == nullptr)
        {
          fragment_window_ = new QTableWidget();
          fragment_window_->resize(320, 500);

          fragment_window_->verticalHeader()->setHidden(true);// hide vertical column

          QStringList header_labels;
          header_labels << "m/z"
                        << "name"
                        << "intensity"
                        << "charge";
          fragment_window_->setColumnCount(header_labels.size());
          fragment_window_->setHorizontalHeaderLabels(header_labels);

          QTableWidgetItem* proto_item = new QTableWidgetItem();
          proto_item->setTextAlignment(Qt::AlignCenter);
          fragment_window_->setItemPrototype(proto_item);
          fragment_window_->setSortingEnabled(true);
          fragment_window_->setWindowTitle(QApplication::translate("tr_fragment_annotation", "Peak Annotations"));
        }

        // reset table, if a new ID is chosen
        fragment_window_->setRowCount(0);

        for (const PeptideHit::PeakAnnotation& pa : hit.getPeakAnnotations())
        {
          fragment_window_->insertRow(fragment_window_->rowCount());
          QTableWidgetItem* item = fragment_window_->itemPrototype()->clone();
          item->setData(Qt::DisplayRole, pa.mz);
          fragment_window_->setItem(fragment_window_->rowCount() - 1, 0, item);
          item = fragment_window_->itemPrototype()->clone();
          item->setData(Qt::DisplayRole, pa.annotation.toQString());
          fragment_window_->setItem(fragment_window_->rowCount() - 1, 1, item);
          item = fragment_window_->itemPrototype()->clone();
          item->setData(Qt::DisplayRole, pa.intensity);
          fragment_window_->setItem(fragment_window_->rowCount() - 1, 2, item);
          item = fragment_window_->itemPrototype()->clone();
          item->setData(Qt::DisplayRole, pa.charge);
          fragment_window_->setItem(fragment_window_->rowCount() - 1, 3, item);
        }

        fragment_window_->resizeColumnsToContents();
        fragment_window_->resizeRowsToContents();
        fragment_window_->show();
        fragment_window_->setFocus(Qt::ActiveWindowFocusReason);
        QApplication::setActiveWindow(fragment_window_);
      }
    } // PeakAnnotation cell clicked

    // Update the protein table with data of the id row that was clicked
    updateProteinEntries_(row);
  }

  bool SpectraIDViewTab::hasData(const LayerDataBase* layer)
  {
    // this is a very easy check.
    // We do not check for PeptideIdentifications attached to Spectra, because the user could just
    // want the list of unidentified MS2 spectra (obtained by unchecking the 'just hits' button).
    bool no_data = (layer == nullptr
<<<<<<< HEAD
                || (layer->type == LayerData::DT_PEAK && layer->getPeakData()->getMSExperiment().empty())
                || (layer->type == LayerData::DT_CHROMATOGRAM && layer->getChromatogramData()->getMSExperiment().empty()));
=======
                || (layer->type == LayerDataBase::DT_PEAK && layer->getPeakData()->empty())
                || (layer->type == LayerDataBase::DT_CHROMATOGRAM && layer->getChromatogramData()->empty()));
>>>>>>> d6c0c72c
    return !no_data;
  }

  void SpectraIDViewTab::updateEntries(LayerDataBase* cl)
  {

    // do not try to be smart and check if layer_ == cl; to return early
    // since the layer content might have changed, e.g. pepIDs were added
    layer_ = cl;
    // setting "is_first_time_loading_ = true;" here currently negates the logic of creating the map only the first time
    // the data loads, but in future, after fixing the issue of calling updateEntries() multiple times, we can use it to only
    // create the map when the table data loads completely new data from idXML file. Currently the map gets created each time 
    // the updateEntries() is called.
    is_first_time_loading_ = true;
    createProteinToPeptideIDMap_();
    updateEntries_(); // we need this extra function since it's an internal slot
  }

  LayerDataBase* SpectraIDViewTab::getLayer()
  {
    return layer_;
  }

  namespace Detail
  {
    template<>
    struct MetaKeyGetter<std::reference_wrapper<const PeptideHit>> 
    {
      static void getKeys(const std::reference_wrapper<const PeptideHit>& object, std::vector<String>& keys)
      {
        object.get().getKeys(keys);
      };
    };
  }// namespace Detail

  void SpectraIDViewTab::updateProteinEntries_(int selected_spec_row_idx)
  {
    //TODO Currently when switching to 2D view of the same dataset and then switching back to the fragment spectrum,
    // the spectrum table (almost; annotations gone) correctly restores the row, while the proteins do not get newly
    // refreshed. Check why and fix. It is not too bad though.
    // no valid peak layer attached
    if (!hasData(layer_) || layer_->getPeakData()->getProteinIdentifications().empty())
    {
      //clear(); this was done in updateEntries_() already.
      return;
    }

    if (ignore_update)
    {
      return;
    }

    if (!isVisible())
    {
      return;
    }

    set<String> accs;
    if(selected_spec_row_idx >= 0)
      //TODO another option would be a "Filter proteins" checkbox that filters for proteins for this Hit
      // only when checked, otherwise only highlights
    {
      int row = selected_spec_row_idx;
      int spectrum_index = table_widget_->item(row, Clmn::SPEC_INDEX)->data(Qt::DisplayRole).toInt();
      int num_id = table_widget_->item(row, Clmn::ID_NR)->data(Qt::DisplayRole).toInt();
      int num_ph = table_widget_->item(row, Clmn::PEPHIT_NR)->data(Qt::DisplayRole).toInt();
      const auto& spec = layer_->getPeakData()->operator[](spectrum_index);
      const vector<PeptideIdentification>& pep_id = spec.getPeptideIdentifications();

      if(!spec.getPeptideIdentifications().empty())
      {
        const vector<PeptideHit>& hits = pep_id[num_id].getHits();
        if (!hits.empty()) accs = hits[num_ph].extractProteinAccessionsSet();
      }
    }

    // create header labels (setting header labels must occur after fill)
    QStringList headers = ProteinClmn::HEADER_NAMES;

    protein_table_widget_->clear();
    protein_table_widget_->setRowCount(0);
    protein_table_widget_->setColumnCount(headers.size());
    protein_table_widget_->setSortingEnabled(false);
    protein_table_widget_->setUpdatesEnabled(false);
    protein_table_widget_->blockSignals(true);

    // generate flat list
    int selected_row(-1);
    // index i is needed, so iterate the old way...
    for (Size i = 0; i < layer_->getPeakData()->getProteinIdentifications()[0].getHits().size(); ++i)
    {
      const auto& protein = layer_->getPeakData()->getProteinIdentifications()[0].getHits()[i];
      if (accs.empty() || accs.find(protein.getAccession()) != accs.end())
      {
        // set row background color
        QColor bg_color = accs.empty() ? Qt::white : Qt::lightGray;

        int total_pepids = protein_to_peptide_id_map[protein.getAccession()].size();
        
        // add new row at the end of the table
        protein_table_widget_->insertRow(protein_table_widget_->rowCount());

        protein_table_widget_->setAtBottomRow(protein.getAccession().toQString(), ProteinClmn::ACCESSION, bg_color, Qt::blue);
        protein_table_widget_->setAtBottomRow(protein.getSequence().toQString(), ProteinClmn::FULL_PROTEIN_SEQUENCE, bg_color);
        protein_table_widget_->setAtBottomRow("show", ProteinClmn::SEQUENCE, bg_color, Qt::blue);
        protein_table_widget_->setAtBottomRow(protein.getDescription().toQString(), ProteinClmn::DESCRIPTION, bg_color);
        protein_table_widget_->setAtBottomRow(protein.getScore(), ProteinClmn::SCORE, bg_color);
        protein_table_widget_->setAtBottomRow(protein.getCoverage(), ProteinClmn::COVERAGE, bg_color);
        protein_table_widget_->setAtBottomRow(total_pepids, ProteinClmn::NR_PSM, bg_color);

        /*if ((int)i == restore_spec_index) //TODO actually extract the accessions for the selected spectrum and compare
        {
          selected_row = protein_table_widget_->rowCount() - 1; // get model index of selected spectrum
        }*/
      }
    }

    protein_table_widget_->setHeaders(headers);
    protein_table_widget_->setColumnHidden(ProteinClmn::FULL_PROTEIN_SEQUENCE, true);
    protein_table_widget_->resizeColumnsToContents();
    protein_table_widget_->setSortingEnabled(true);
    protein_table_widget_->sortByColumn(ProteinClmn::SCORE, Qt::AscendingOrder); //TODO figure out higher_score_better

    if (selected_row != -1)  // select and scroll down to item
    {
      protein_table_widget_->selectRow(selected_row);
      QTableWidgetItem* selected_item = protein_table_widget_->item(selected_row, 0);
      selected_item->setSelected(true);
      protein_table_widget_->setCurrentItem(selected_item);
      protein_table_widget_->scrollToItem(selected_item);
    }

    protein_table_widget_->blockSignals(false);
    protein_table_widget_->setUpdatesEnabled(true);
    protein_table_widget_->horizontalHeader()->setSectionResizeMode(QHeaderView::Stretch);
    protein_table_widget_->verticalHeader()->setSectionResizeMode(QHeaderView::ResizeToContents);
  }

  void SpectraIDViewTab::updateEntries_()
  {

    // no valid peak layer attached
    if (!hasData(layer_))
    {
      clear();
      return;
    }

    if (ignore_update)
    { 
      return; 
    }

    if (!isVisible())
    { 
      return;
    }

    int restore_spec_index = layer_->getCurrentSpectrumIndex();

    set<String> common_keys;
    bool has_peak_annotations(false);
    // determine meta values common to all hits
    Detail::MetaKeyGetter<std::reference_wrapper<const PeptideHit>> getter;
    if (create_rows_for_commmon_metavalue_->isChecked())
    {
      std::vector<std::reference_wrapper<const PeptideHit>> all_hits;

      for (auto [spectrum, peptide_ids] : *layer_->getPeakData())
      {
        UInt ms_level = spectrum.getMSLevel();

        if (ms_level != 2 || peptide_ids.empty()) // skip non ms2 spectra and spectra with no identification
        {
          continue;
        }

        for (const auto& pep_id : peptide_ids)
        {
          const vector<PeptideHit>& phits = pep_id.getHits();
          all_hits.insert(all_hits.end(), phits.begin(), phits.end());
          if (!has_peak_annotations && !phits[0].getPeakAnnotations().empty())
          {
            has_peak_annotations = true;
          }
        }
      }

      common_keys = MetaInfoInterfaceUtils::findCommonMetaKeys<
                      std::vector<std::reference_wrapper<const PeptideHit>>,
                      set<String> >(all_hits.begin(), all_hits.end(), 100.0, getter);
    }

    // create header labels (setting header labels must occur after fill)
    QStringList headers = Clmn::HEADER_NAMES;
    if (!has_peak_annotations)
    { // remove peak annotations column                   
      headers.pop_back();
    }
    // add common meta columns (not indexed anymore, but we don't need them to be)
    for (const auto& ck : common_keys)
    {
      headers << ck.toQString();
    }

    table_widget_->blockSignals(true); // to be safe, that clear does not trigger anything.
    table_widget_->clear();
    table_widget_->setRowCount(0);
    table_widget_->setColumnCount(headers.size());
    table_widget_->setSortingEnabled(false);
    table_widget_->setUpdatesEnabled(false);
    table_widget_->blockSignals(true);

    // generate flat list
    int selected_row(-1);
    // index i is needed, so iterate the old way...
    for (Size i = 0; i < layer_->getPeakData()->getMSExperiment().size(); ++i)
    {
      auto [spectrum, peptide_ids] = (*layer_->getPeakData())[i];
      const UInt ms_level = spectrum.getMSLevel();
      const Size id_count = peptide_ids.size();
      const vector<Precursor> & precursors = spectrum.getPrecursors();

      // allow only MS2 OR MS1 with peptideIDs (from Mass Fingerprinting)
      if (ms_level != 2 && id_count == 0)
      { 
        continue;
      }

      // skip
      if (hide_no_identification_->isChecked() && id_count == 0) 
      { 
        continue;
      }
      // set row background color
      QColor bg_color = (id_count == 0 ? Qt::white : QColor::fromRgb(127,255,148));

      // get peptide identifications of current spectrum
      if (id_count == 0)
      {
        // add new row at the end of the table
        table_widget_->insertRow(table_widget_->rowCount());

        fillRow_(spectrum, i, bg_color);
      }
      else
      {
        for (Size pi_idx = 0; pi_idx != id_count; ++pi_idx)
        {
          for (Size ph_idx = 0; ph_idx != peptide_ids[pi_idx].getHits().size(); ++ph_idx)
          {
            const PeptideHit& ph = peptide_ids[pi_idx].getHits()[ph_idx];

            // add new row at the end of the table
            table_widget_->insertRow(table_widget_->rowCount());

            fillRow_(spectrum, i, bg_color);

            table_widget_->setAtBottomRow(ph.getScore(), Clmn::SCORE, bg_color);
            table_widget_->setAtBottomRow((int)ph.getRank(), Clmn::RANK, bg_color);
            table_widget_->setAtBottomRow(ph.getCharge(), Clmn::CHARGE, bg_color);

            // sequence
            String seq = ph.getSequence().toString();
            if (seq.empty())
            {
              seq = ph.getMetaValue("label");
            }
            table_widget_->setAtBottomRow(seq.toQString(), Clmn::SEQUENCE, bg_color);

            // accession
            set<String> protein_accessions = ph.extractProteinAccessionsSet();
            String accessions = ListUtils::concatenate(vector<String>(protein_accessions.begin(), protein_accessions.end()), ", ");
            table_widget_->setAtBottomRow(accessions.toQString(), Clmn::ACCESSIONS, bg_color);
            table_widget_->setAtBottomRow((int)(pi_idx), Clmn::ID_NR, bg_color);
            table_widget_->setAtBottomRow((int)(ph_idx), Clmn::PEPHIT_NR, bg_color);

            bool selected(false);
            if (ph.metaValueExists("selected"))
            {
              selected = ph.getMetaValue("selected").toString() == "true";
            }
            table_widget_->setAtBottomRow(selected, Clmn::CURATED, bg_color);

            // additional precursor infos, e.g. ppm error
            if (!precursors.empty())
            {
              const Precursor& first_precursor = precursors.front();
              double ppm_error(0);
              // Protein:RNA cross-link, Protein-Protein cross-link, or other data with a precomputed precursor error
              if (ph.metaValueExists(Constants::UserParam::PRECURSOR_ERROR_PPM_USERPARAM))
              {
                ppm_error = fabs((double)ph.getMetaValue(Constants::UserParam::PRECURSOR_ERROR_PPM_USERPARAM));
              }
              else if (ph.metaValueExists("OMS:precursor_mz_error_ppm")) // for legacy reasons added in OpenMS 2.5
              {
                ppm_error = fabs((double)ph.getMetaValue("OMS:precursor_mz_error_ppm"));
              }
              else if (!ph.getSequence().empty()) // works for normal linear fragments with the correct modifications included in the AASequence
              {
                double exp_precursor = first_precursor.getMZ();
                int charge = first_precursor.getCharge();
                double theo_precursor= ph.getSequence().getMZ(charge);
                ppm_error = fabs((exp_precursor - theo_precursor) / exp_precursor / 1e-6);
              }
              table_widget_->setAtBottomRow(ppm_error, Clmn::PREC_PPM, bg_color);
            }

            // add additional meta value columns
            if (create_rows_for_commmon_metavalue_->isChecked())
            {
              Int current_col = Clmn::PEAK_ANNOTATIONS;
              // add peak annotation column (part of meta-value assessment above)
              if (has_peak_annotations)
              {
                // set hidden data for export to TSV
                QString annotation;
                for (const PeptideHit::PeakAnnotation& pa : ph.getPeakAnnotations())
                {
                  annotation += String(pa.mz).toQString() + "|" +
                    String(pa.intensity).toQString() + "|" +
                    String(pa.charge).toQString() + "|" +
                    pa.annotation.toQString() + ";";
                }
                QTableWidgetItem* item = table_widget_->setAtBottomRow("show", current_col, bg_color, Qt::blue);
                item->setData(Qt::UserRole, annotation);
                ++current_col;
              }
              for (const auto& ck : common_keys)
              {
                const DataValue& dv = ph.getMetaValue(ck);
                if (dv.valueType() == DataValue::DOUBLE_VALUE)
                {
                  table_widget_->setAtBottomRow(double(dv), current_col, bg_color);
                }
                else
                {
                  table_widget_->setAtBottomRow(dv.toQString(), current_col, bg_color);
                }
                
                ++current_col;
              }
            }
          }
        }
      }

      if ((int)i == restore_spec_index)
      {
        // get model index of selected spectrum, 
        // as table_widget_->rowCount() returns rows starting from 1, selected row is 1 less than the returned row
        selected_row = table_widget_->rowCount() - 1; 
      }
    }

    table_widget_->setHeaders(headers);
    String s = headers.join(';');
    table_widget_->hideColumns(QStringList() << "accessions"
                                             << "dissociation"
                                             << "scan type"
                                             << "zoom"
                                             << "rank"
                                             << "#ID"
                                             << "#PH");
    if (has_peak_annotations) table_widget_->setHeaderExportName(Clmn::PEAK_ANNOTATIONS, "PeakAnnotations(mz|intensity|charge|annotation");

    table_widget_->setSortingEnabled(true);
    table_widget_->sortByColumn(Clmn::SPEC_INDEX, Qt::AscendingOrder);

    if (selected_row != -1)  // select and scroll down to item
    {
      table_widget_->selectRow(selected_row);
      QTableWidgetItem* selected_item = table_widget_->item(selected_row, 0);
      selected_item->setSelected(true);
      table_widget_->setCurrentItem(selected_item);
      table_widget_->scrollToItem(selected_item);
      currentCellChanged_(selected_row, 0, 0, 0); // simulate cell change to trigger repaint and reannotation of spectrum 1D view
    }

    table_widget_->verticalHeader()->setSectionResizeMode(QHeaderView::ResizeToContents);
    table_widget_->blockSignals(false);
    table_widget_->setUpdatesEnabled(true);

    // call this updateProteinEntries_(-1) function after the table_widget data is filled, 
    // otherwise table_widget_->item(row, clm) returns nullptr;
    updateProteinEntries_(selected_row);
  }

  void SpectraIDViewTab::switchOrientation_()
  {
    if (tables_splitter_->orientation() == Qt::Vertical) 
    {
      tables_splitter_->setOrientation(Qt::Horizontal);
    }
    else
    {
      tables_splitter_->setOrientation(Qt::Vertical);
    }

  }
 
  void SpectraIDViewTab::saveIDs_()
  {
    // no valid peak layer attached
<<<<<<< HEAD
    if (layer_ == nullptr || layer_->getPeakData()->getMSExperiment().size() == 0 || layer_->type != LayerData::DT_PEAK)
=======
    if (layer_ == nullptr || layer_->getPeakData()->empty() || layer_->type != LayerDataBase::DT_PEAK)
>>>>>>> d6c0c72c
    {
      return;
    }

    // synchronize PeptideHits with the annotations in the spectrum
    layer_->synchronizePeakAnnotations();

    QString selectedFilter;
    QString filename = QFileDialog::getSaveFileName(this, "Save File", "", "idXML file (*.idXML);;mzIdentML file (*.mzid)", &selectedFilter);
    vector<ProteinIdentification> prot_id = (*layer_->getPeakData()).getMSExperiment().getProteinIdentifications();
    vector<PeptideIdentification> all_pep_ids;

    // collect PeptideIdentifications from each spectrum, while making sure each spectrum is only considered once
    // otherwise duplicates will be stored, if more than one PeptideHit is contained in a PeptideIdentification
    set<int> added_spectra;
    for (int r = 0; r < table_widget_->rowCount(); ++r)
    {
      // get spectrum index of current table line
      int spectrum_index = table_widget_->item(r, Clmn::SPEC_INDEX)->data(Qt::DisplayRole).toInt();

      // skip this row, if this spectrum was already processed
      if (added_spectra.find(spectrum_index) != added_spectra.end())
      {
        continue;
      }
      added_spectra.insert(spectrum_index);

      // collect all PeptideIdentifications from this spectrum
      const vector<PeptideIdentification>& pep_id = (*layer_->getPeakData())[spectrum_index].second;
      copy(pep_id.begin(), pep_id.end(), back_inserter(all_pep_ids));
    }

    if (String(filename).hasSuffix(String(".mzid")))
    {
      MzIdentMLFile().store(filename, prot_id, all_pep_ids);
    }
    else if (String(filename).hasSuffix(String(".idXML")))
    {
      IdXMLFile().store(filename, prot_id, all_pep_ids);
    }
    else if (String(selectedFilter).hasSubstring(String(".mzid")))
    {
      filename = filename + ".mzid";
      MzIdentMLFile().store(filename, prot_id, all_pep_ids);
    }
    else
    {
      filename = filename + ".idXML";
      IdXMLFile().store(filename, prot_id, all_pep_ids);
    }
  }

  void SpectraIDViewTab::updatedSingleProteinCell_(QTableWidgetItem* item)
  {
    
  }

  // Upon changes in the table data (only possible by checking or unchecking a checkbox right now),
  // update the corresponding PeptideIdentification / PeptideHits by adding a metavalue: 'selected'
  void SpectraIDViewTab::updatedSingleCell_(QTableWidgetItem* item)
  {
    // extract position of the correct Spectrum, PeptideIdentification and PeptideHit from the table
    int row = item->row();
    String selected = item->checkState() == Qt::Checked ? "true" : "false";
    int spectrum_index = table_widget_->item(row, Clmn::SPEC_INDEX)->data(Qt::DisplayRole).toInt();
    int num_id = table_widget_->item(row, Clmn::ID_NR)->data(Qt::DisplayRole).toInt();
    int num_ph = table_widget_->item(row, Clmn::PEPHIT_NR)->data(Qt::DisplayRole).toInt();

    // maintain sortability of our checkbox column
    TableView::updateCheckBoxItem(item);

    vector<PeptideIdentification>& pep_id = (*layer_->getPeakDataMuteable())[spectrum_index].second;

    // update "selected" value in the correct PeptideHits
    vector<PeptideHit>& hits = pep_id[num_id].getHits();
    // XL-MS specific case, both PeptideHits belong to the same cross-link
    if (hits[0].metaValueExists("xl_chain")) 
    {
      hits[0].setMetaValue("selected", selected);
      if (hits.size() >= 2)
      {
        hits[1].setMetaValue("selected", selected);
      }
    }
    else // general case, update only the selected PeptideHit
    {
      hits[num_ph].setMetaValue("selected", selected);
    }
  }

  void SpectraIDViewTab::fillRow_(const MSSpectrum& spectrum, const int spec_index, const QColor& background_color)
  {
    const vector<Precursor>& precursors = spectrum.getPrecursors();

    table_widget_->setAtBottomRow(QString::number(spectrum.getMSLevel()), Clmn::MS_LEVEL, background_color);
    table_widget_->setAtBottomRow(spec_index, Clmn::SPEC_INDEX, background_color);
    table_widget_->setAtBottomRow(spectrum.getRT(), Clmn::RT, background_color);

    // scan mode
    table_widget_->setAtBottomRow(QString::fromStdString(spectrum.getInstrumentSettings().NamesOfScanMode[spectrum.getInstrumentSettings().getScanMode()]), Clmn::SCANTYPE, background_color);

    // zoom scan
    table_widget_->setAtBottomRow(spectrum.getInstrumentSettings().getZoomScan() ? "yes" : "no", Clmn::ZOOM, background_color);

    // fill precursor information in columns
    if (!precursors.empty())
    {
      const Precursor& first_precursor = precursors.front();

      // draw precursor information in blue
      table_widget_->setAtBottomRow(first_precursor.getMZ(), Clmn::PRECURSOR_MZ, background_color, Qt::blue);

      // set activation method
      table_widget_->setAtBottomRow(ListUtils::concatenate(first_precursor.getActivationMethodsAsString(), ",").toQString(), Clmn::DISSOCIATION, background_color);

      // set precursor intensity
      table_widget_->setAtBottomRow(first_precursor.getIntensity(), Clmn::PREC_INT, background_color);
    }
  }

  void SpectraIDViewTab::SelfResizingTableView_::resizeEvent(QResizeEvent * /*event*/)
  {

  }
}<|MERGE_RESOLUTION|>--- conflicted
+++ resolved
@@ -428,26 +428,16 @@
     // show precursor spectrum (usually MS1)
     if (column == Clmn::PRECURSOR_MZ)
     {
-<<<<<<< HEAD
       const auto prec_it = exp.getPrecursorSpectrum(exp.getSpectra().begin() + current_spectrum_index);
       
       if (prec_it != exp.getSpectra().end() && !spec2.getPrecursors().empty())
-=======
-      const auto prec_it = exp.getPrecursorSpectrum(exp.begin() + current_spectrum_index);
-
-      if (prec_it != exp.end() && !spec2.getPrecursors().empty())
->>>>>>> d6c0c72c
       {
         double precursor_mz = spec2.getPrecursors()[0].getMZ();
         // determine start and stop of isolation window
         double isolation_window_lower_mz = precursor_mz - spec2.getPrecursors()[0].getIsolationWindowLowerOffset();
         double isolation_window_upper_mz = precursor_mz + spec2.getPrecursors()[0].getIsolationWindowUpperOffset();
 
-<<<<<<< HEAD
         emit spectrumSelected(std::distance(exp.getSpectra().begin(), prec_it), -1, -1); // no identification or hit selected (-1)
-=======
-        emit spectrumSelected(std::distance(exp.begin(), prec_it), -1, -1);// no identification or hit selected (-1)
->>>>>>> d6c0c72c
         // zoom into precursor area
         emit requestVisibleArea1D(isolation_window_lower_mz - 50.0, isolation_window_upper_mz + 50.0);
       }
@@ -478,15 +468,9 @@
         int current_identification_index = item_pepid->data(Qt::DisplayRole).toInt();
         int current_peptide_hit_index = table_widget_->item(row, Clmn::PEPHIT_NR)->data(Qt::DisplayRole).toInt();
 
-<<<<<<< HEAD
         const vector<PeptideIdentification>& peptide_ids = annotated_exp.getPeptideIdentifications(current_spectrum_index);
         const vector<PeptideHit>& phits = peptide_ids[current_identification_index].getHits();
         const PeptideHit& hit = phits[current_peptide_hit_index];
-=======
-        const vector<PeptideIdentification>& peptide_ids = spec2.getPeptideIdentifications();
-        const vector<PeptideHit>& pep_hits = peptide_ids[current_identification_index].getHits();
-        const PeptideHit& hit = pep_hits[current_peptide_hit_index];
->>>>>>> d6c0c72c
 
         // initialize window, when the table is requested for the first time
         // afterwards the size will stay at the manually resized window size
@@ -550,13 +534,8 @@
     // We do not check for PeptideIdentifications attached to Spectra, because the user could just
     // want the list of unidentified MS2 spectra (obtained by unchecking the 'just hits' button).
     bool no_data = (layer == nullptr
-<<<<<<< HEAD
-                || (layer->type == LayerData::DT_PEAK && layer->getPeakData()->getMSExperiment().empty())
-                || (layer->type == LayerData::DT_CHROMATOGRAM && layer->getChromatogramData()->getMSExperiment().empty()));
-=======
                 || (layer->type == LayerDataBase::DT_PEAK && layer->getPeakData()->empty())
                 || (layer->type == LayerDataBase::DT_CHROMATOGRAM && layer->getChromatogramData()->empty()));
->>>>>>> d6c0c72c
     return !no_data;
   }
 
@@ -961,11 +940,7 @@
   void SpectraIDViewTab::saveIDs_()
   {
     // no valid peak layer attached
-<<<<<<< HEAD
-    if (layer_ == nullptr || layer_->getPeakData()->getMSExperiment().size() == 0 || layer_->type != LayerData::DT_PEAK)
-=======
     if (layer_ == nullptr || layer_->getPeakData()->empty() || layer_->type != LayerDataBase::DT_PEAK)
->>>>>>> d6c0c72c
     {
       return;
     }
