// --------------------------------------------------------------------------
//                   OpenMS -- Open-Source Mass Spectrometry
// --------------------------------------------------------------------------
// Copyright The OpenMS Team -- Eberhard Karls University Tuebingen,
// ETH Zurich, and Freie Universitaet Berlin 2002-2020.
//
// This software is released under a three-clause BSD license:
//  * Redistributions of source code must retain the above copyright
//    notice, this list of conditions and the following disclaimer.
//  * Redistributions in binary form must reproduce the above copyright
//    notice, this list of conditions and the following disclaimer in the
//    documentation and/or other materials provided with the distribution.
//  * Neither the name of any author or any participating institution
//    may be used to endorse or promote products derived from this software
//    without specific prior written permission.
// For a full list of authors, refer to the file AUTHORS.
// --------------------------------------------------------------------------
// THIS SOFTWARE IS PROVIDED BY THE COPYRIGHT HOLDERS AND CONTRIBUTORS "AS IS"
// AND ANY EXPRESS OR IMPLIED WARRANTIES, INCLUDING, BUT NOT LIMITED TO, THE
// IMPLIED WARRANTIES OF MERCHANTABILITY AND FITNESS FOR A PARTICULAR PURPOSE
// ARE DISCLAIMED. IN NO EVENT SHALL ANY OF THE AUTHORS OR THE CONTRIBUTING
// INSTITUTIONS BE LIABLE FOR ANY DIRECT, INDIRECT, INCIDENTAL, SPECIAL,
// EXEMPLARY, OR CONSEQUENTIAL DAMAGES (INCLUDING, BUT NOT LIMITED TO,
// PROCUREMENT OF SUBSTITUTE GOODS OR SERVICES; LOSS OF USE, DATA, OR PROFITS;
// OR BUSINESS INTERRUPTION) HOWEVER CAUSED AND ON ANY THEORY OF LIABILITY,
// WHETHER IN CONTRACT, STRICT LIABILITY, OR TORT (INCLUDING NEGLIGENCE OR
// OTHERWISE) ARISING IN ANY WAY OUT OF THE USE OF THIS SOFTWARE, EVEN IF
// ADVISED OF THE POSSIBILITY OF SUCH DAMAGE.
//
// --------------------------------------------------------------------------
// $Maintainer: Timo Sachsenberg $
// $Authors: Marc Sturm $
// --------------------------------------------------------------------------

#pragma once

// OpenMS_GUI config
#include <OpenMS/VISUAL/OpenMS_GUIConfig.h>

#include <OpenMS/DATASTRUCTURES/String.h>
#include <OpenMS/DATASTRUCTURES/OSWData.h>
#include <OpenMS/KERNEL/StandardTypes.h>
#include <OpenMS/KERNEL/MSExperiment.h>

#include <OpenMS/KERNEL/FeatureMap.h>
#include <OpenMS/KERNEL/ConsensusMap.h>
#include <OpenMS/METADATA/PeptideIdentification.h>
#include <OpenMS/METADATA/ProteinIdentification.h>
#include <OpenMS/VISUAL/LogWindow.h>
#include <OpenMS/VISUAL/MultiGradient.h>
#include <OpenMS/VISUAL/ANNOTATION/Annotations1DContainer.h>
#include <OpenMS/FILTERING/DATAREDUCTION/DataFilters.h>

#include <boost/shared_ptr.hpp>

#include <vector>
#include <bitset>

namespace OpenMS
{
<<<<<<< HEAD
=======

  class OnDiscMSExperiment;

>>>>>>> f0157373
  /**
  @brief Class that stores the data for one layer

  The data for a layer can be peak data, feature data (feature, consensus),
  chromatogram or peptide identification data. 

  For 2D and 3D data, the data is generally accessible through getPeakData()
  while features are accessible through getFeatureMap() and getConsensusMap().
  For 1D data, the current spectrum must be accessed through
  getCurrentSpectrum().

  Peak data is stored using a shared pointer to an MSExperiment data structure
  as well as a shared pointer to a OnDiscMSExperiment data structure. Note that
  the actual data may not be in memory as this is not efficient for large files
  and therefore may have to be retrieved from disk on-demand. 

  @note The spectrum for 1D viewing retrieved through getCurrentSpectrum() is a
  copy of the actual raw data and *different* from the one retrieved through
  getPeakData()[index]. Any changes to applied to getCurrentSpectrum() are
  non-persistent and will be gone the next time the cache is updated.
  Persistent changes can be applied to getPeakDataMuteable() and will be
  available on the next cache update.

  @note Layer is mainly used as a member variable of PlotCanvas which holds
  a vector of LayerData objects.

  @ingroup PlotWidgets
  */
  class OPENMS_GUI_DLLAPI LayerDataBase
  {
public:
    /** @name Type definitions */
    //@{
    /// Dataset types.
    /// Order in the enum determines the order in which layer types are drawn.
    enum DataType
    {
      DT_PEAK,            ///< Spectrum profile or centroided data
      DT_CHROMATOGRAM,    ///< Chromatogram data
      DT_FEATURE,         ///< Feature data
      DT_CONSENSUS,       ///< Consensus feature data
      DT_IDENT,           ///< Peptide identification data
      DT_UNKNOWN          ///< Undefined data type indicating an error
    };

    /// Label used in visualization
    enum LabelType
    {
      L_NONE,          ///< No label is displayed
      L_INDEX,         ///< The element number is used
      L_META_LABEL,    ///< The 'label' meta information is used
      L_ID,            ///< The best peptide hit of the first identification run is used
      L_ID_ALL,        ///< All peptide hits of the first identification run are used
      SIZE_OF_LABEL_TYPE
    };

    /// Label names
    static const std::string NamesOfLabelType[SIZE_OF_LABEL_TYPE];

    //@}

    /// Default constructor
    LayerDataBase() = default;

    /// no Copy-ctor (should not be needed)
    LayerDataBase(const LayerDataBase& ld) = delete;

    /// no assignment operator (should not be needed)
    LayerDataBase& operator=(const LayerDataBase& ld) = delete;

    /// move Ctor
    LayerDataBase(LayerDataBase&& ld) = default;

    /// move assignment
    LayerDataBase& operator=(LayerDataBase&& ld) = default;

    /// Destructor
    virtual ~LayerDataBase() = default;

    const String& getName() const
    {
      return name_;
    }

<<<<<<< HEAD
    void setName(const String& new_name)
    {
      name_ = new_name;
    }
=======
    /// Default constructor
    LayerData();
>>>>>>> f0157373

    /// get name augmented with attributes, e.g. [flipped], or '*' if modified
    String getDecoratedName() const;

    /**
    @brief Update ranges of all data structures

    Updates ranges of all tracked data structures 
    (spectra, chromatograms, features etc).
    */
    virtual void updateRanges() = 0;

    /// Returns the minimum intensity of the internal data, depending on type
    virtual float getMinIntensity() const = 0;

    /// Returns the maximum intensity of the internal data, depending on type
    virtual float getMaxIntensity() const = 0;

    /// if this layer is visible
    bool visible = true;

    /// data type (peak or feature data)
    DataType type = DT_UNKNOWN;

    /// file name of the file the data comes from (if available)
    String filename;

    /// Filters to apply before painting
    DataFilters filters;

    /// Layer parameters
    Param param;

    /// Label type
    LabelType label = L_NONE; 

protected:
    /// layer name
    String name_;

    /// Flag that indicates if the layer data can be modified (so far used for features only)
    bool modifiable_ = false;

    /// Flag that indicates that the layer data was modified since loading it
    bool modified_ = false;
    };


  class OPENMS_GUI_DLLAPI FeatureLayer : public LayerDataBase
  {
public:
    /// Flags that determine which information is shown.
    enum FeatureLayerFlags
    {
      F_HULL,          ///< Features: Overall convex hull
      F_HULLS,         ///< Features: Convex hulls of single mass traces
      F_UNASSIGNED,    ///< Features: Unassigned peptide hits
      SIZE_OF_FLAGS
    };

    /// features
    typedef FeatureMap FeatureMapType;

    /// SharedPtr on features
    typedef boost::shared_ptr<FeatureMap> FeatureMapSharedPtrType;

    /// Actual state of each flag
    std::bitset<SIZE_OF_FLAGS> feature_layer_flags;

    /// Returns a const reference to the current feature data
    const FeatureMapSharedPtrType & getFeatureMap() const
    {
      return features_;
    }

    /// Returns a const reference to the current feature data
    FeatureMapSharedPtrType & getFeatureMap()
    {
      return features_;
    }

    /// Default constructor
    FeatureLayer() = delete;

    /// no Copy-ctor (should not be needed)
    FeatureLayer(const FeatureLayer& ld) = delete;

    /// no assignment operator (should not be needed)
    FeatureLayer& operator=(const FeatureLayer& ld) = delete;

    /// move Ctor
    FeatureLayer(FeatureLayer&& ld) = default;

    /// move assignment
    FeatureLayer& operator=(FeatureLayer&& ld) = default;

protected:
    /// feature data
    FeatureMapSharedPtrType features_;
  };

  class OPENMS_GUI_DLLAPI IdLayer : public LayerDataBase
  {
public:
    /// Flags that determine which information is shown.
    enum IdLayerFlags
    {
      C_ELEMENTS,      ///< TODO:
      SIZE_OF_FLAGS
    };

    /// Actual state of each flag
    std::bitset<SIZE_OF_FLAGS> id_layer_flags;

    /// Default constructor
    IdLayer() = default;

    /// no Copy-ctor (should not be needed)
    IdLayer(const IdLayer& ld) = delete;

    /// no assignment operator (should not be needed)
    IdLayer& operator=(const IdLayer& ld) = delete;

    /// move Ctor
    IdLayer(IdLayer&& ld) = default;

    /// move assignment
    IdLayer& operator=(IdLayer&& ld) = default;
protected:
    /// peptide identifications
    std::vector<PeptideIdentification> peptides;
  };

  class OPENMS_GUI_DLLAPI ConsensusLayer : public LayerDataBase
  {
public:
    /// Flags that determine which information is shown.
    enum ConsensusLayerFlags
    {
      C_ELEMENTS,      ///< Consensus features: Show elements
      SIZE_OF_FLAGS
    };

    /// Actual state of each flag
    std::bitset<SIZE_OF_FLAGS> consensus_layer_flags;

    /// consensus features
    typedef ConsensusMap ConsensusMapType;

    /// SharedPtr on consensus features
    typedef boost::shared_ptr<ConsensusMap> ConsensusMapSharedPtrType;

    /// Returns a const reference to the consensus feature data
    const ConsensusMapSharedPtrType & getConsensusMap() const
    {
      return consensus_map_;
    }

    /// Returns current consensus map (mutable)
    ConsensusMapSharedPtrType & getConsensusMap()
    {
      return consensus_map_;
    }

    /// Default constructor
    ConsensusLayer() = default;

    /// no Copy-ctor (should not be needed)
    ConsensusLayer(const ConsensusLayer& ld) = delete;

    /// no assignment operator (should not be needed)
    ConsensusLayer& operator=(const ConsensusLayer& ld) = delete;

    /// move Ctor
    ConsensusLayer(ConsensusLayer&& ld) = default;

    /// move assignment
    ConsensusLayer& operator=(ConsensusLayer&& ld) = default;
protected:
    /// consensus feature data
    ConsensusMapSharedPtrType consensus_map_;
  };

  class OPENMS_GUI_DLLAPI PeakLayer : public LayerDataBase
  {
public:
    PeakLayer() 
    {
      annotations_1d.resize(1); 
    }

    /// Flags that determine which information is shown.
    enum Flags
    {
      P_PRECURSORS,    ///< Peaks: Mark precursor peaks of MS/MS scans
      P_PROJECTIONS,   ///< Peaks: Show projections
      I_PEPTIDEMZ,     ///< Identifications: m/z source
      I_LABELS,        ///< Identifications: Show labels (not sequences)
      SIZE_OF_FLAGS
    };

    /// Main data type (experiment)
    typedef PeakMap ExperimentType;

    /// SharedPtr on MSExperiment
    typedef boost::shared_ptr<ExperimentType> ExperimentSharedPtrType;

    typedef boost::shared_ptr<const ExperimentType> ConstExperimentSharedPtrType;

    /// SharedPtr on On-Disc MSExperiment
    typedef boost::shared_ptr<OnDiscMSExperiment> ODExperimentSharedPtrType;

    /**
    @brief Returns a const reference to the current in-memory peak data

    @note Depending on the caching strategy (on-disk or in-memory), all or some
    spectra may have zero size and contain only meta data since peak data is
    cached on disk.

    @note Do *not* use this function to access the current spectrum for the 1D view, use getCurrentSpectrum() instead.
    */
    const ConstExperimentSharedPtrType getPeakData() const;

    /**
    @brief Returns a mutable reference to the current in-memory peak data

    @note Depending on the caching strategy (on-disk or in-memory), all or some
    spectra may have zero size and contain only meta data since peak data is
    cached on disk.

    @note Do *not* use this function to access the current spectrum for the 1D view, use getCurrentSpectrum() instead.
    */
    const ExperimentSharedPtrType & getPeakDataMuteable() { return peak_map_; } 

    /**
    @brief Set the current in-memory peak data
    */
    void setPeakData(ExperimentSharedPtrType p)
    {
      peak_map_ = p;
      updateCache_();
    }

    /// Set the current on-disc data
    void setOnDiscPeakData(ODExperimentSharedPtrType p)
    {
      on_disc_peaks = p;
    }

    /// Returns a mutable reference to the on-disc data
    const ODExperimentSharedPtrType & getOnDiscPeakData() const
    {
      return on_disc_peaks;
    }

    /// Returns a mutable reference to the current chromatogram data
    const ExperimentSharedPtrType & getChromatogramData() const
    {
      return chromatogram_map_;
    }

    /// Returns a mutable reference to the current chromatogram data
    ExperimentSharedPtrType & getChromatogramData()
    {
      return chromatogram_map_;
    }

    /// get annotation (e.g. to build a hierachical ID View)
    const OSWData& getChromatogramAnnotation()
    {
      return chrom_annotation_;
    }

    /// add annotation from an OSW sqlite file.
    void setChromatogramAnnotation(OSWData&& data)
    {
      chrom_annotation_ = std::move(data);
    }

    /// add peptide identifications to the layer
    /// Only supported for DT_PEAK, DT_FEATURE and DT_CONSENSUS.
    /// Will return false otherwise.
    bool annotate(const std::vector<PeptideIdentification>& identifications,
                  const std::vector<ProteinIdentification>& protein_identifications);


    /// Returns a const reference to the annotations of the current spectrum (1D view)
    const Annotations1DContainer & getCurrentAnnotations() const
    {
      return annotations_1d[current_spectrum_];
    }

    /// Returns a mutable reference to the annotations of the current spectrum (1D view)
    Annotations1DContainer & getCurrentAnnotations()
    {
      return annotations_1d[current_spectrum_];
    }

    /// Returns a const reference to the annotations of the current spectrum (1D view)
    const Annotations1DContainer & getAnnotations(Size spectrum_index) const
    {
      return annotations_1d[spectrum_index];
    }

    /// Returns a mutable reference to the annotations of the current spectrum (1D view)
    Annotations1DContainer & getAnnotations(Size spectrum_index)
    {
      return annotations_1d[spectrum_index];
    }


    /**
    @brief Returns a const reference to the current spectrum (1D view)

    @note Only use this function to access the current spectrum for the 1D view
    */
    const ExperimentType::SpectrumType & getCurrentSpectrum() const;

    void sortCurrentSpectrumByPosition()
    {
      cached_spectrum_.sortByPosition();
    }

    /// Returns a const-copy of the required spectrum which is guaranteed to be populated with raw data
    const ExperimentType::SpectrumType getSpectrum(Size spectrum_idx) const;
      
    /// Get the index of the current spectrum (1D view)
    Size getCurrentSpectrumIndex() const
    {
      return current_spectrum_;
    }

    /// Set the index of the current spectrum (1D view)
    void setCurrentSpectrumIndex(Size index)
    {
      current_spectrum_ = index;
      updateCache_();
    }

    /// Check whether the current layer should be represented as ion mobility
    bool isIonMobilityData() const
    {
      return this->getPeakData()->size() > 0 &&
             this->getPeakData()->metaValueExists("is_ion_mobility") &&
             this->getPeakData()->getMetaValue("is_ion_mobility").toBool();
    }

    void labelAsIonMobilityData() const
    {
      peak_map_->setMetaValue("is_ion_mobility", "true");
    }

    /// Check whether the current layer contains DIA (SWATH-MS) data
    bool isDIAData() const
    {
      return this->getPeakData()->size() > 0 &&
             this->getPeakData()->metaValueExists("is_dia_data") &&
             this->getPeakData()->getMetaValue("is_dia_data").toBool();
    }

    /// Label the current layer as DIA (SWATH-MS) data
    void labelAsDIAData()
    {
      peak_map_->setMetaValue("is_dia_data", "true");
    }

    /**
    @brief Check whether the current layer is a chromatogram
     
    This is needed because type will *not* distinguish properly between
    chromatogram and spectra data. This is due to the fact that we store 
    chromatograms for display in 1D in a data layer using MSSpectrum and 
    so the layer looks like PEAK data to tools. 
    */
    bool chromatogram_flag_set() const
    {
      return this->getPeakData()->size() > 0 &&
             this->getPeakData()->metaValueExists("is_chromatogram") &&
             this->getPeakData()->getMetaValue("is_chromatogram").toBool();
    }

    /// set the chromatogram flag
    void set_chromatogram_flag()
    {
      peak_map_->setMetaValue("is_chromatogram", "true");
    }

    /// remove the chromatogram flag
    void remove_chromatogram_flag()
    {
      if (this->chromatogram_flag_set())
      {
        peak_map_->removeMetaValue("is_chromatogram");
      }
    }

    /**
      * only applies to 1D View
      */
    /// Annotations of all spectra of the experiment (1D view)
    std::vector<Annotations1DContainer> annotations_1d;

    /// Peak colors of the currently shown spectrum
    std::vector<QColor> peak_colors_1d;

    /// updates the PeakAnnotations in the current PeptideHit with manually changed annotations
    /// if no PeptideIdentification or PeptideHit for the spectrum exist, it is generated
    void synchronizePeakAnnotations();

    /// remove peak annotations in the given list from the currently active PeptideHit
    void removePeakAnnotationsFromPeptideHit(const std::vector<Annotation1DItem*>& selected_annotations);

    /// Gradient for 2D and 3D views
    MultiGradient gradient;

private:
    /// Update current cached spectrum for easy retrieval
    void updateCache_();

    /// updates the PeakAnnotations in the current PeptideHit with manually changed annotations
    void updatePeptideHitAnnotations_(PeptideHit& hit);

    /// peak data
    ExperimentSharedPtrType peak_map_;

    /// on disc peak data
    ODExperimentSharedPtrType on_disc_peaks;

    /// chromatogram data
    ExperimentSharedPtrType chromatogram_map_;

    /// Chromatogram annotation data
    OSWData chrom_annotation_;

    /// Index of the current spectrum
    Size current_spectrum_ = 0;

    /// Current cached spectrum
    ExperimentType::SpectrumType cached_spectrum_;

    /// Selected peptide id and hit index (-1 if none is selected)
    int peptide_id_index = -1;
    int peptide_hit_index = -1;

    /// if this layer is flipped (1d mirror view)
    bool flipped = false;
  };

  /// A base class to annotate layers of specific types with (identification) data
  class LayerAnnotatorBase
  {
    public:
      /**
        @brief C'tor with params
        
        @param supported_types Which identification data types are allowed to be opened by the user in annotate()
        @param file_dialog_text The header text of the file dialog shown to the user
      **/
      LayerAnnotatorBase(const FileTypes::FileTypeList& supported_types, const String& file_dialog_text);
      
      /// Annotates a @p layer, writing messages to @p log and showing QMessageBoxes on errors.
      /// The input file is selected via a file-dialog which is opened with @p current_path as initial path.
      /// The filetype is checked to be one of the supported_types_ before the annotateWorker_ function is called
      /// as implemented by the derived classes
      bool annotate(LayerData& layer, LogWindow& log, const String& current_path) const;

    protected:
      /// abstract virtual worker function to annotate a layer using content from the @p filename
      /// returns true on success
      virtual bool annotateWorker_(LayerData& layer, const String& filename, LogWindow& log) const = 0;
      
      const FileTypes::FileTypeList supported_types_;
      const String file_dialog_text_;
  };

  /// Annotate a layer with PeptideIdentifications using Layer::annotate(pepIDs, protIDs).
  /// The ID data is loaded from a file selected by the user via a file-dialog.
  class LayerAnnotatorPeptideID
    : public LayerAnnotatorBase
  {
    public:
      LayerAnnotatorPeptideID()
       : LayerAnnotatorBase(std::vector<FileTypes::Type>{ FileTypes::IDXML, FileTypes::MZIDENTML },
                            "Select peptide identification data")
      {}

  protected:
    /// loads the ID data from @p filename and calls Layer::annotate.
    /// Always returns true (unless an exception is thrown from internal sub-functions)
    virtual bool annotateWorker_(LayerData& layer, const String& filename, LogWindow& log) const;
  };

  /// Annotate a layer with AccurateMassSearch results (from an AMS-featureXML file).
  /// The featuremap is loaded from a file selected by the user via a file-dialog.
  class LayerAnnotatorAMS
    : public LayerAnnotatorBase
  {
  public:
    LayerAnnotatorAMS()
      : LayerAnnotatorBase(std::vector<FileTypes::Type>{ FileTypes::FEATUREXML },
                           "Select AccurateMassSearch's featureXML file")
    {}

  protected:
    /// loads the featuremap from @p filename and calls Layer::annotate.
    /// Returns false if featureXML file was not created by AMS, and true otherwise (unless an exception is thrown from internal sub-functions)
    virtual bool annotateWorker_(LayerData& layer, const String& filename, LogWindow& log) const;
  };
  
  /// Annotate a chromatogram layer with ID data (from an OSW sqlite file as produced by OpenSwathWorkflow or pyProphet).
  /// The OSWData is loaded from a file selected by the user via a file-dialog.
  class LayerAnnotatorOSW
    : public LayerAnnotatorBase
  {
  public:
    LayerAnnotatorOSW()
      : LayerAnnotatorBase(std::vector<FileTypes::Type>{ FileTypes::OSW },
                           "Select OpenSwath/pyProphet output file")
    {}

  protected:
    /// loads the OSWData from @p filename and stores the data using Layer::setChromatogramAnnotation()
    /// Always returns true (unless an exception is thrown from internal sub-functions)
    virtual bool annotateWorker_(LayerData& layer, const String& filename, LogWindow& log) const;
  };

  /// Print the contents to a stream.
  OPENMS_GUI_DLLAPI std::ostream& operator<<(std::ostream & os, const LayerData & rhs);

} //namespace
<|MERGE_RESOLUTION|>--- conflicted
+++ resolved
@@ -58,12 +58,8 @@
 
 namespace OpenMS
 {
-<<<<<<< HEAD
-=======
-
   class OnDiscMSExperiment;
 
->>>>>>> f0157373
   /**
   @brief Class that stores the data for one layer
 
@@ -148,15 +144,10 @@
       return name_;
     }
 
-<<<<<<< HEAD
     void setName(const String& new_name)
     {
       name_ = new_name;
     }
-=======
-    /// Default constructor
-    LayerData();
->>>>>>> f0157373
 
     /// get name augmented with attributes, e.g. [flipped], or '*' if modified
     String getDecoratedName() const;
