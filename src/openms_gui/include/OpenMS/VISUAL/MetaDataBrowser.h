--- conflicted
+++ resolved
@@ -44,8 +44,8 @@
 #include <OpenMS/KERNEL/ConsensusMap.h>
 
 //QT
-#include <QtWidgets/QDialog>
-#include <QtWidgets/QTreeWidget>
+#include <QtGui/QDialog>
+#include <QtGui/QTreeWidget>
 class QTreeWidgetItem;
 class QPushButton;
 class QStackedWidget;
@@ -110,11 +110,7 @@
 public:
 
     /// Constructor with flag for edit mode
-<<<<<<< HEAD
-    MetaDataBrowser(bool editable = false, QWidget * parent = 0, bool modal = false);
-=======
     MetaDataBrowser(bool editable = FALSE, QWidget * parent = nullptr, bool modal = FALSE);
->>>>>>> b5bde2ea
 
     /// Adds a peak map
     void add(PeakMap & exp)
