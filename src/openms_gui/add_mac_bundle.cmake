# --------------------------------------------------------------------------
#                   OpenMS -- Open-Source Mass Spectrometry
# --------------------------------------------------------------------------
# Copyright The OpenMS Team -- Eberhard Karls University Tuebingen,
# ETH Zurich, and Freie Universitaet Berlin 2002-2022.
#
# This software is released under a three-clause BSD license:
#  * Redistributions of source code must retain the above copyright
#    notice, this list of conditions and the following disclaimer.
#  * Redistributions in binary form must reproduce the above copyright
#    notice, this list of conditions and the following disclaimer in the
#    documentation and/or other materials provided with the distribution.
#  * Neither the name of any author or any participating institution
#    may be used to endorse or promote products derived from this software
#    without specific prior written permission.
# For a full list of authors, refer to the file AUTHORS.
# --------------------------------------------------------------------------
# THIS SOFTWARE IS PROVIDED BY THE COPYRIGHT HOLDERS AND CONTRIBUTORS "AS IS"
# AND ANY EXPRESS OR IMPLIED WARRANTIES, INCLUDING, BUT NOT LIMITED TO, THE
# IMPLIED WARRANTIES OF MERCHANTABILITY AND FITNESS FOR A PARTICULAR PURPOSE
# ARE DISCLAIMED. IN NO EVENT SHALL ANY OF THE AUTHORS OR THE CONTRIBUTING
# INSTITUTIONS BE LIABLE FOR ANY DIRECT, INDIRECT, INCIDENTAL, SPECIAL,
# EXEMPLARY, OR CONSEQUENTIAL DAMAGES (INCLUDING, BUT NOT LIMITED TO,
# PROCUREMENT OF SUBSTITUTE GOODS OR SERVICES; LOSS OF USE, DATA, OR PROFITS;
# OR BUSINESS INTERRUPTION) HOWEVER CAUSED AND ON ANY THEORY OF LIABILITY,
# WHETHER IN CONTRACT, STRICT LIABILITY, OR TORT (INCLUDING NEGLIGENCE OR
# OTHERWISE) ARISING IN ANY WAY OUT OF THE USE OF THIS SOFTWARE, EVEN IF
# ADVISED OF THE POSSIBILITY OF SUCH DAMAGE.
#
# --------------------------------------------------------------------------
# $Maintainer: Julianus Pfeuffer $
# $Authors: Stephan Aiche, Julianus Pfeuffer $
# --------------------------------------------------------------------------

# custom code to add a mac bundle application

# --------------------------------------------------------------------------
# adds a bundle with the given name
# @param _name Name of the bundle to add
# Note that this macro will also take care of installing the bundle in the
# case that a dmg package should be build
macro(add_mac_app_bundle _name)
<<<<<<< HEAD
    # the icon file
    set(ICON_FILE_PATH "${PROJECT_SOURCE_DIR}/source/VISUAL/APPLICATIONS/GUITOOLS/${_name}-resources/${_name}.icns")
    set(INFO_PLIST_TEMPLATE "${PROJECT_SOURCE_DIR}/source/VISUAL/APPLICATIONS/GUITOOLS/${_name}-resources/${_name}.plist.in")
    get_filename_component(ICON_FILE_NAME "${ICON_FILE_PATH}" NAME)

    # we also need the icns in the app
    add_executable(
            ${_name}
            MACOSX_BUNDLE
            ${GUI_DIR}/${_name}.cpp
            ${ICON_FILE_PATH})

    string(TIMESTAMP MY_YEAR "%Y")

    set_target_properties(${_name} PROPERTIES
            # we want our own info.plist template
            MACOSX_BUNDLE_INFO_PLIST "${INFO_PLIST_TEMPLATE}"
            MACOSX_BUNDLE_INFO_STRING "${PROJECT_NAME} Version ${CF_OPENMS_PACKAGE_VERSION}, Copyright ${MY_YEAR} The OpenMS Team."
            MACOSX_BUNDLE_ICON_FILE ${ICON_FILE_NAME}
            MACOSX_BUNDLE_GUI_IDENTIFIER "de.openms.${_name}"
            MACOSX_BUNDLE_LONG_VERSION_STRING "${PROJECT_NAME} Version ${CF_OPENMS_PACKAGE_VERSION}"
            MACOSX_BUNDLE_BUNDLE_NAME ${_name}
            MACOSX_BUNDLE_SHORT_VERSION_STRING ${CF_OPENMS_PACKAGE_VERSION}
            MACOSX_BUNDLE_BUNDLE_VERSION ${CF_OPENMS_PACKAGE_VERSION}
            MACOSX_BUNDLE_COPYRIGHT "Copyright ${MY_YEAR}, The OpenMS Team. All Rights Reserved."
            )

    set_source_files_properties(${ICON_FILE_PATH} PROPERTIES MACOSX_PACKAGE_LOCATION Resources)

    ## If you are packaging: Fix up the bundle. -> Copies all non-system dylibs into the bundles
    ## Results in duplicate libraries in the different bundles.. but well.. that's how it is
    ## If you are not packaging, libraries are linked via hardcoded paths specific to your machine.
    if ("${PACKAGE_TYPE}" STREQUAL "dmg")
        set(APP_FOLDER "${CMAKE_RUNTIME_OUTPUT_DIRECTORY}/${_name}.app")

        set(PLUGIN_VAR_NAME QT_PLUGINS_APPS_${_name})
        ## Install qt5 plugins needed on mac and save them in a var for fixing their dependencies later
        install_qt5_plugin("Qt5::QCocoaIntegrationPlugin" ${PLUGIN_VAR_NAME} "${APP_FOLDER}/Contents/PlugIns" AAApplications)
        install_qt5_plugin("Qt5::QMacStylePlugin" ${PLUGIN_VAR_NAME} "${APP_FOLDER}/Contents/PlugIns" AAApplications)

        set(QT_PLUGINS_TO_FIX ${${PLUGIN_VAR_NAME}})

        ## Find Qt library folder
        get_target_property(QT_LIBRARY_DIR Qt5::Core LOCATION)
        get_filename_component(QT_LIBRARY_DIR ${QT_LIBRARY_DIR} PATH)
        get_filename_component(QT_LIBRARY_DIR "${QT_LIBRARY_DIR}/.." ABSOLUTE)

        ## Write a qt.conf file with a ref to the plugin dir in app bundles = PlugIns
        file(WRITE "${CMAKE_CURRENT_BINARY_DIR}/qt.conf"
                "[Paths]\nPlugins = PlugIns\n")
        install(FILES "${CMAKE_CURRENT_BINARY_DIR}/qt.conf"
                DESTINATION "${APP_FOLDER}/Contents/Resources"
                COMPONENT AAApplications)

        ## Fix up the dependencies in the bundle and make them rel. to their location in the bundle
        ## Give additional plugins to fix and extra dirs where dependencies should be searched
        install(CODE "
			set(BU_CHMOD_BUNDLE_ITEMS On)
			include(BundleUtilities)
			fixup_bundle(${APP_FOLDER} \"${QT_PLUGINS_TO_FIX}\" \"${QT_LIBRARY_DIR}\")
			"
                COMPONENT AApplications)

        ## Copy bundle to the target install destination
        install(TARGETS ${_name} BUNDLE
                DESTINATION .
                COMPONENT Applications)

        ## Notarization is only possible with Xcode/Appleclang 10, otherwise we just skip
        if (NOT CMAKE_CXX_COMPILER_VERSION VERSION_LESS 10)
            ## We also need an identity to sign with
            if (DEFINED CPACK_BUNDLE_APPLE_CERT_APP)
                ## TODO try to find codesign to make sure the right exec is used (currently needs to be in path)
                ## TODO allow choosing keychain
                ## Note: Signing identity has to be unique, and present in any of the keychains in search list
                ## which needs to be unlocked. Play around with keychain argument otherwise.
                install(CODE "
=======
	# the icon file
	set(ICON_FILE_PATH      "${PROJECT_SOURCE_DIR}/source/VISUAL/APPLICATIONS/GUITOOLS/${_name}-resources/${_name}.icns")
	set(INFO_PLIST_TEMPLATE "${PROJECT_SOURCE_DIR}/source/VISUAL/APPLICATIONS/GUITOOLS/${_name}-resources/${_name}.plist.in")
	get_filename_component(ICON_FILE_NAME "${ICON_FILE_PATH}" NAME)

	## TODO do we need a different RPATH for apps? Doesnt CMAKE do that automatically
	# we also need the icns in the app
	add_executable(
		${_name}
		MACOSX_BUNDLE
		${GUI_DIR}/${_name}.cpp
		${ICON_FILE_PATH})
	
	set_target_properties(${_name}
												PROPERTIES INSTALL_RPATH "@executable_path/../Frameworks")

	string(TIMESTAMP MY_YEAR "%Y")

	set_target_properties(${_name} PROPERTIES
		# we want our own info.plist template
		MACOSX_BUNDLE_INFO_PLIST "${INFO_PLIST_TEMPLATE}"
		MACOSX_BUNDLE_INFO_STRING "${PROJECT_NAME} Version ${CF_OPENMS_PACKAGE_VERSION}, Copyright ${MY_YEAR} The OpenMS Team."
		MACOSX_BUNDLE_ICON_FILE ${ICON_FILE_NAME}
		MACOSX_BUNDLE_GUI_IDENTIFIER "de.openms.${_name}"
		MACOSX_BUNDLE_LONG_VERSION_STRING "${PROJECT_NAME} Version ${CF_OPENMS_PACKAGE_VERSION}"
		MACOSX_BUNDLE_BUNDLE_NAME ${_name}
		MACOSX_BUNDLE_SHORT_VERSION_STRING ${CF_OPENMS_PACKAGE_VERSION}
		MACOSX_BUNDLE_BUNDLE_VERSION ${CF_OPENMS_PACKAGE_VERSION}
		MACOSX_BUNDLE_COPYRIGHT "Copyright ${MY_YEAR}, The OpenMS Team. All Rights Reserved."
	)

	set_source_files_properties(${ICON_FILE_PATH} PROPERTIES MACOSX_PACKAGE_LOCATION Resources)

	## If you are packaging: Create ".app" bundles.
	## If you are not packaging, libraries are linked via hardcoded paths specific to your machine.
	if("${PACKAGE_TYPE}" STREQUAL "dmg" OR "${PACKAGE_TYPE}" STREQUAL "pkg")
		
		# For dmg we need to fixup BEFORE installing (inside the build dir), because installing with CMake
		# (to the temp folder used for packaging) will remove
		# absolute load paths, required for finding dependencies by fixup_bundle. Maybe it can be done with the
		# correct CMake RPATH settings (see root CMakeLists.txt) but it is very tricky.
		
		# TODO Use CMake's RUNTIME_DEPENDENCY_SET option in install commands (see PKG if-cases) to collect required
		#  libs, install them into the bundle and only fix their loading
		if("${PACKAGE_TYPE}" STREQUAL "dmg")
			set (APP_FOLDER "${CMAKE_RUNTIME_OUTPUT_DIRECTORY}/${_name}.app")
			## Install qt5 plugins needed on mac and save them in a var for fixing their dependencies later
			set (PLUGIN_VAR_NAME QT_PLUGINS_APPS_${_name})
			install_qt5_plugin_builddir("Qt5::QCocoaIntegrationPlugin" ${PLUGIN_VAR_NAME} "${APP_FOLDER}/Contents/PlugIns" Applications)
			install_qt5_plugin_builddir("Qt5::QMacStylePlugin" ${PLUGIN_VAR_NAME} "${APP_FOLDER}/Contents/PlugIns" Applications)
			
			set (QT_PLUGINS_TO_FIX ${${PLUGIN_VAR_NAME}})
			## Find Qt library folder
			get_target_property(QT_LIBRARY_DIR Qt5::Core LOCATION)
			get_filename_component(QT_LIBRARY_DIR ${QT_LIBRARY_DIR} PATH)
			get_filename_component(QT_LIBRARY_DIR "${QT_LIBRARY_DIR}/.." ABSOLUTE)
			## Fix up the dependencies in the bundle and make them rel. to their location in the bundle
			## Give additional plugins to fix and extra dirs where dependencies should be searched
			install(CODE "
					set(BU_CHMOD_BUNDLE_ITEMS On)
					include(BundleUtilities)
					fixup_bundle(${APP_FOLDER} \"${QT_PLUGINS_TO_FIX}\" \"${QT_LIBRARY_DIR}\")
					"
					COMPONENT Applications)
		endif()
		
		
		## Copy bundle to the target install destination. Not to bin folder but root of package/dmg.
		install(TARGETS ${_name} BUNDLE
						DESTINATION .
						COMPONENT Applications)
		
		## Write a qt.conf file with a ref to the plugin dir in app bundles = PlugIns
		file(WRITE "${CMAKE_CURRENT_BINARY_DIR}/macappqt.conf"
				 "[Paths]\nPlugins = PlugIns\n")
		install(FILES "${CMAKE_CURRENT_BINARY_DIR}/macappqt.conf"
						DESTINATION "${_name}.app/Contents/Resources/"
						RENAME "qt.conf"
						COMPONENT Applications)
		
		if("${PACKAGE_TYPE}" STREQUAL "pkg")
      install(IMPORTED_RUNTIME_ARTIFACTS "Qt5::QCocoaIntegrationPlugin"
              DESTINATION "${INSTALL_PLUGIN_DIR}/platforms"
              RUNTIME_DEPENDENCY_SET OPENMS_DEPS
              COMPONENT Dependencies)
			install(IMPORTED_RUNTIME_ARTIFACTS "Qt5::QMacStylePlugin"
							DESTINATION "${INSTALL_PLUGIN_DIR}/styles"
							RUNTIME_DEPENDENCY_SET OPENMS_DEPS
							COMPONENT Dependencies)
      install(CODE "execute_process(COMMAND ln -fs ../../${INSTALL_LIB_DIR} \${CMAKE_INSTALL_PREFIX}/${_name}.app/Contents/Frameworks)"
							COMPONENT Applications)
      install(CODE "execute_process(COMMAND ln -fs ../../${INSTALL_PLUGIN_DIR} \${CMAKE_INSTALL_PREFIX}/${_name}.app/Contents/PlugIns)"
							COMPONENT Applications)
			install(CODE "execute_process(COMMAND ${OPENMS_HOST_DIRECTORY}/cmake/MacOSX/fix_dependencies.rb -b \${CMAKE_INSTALL_PREFIX}/${_name}.app/Contents/MacOS/ -e @rpath/ -n -c)"
							COMPONENT Applications)
    endif()

		
		## Notarization is only possible with Xcode/Appleclang 10, otherwise we just skip
		if(NOT CMAKE_CXX_COMPILER_VERSION VERSION_LESS 10 AND "${PACKAGE_TYPE}" STREQUAL "dmg")
			## We also need an identity to sign with
			if(DEFINED CPACK_BUNDLE_APPLE_CERT_APP)
			## TODO try to find codesign to make sure the right exec is used (currently needs to be in path)
			## TODO allow choosing keychain
			## Note: Signing identity has to be unique, and present in any of the keychains in search list
			## which needs to be unlocked. Play around with keychain argument otherwise.
				 install(CODE "
>>>>>>> 467d5f94
execute_process(COMMAND codesign --deep --force --options runtime --sign ${CPACK_BUNDLE_APPLE_CERT_APP} -i de.openms.${_name} \${CMAKE_INSTALL_PREFIX}/${_name}.app OUTPUT_VARIABLE sign_out ERROR_VARIABLE sign_out)
message('\${sign_out}')" COMPONENT Applications)

<<<<<<< HEAD
                install(CODE "
=======
				 install(CODE "
>>>>>>> 467d5f94
execute_process(COMMAND codesign -dv \${CMAKE_INSTALL_PREFIX}/${_name}.app OUTPUT_VARIABLE sign_check_out ERROR_VARIABLE sign_check_out)
message('\${sign_check_out}')" COMPONENT Applications)

<<<<<<< HEAD
                install(CODE "
=======
				 install(CODE "
>>>>>>> 467d5f94
execute_process(COMMAND ${OPENMS_HOST_DIRECTORY}/cmake/MacOSX/notarize_app.sh \${CMAKE_INSTALL_PREFIX}/${_name}.app de.openms.${_name} ${SIGNING_EMAIL} CODESIGNPW ${OPENMS_HOST_BINARY_DIRECTORY} OUTPUT_VARIABLE notarize_out ERROR_VARIABLE notarize_out)
message('\${notarize_out}')" COMPONENT Applications)

<<<<<<< HEAD
                install(CODE "
execute_process(COMMAND spctl -a -v \${CMAKE_INSTALL_PREFIX}/${_name}.app OUTPUT_VARIABLE verify_out ERROR_VARIABLE verify_out)
message('\${verify_out}')" COMPONENT BApplications)

            endif (DEFINED CPACK_BUNDLE_APPLE_CERT_APP)
        endif ()
    else ()
        ## Just install to the usual bin dir without fixing it up
        install_tool(${_name})
    endif ()
=======
				 install(CODE "
execute_process(COMMAND spctl -a -v \${CMAKE_INSTALL_PREFIX}/${_name}.app OUTPUT_VARIABLE verify_out ERROR_VARIABLE verify_out)
message('\${verify_out}')" COMPONENT Applications)
   
			endif(DEFINED CPACK_BUNDLE_APPLE_CERT_APP)
		endif()
	else()
	  ## Just install to the usual bin dir without fixing it up
		install(TARGETS ${_name} RUNTIME_DEPENDENCY_SET ${_name}_DEPS
						RUNTIME DESTINATION ${INSTALL_BIN_DIR} COMPONENT Applications
						BUNDLE DESTINATION ${INSTALL_BIN_DIR} COMPONENT Applications
						)
	endif()
>>>>>>> 467d5f94
endmacro()<|MERGE_RESOLUTION|>--- conflicted
+++ resolved
@@ -40,18 +40,21 @@
 # Note that this macro will also take care of installing the bundle in the
 # case that a dmg package should be build
 macro(add_mac_app_bundle _name)
-<<<<<<< HEAD
     # the icon file
     set(ICON_FILE_PATH "${PROJECT_SOURCE_DIR}/source/VISUAL/APPLICATIONS/GUITOOLS/${_name}-resources/${_name}.icns")
     set(INFO_PLIST_TEMPLATE "${PROJECT_SOURCE_DIR}/source/VISUAL/APPLICATIONS/GUITOOLS/${_name}-resources/${_name}.plist.in")
     get_filename_component(ICON_FILE_NAME "${ICON_FILE_PATH}" NAME)
 
-    # we also need the icns in the app
-    add_executable(
-            ${_name}
-            MACOSX_BUNDLE
-            ${GUI_DIR}/${_name}.cpp
-            ${ICON_FILE_PATH})
+	## TODO do we need a different RPATH for apps? Doesnt CMAKE do that automatically
+	# we also need the icns in the app
+	add_executable(
+		${_name}
+		MACOSX_BUNDLE
+		${GUI_DIR}/${_name}.cpp
+		${ICON_FILE_PATH})
+	
+	set_target_properties(${_name}
+												PROPERTIES INSTALL_RPATH "@executable_path/../Frameworks")
 
     string(TIMESTAMP MY_YEAR "%Y")
 
@@ -69,88 +72,6 @@
             )
 
     set_source_files_properties(${ICON_FILE_PATH} PROPERTIES MACOSX_PACKAGE_LOCATION Resources)
-
-    ## If you are packaging: Fix up the bundle. -> Copies all non-system dylibs into the bundles
-    ## Results in duplicate libraries in the different bundles.. but well.. that's how it is
-    ## If you are not packaging, libraries are linked via hardcoded paths specific to your machine.
-    if ("${PACKAGE_TYPE}" STREQUAL "dmg")
-        set(APP_FOLDER "${CMAKE_RUNTIME_OUTPUT_DIRECTORY}/${_name}.app")
-
-        set(PLUGIN_VAR_NAME QT_PLUGINS_APPS_${_name})
-        ## Install qt5 plugins needed on mac and save them in a var for fixing their dependencies later
-        install_qt5_plugin("Qt5::QCocoaIntegrationPlugin" ${PLUGIN_VAR_NAME} "${APP_FOLDER}/Contents/PlugIns" AAApplications)
-        install_qt5_plugin("Qt5::QMacStylePlugin" ${PLUGIN_VAR_NAME} "${APP_FOLDER}/Contents/PlugIns" AAApplications)
-
-        set(QT_PLUGINS_TO_FIX ${${PLUGIN_VAR_NAME}})
-
-        ## Find Qt library folder
-        get_target_property(QT_LIBRARY_DIR Qt5::Core LOCATION)
-        get_filename_component(QT_LIBRARY_DIR ${QT_LIBRARY_DIR} PATH)
-        get_filename_component(QT_LIBRARY_DIR "${QT_LIBRARY_DIR}/.." ABSOLUTE)
-
-        ## Write a qt.conf file with a ref to the plugin dir in app bundles = PlugIns
-        file(WRITE "${CMAKE_CURRENT_BINARY_DIR}/qt.conf"
-                "[Paths]\nPlugins = PlugIns\n")
-        install(FILES "${CMAKE_CURRENT_BINARY_DIR}/qt.conf"
-                DESTINATION "${APP_FOLDER}/Contents/Resources"
-                COMPONENT AAApplications)
-
-        ## Fix up the dependencies in the bundle and make them rel. to their location in the bundle
-        ## Give additional plugins to fix and extra dirs where dependencies should be searched
-        install(CODE "
-			set(BU_CHMOD_BUNDLE_ITEMS On)
-			include(BundleUtilities)
-			fixup_bundle(${APP_FOLDER} \"${QT_PLUGINS_TO_FIX}\" \"${QT_LIBRARY_DIR}\")
-			"
-                COMPONENT AApplications)
-
-        ## Copy bundle to the target install destination
-        install(TARGETS ${_name} BUNDLE
-                DESTINATION .
-                COMPONENT Applications)
-
-        ## Notarization is only possible with Xcode/Appleclang 10, otherwise we just skip
-        if (NOT CMAKE_CXX_COMPILER_VERSION VERSION_LESS 10)
-            ## We also need an identity to sign with
-            if (DEFINED CPACK_BUNDLE_APPLE_CERT_APP)
-                ## TODO try to find codesign to make sure the right exec is used (currently needs to be in path)
-                ## TODO allow choosing keychain
-                ## Note: Signing identity has to be unique, and present in any of the keychains in search list
-                ## which needs to be unlocked. Play around with keychain argument otherwise.
-                install(CODE "
-=======
-	# the icon file
-	set(ICON_FILE_PATH      "${PROJECT_SOURCE_DIR}/source/VISUAL/APPLICATIONS/GUITOOLS/${_name}-resources/${_name}.icns")
-	set(INFO_PLIST_TEMPLATE "${PROJECT_SOURCE_DIR}/source/VISUAL/APPLICATIONS/GUITOOLS/${_name}-resources/${_name}.plist.in")
-	get_filename_component(ICON_FILE_NAME "${ICON_FILE_PATH}" NAME)
-
-	## TODO do we need a different RPATH for apps? Doesnt CMAKE do that automatically
-	# we also need the icns in the app
-	add_executable(
-		${_name}
-		MACOSX_BUNDLE
-		${GUI_DIR}/${_name}.cpp
-		${ICON_FILE_PATH})
-	
-	set_target_properties(${_name}
-												PROPERTIES INSTALL_RPATH "@executable_path/../Frameworks")
-
-	string(TIMESTAMP MY_YEAR "%Y")
-
-	set_target_properties(${_name} PROPERTIES
-		# we want our own info.plist template
-		MACOSX_BUNDLE_INFO_PLIST "${INFO_PLIST_TEMPLATE}"
-		MACOSX_BUNDLE_INFO_STRING "${PROJECT_NAME} Version ${CF_OPENMS_PACKAGE_VERSION}, Copyright ${MY_YEAR} The OpenMS Team."
-		MACOSX_BUNDLE_ICON_FILE ${ICON_FILE_NAME}
-		MACOSX_BUNDLE_GUI_IDENTIFIER "de.openms.${_name}"
-		MACOSX_BUNDLE_LONG_VERSION_STRING "${PROJECT_NAME} Version ${CF_OPENMS_PACKAGE_VERSION}"
-		MACOSX_BUNDLE_BUNDLE_NAME ${_name}
-		MACOSX_BUNDLE_SHORT_VERSION_STRING ${CF_OPENMS_PACKAGE_VERSION}
-		MACOSX_BUNDLE_BUNDLE_VERSION ${CF_OPENMS_PACKAGE_VERSION}
-		MACOSX_BUNDLE_COPYRIGHT "Copyright ${MY_YEAR}, The OpenMS Team. All Rights Reserved."
-	)
-
-	set_source_files_properties(${ICON_FILE_PATH} PROPERTIES MACOSX_PACKAGE_LOCATION Resources)
 
 	## If you are packaging: Create ".app" bundles.
 	## If you are not packaging, libraries are linked via hardcoded paths specific to your machine.
@@ -226,38 +147,17 @@
 			## Note: Signing identity has to be unique, and present in any of the keychains in search list
 			## which needs to be unlocked. Play around with keychain argument otherwise.
 				 install(CODE "
->>>>>>> 467d5f94
 execute_process(COMMAND codesign --deep --force --options runtime --sign ${CPACK_BUNDLE_APPLE_CERT_APP} -i de.openms.${_name} \${CMAKE_INSTALL_PREFIX}/${_name}.app OUTPUT_VARIABLE sign_out ERROR_VARIABLE sign_out)
 message('\${sign_out}')" COMPONENT Applications)
 
-<<<<<<< HEAD
-                install(CODE "
-=======
 				 install(CODE "
->>>>>>> 467d5f94
 execute_process(COMMAND codesign -dv \${CMAKE_INSTALL_PREFIX}/${_name}.app OUTPUT_VARIABLE sign_check_out ERROR_VARIABLE sign_check_out)
 message('\${sign_check_out}')" COMPONENT Applications)
 
-<<<<<<< HEAD
-                install(CODE "
-=======
 				 install(CODE "
->>>>>>> 467d5f94
 execute_process(COMMAND ${OPENMS_HOST_DIRECTORY}/cmake/MacOSX/notarize_app.sh \${CMAKE_INSTALL_PREFIX}/${_name}.app de.openms.${_name} ${SIGNING_EMAIL} CODESIGNPW ${OPENMS_HOST_BINARY_DIRECTORY} OUTPUT_VARIABLE notarize_out ERROR_VARIABLE notarize_out)
 message('\${notarize_out}')" COMPONENT Applications)
 
-<<<<<<< HEAD
-                install(CODE "
-execute_process(COMMAND spctl -a -v \${CMAKE_INSTALL_PREFIX}/${_name}.app OUTPUT_VARIABLE verify_out ERROR_VARIABLE verify_out)
-message('\${verify_out}')" COMPONENT BApplications)
-
-            endif (DEFINED CPACK_BUNDLE_APPLE_CERT_APP)
-        endif ()
-    else ()
-        ## Just install to the usual bin dir without fixing it up
-        install_tool(${_name})
-    endif ()
-=======
 				 install(CODE "
 execute_process(COMMAND spctl -a -v \${CMAKE_INSTALL_PREFIX}/${_name}.app OUTPUT_VARIABLE verify_out ERROR_VARIABLE verify_out)
 message('\${verify_out}')" COMPONENT Applications)
@@ -271,5 +171,4 @@
 						BUNDLE DESTINATION ${INSTALL_BIN_DIR} COMPONENT Applications
 						)
 	endif()
->>>>>>> 467d5f94
 endmacro()