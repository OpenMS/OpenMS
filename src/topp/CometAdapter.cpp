// --------------------------------------------------------------------------
//                   OpenMS -- Open-Source Mass Spectrometry
// --------------------------------------------------------------------------
// Copyright The OpenMS Team -- Eberhard Karls University Tuebingen,
// ETH Zurich, and Freie Universitaet Berlin 2002-2020.
//
// This software is released under a three-clause BSD license:
//  * Redistributions of source code must retain the above copyright
//    notice, this list of conditions and the following disclaimer.
//  * Redistributions in binary form must reproduce the above copyright
//    notice, this list of conditions and the following disclaimer in the
//    documentation and/or other materials provided with the distribution.
//  * Neither the name of any author or any participating institution
//    may be used to endorse or promote products derived from this software
//    without specific prior written permission.
// For a full list of authors, refer to the file AUTHORS.
// --------------------------------------------------------------------------
// THIS SOFTWARE IS PROVIDED BY THE COPYRIGHT HOLDERS AND CONTRIBUTORS "AS IS"
// AND ANY EXPRESS OR IMPLIED WARRANTIES, INCLUDING, BUT NOT LIMITED TO, THE
// IMPLIED WARRANTIES OF MERCHANTABILITY AND FITNESS FOR A PARTICULAR PURPOSE
// ARE DISCLAIMED. IN NO EVENT SHALL ANY OF THE AUTHORS OR THE CONTRIBUTING
// INSTITUTIONS BE LIABLE FOR ANY DIRECT, INDIRECT, INCIDENTAL, SPECIAL,
// EXEMPLARY, OR CONSEQUENTIAL DAMAGES (INCLUDING, BUT NOT LIMITED TO,
// PROCUREMENT OF SUBSTITUTE GOODS OR SERVICES; LOSS OF USE, DATA, OR PROFITS;
// OR BUSINESS INTERRUPTION) HOWEVER CAUSED AND ON ANY THEORY OF LIABILITY,
// WHETHER IN CONTRACT, STRICT LIABILITY, OR TORT (INCLUDING NEGLIGENCE OR
// OTHERWISE) ARISING IN ANY WAY OUT OF THE USE OF THIS SOFTWARE, EVEN IF
// ADVISED OF THE POSSIBILITY OF SUCH DAMAGE.
//
// --------------------------------------------------------------------------
// $Maintainer: Chris Bielow $
// $Authors: Leon Bichmann, Timo Sachsenberg $
// --------------------------------------------------------------------------

#include <OpenMS/APPLICATIONS/TOPPBase.h>

#include <OpenMS/FORMAT/MzMLFile.h>
#include <OpenMS/FORMAT/PepXMLFile.h>
#include <OpenMS/FORMAT/IdXMLFile.h>
#include <OpenMS/FORMAT/HANDLERS/IndexedMzMLDecoder.h>
#include <OpenMS/CHEMISTRY/ModificationsDB.h>
#include <OpenMS/CHEMISTRY/ProteaseDB.h>
#include <OpenMS/CHEMISTRY/ResidueDB.h>
#include <OpenMS/CHEMISTRY/ResidueModification.h>
#include <OpenMS/SYSTEM/File.h>

#include <fstream>

using namespace OpenMS;
using namespace std;

//-------------------------------------------------------------
//Doxygen docu
//-------------------------------------------------------------

/**
    @page TOPP_CometAdapter CometAdapter

    @brief Identifies peptides in MS/MS spectra via Comet.

<CENTER>
    <table>
        <tr>
            <td ALIGN = "center" BGCOLOR="#EBEBEB"> pot. predecessor tools </td>
            <td VALIGN="middle" ROWSPAN=2> \f$ \longrightarrow \f$ CometAdapter \f$ \longrightarrow \f$</td>
            <td ALIGN = "center" BGCOLOR="#EBEBEB"> pot. successor tools </td>
        </tr>
        <tr>
            <td VALIGN="middle" ALIGN = "center" ROWSPAN=1> any signal-/preprocessing tool @n (in mzML format)</td>
            <td VALIGN="middle" ALIGN = "center" ROWSPAN=1> @ref TOPP_IDFilter or @n any protein/peptide processing tool</td>
        </tr>
    </table>
</CENTER>

    @em Comet must be installed before this wrapper can be used. This wrapper
    has been successfully tested with version 2016.01.2, 2016.01.3 and 2017.01.0beta of Comet.

    Comet settings not exposed by this adapter can be directly adjusted using a param file, which can be generated using comet -p.
    By default, All (!) parameters available explicitly via this param file will take precedence over the wrapper parameters.

    Parameter names have been changed to match names found in other search engine adapters, however some are Comet specific.
    For a detailed description of all available parameters check the Comet documentation at http://comet-ms.sourceforge.net/parameters/parameters_201601/
    The default parameters are set for a high resolution instrument.

    Please cite: Eng, Jimmy K. and Jahan, Tahmina A. and Hoopmann, Michael R., Comet: An open-source MS/MS sequence database search tool
    PROTEOMICS, 13, 1, 2013, 22--24, 10.1002/pmic.201200439


    <B>The command line parameters of this tool are:</B>
    @verbinclude TOPP_CometAdapter.cli
    <B>INI file documentation of this tool:</B>
    @htmlinclude TOPP_CometAdapter.html
*/

// We do not want this class to show up in the docu:
/// @cond TOPPCLASSES


class TOPPCometAdapter :
  public TOPPBase
{
public:
  TOPPCometAdapter() :
    TOPPBase("CometAdapter", "Annotates MS/MS spectra using Comet.", true,
             {
                 {"Eng, Jimmy K. and Jahan, Tahmina A. and Hoopmann, Michael R.",
                 "Comet: An open-source MS/MS sequence database search tool",
                 "PROTEOMICS 2013; 13-1: 22--24",
                 "10.1002/pmic.201200439"}
             })
  {
  }

protected:
  void registerOptionsAndFlags_() override
  {

    registerInputFile_("in", "<file>", "", "Input file");
    setValidFormats_("in", ListUtils::create<String>("mzML"));
    registerOutputFile_("out", "<file>", "", "Output file");
    setValidFormats_("out", ListUtils::create<String>("idXML"));
    registerInputFile_("database", "<file>", "", "FASTA file", true, false, {"skipexists"});
    setValidFormats_("database", ListUtils::create<String>("FASTA"));
    registerInputFile_("comet_executable", "<executable>",
      // choose the default value according to the platform where it will be executed
      "comet.exe", // this is the name on ALL platforms currently...
      "The Comet executable. Provide a full or relative path, or make sure it can be found in your PATH environment.", true, false, {"is_executable"});

    //
    // Optional parameters
    //

    //Files
    registerOutputFile_("pin_out", "<file>", "", "Output file - for Percolator input", false);
    setValidFormats_("pin_out", ListUtils::create<String>("tsv"));
    registerInputFile_("default_params_file", "<file>", "", "Default Comet params file. All parameters of this take precedence. A template file can be generated using 'comet.exe -p'", false, false, ListUtils::create<String>("skipexists"));
    setValidFormats_("default_params_file", ListUtils::create<String>("txt"));

    //Masses
    registerDoubleOption_("precursor_mass_tolerance", "<tolerance>", 10.0, "Precursor monoisotopic mass tolerance (Comet parameter: peptide_mass_tolerance).  See also precursor_error_units to set the unit.", false, false);
    registerStringOption_("precursor_error_units", "<choice>", "ppm", "Unit of precursor monoisotopic mass tolerance for parameter precursor_mass_tolerance (Comet parameter: peptide_mass_units)", false, false);
    setValidStrings_("precursor_error_units", ListUtils::create<String>("amu,ppm,Da"));
    //registerIntOption_("mass_type_parent", "<num>", 1, "0=average masses, 1=monoisotopic masses", false, true);
    //registerIntOption_("mass_type_fragment", "<num>", 1, "0=average masses, 1=monoisotopic masses", false, true);
    //registerIntOption_("precursor_tolerance_type", "<num>", 0, "0=average masses, 1=monoisotopic masses", false, false);
    registerStringOption_(Constants::UserParam::ISOTOPE_ERROR, "<choice>", "off", "This parameter controls whether the peptide_mass_tolerance takes into account possible isotope errors in the precursor mass measurement. Use -8/-4/0/4/8 only for SILAC.", false, false);
    setValidStrings_(Constants::UserParam::ISOTOPE_ERROR, ListUtils::create<String>("off,0/1,0/1/2,0/1/2/3,-8/-4/0/4/8"));

    //Search Enzyme
    vector<String> all_enzymes;
    ProteaseDB::getInstance()->getAllCometNames(all_enzymes);
    registerStringOption_("enzyme", "<cleavage site>", "Trypsin", "The enzyme used for peptide digestion.", false, false);
    setValidStrings_("enzyme", all_enzymes);
    registerStringOption_("second_enzyme", "<cleavage site>", "", "The enzyme used for peptide digestion.", false, true);
    setValidStrings_("second_enzyme", all_enzymes);

    registerStringOption_("num_enzyme_termini", "<choice>", "fully", "Specify the termini where the cleavage rule has to match", false, false);
    setValidStrings_("num_enzyme_termini", ListUtils::create<String>("semi,fully,C-term unspecific,N-term unspecific"));
    registerIntOption_("allowed_missed_cleavages", "<num>", 0, "Number of possible cleavage sites missed by the enzyme. It has no effect if enzyme is unspecific cleavage.", false, false);
    setMinInt_("allowed_missed_cleavages", 0);
    setMaxInt_("allowed_missed_cleavages", 5);

    registerIntOption_("min_peptide_length", "<num>", 5, "Minimum peptide length to consider.", false);
    setMinInt_("min_peptide_length", 5);
    setMaxInt_("min_peptide_length", 63);
    registerIntOption_("max_peptide_length", "<num>", 63, "Maximum peptide length to consider.", false);
    setMinInt_("max_peptide_length", 5);
    setMaxInt_("max_peptide_length", 63);

    //Fragment Ions
    registerDoubleOption_("fragment_bin_tolerance", "<tolerance>", 0.02, "Bin size (in Da) for matching fragment ions. Ion trap: 1.0005, high res: 0.02. CAUTION: Low tolerances have heavy impact on RAM usage. Consider using use_sparse_matrix and/or spectrum_batch_size.", false, true);
    setMinFloat_("fragment_bin_tolerance", 0.01);
    registerDoubleOption_("fragment_bin_offset", "<fraction>", 0.0, "Offset of fragment bins scaled by tolerance. Ion trap: 0.4, high res: 0.0.", false, true);
    setMinFloat_("fragment_bin_offset", 0.0);
    setMaxFloat_("fragment_bin_offset", 1.0);
    registerStringOption_("instrument", "<choice>", "high_res", "Comets theoretical_fragment_ions parameter: theoretical fragment ion peak representation, high res ms/ms: sum of intensities plus flanking bins, ion trap (low_res) ms/ms: sum of intensities of central M bin only", false, true);
    setValidStrings_("instrument", ListUtils::create<String>("low_res,high_res"));
    registerStringOption_("use_A_ions", "<num>", "false", "use A ions for PSM", false, true);
    setValidStrings_("use_A_ions", ListUtils::create<String>("true,false"));
    registerStringOption_("use_B_ions", "<num>", "true", "use B ions for PSM", false, true);
    setValidStrings_("use_B_ions", ListUtils::create<String>("true,false"));
    registerStringOption_("use_C_ions", "<num>", "false", "use C ions for PSM", false, true);
    setValidStrings_("use_C_ions", ListUtils::create<String>("true,false"));
    registerStringOption_("use_X_ions", "<num>", "false", "use X ions for PSM", false, true);
    setValidStrings_("use_X_ions", ListUtils::create<String>("true,false"));
    registerStringOption_("use_Y_ions", "<num>", "true", "use Y ions for PSM", false, true);
    setValidStrings_("use_Y_ions", ListUtils::create<String>("true,false"));
    registerStringOption_("use_Z_ions", "<num>", "false", "use Z ions for PSM", false, true);
    setValidStrings_("use_Z_ions", ListUtils::create<String>("true,false"));
    registerStringOption_("use_NL_ions", "<num>", "false", "use neutral loss (NH3, H2O) ions from b/y for PSM", false, true);
    setValidStrings_("use_NL_ions", ListUtils::create<String>("true,false"));

    //Output
    registerIntOption_("num_hits", "<num>", 1, "Number of peptide hits in output file", false, false);

    //mzXML/mzML parameters
    registerStringOption_("precursor_charge", "[min]:[max]", "0:0", "Precursor charge range to search (if spectrum is not annotated with a charge or if override_charge!=keep any known): 0:[num] == search all charges, 2:6 == from +2 to +6, 3:3 == +3", false, false);
    registerStringOption_("override_charge", "<choice>", "keep known search unknown", "_keep any known_: keep any precursor charge state (from input), _ignore known_: ignore known precursor charge state and use precursor_charge parameter, _ignore outside range_: ignore precursor charges outside precursor_charge range, _keep known search unknown_: keep any known precursor charge state. For unknown charge states, search as singly charged if there is no signal above the precursor m/z or use the precursor_charge range", false, false);
    setValidStrings_("override_charge", ListUtils::create<String>("keep any known,ignore known,ignore outside range,keep known search unknown"));
    registerIntOption_("ms_level", "<num>", 2, "MS level to analyze, valid are levels 2 (default) or 3", false, false);
    setMinInt_("ms_level", 2);
    setMaxInt_("ms_level", 3);
    registerStringOption_("activation_method", "<method>", "ALL", "If not ALL, only searches spectra of the given method", false, false);
    setValidStrings_("activation_method", ListUtils::create<String>("ALL,CID,ECD,ETD,PQD,HCD,IRMPD"));

    //Misc. parameters
    //scan range
    registerStringOption_("digest_mass_range", "[min]:[max]", "600:5000", "MH+ peptide mass range to analyze", false, true);
    registerIntOption_("max_fragment_charge", "<posnum>", 3, "Set maximum fragment charge state to analyze as long as still lower than precursor charge - 1. (Allowed max 5)", false, false);
    setMinInt_("max_fragment_charge", 1);
    setMaxInt_("max_fragment_charge", 5);
    registerIntOption_("max_precursor_charge", "<posnum>", 5, "set maximum precursor charge state to analyze (allowed max 9)", false, true);
    setMinInt_("max_precursor_charge", 1);
    setMaxInt_("max_precursor_charge", 9);
    registerStringOption_("clip_nterm_methionine", "<bool>", "false", "If set to true, also considers the peptide sequence w/o N-term methionine separately and applies appropriate N-term mods to it", false, false);
    setValidStrings_("clip_nterm_methionine", ListUtils::create<String>("true,false"));
    registerIntOption_("spectrum_batch_size", "<posnum>", 20000, "max. number of spectra to search at a time; use 0 to search the entire scan range in one batch", false, true);
    setMinInt_("spectrum_batch_size", 0);
    registerDoubleList_("mass_offsets", "<doubleoffset1, doubleoffset2,...>", {0.0}, "One or more mass offsets to search (values subtracted from deconvoluted precursor mass). Has to include 0.0 if you want the default mass to be searched.", false, true);

    // spectral processing
    registerIntOption_("minimum_peaks", "<posnum>", 10, "Required minimum number of peaks in spectrum to search (default 10)", false, true);
    registerDoubleOption_("minimum_intensity", "<posfloat>", 0.0, "Minimum intensity value to read in", false, true);
    setMinFloat_("minimum_intensity", 0.0);
    registerStringOption_("remove_precursor_peak", "<choice>", "no", "no = no removal, yes = remove all peaks around precursor m/z, charge_reduced = remove all charge reduced precursor peaks (for ETD/ECD). phosphate_loss = remove the HPO3 (-80) and H3PO4 (-98) precursor phosphate neutral loss peaks. See also remove_precursor_tolerance", false, true);
    setValidStrings_("remove_precursor_peak", ListUtils::create<String>("no,yes,charge_reduced,phosphate_loss"));
    registerDoubleOption_("remove_precursor_tolerance", "<posfloat>", 1.5, "one-sided tolerance for precursor removal in Thompson", false, true);
    registerStringOption_("clear_mz_range", "[minfloatmz]:[maxfloatmz]", "0:0", "for iTRAQ/TMT type data; will clear out all peaks in the specified m/z range, if not 0:0", false, true);

    //Modifications
    vector<String> all_mods;
    ModificationsDB::getInstance()->getAllSearchModifications(all_mods);
    registerStringList_("fixed_modifications", "<mods>", ListUtils::create<String>("Carbamidomethyl (C)", ','), "Fixed modifications, specified using Unimod (www.unimod.org) terms, e.g. 'Carbamidomethyl (C)' or 'Oxidation (M)'", false);
    setValidStrings_("fixed_modifications", all_mods);
    registerStringList_("variable_modifications", "<mods>", ListUtils::create<String>("Oxidation (M)", ','), "Variable modifications, specified using Unimod (www.unimod.org) terms, e.g. 'Carbamidomethyl (C)' or 'Oxidation (M)'", false);
    setValidStrings_("variable_modifications", all_mods);

    registerIntList_("binary_modifications", "<mods>", {}, 
        "List of modification group indices. Indices correspond to the binary modification index used by comet to group individually searched lists of variable modifications.\n" 
        "Note: if set, both variable_modifications and binary_modifications need to have the same number of entries as the N-th entry corresponds to the N-th variable_modification.\n"
        "      if left empty (default), all entries are internally set to 0 generating all permutations of modified and unmodified residues.\n"
        "      For a detailed explanation please see the parameter description in the comet help.",
        false);

    registerIntOption_("max_variable_mods_in_peptide", "<num>", 5, "Set a maximum number of variable modifications per peptide", false, true);
    registerStringOption_("require_variable_mod", "<bool>", "false", "If true, requires at least one variable modification per peptide", false, true);
    setValidStrings_("require_variable_mod", ListUtils::create<String>("true,false"));
  }

  vector<ResidueModification> getModifications_(const StringList& modNames)
  {
    vector<ResidueModification> modifications;

    // iterate over modification names and add to vector
    for (const auto& modification : modNames)
    {
      if (modNames.empty())
      {
        continue;
      }
      modifications.push_back(*ModificationsDB::getInstance()->getModification(modification));
    }

    return modifications;
  }

  void createParamFile_(ostream& os, const String& comet_version)
  {
    os << comet_version << "\n";              // required as first line in the param file
    os << "# Comet MS/MS search engine parameters file.\n";
    os << "# Everything following the '#' symbol is treated as a comment.\n";
    os << "database_name = " << getStringOption_("database") << "\n";
    os << "decoy_search = " << 0 << "\n";                                               // 0=no (default), 1=concatenated search, 2=separate search
    os << "peff_format = 0\n";                                                          // 0=no (normal fasta, default), 1=PEFF PSI-MOD, 2=PEFF Unimod
    os << "peff_obo =\n";                                                               // path to PSI Mod or Unimod OBO file

    os << "num_threads = " << getIntOption_("threads") << "\n";                         // 0=poll CPU to set num threads; else specify num threads directly (max 64)

    // masses
    map<String,int> precursor_error_units;
    precursor_error_units["amu"] = 0;
    precursor_error_units["mmu"] = 1;
    precursor_error_units["ppm"] = 2;

    map<string,int> isotope_error;
    isotope_error["off"] = 0;
    isotope_error["0/1"] = 1;
    isotope_error["0/1/2"] = 2;
    isotope_error["0/1/2/3"] = 3;
    isotope_error["-8/-4/0/4/8"] = 4;

    os << "peptide_mass_tolerance = " << getDoubleOption_("precursor_mass_tolerance") << "\n";
    os << "peptide_mass_units = " << precursor_error_units[getStringOption_("precursor_error_units")] << "\n";                  // 0=amu, 1=mmu, 2=ppm
    os << "mass_type_parent = " << 1 << "\n";                    // 0=average masses, 1=monoisotopic masses
    os << "mass_type_fragment = " << 1 << "\n";                  // 0=average masses, 1=monoisotopic masses
    os << "precursor_tolerance_type = " << 1 << "\n";            // 0=MH+ (default), 1=precursor m/z; only valid for amu/mmu tolerances
    os << "isotope_error = " << isotope_error[getStringOption_(Constants::UserParam::ISOTOPE_ERROR)] << "\n";                   // 0=off, 1=0/1 (C13 error), 2=0/1/2, 3=0/1/2/3, 4=-8/-4/0/4/8 (for +4/+8 labeling)

    // search enzyme

    String enzyme_name = getStringOption_("enzyme");
    String enzyme_number = String(ProteaseDB::getInstance()->getEnzyme(enzyme_name)->getCometID());
    String second_enzyme_name = getStringOption_("second_enzyme");
    String enzyme2_number = "0";
    if (!second_enzyme_name.empty())
    {
      enzyme2_number = String(ProteaseDB::getInstance()->getEnzyme(second_enzyme_name)->getCometID());
    }
 
    map<string,int> num_enzyme_termini;
    num_enzyme_termini["semi"] = 1;
    num_enzyme_termini["fully"] = 2;
    num_enzyme_termini["C-term unspecific"] = 8;
    num_enzyme_termini["N-term unspecific"] = 9;

    os << "search_enzyme_number = " << enzyme_number << "\n";                // choose from list at end of this params file
    os << "search_enzyme2_number = " << enzyme2_number << "\n";              // second enzyme; set to 0 if no second enzyme
    os << "num_enzyme_termini = " << num_enzyme_termini[getStringOption_("num_enzyme_termini")] << "\n"; // 1 (semi-digested), 2 (fully digested, default), 8 C-term unspecific , 9 N-term unspecific
    os << "allowed_missed_cleavage = " << getIntOption_("allowed_missed_cleavages") << "\n";             // maximum value is 5; for enzyme search

    // Up to 9 variable modifications are supported
    // # format:  <mass> <residues> <0=variable/else binary> <max_mods_per_peptide> <term_distance> <n/c-term> <required> <neutral_loss>
    //     e.g. 79.966331 STY 0 3 -1 0 0 97.976896
    vector<String> variable_modifications_names = getStringList_("variable_modifications");
    vector<ResidueModification> variable_modifications = getModifications_(variable_modifications_names);
    if (variable_modifications.size() > 9)
    {
      throw OpenMS::Exception::IllegalArgument(__FILE__, __LINE__, OPENMS_PRETTY_FUNCTION, "Error: Comet only supports 9 variable modifications. " + String(variable_modifications.size()) + " provided.");
    }

    IntList binary_modifications = getIntList_("binary_modifications");
    if (binary_modifications.size() != 0 && binary_modifications.size() != variable_modifications.size())
    {
      throw OpenMS::Exception::IllegalArgument(__FILE__, __LINE__, OPENMS_PRETTY_FUNCTION, "Error: List of binary modifications needs to have same size as variable modifications.");
    }

    int max_variable_mods_in_peptide = getIntOption_("max_variable_mods_in_peptide");
    Size var_mod_index = 0;

    // write out user specified modifications
    for (; var_mod_index < variable_modifications.size(); ++var_mod_index)
    {
      const ResidueModification mod = variable_modifications[var_mod_index];
      double mass = mod.getDiffMonoMass();
      String residues = mod.getOrigin();

      // support for binary groups, e.g. for SILAC
      int binary_group;
      if (binary_modifications.empty())
      {
        binary_group = 0;
      }
      else
      {
        binary_group = binary_modifications[var_mod_index];
      }

      //TODO support mod-specific limit (default for now is the overall max per peptide)
      int max_current_mod_per_peptide = max_variable_mods_in_peptide;
      //TODO support term-distances?
      int term_distance = -1;
      int nc_term = 0;

      //TODO support agglomeration of Modifications to same AA. Watch out for nc_term value then.
      if (mod.getTermSpecificity() == ResidueModification::C_TERM)
      {
        residues = "c";
        term_distance = 0;
        // Since users need to specify mods that apply to multiple residues/terms separately
        // 3 and -1 should be equal for now.
        nc_term = 3;
      }
      else if (mod.getTermSpecificity() == ResidueModification::N_TERM)
      {
        residues = "n";
        term_distance = 0;
        // Since users need to specify mods that apply to multiple residues/terms separately
        // 2 and -1 should be equal for now.
        nc_term = 2;
      }
      else if (mod.getTermSpecificity() == ResidueModification::PROTEIN_N_TERM)
      {
        residues = "n";
        term_distance = 0;
        nc_term = 0;
      }
      else if (mod.getTermSpecificity() == ResidueModification::PROTEIN_C_TERM)
      {
        residues = "c";
        term_distance = 0;
        nc_term = 1;
      }

      //TODO support required variable mods
      bool required = false;

      os << "variable_mod0" << var_mod_index+1 << " = " 
         << mass << " " << residues << " " 
         << binary_group << " " 
         << max_current_mod_per_peptide << " " 
         << term_distance << " " 
         << nc_term << " " 
         << required << " " 
         << "0.0" // TODO: add neutral losses (from Residue or user defined?)
         << "\n";
    }

    // fill remaining modification slots (if any) in Comet with "no modification"
    for (; var_mod_index < 9; ++var_mod_index)
    {
      os << "variable_mod0" << var_mod_index+1 << " = " << "0.0 X 0 3 -1 0 0 0.0" << "\n";
    }

    os << "max_variable_mods_in_peptide = " << getIntOption_("max_variable_mods_in_peptide") << "\n";
    os << "require_variable_mod = " << (int) (getStringOption_("require_variable_mod") == "true") << "\n";

    // fragment ion defaults
    // ion trap ms/ms:  1.0005 tolerance, 0.4 offset (mono masses), theoretical_fragment_ions = 1
    // high res ms/ms:    0.02 tolerance, 0.0 offset (mono masses), theoretical_fragment_ions = 0

    String instrument = getStringOption_("instrument");
    double bin_tol = getDoubleOption_("fragment_bin_tolerance");
    double bin_offset = getDoubleOption_("fragment_bin_offset");
    if (instrument == "low_res" && (bin_tol < 0.9 || bin_offset <= 0.2))
    {
      OPENMS_LOG_WARN << "Fragment bin size or tolerance is quite low for low res instruments." << "\n";
    }
    else if (instrument == "high_res" && (bin_tol > 0.2 || bin_offset > 0.1))
    {
      OPENMS_LOG_WARN << "Fragment bin size or tolerance is quite high for high res instruments." << "\n";
    };

    os << "fragment_bin_tol = " << bin_tol << "\n";               // binning to use on fragment ions
    os << "fragment_bin_offset = " << bin_offset  << "\n";              // offset position to start the binning (0.0 to 1.0)
    os << "theoretical_fragment_ions = " << (int)(instrument == "low_res") << "\n";           // 0=use flanking bin, 1=use M bin only
    os << "use_A_ions = " << (int)(getStringOption_("use_A_ions")=="true") << "\n";
    os << "use_B_ions = " << (int)(getStringOption_("use_B_ions")=="true") << "\n";
    os << "use_C_ions = " << (int)(getStringOption_("use_C_ions")=="true") << "\n";
    os << "use_X_ions = " << (int)(getStringOption_("use_X_ions")=="true") << "\n";
    os << "use_Y_ions = " << (int)(getStringOption_("use_Y_ions")=="true") << "\n";
    os << "use_Z_ions = " << (int)(getStringOption_("use_Z_ions")=="true") << "\n";
    os << "use_NL_ions = " << (int)(getStringOption_("use_NL_ions")=="true") << "\n";                         // 0=no, 1=yes to consider NH3/H2O neutral loss peaks

    // output
    os << "output_sqtstream = " << 0 << "\n";                    // 0=no, 1=yes  write sqt to standard output
    os << "output_sqtfile = " << 0 << "\n";                      // 0=no, 1=yes  write sqt file
    os << "output_txtfile = " << 0 << "\n";                     // 0=no, 1=yes  write tab-delimited txt file
    os << "output_pepxmlfile = " << 1 << "\n";                   // 0=no, 1=yes  write pep.xml file

    os << "output_percolatorfile = " << !getStringOption_("pin_out").empty() << "\n";              // 0=no, 1=yes  write Percolator tab-delimited input file
    os << "print_expect_score = " << 1 << "\n";                  // 0=no, 1=yes to replace Sp with expect in out & sqt
    os << "num_output_lines = " << getIntOption_("num_hits") << "\n";                    // num peptide results to show
    os << "show_fragment_ions = " << 0 << "\n";                  // 0=no, 1=yes for out files only
    os << "sample_enzyme_number = " << enzyme_number << "\n";                // Sample enzyme which is possibly different than the one applied to the search.

    // mzXML parameters
    map<string,int> override_charge;
    override_charge["keep any known"] = 0;
    override_charge["ignore known"] = 1;
    override_charge["ignore outside range"] = 2;
    override_charge["keep known search unknown"] = 3;

    int precursor_charge_min(0), precursor_charge_max(0);
    if (!parseRange_(getStringOption_("precursor_charge"), precursor_charge_min, precursor_charge_max))
    {
      OPENMS_LOG_INFO << "precursor_charge range not set. Defaulting to 0:0 (disable charge filtering)." << endl;
    }

    os << "scan_range = " << "0 0" << "\n";                        // start and scan scan range to search; 0 as 1st entry ignores parameter
    os << "precursor_charge = " << precursor_charge_min << " " << precursor_charge_max << "\n";                  // precursor charge range to analyze; does not override any existing charge; 0 as 1st entry ignores parameter
    os << "override_charge = " << override_charge[getStringOption_("override_charge")] << "\n";                     // 0=no, 1=override precursor charge states, 2=ignore precursor charges outside precursor_charge range, 3=see online
    os << "ms_level = " << getIntOption_("ms_level") << "\n";                            // MS level to analyze, valid are levels 2 (default) or 3
    os << "activation_method = " << getStringOption_("activation_method") << "\n";                 // activation method; used if activation method set; allowed ALL, CID, ECD, ETD, PQD, HCD, IRMPD

    // misc parameters
    double digest_mass_range_min(600.0), digest_mass_range_max(5000.0);
    if (!parseRange_(getStringOption_("digest_mass_range"), digest_mass_range_min, digest_mass_range_max))
    {
      OPENMS_LOG_INFO << "digest_mass_range not set. Defaulting to 600.0 5000.0." << endl;
    }

    os << "digest_mass_range = " << digest_mass_range_min << " " << digest_mass_range_max << "\n";        // MH+ peptide mass range to analyze
    os << "num_results = " << 100 << "\n";                       // number of search hits to store internally
    os << "skip_researching = " << 1 << "\n";                    // for '.out' file output only, 0=search everything again (default), 1=don't search if .out exists
    os << "max_fragment_charge = " << getIntOption_("max_fragment_charge") << "\n";                 // set maximum fragment charge state to analyze (allowed max 5)
    os << "max_precursor_charge = " << getIntOption_("max_precursor_charge") << "\n";                // set maximum precursor charge state to analyze (allowed max 9)
    os << "nucleotide_reading_frame = " << 0 << "\n";            // 0=proteinDB, 1-6, 7=forward three, 8=reverse three, 9=all six
    os << "clip_nterm_methionine = " << (int)(getStringOption_("clip_nterm_methionine")=="true") << "\n";              // 0=leave sequences as-is; 1=also consider sequence w/o N-term methionine
    os << "peptide_length_range = " << getIntOption_("min_peptide_length") << " " << getIntOption_("max_peptide_length") << "\n";                       // minimum and maximum peptide length to analyze (default 5 63; max length 63)
    os << "spectrum_batch_size = " << getIntOption_("spectrum_batch_size") << "\n";                 // max. // of spectra to search at a time; 0 to search the entire scan range in one loop
    os << "max_duplicate_proteins = 20\n";                       // maximum number of protein names to report for each peptide identification; -1 reports all duplicates
    os << "decoy_prefix = " << "--decoysearch-not-used--" << "\n";                 // decoy entries are denoted by this string which is pre-pended to each protein accession
    os << "equal_I_and_L = 1\n";
    os << "output_suffix = " << "" << "\n";                      // add a suffix to output base names i.e. suffix "-C" generates base-C.pep.xml from base.mzXML input
    os << "mass_offsets = " << ListUtils::concatenate(getDoubleList_("mass_offsets"), " ") << "\n"; // one or more mass offsets to search (values subtracted from deconvoluted precursor mass)
    os << "precursor_NL_ions =\n"; //  one or more precursor neutral loss masses, will be added to xcorr analysis 

    // spectral processing
    map<string,int> remove_precursor_peak;
    remove_precursor_peak["no"] = 0;
    remove_precursor_peak["yes"] = 1;
    remove_precursor_peak["charge_reduced"] = 2;
    remove_precursor_peak["phosphate_loss"] = 3;

    double clear_mz_range_min(0.0), clear_mz_range_max(0.0);
    if (!parseRange_(getStringOption_("clear_mz_range"), clear_mz_range_min, clear_mz_range_max))
    {
      OPENMS_LOG_INFO << "clear_mz_range not set. Defaulting to 0:0 (disable m/z filter)." << endl;
    }

    os << "minimum_peaks = " << getIntOption_("minimum_peaks") << "\n";                      // required minimum number of peaks in spectrum to search (default 10)
    os << "minimum_intensity = " << getDoubleOption_("minimum_intensity") << "\n";                   // minimum intensity value to read in
    os << "remove_precursor_peak = " << remove_precursor_peak[getStringOption_("remove_precursor_peak")] << "\n";               // 0=no, 1=yes, 2=all charge reduced precursor peaks (for ETD), 3=phosphate neutral loss peaks
    os << "remove_precursor_tolerance = " << getDoubleOption_("remove_precursor_tolerance") << "\n";        // +- Da tolerance for precursor removal
    os << "clear_mz_range = " << clear_mz_range_min << " " << clear_mz_range_max << "\n";                // for iTRAQ/TMT type data; will clear out all peaks in the specified m/z range


    // write fixed modifications - if not specified residue parameter is zero
    // Aminoacid:
    //      add_AA.OneletterCode_AA.ThreeLetterCode = xxx
    // Terminus:
    //      add_N/Cterm_peptide = xxx       protein not available yet
    vector<String> fixed_modifications_names = getStringList_("fixed_modifications");
    vector<ResidueModification> fixed_modifications = getModifications_(fixed_modifications_names);
    // Comet sets Carbamidometyl (C) as modification as default even if not specified
    // Therefor there is the need to set it to 0 if not set as flag
    if (fixed_modifications.empty())
    {
      os << "add_C_cysteine = 0.0000" << endl;
    }
    else
    {
      for (const auto& fm : fixed_modifications)
      {
        // check modification (amino acid or terminal)
        String AA = fm.getOrigin(); // X (constructor) or amino acid (e.g. K)
        String term_specificity = fm.getTermSpecificityName(); // N-term, C-term, none
        if ((AA != "X") && (term_specificity == "none"))
        {
          const Residue* r = ResidueDB::getInstance()->getResidue(AA);
          String name = r->getName();
          os << "add_" << r->getOneLetterCode() << "_" << name.toLower() << " = " << fm.getDiffMonoMass() << endl;
        }
        else
        {
          os << "add_" << term_specificity.erase(1,1) << "_peptide = " << fm.getDiffMonoMass() << endl;
        }
      }
    }

    //TODO register cut_before and cut_after in Enzymes.xml plus datastructures to add all our Enzymes with our names instead.
    // COMET_ENZYME_INFO _must_ be at the end of this parameters file
    os << "[COMET_ENZYME_INFO]" << "\n";
    os << "0.  No_enzyme              0      -           -" << "\n";
    os << "1.  Trypsin                1      KR          P" << "\n";
    os << "2.  Trypsin/P              1      KR          -" << "\n";
    os << "3.  Lys_C                  1      K           P" << "\n";
    os << "4.  Lys_N                  0      K           -" << "\n";
    os << "5.  Arg_C                  1      R           P" << "\n";
    os << "6.  Asp_N                  0      D           -" << "\n";
    os << "7.  CNBr                   1      M           -" << "\n";
    os << "8.  Glu_C                  1      DE          P" << "\n";
    os << "9.  PepsinA                1      FL          P" << "\n";
    os << "10. Chymotrypsin           1      FWYL        P" << "\n";
  }

  ExitCodes main_(int, const char**) override
  {
    //-------------------------------------------------------------
    // parsing parameters
    //-------------------------------------------------------------

    // do this early, to see if comet is installed
    String comet_executable = getStringOption_("comet_executable");
    String tmp_dir = makeAutoRemoveTempDirectory_();

    writeDebug_("Comet is writing the default parameter file...", 1);
    runExternalProcess_(comet_executable.toQString(), QStringList() << "-p", tmp_dir.toQString());
    // the first line of 'comet.params.new' contains a string like: "# comet_version 2017.01 rev. 1"
    String comet_version; 
    {
      std::ifstream ifs(tmp_dir + "/comet.params.new");
      getline(ifs, comet_version);
    }
    writeDebug_("Comet Version extracted is: '" + comet_version + "\n", 2);

    String inputfile_name = getStringOption_("in");
    String out = getStringOption_("out");


    //-------------------------------------------------------------
    // reading input
    //-------------------------------------------------------------

    String db_name(getStringOption_("database"));
    if (!File::readable(db_name))
    {
      String full_db_name;
      try
      {
        full_db_name = File::findDatabase(db_name);
      }
      catch (...)
      {
        printUsage_();
        return ILLEGAL_PARAMETERS;
      }
      db_name = full_db_name;
    }

    //tmp_dir
    String tmp_pepxml = tmp_dir + "result.pep.xml";
    String tmp_pin = tmp_dir + "result.pin";
    String default_params = getStringOption_("default_params_file");
    String tmp_file;

    //default params given or to be written
    if (default_params.empty())
    {
        tmp_file = tmp_dir + "param.txt";
        ofstream os(tmp_file.c_str());
        createParamFile_(os, comet_version);
        os.close();
    }
    else
    {
        tmp_file = default_params;
    }

    PeakMap exp;
    MzMLFile mzml_file;
    mzml_file.getOptions().setFillData(false); // only load metadata for spectra
    mzml_file.getOptions().setMSLevels({2}); // only load MS2
    mzml_file.setLogType(log_type_);
    mzml_file.load(inputfile_name, exp);

    if (exp.getSpectra().empty())
    {
      throw OpenMS::Exception::FileEmpty(__FILE__, __LINE__, __FUNCTION__, "Error: No MS2 spectra in input file.");
    }

    // determine type of spectral data (profile or centroided)
<<<<<<< HEAD
    SpectrumSettings::SpectrumType spectrum_type = exp[0].getType(true);

    if (spectrum_type == SpectrumSettings::PROFILE)
=======
    for (const auto& s : exp)
>>>>>>> c34ac709
    {
      if (s.getType() == SpectrumSettings::PROFILE && !getFlag_("force"))
      {
        throw OpenMS::Exception::IllegalArgument(__FILE__, __LINE__, __FUNCTION__, "Error: Profile data provided but centroided MS2 spectra expected. To enforce processing of the data set the -force flag.");
      }
    }

    // check for mzML index (comet requires one)
    String input_file_with_index = inputfile_name;
    auto index_offset = IndexedMzMLDecoder().findIndexListOffset(inputfile_name);
    if (index_offset == (std::streampos)-1)
    {
      OPENMS_LOG_WARN << "The mzML file provided to CometAdapter is not indexed, but comet requires one. "
                      << "We will add an index by writing a temporary file. If you run this analysis more often, consider indexing your mzML in advance!" << std::endl;
      // write mzML with index again
      auto tmp_file = File::getTemporaryFile();
      mzml_file.store(tmp_file, exp);
      input_file_with_index = tmp_file;
    }

    //-------------------------------------------------------------
    // calculations
    //-------------------------------------------------------------
    String paramP = "-P" + tmp_file;
    String paramN = "-N" + File::removeExtension(File::removeExtension(tmp_pepxml));
    QStringList arguments;
    arguments << paramP.toQString() << paramN.toQString() << input_file_with_index.toQString();

    //-------------------------------------------------------------
    // run comet
    //-------------------------------------------------------------
    // Comet execution with the executable and the arguments StringList
    TOPPBase::ExitCodes exit_code = runExternalProcess_(comet_executable.toQString(), arguments);
    if (exit_code != EXECUTION_OK)
    {
      return exit_code;
    }
    //-------------------------------------------------------------
    // writing IdXML output
    //-------------------------------------------------------------

    // read the pep.xml put of Comet and write it to idXML

    vector<PeptideIdentification> peptide_identifications;
    vector<ProteinIdentification> protein_identifications;

    writeDebug_("load PepXMLFile", 1);
    PepXMLFile().load(tmp_pepxml, protein_identifications, peptide_identifications);
    writeDebug_("write idXMLFile", 1);
    writeDebug_(out, 1);

    //Whatever the pepXML says, overwrite origin as the input mzML
    protein_identifications[0].setPrimaryMSRunPath({inputfile_name}, exp);
    IdXMLFile().store(out, protein_identifications, peptide_identifications);

    //-------------------------------------------------------------
    // create (move) optional pin output
    //-------------------------------------------------------------

    String pin_out = getStringOption_("pin_out");
    if (!pin_out.empty())
    { // move the temporary file to the actual destination:
      if (!File::rename(tmp_pin, pin_out))
      {
        return CANNOT_WRITE_OUTPUT_FILE;
      }
    }

    return EXECUTION_OK;
  }

};


int main(int argc, const char** argv)
{
  TOPPCometAdapter tool;

  return tool.main(argc, argv);
}

/// @endcond<|MERGE_RESOLUTION|>--- conflicted
+++ resolved
@@ -640,13 +640,7 @@
     }
 
     // determine type of spectral data (profile or centroided)
-<<<<<<< HEAD
-    SpectrumSettings::SpectrumType spectrum_type = exp[0].getType(true);
-
-    if (spectrum_type == SpectrumSettings::PROFILE)
-=======
     for (const auto& s : exp)
->>>>>>> c34ac709
     {
       if (s.getType() == SpectrumSettings::PROFILE && !getFlag_("force"))
       {
@@ -661,6 +655,8 @@
     {
       OPENMS_LOG_WARN << "The mzML file provided to CometAdapter is not indexed, but comet requires one. "
                       << "We will add an index by writing a temporary file. If you run this analysis more often, consider indexing your mzML in advance!" << std::endl;
+      mzml_file.getOptions().setFillData(true); // load all data
+      mzml_file.load(inputfile_name, exp);
       // write mzML with index again
       auto tmp_file = File::getTemporaryFile();
       mzml_file.store(tmp_file, exp);
