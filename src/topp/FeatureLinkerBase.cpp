// --------------------------------------------------------------------------
//                   OpenMS -- Open-Source Mass Spectrometry
// --------------------------------------------------------------------------
// Copyright The OpenMS Team -- Eberhard Karls University Tuebingen,
// ETH Zurich, and Freie Universitaet Berlin 2002-2017.
//
// This software is released under a three-clause BSD license:
//  * Redistributions of source code must retain the above copyright
//    notice, this list of conditions and the following disclaimer.
//  * Redistributions in binary form must reproduce the above copyright
//    notice, this list of conditions and the following disclaimer in the
//    documentation and/or other materials provided with the distribution.
//  * Neither the name of any author or any participating institution
//    may be used to endorse or promote products derived from this software
//    without specific prior written permission.
// For a full list of authors, refer to the file AUTHORS.
// --------------------------------------------------------------------------
// THIS SOFTWARE IS PROVIDED BY THE COPYRIGHT HOLDERS AND CONTRIBUTORS "AS IS"
// AND ANY EXPRESS OR IMPLIED WARRANTIES, INCLUDING, BUT NOT LIMITED TO, THE
// IMPLIED WARRANTIES OF MERCHANTABILITY AND FITNESS FOR A PARTICULAR PURPOSE
// ARE DISCLAIMED. IN NO EVENT SHALL ANY OF THE AUTHORS OR THE CONTRIBUTING
// INSTITUTIONS BE LIABLE FOR ANY DIRECT, INDIRECT, INCIDENTAL, SPECIAL,
// EXEMPLARY, OR CONSEQUENTIAL DAMAGES (INCLUDING, BUT NOT LIMITED TO,
// PROCUREMENT OF SUBSTITUTE GOODS OR SERVICES; LOSS OF USE, DATA, OR PROFITS;
// OR BUSINESS INTERRUPTION) HOWEVER CAUSED AND ON ANY THEORY OF LIABILITY,
// WHETHER IN CONTRACT, STRICT LIABILITY, OR TORT (INCLUDING NEGLIGENCE OR
// OTHERWISE) ARISING IN ANY WAY OUT OF THE USE OF THIS SOFTWARE, EVEN IF
// ADVISED OF THE POSSIBILITY OF SUCH DAMAGE.
//
// --------------------------------------------------------------------------
// $Maintainer: Timo Sachsenberg $
// $Authors: Marc Sturm, Clemens Groepl, Steffen Sass $
// --------------------------------------------------------------------------

#include <OpenMS/FORMAT/ConsensusXMLFile.h>
#include <OpenMS/FORMAT/FeatureXMLFile.h>
#include <OpenMS/FORMAT/FileHandler.h>
#include <OpenMS/FORMAT/FileTypes.h>
#include <OpenMS/ANALYSIS/MAPMATCHING/FeatureGroupingAlgorithm.h>
#include <OpenMS/DATASTRUCTURES/ListUtils.h>
#include <OpenMS/CONCEPT/ProgressLogger.h>
#include <OpenMS/METADATA/ExperimentalDesign.h>
#include <OpenMS/FORMAT/ExperimentalDesignFile.h>

#include <OpenMS/KERNEL/ConversionHelper.h>

#include <OpenMS/APPLICATIONS/TOPPBase.h>

using namespace OpenMS;
using namespace std;

//-------------------------------------------------------------
//Doxygen docu
//-------------------------------------------------------------

/**
    @page TOPP_FeatureLinkerBase FeatureLinkerBase

    @brief Base class for different FeatureLinker tools.

*/

// We do not want this class to show up in the docu:
/// @cond TOPPCLASSES

class TOPPFeatureLinkerBase :
  public TOPPBase, 
  public ProgressLogger
{

public:
  TOPPFeatureLinkerBase(String name, String description, bool official = true) :
    TOPPBase(name, description, official)
  {
  }

protected:
  void registerOptionsAndFlags_() override   // only for "unlabeled" algorithms!
  {
    registerInputFileList_("in", "<files>", ListUtils::create<String>(""), "input files separated by blanks", true);
    setValidFormats_("in", ListUtils::create<String>("featureXML,consensusXML"));
    registerOutputFile_("out", "<file>", "", "Output file", true);
    setValidFormats_("out", ListUtils::create<String>("consensusXML"));
    registerInputFile_("design", "<file>", "", "input file containing the experimental design", false);
    setValidFormats_("design", ListUtils::create<String>("tsv"));
    addEmptyLine_();
    registerFlag_("keep_subelements", "For consensusXML input only: If set, the sub-features of the inputs are transferred to the output.");
  }

  ExitCodes common_main_(FeatureGroupingAlgorithm * algorithm,
                         bool labeled = false)
  {
    //-------------------------------------------------------------
    // parameter handling
    //-------------------------------------------------------------
    StringList ins;
    if (labeled)
    {
      ins.push_back(getStringOption_("in"));
    }
    else
    {
      ins = getStringList_("in");
    }
    String out = getStringOption_("out");
    
    //-------------------------------------------------------------
    // check for valid input
    //-------------------------------------------------------------
    // check if all input files have the correct type
    FileTypes::Type file_type = FileHandler::getType(ins[0]);
    for (Size i = 0; i < ins.size(); ++i)
    {
      if (FileHandler::getType(ins[i]) != file_type)
      {
        writeLog_("Error: All input files must be of the same type!");
        return ILLEGAL_PARAMETERS;
      }
    }

    //-------------------------------------------------------------
    // set up algorithm
    //-------------------------------------------------------------
    Param algorithm_param = getParam_().copy("algorithm:", true);
    writeDebug_("Used algorithm parameters", algorithm_param, 3);
    algorithm->setParameters(algorithm_param);

    //-------------------------------------------------------------
    // perform grouping
    //-------------------------------------------------------------
    // load input
    ConsensusMap out_map;
    StringList ms_run_locations;

    String design_file;

    // TODO: support design in labeled feature linker
    if (!labeled)
    {
      design_file = getStringOption_("design");
    }

    if (file_type == FileTypes::CONSENSUSXML && !design_file.empty())
    {
      writeLog_("Error: Using fractionated design with consensusXML als input is not supported!");
      return ILLEGAL_PARAMETERS;
    }
  
    if (file_type == FileTypes::FEATUREXML)
    {
      LOG_INFO << "Linking " << ins.size() << " featureXMLs." << endl;
  
      //-------------------------------------------------------------
      // Extract (optional) fraction identifiers and associate with featureXMLs
      //-------------------------------------------------------------

      // determine map of fractions to MS files
      map<unsigned, vector<String>> frac2files;

      if (!design_file.empty())
      {
        // parse design file and determine fractions
        ExperimentalDesign ed = ExperimentalDesignFile::load(design_file, false);

        // determine if design defines more than one fraction
        frac2files = ed.getFractionToMSFilesMapping();

        writeDebug_(String("Grouping ") + String(ed.getNumberOfFractions()) + " fractions.", 3);

        // check if all fractions have the same number of MS runs associated
        if (!ed.sameNrOfMSFilesPerFraction())
        {
          writeLog_("Error: Number of runs must match for every fraction!");
          return ILLEGAL_PARAMETERS;
        }
      }
      else // no design file given
      {
        for (Size i = 0; i != ins.size(); ++i)
        {
          frac2files[1].emplace_back(String("file") + String(i)); // associate each run with fraction 1
        }
      }

      vector<FeatureMap > maps(ins.size());
      FeatureXMLFile f;
      FeatureFileOptions param = f.getOptions();

      // to save memory don't load convex hulls and subordinates
      param.setLoadSubordinates(false);
      param.setLoadConvexHull(false);
      f.setOptions(param);

      Size progress = 0;
      setLogType(ProgressLogger::CMD);
      startProgress(0, ins.size(), "reading input");
      for (Size i = 0; i < ins.size(); ++i)
      {
        FeatureMap tmp;
        f.load(ins[i], tmp);
<<<<<<< HEAD
        out_map.getColumnHeaders()[i].filename = ins[i];
        out_map.getColumnHeaders()[i].size = tmp.size();
        out_map.getColumnHeaders()[i].unique_id = tmp.getUniqueId();
=======
        StringList ms_runs;
        tmp.getPrimaryMSRunPath(ms_runs);

        // associate mzML file with map i in consensusXML
        if (ms_runs.size() > 1 || ms_runs.empty())
        {
          LOG_WARN << "Exactly one MS runs should be associated with a FeatureMap. " 
            << ms_runs.size() 
            << " provided." << endl;
        }
        else
        {
          out_map.getFileDescriptions()[i].filename = ms_runs.front();
        }
        out_map.getFileDescriptions()[i].size = tmp.size();
        out_map.getFileDescriptions()[i].unique_id = tmp.getUniqueId();
>>>>>>> f05041a0

        // copy over information on the primary MS run
        ms_run_locations.insert(ms_run_locations.end(), ms_runs.begin(), ms_runs.end());

        // to save memory, remove convex hulls, subordinates:
        for (FeatureMap::Iterator it = tmp.begin(); it != tmp.end();
             ++it)
        {
          String adduct;
          //exception: addduct information
          if (it->metaValueExists("dc_charge_adducts"))
          {
            adduct = it->getMetaValue("dc_charge_adducts");
          }
          it->getSubordinates().clear();
          it->getConvexHulls().clear();
          it->clearMetaInfo();
          if (!adduct.empty())
          {
            it->setMetaValue("dc_charge_adducts", adduct);
          }

        }

        maps[i] = tmp;
        maps[i].updateRanges();

        setProgress(progress++);
      }
      endProgress();

      // exception for "labeled" algorithms: copy file descriptions
      if (labeled)
      {
        out_map.getColumnHeaders()[1] = out_map.getColumnHeaders()[0];
        out_map.getColumnHeaders()[0].label = "light";
        out_map.getColumnHeaders()[1].label = "heavy";
        ms_run_locations.push_back(ms_run_locations[0]);
      }

      ////////////////////////////////////////////////////
      // invoke feature grouping algorithm
      
      if (frac2files.size() == 1) // group one fraction
      {
        algorithm->group(maps, out_map);
      }
      else // group multiple fractions
      {
        writeDebug_(String("Stored in ") + String(maps.size()) + " maps.", 3);
        for (Size i = 1; i <= frac2files.size(); ++i)
        {
          vector<FeatureMap> fraction_maps;
          // TODO FRACTIONS: here we assume that the order of featureXML is from fraction 1..n
          // we should check if these are shuffled and error / warn          
          for (size_t feature_map_index = 0; feature_map_index != frac2files[i].size(); ++feature_map_index)
          {
            fraction_maps.push_back(maps[feature_map_index]);
          }
          algorithm->group(fraction_maps, out_map);
        }
      }
    }
    else
    {
      vector<ConsensusMap> maps(ins.size());
      ConsensusXMLFile f;
      for (Size i = 0; i < ins.size(); ++i)
      {
        f.load(ins[i], maps[i]);
        maps[i].updateRanges();
        // copy over information on the primary MS run
        StringList ms_runs;
        maps[i].getPrimaryMSRunPath(ms_runs);
        ms_run_locations.insert(ms_run_locations.end(), ms_runs.begin(), ms_runs.end());
      }
      // group
      algorithm->group(maps, out_map);

      // set file descriptions:
      bool keep_subelements = getFlag_("keep_subelements");
      if (!keep_subelements)
      {
        for (Size i = 0; i < ins.size(); ++i)
        {
          out_map.getColumnHeaders()[i].filename = ins[i];
          out_map.getColumnHeaders()[i].size = maps[i].size();
          out_map.getColumnHeaders()[i].unique_id = maps[i].getUniqueId();
        }
      }
      else
      {
        // components of the output map are not the input maps themselves, but
        // the components of the input maps:
        algorithm->transferSubelements(maps, out_map);
      }
    }

    // assign unique ids
    out_map.applyMemberFunction(&UniqueIdInterface::setUniqueId);

    // annotate output with data processing info
    addDataProcessing_(out_map,
                       getProcessingInfo_(DataProcessing::FEATURE_GROUPING));


    // sort list of peptide identifications in each consensus feature by map index
    out_map.sortPeptideIdentificationsByMapIndex();

    // write output
    ConsensusXMLFile().store(out, out_map);

    // some statistics
    map<Size, UInt> num_consfeat_of_size;
    for (ConsensusMap::const_iterator cmit = out_map.begin();
         cmit != out_map.end(); ++cmit)
    {
      ++num_consfeat_of_size[cmit->size()];
    }

    LOG_INFO << "Number of consensus features:" << endl;
    for (map<Size, UInt>::reverse_iterator i = num_consfeat_of_size.rbegin();
         i != num_consfeat_of_size.rend(); ++i)
    {
      LOG_INFO << "  of size " << setw(2) << i->first << ": " << setw(6) 
               << i->second << endl;
    }
    LOG_INFO << "  total:      " << setw(6) << out_map.size() << endl;

    return EXECUTION_OK;
  }

};

/// @endcond<|MERGE_RESOLUTION|>--- conflicted
+++ resolved
@@ -198,11 +198,7 @@
       {
         FeatureMap tmp;
         f.load(ins[i], tmp);
-<<<<<<< HEAD
-        out_map.getColumnHeaders()[i].filename = ins[i];
-        out_map.getColumnHeaders()[i].size = tmp.size();
-        out_map.getColumnHeaders()[i].unique_id = tmp.getUniqueId();
-=======
+
         StringList ms_runs;
         tmp.getPrimaryMSRunPath(ms_runs);
 
@@ -215,11 +211,10 @@
         }
         else
         {
-          out_map.getFileDescriptions()[i].filename = ms_runs.front();
-        }
-        out_map.getFileDescriptions()[i].size = tmp.size();
-        out_map.getFileDescriptions()[i].unique_id = tmp.getUniqueId();
->>>>>>> f05041a0
+          out_map.getColumnHeaders()[i].filename = ms_runs.front();
+        }
+        out_map.getColumnHeaders()[i].size = tmp.size();
+        out_map.getColumnHeaders()[i].unique_id = tmp.getUniqueId();
 
         // copy over information on the primary MS run
         ms_run_locations.insert(ms_run_locations.end(), ms_runs.begin(), ms_runs.end());
