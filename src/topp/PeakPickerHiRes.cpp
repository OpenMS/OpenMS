// Copyright (c) 2002-present, The OpenMS Team -- EKU Tuebingen, ETH Zurich, and FU Berlin
// SPDX-License-Identifier: BSD-3-Clause
//
// --------------------------------------------------------------------------
// $Maintainer: Timo Sachsenberg $
// $Authors: Eva Lange $
// --------------------------------------------------------------------------

#include <OpenMS/CONCEPT/LogStream.h>
#include <OpenMS/FORMAT/FileHandler.h>
// TODO remove needed here for transform
#include <OpenMS/FORMAT/MzMLFile.h>
#include <OpenMS/KERNEL/MSExperiment.h>
#include <OpenMS/TRANSFORMATIONS/RAW2PEAK/PeakPickerHiRes.h>
#include <OpenMS/APPLICATIONS/TOPPBase.h>

#include <OpenMS/FORMAT/DATAACCESS/MSDataWritingConsumer.h>

using namespace OpenMS;
using namespace std;

//-------------------------------------------------------------
//Doxygen docu
//-------------------------------------------------------------

/**
@page TOPP_PeakPickerHiRes PeakPickerHiRes

@brief A tool for peak detection in profile data. Executes the peak picking with @ref OpenMS::PeakPickerHiRes "high_res" algorithm.

<center>
<table>
<tr>
<th ALIGN = "center"> pot. predecessor tools </td>
<td VALIGN="middle" ROWSPAN=4> &rarr; PeakPickerHiRes &rarr;</td>
<th ALIGN = "center"> pot. successor tools </td>
</tr>
<tr>
<td VALIGN="middle" ALIGN = "center" ROWSPAN=1> @ref TOPP_BaselineFilter </td>
<td VALIGN="middle" ALIGN = "center" ROWSPAN=3> any tool operating on MS peak data @n (in mzML format)</td>
</tr>
<tr>
<td VALIGN="middle" ALIGN = "center" ROWSPAN=1> @ref TOPP_NoiseFilterGaussian </td>
</tr>
<tr>
<td VALIGN="middle" ALIGN = "center" ROWSPAN=1> @ref TOPP_NoiseFilterSGolay </td>
</tr>
</table>
</center>

Reference:\n
Weisser <em>et al.</em>: <a href="https://doi.org/10.1021/pr300992u">An automated pipeline for high-throughput label-free quantitative proteomics</a> (J. Proteome Res., 2013, PMID: 23391308).

The conversion of the "raw" ion count data acquired
by the machine into peak lists for further processing
is usually called peak picking or centroiding. The choice of the algorithm
should mainly depend on the resolution of the data.
As the name implies, the @ref OpenMS::PeakPickerHiRes "high_res"
algorithm is fit for high resolution (Orbitrap or FTICR) data.

<<<<<<< HEAD
=======
@ref TOPP_example_signalprocessing_parameters is explained in the TOPP tutorial.

>>>>>>> aef65f5e
<B>The command line parameters of this tool are:</B>
@verbinclude TOPP_PeakPickerHiRes.cli
<B>INI file documentation of this tool:</B>
@htmlinclude TOPP_PeakPickerHiRes.html

For the parameters of the algorithm section see the algorithm documentation: @ref OpenMS::PeakPickerHiRes "PeakPickerHiRes"

Be aware that applying the algorithm to already picked data results in an error message and program exit or corrupted output data.
Advanced users may skip the check for already centroided data using the flag "-force" (useful e.g. if spectrum annotations in the data files are wrong).

In the following table you, can find example values of the most important algorithm parameters for
different instrument types. @n These parameters are not valid for all instruments of that type,
but can be used as a starting point for finding suitable parameters.
<table>
<tr BGCOLOR="#EBEBEB">
<td>&nbsp;</td>
<td><b>Q-TOF</b></td>
<td><b>LTQ Orbitrap</b></td>
</tr>
<tr>
<td BGCOLOR="#EBEBEB"><b>signal_to_noise</b></td>
<td>2</td>
<td>0</td>
</tr>
</table>
*/

// We do not want this class to show up in the docu:
/// @cond TOPPCLASSES

class TOPPPeakPickerHiRes :
  public TOPPBase
{
public:
  TOPPPeakPickerHiRes() :
    TOPPBase("PeakPickerHiRes", "Finds mass spectrometric peaks in profile mass spectra.")
  {
  }

protected:

  /**
    @brief Helper class for the Low Memory peak-picking
  */
  class PPHiResMzMLConsumer :
    public MSDataWritingConsumer
  {

  public:

    PPHiResMzMLConsumer(String filename, const PeakPickerHiRes& pp) :
      MSDataWritingConsumer(std::move(filename)),
      ms_levels_(pp.getParameters().getValue("ms_levels").toIntVector())
    {
      pp_ = pp;
    }

    void processSpectrum_(MapType::SpectrumType& s) override
    {
      if (ms_levels_.empty()) //auto mode
      {
        if (s.getType() == SpectrumSettings::CENTROID)
        {
          return;
        }
      }
      else if (!ListUtils::contains(ms_levels_, s.getMSLevel()))
      {
        return;
      }

      MapType::SpectrumType sout;
      pp_.pick(s, sout);
      s = std::move(sout);
    }

    void processChromatogram_(MapType::ChromatogramType & c) override
    {
      MapType::ChromatogramType c_out;
      pp_.pick(c, c_out);
      c = std::move(c_out);
    }

  private:

    PeakPickerHiRes pp_;
    std::vector<Int> ms_levels_;
  };

  void registerOptionsAndFlags_() override
  {
    registerInputFile_("in", "<file>", "", "input profile data file ");
    setValidFormats_("in", ListUtils::create<String>("mzML"));
    registerOutputFile_("out", "<file>", "", "output peak file ");
    setValidFormats_("out", ListUtils::create<String>("mzML"));

    registerStringOption_("processOption", "<name>", "inmemory", "Whether to load all data and process them in-memory or whether to process the data on the fly (lowmemory) without loading the whole file into memory first", false, true);
    setValidStrings_("processOption", ListUtils::create<String>("inmemory,lowmemory"));

    registerSubsection_("algorithm", "Algorithm parameters section");
  }

  Param getSubsectionDefaults_(const String & /*section*/) const override
  {
    return PeakPickerHiRes().getDefaults();
  }

  ExitCodes doLowMemAlgorithm(const PeakPickerHiRes& pp)
  {
    ///////////////////////////////////
    // Create the consumer object, add data processing
    ///////////////////////////////////
    PPHiResMzMLConsumer pp_consumer(out, pp);
    pp_consumer.addDataProcessing(getProcessingInfo_(DataProcessing::PEAK_PICKING));

    ///////////////////////////////////
    // Create new MSDataReader and set our consumer
    ///////////////////////////////////
    MzMLFile mz_data_file;
    mz_data_file.setLogType(log_type_);
    mz_data_file.transform(in, &pp_consumer);

    return EXECUTION_OK;
  }

  ExitCodes main_(int, const char **) override
  {
    //-------------------------------------------------------------
    // parameter handling
    //-------------------------------------------------------------

    in = getStringOption_("in");
    out = getStringOption_("out");
    String process_option = getStringOption_("processOption");

    Param pepi_param = getParam_().copy("algorithm:", true);
    writeDebug_("Parameters passed to PeakPickerHiRes", pepi_param, 3);

    PeakPickerHiRes pp;
    pp.setLogType(log_type_);
    pp.setParameters(pepi_param);

    if (process_option == "lowmemory")
    {
      return doLowMemAlgorithm(pp);
    }

    //-------------------------------------------------------------
    // loading input
    //-------------------------------------------------------------
    PeakMap ms_exp_raw;
    FileHandler().loadExperiment(in, ms_exp_raw, {FileTypes::MZML}, log_type_);

    if (ms_exp_raw.empty() && ms_exp_raw.getChromatograms().empty())
    {
      OPENMS_LOG_WARN << "The given file does not contain any conventional peak data, but might"
                  " contain chromatograms. This tool currently cannot handle them, sorry.";
      return INCOMPATIBLE_INPUT_DATA;
    }

    //check if spectra are sorted
    for (Size i = 0; i < ms_exp_raw.size(); ++i)
    {
      if (!ms_exp_raw[i].isSorted())
      {
        writeLogError_("Error: Not all spectra are sorted according to peak m/z positions. Use FileFilter to sort the input!");
        return INCOMPATIBLE_INPUT_DATA;
      }
    }

    //check if chromatograms are sorted
    for (Size i = 0; i < ms_exp_raw.getChromatograms().size(); ++i)
    {
      if (!ms_exp_raw.getChromatogram(i).isSorted())
      {
        writeLogError_("Error: Not all chromatograms are sorted according to peak m/z positions. Use FileFilter to sort the input!");
        return INCOMPATIBLE_INPUT_DATA;
      }
    }

    //-------------------------------------------------------------
    // pick
    //-------------------------------------------------------------
    PeakMap ms_exp_peaks;
    bool check_spectrum_type = !getFlag_("force");
    pp.pickExperiment(ms_exp_raw, ms_exp_peaks, check_spectrum_type);

    //-------------------------------------------------------------
    // writing output
    //-------------------------------------------------------------
    //annotate output with data processing info
    addDataProcessing_(ms_exp_peaks, getProcessingInfo_(DataProcessing::PEAK_PICKING));
    FileHandler().storeExperiment(out, ms_exp_peaks, {FileTypes::MZML});

    return EXECUTION_OK;
  }

  // parameters
  String in;
  String out;
};


int main(int argc, const char ** argv)
{
  TOPPPeakPickerHiRes tool;
  return tool.main(argc, argv);
}

/// @endcond<|MERGE_RESOLUTION|>--- conflicted
+++ resolved
@@ -58,11 +58,8 @@
 As the name implies, the @ref OpenMS::PeakPickerHiRes "high_res"
 algorithm is fit for high resolution (Orbitrap or FTICR) data.
 
-<<<<<<< HEAD
-=======
 @ref TOPP_example_signalprocessing_parameters is explained in the TOPP tutorial.
 
->>>>>>> aef65f5e
 <B>The command line parameters of this tool are:</B>
 @verbinclude TOPP_PeakPickerHiRes.cli
 <B>INI file documentation of this tool:</B>
