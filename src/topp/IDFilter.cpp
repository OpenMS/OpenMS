--- conflicted
+++ resolved
@@ -619,16 +619,6 @@
       IDFilter::keepNBestHits(proteins, best_n_prot);
     }
 
-<<<<<<< HEAD
-=======
-    if (getFlag_("remove_decoys"))
-    {
-      OPENMS_LOG_INFO << "Removing decoy hits..." << endl;
-      IDFilter::removeDecoyHits(peptides);
-      IDFilter::removeDecoyHits(proteins);
-    }
-
->>>>>>> e87e6d8c
 
     // remove peptide hits with meta values:
     if (remove_meta_enabled)
@@ -681,7 +671,7 @@
 
     if (getFlag_("remove_decoys"))
     {
-      LOG_INFO << "Removing decoy hits..." << endl;
+      OPENMS_LOG_INFO << "Removing decoy hits..." << endl;
       IDFilter::removeDecoyHits(peptides);
       IDFilter::removeDecoyHits(proteins);
     }
