// Copyright (c) 2002-2023, The OpenMS Team -- EKU Tuebingen, ETH Zurich, and FU Berlin
// SPDX-License-Identifier: BSD-3-Clause
//
// --------------------------------------------------------------------------
// $Maintainer: Chris Bielow $
// $Authors: Chris Bielow $
// --------------------------------------------------------------------------
#include <OpenMS/config.h>

#include <OpenMS/APPLICATIONS/TOPPBase.h>
#include <OpenMS/DATASTRUCTURES/StringListUtils.h>
#include <OpenMS/DATASTRUCTURES/ListUtilsIO.h>
#include <OpenMS/FORMAT/EDTAFile.h>
#include <OpenMS/FORMAT/FileHandler.h>
#include <OpenMS/KERNEL/MSExperiment.h>
#include <OpenMS/KERNEL/MSChromatogram.h>
#include <OpenMS/FILTERING/NOISEESTIMATION/SignalToNoiseEstimatorMedian.h>
#include <OpenMS/FILTERING/SMOOTHING/GaussFilter.h>
#include <OpenMS/TRANSFORMATIONS/RAW2PEAK/PeakPickerHiRes.h>
#include <OpenMS/TRANSFORMATIONS/RAW2PEAK/PeakPickerCWT.h>
#include <OpenMS/SYSTEM/File.h>
#include <OpenMS/ANALYSIS/OPENSWATH/PeakIntegrator.h>
#include <functional>
#include <numeric>

using namespace OpenMS;
using namespace std;

//-------------------------------------------------------------
//Doxygen docu
//-------------------------------------------------------------

/**
@page TOPP_EICExtractor EICExtractor

@brief Extracts EICs from an MS experiment, in order to quantify analytes at a given position

<CENTER>
<table>
    <tr>
        <th ALIGN = "center"> pot. predecessor tools </td>
        <td VALIGN="middle" ROWSPAN=2> &rarr; EICExtractor &rarr;</td>
        <th ALIGN = "center"> pot. successor tools </td>
    </tr>
    <tr>
        <td VALIGN="middle" ALIGN = "center" ROWSPAN=1> @ref TOPP_FileConverter</td>
  <td VALIGN="middle" ALIGN = "center" ROWSPAN=1> statistical tools, e.g., Excel, R, ... </td>
    </tr>
</table>
</CENTER>

Use this instead of FeatureFinder, if you have bad features  which are not recognized (much noise etc)
or if you want to quantify non-peptides.

The input EDTA file specifies where to search for signal in RT and m/z.
Retention time is in seconds [s]. A third intensity column is ignored but needs to be present.

Example (replace space separator with &lt;TAB&gt;):<br>
@code
RT m/z int
19.2 431.85 0
21.1 678.77 0
25.7 660.76 0
59.2 431.85 0
@endcode

RT positions can also be automatically generated using the 'auto-RT' functionality, which can be enabled by the flag 'auto_rt:enabled'.
All EDTA input lines with negative RT and some m/z values are replaced by 'n' other lines, where the m/z value is identical
and the RT column is replaced by of the 'n' RT estimates as discovered by the auto-RT functionality.
This allows you to specify only the expected m/z positions and let the auto-RT function handle the RT positions.
Info: auto-RT positions are only generated once from the FIRST mzML input file. All other mzML input files are expected to
      have similar RT positions!
To debug auto-RT, you can specify an mzML output file (see 'auto_rt:out_debug_TIC' option) which will contain four single spectra which represent:
  1. the TIC (of the first mzML input file)
  2. the smoothed version of #1
  3. the signal/noise (S/N) ratio of #2
  4. the centroided version of #2 (not #3!)
Since you can specify the smoothing aggressiveness using 'auto_rt:FHWM' and
the minimum S/N theshold for centroided using 'auto_rt:SNThreshold', this should give you all information needed to set the best parameters which fit your data.
Sensible default thresholds have been chosen though, such that adaption should only be required in extreme cases.

The intensity reported is the MAXIMUM intensity of all peaks each within the given tolerances for this row's position.

As output, one file in text format is given. It contains the actual RT and m/z positions of the data,
as well as RT delta (in [s]) and m/z delta (in ppm) from the expected position as specified in the EDTA file or as found by the auto-RT feature.

<pre>
  RT	  - expected RT position (in [s])
  mz    - expected m/z position
  RTobs - RT position (in [s]) of the quantified entity
  dRT	  - RT delta (in [s]) to the input RT value (as specified in input file or as computed by the auto-rt heuristic)
  mzobs - m/z position of the quantified entity
  dppm  - m/z delta (in parts-per-million) to the input m/z value (as specified in input file) intensity quantification (height of centroided peak); this is an average over multiple scans, thus does usually not correspond to the maximum peak ppm
  intensity
  area  - area of EIC (trapezoid integration)
 </pre>

  Each input experiment gives rise to the two RT and mz columns plus additional five columns (starting from RTobs) for each input file.


  <B>The command line parameters of this tool are:</B>
  @verbinclude TOPP_EICExtractor.cli
  <B>INI file documentation of this tool:</B>
  @htmlinclude TOPP_EICExtractor.html

*/

// We do not want this class to show up in the docu:
/// @cond TOPPCLASSES


struct HeaderInfo
{
  explicit HeaderInfo(const String& filename)
  {
    header_description = "-- empty --";
    TextFile tf;
    tf.load(filename);
    String content;
    content.concatenate(tf.begin(), tf.end(), ";");

    String search = "$$ Sample Description:";
    Size pos = content.find(search);
    if (pos != std::string::npos)
    {
      pos += search.size();
      Size pos_end = content.find("$$", pos);
      if (pos_end != std::string::npos)
      {
        String tmp = content.substr(pos, pos_end - pos - 1);
        if (!tmp.trim().empty()) header_description = tmp;
        //std::cerr << "Header info is: " << header_description << std::endl;
      }
    }
  }

  String header_description;
  String filename;
};


class TOPPEICExtractor :
  public TOPPBase
{
public:
  TOPPEICExtractor() :
    TOPPBase("EICExtractor", "Extracts intensities from dedicates positions in a LC/MS map")
  {
  }

  void registerOptionsAndFlags_() override
  {
    registerInputFileList_("in", "<file>", ListUtils::create<String>(""), "Input raw data file");
    setValidFormats_("in", ListUtils::create<String>("mzML"));

    registerInputFileList_("in_header", "<file>", ListUtils::create<String>(""), "[for Waters data only] Read additional information from _HEADER.TXT. Provide one for each raw input file.", false);
    setValidFormats_("in_header", ListUtils::create<String>("txt"));

    registerInputFile_("pos", "<file>", "", "Input config file stating where to find signal");
    setValidFormats_("pos", ListUtils::create<String>("edta"));
    registerDoubleOption_("rt_tol", "", 3, "RT tolerance in [s] for finding max peak (whole RT range around RT middle)", false, false);
    registerDoubleOption_("mz_tol", "", 10, "m/z tolerance in [ppm] for finding a peak", false, false);
    registerIntOption_("rt_collect", "", 1, "# of scans up & down in RT from highest point for ppm estimation in result", false, false);

    registerTOPPSubsection_("auto_rt", "Parameters for automatic detection of injection RT peaks (no need to specify them in 'pos' input file)");
    registerFlag_("auto_rt:enabled", "Automatically detect injection peaks from TIC and quantify all m/z x RT combinations.");
    registerDoubleOption_("auto_rt:FHWM", "<FWHM [s]>", 5, "Expected full width at half-maximum of each raw RT peak in [s]. Gaussian smoothing filter with this width is applied to TIC.", false, true);
    registerDoubleOption_("auto_rt:SNThreshold", "<S/N>", 5, "S/N threshold for a smoothed raw peak to pass peak picking. Higher thesholds will result in less peaks.", false, true);
    registerOutputFile_("auto_rt:out_debug_TIC", "<file>", "", "Optional output file (for first input) containing the smoothed TIC, S/N levels and picked RT positions", false, true);
    setValidFormats_("auto_rt:out_debug_TIC", ListUtils::create<String>("mzML"));

    registerStringOption_("out_separator", "<sep>", ",", "Separator character for output CSV file.", false, true);
    //setValidStrings_("out_separator", ListUtils::create<String>(",!\t! ", '!')); // comma not allowed as valid string

    registerOutputFile_("out", "<file>", "", "Output quantitation file (multiple columns for each input compound)");
    setValidFormats_("out", ListUtils::create<String>("csv"));
  }

  MSChromatogram toChromatogram(const MSSpectrum& in)
  {
    MSChromatogram out;
    for (Size ic = 0; ic < in.size(); ++ic)
    {
      ChromatogramPeak peak;
      peak.setMZ(in[ic].getMZ());
      peak.setIntensity(in[ic].getIntensity());
      out.push_back(peak);
    }
    out.setChromatogramType(ChromatogramSettings::SELECTED_ION_CURRENT_CHROMATOGRAM);

    return out;
  }

  ExitCodes main_(int, const char**) override
  {
    //-------------------------------------------------------------
    // parameter handling
    //-------------------------------------------------------------
    StringList in = getStringList_("in");
    String edta = getStringOption_("pos");
    String out = getStringOption_("out");
    String out_sep = getStringOption_("out_separator");
    String out_TIC_debug = getStringOption_("auto_rt:out_debug_TIC");

    StringList in_header = getStringList_("in_header");


    // number of out_debug_TIC files and input files must be identical
    /*if (out_TIC_debug.size() > 0 && in.size() != out_TIC_debug.size())
    {
        OPENMS_LOG_FATAL_ERROR << "Error: number of input file 'in' and auto_rt:out_debug_TIC files must be identical!" << std::endl;
        return ILLEGAL_PARAMETERS;
    }*/

    // number of header files and input files must be identical
    if (!in_header.empty() && in.size() != in_header.size())
    {
      OPENMS_LOG_FATAL_ERROR << "Error: number of input file 'in' and 'in_header' files must be identical!" << std::endl;
      return ILLEGAL_PARAMETERS;
    }

    if (!getFlag_("auto_rt:enabled") && !out_TIC_debug.empty())
    {
      OPENMS_LOG_FATAL_ERROR << "Error: TIC output file requested, but auto_rt is not enabled! Either do not request the file or switch on 'auto_rt:enabled'." << std::endl;
      return ILLEGAL_PARAMETERS;
    }

    double rttol = getDoubleOption_("rt_tol");
    double mztol = getDoubleOption_("mz_tol");
    Size rt_collect = getIntOption_("rt_collect");

    //-------------------------------------------------------------
    // loading input
    //-------------------------------------------------------------
    FileHandler mzml_file;
    PeakFileOptions options;
    options.clearMSLevels();
    options.addMSLevel(1);
    mzml_file.getOptions() = options;
      
    PeakMap exp, exp_pp;

    FileHandler ed;
    ConsensusMap cm;
    ed.loadConsensusFeatures(edta, cm);

    StringList tf_single_header0, tf_single_header1, tf_single_header2; // header content, for each column

    std::vector<String> vec_single; // one line for each compound, multiple columns per experiment
    vec_single.resize(cm.size());

<<<<<<< HEAD
    PeakIntegrator peak_integrator; // for raw signal integration
    auto pi_param = peak_integrator.getDefaults();
    pi_param.setValue("integration_type", "trapezoid");
    peak_integrator.setParameters(pi_param);

=======
    PeakIntegrator peak_integrator;
      
>>>>>>> eed11154
    for (Size fi = 0; fi < in.size(); ++fi)
    {
      // load raw data
      mzml_file.loadExperiment(in[fi], exp, {FileTypes::MZML}, log_type_);
      exp.sortSpectra(true);

      if (exp.empty())
      {
        OPENMS_LOG_WARN << "The given file does not contain any conventional peak data, but might"
                    " contain chromatograms. This tool currently cannot handle them, sorry." << std::endl;
        return INCOMPATIBLE_INPUT_DATA;
      }

      // try to detect RT peaks (only for the first input file -- all others should align!)
      // cm.size() might change in here...
      if (getFlag_("auto_rt:enabled") && fi == 0)
      {
        ConsensusMap cm_local = cm; // we might have different RT peaks for each map if 'auto_rt' is enabled
        cm.clear(false); // reset global list (about to be filled)

        // compute TIC
        MSChromatogram tic = exp.calculateTIC();
        MSSpectrum tics, tic_gf, tics_pp, tics_sn;
        for (Size ic = 0; ic < tic.size(); ++ic)
        { // rewrite Chromatogram to MSSpectrum (GaussFilter requires it)
          Peak1D peak;
          peak.setMZ(tic[ic].getRT());
          peak.setIntensity(tic[ic].getIntensity());
          tics.push_back(peak);
        }
        // smooth (no PP_CWT here due to efficiency reasons -- large FWHM take longer!)
        double fwhm = getDoubleOption_("auto_rt:FHWM");
        GaussFilter gf;
        Param p = gf.getParameters();
        p.setValue("gaussian_width", fwhm * 2); // wider than FWHM, just to be sure we have a fully smoothed peak. Merging two peaks is unlikely
        p.setValue("use_ppm_tolerance", "false");
        gf.setParameters(p);
        tic_gf = tics;
        gf.filter(tic_gf);
        // pick peaks
        PeakPickerHiRes pp;
        p = pp.getParameters();
        p.setValue("signal_to_noise", getDoubleOption_("auto_rt:SNThreshold"));
        pp.setParameters(p);
        pp.pick(tic_gf, tics_pp);

        if (!tics_pp.empty())
        {
          OPENMS_LOG_INFO << "Found " << tics_pp.size() << " auto-rt peaks at: ";
          for (Size ipp = 0; ipp != tics_pp.size(); ++ipp)
          {
            OPENMS_LOG_INFO << " " << tics_pp[ipp].getMZ();
          }
        }
        else
        {
          OPENMS_LOG_INFO << "Found no auto-rt peaks. Change threshold parameters!";
        }
        OPENMS_LOG_INFO << std::endl;

        if (!out_TIC_debug.empty()) // if debug file was given
        { // store intermediate steps for debug
          PeakMap out_debug;
          out_debug.addChromatogram(toChromatogram(tics));
          out_debug.addChromatogram(toChromatogram(tic_gf));

          SignalToNoiseEstimatorMedian<MSSpectrum> snt;
          snt.init(tics);
          for (Size is = 0; is < tics.size(); ++is)
          {
            Peak1D peak;
            peak.setMZ(tic[is].getMZ());
            peak.setIntensity(snt.getSignalToNoise(is));
            tics_sn.push_back(peak);
          }
          out_debug.addChromatogram(toChromatogram(tics_sn));

          out_debug.addChromatogram(toChromatogram(tics_pp));
          // get rid of "native-id" missing warning
          for (Size id = 0; id < out_debug.size(); ++id) out_debug[id].setNativeID(String("spectrum=") + id);

          mzml_file.storeExperiment(out_TIC_debug, out_debug,{FileTypes::MZML});
          OPENMS_LOG_DEBUG << "Storing debug AUTO-RT: " << out_TIC_debug << std::endl;
        }

        // add target EICs: for each m/z with no/negative RT, add all combinations of that m/z with auto-RTs
        // duplicate m/z entries will be ignored!
        // all other lines with positive RT values are copied unaffected
        //do not allow doubles
        std::set<double> mz_doubles;
        for (ConsensusFeature& cf : cm_local)
        {
          if (cf.getRT() < 0)
          {
            if (mz_doubles.find(cf.getMZ()) == mz_doubles.end())
            {
              mz_doubles.insert(cf.getMZ());
            }
            else
            {
              OPENMS_LOG_INFO << "Found duplicate m/z entry (" << cf.getMZ() << ") for auto-rt. Skipping ..." << std::endl;
              continue;
            }

            ConsensusMap cm_RT_multiplex;
            for (const Peak1D& pk : tics_pp)
            {
              ConsensusFeature f = cf;
              f.setRT(pk.getMZ());
              cm.push_back(f);
            }

          }
          else
          { // default feature with no auto-rt
            OPENMS_LOG_INFO << "copying feature with RT " << cf.getRT() << std::endl;
            cm.push_back(cf);
          }
        }

        // resize, since we have more positions now
        vec_single.resize(cm.size());
      }


      // search for each EIC and add up
      Int not_found(0);
      std::map<Size, double> quant;

      String description;
      if (fi < in_header.size())
      {
        HeaderInfo info(in_header[fi]);
        description = info.header_description;
      }

      if (fi == 0)
      { // two additional columns for first file (theoretical RT and m/z)
        tf_single_header0 << "" << "";
        tf_single_header1 << "" << "";
        tf_single_header2 << "RT" << "mz";
      }

      // 5 entries for each input file
      tf_single_header0 << File::basename(in[fi]) << "" << "" << "" << "" << "";
      tf_single_header1 << description << "" << "" << "" << "" << "";
      tf_single_header2 << "RTobs" << "dRT" << "mzobs" << "dppm" << "intensity" << "area";
      for (Size i = 0; i < cm.size(); ++i)
      {
        //std::cerr << "Rt" << cm[i].getRT() << "  mz: " << cm[i].getMZ() << " R " <<  cm[i].getMetaValue("rank") << "\n";

        double mz_da = mztol * cm[i].getMZ() / 1e6; // mz tolerance in Dalton
        PeakMap::ConstAreaIterator it = exp.areaBeginConst(cm[i].getRT() - rttol / 2,
                                                                  cm[i].getRT() + rttol / 2,
                                                                  cm[i].getMZ() - mz_da,
                                                                  cm[i].getMZ() + mz_da);
        Peak2D max_peak;
        max_peak.setIntensity(0);
        max_peak.setRT(cm[i].getRT());
        max_peak.setMZ(cm[i].getMZ());

        map<double, double> rt_highest;
        for (; it != exp.areaEndConst(); ++it)
        {
          // extract intensity of highest peak
          if (max_peak.getIntensity() < it->getIntensity())
          {
            max_peak.setIntensity(it->getIntensity());
            max_peak.setRT(it.getRT());
            max_peak.setMZ(it->getMZ());
          }
          // take maximum only for each RT
          if (rt_highest[it.getRT()] < it->getIntensity()) rt_highest[it.getRT()] = it->getIntensity();
        }

        // copy to EIC for area integration
        MSChromatogram eic;
        eic.reserve(rt_highest.size());
        for (const auto& rt_int : rt_highest)
        {
          ChromatogramPeak p;
          p.setRT(rt_int.first);
          p.setIntensity(rt_int.second);
          // std::cout << rt_int.first << "\t" << rt_int.second << std::endl; // for debugging. output a single chromatogram
          eic.push_back(std::move(p));
        }

        PeakIntegrator::PeakArea peak_area = peak_integrator.integratePeak(eic, max_peak.getRT() - rttol / 2, max_peak.getRT() + rttol / 2);

        double ppm = 0; // observed m/z offset

        if (max_peak.getIntensity() == 0)
        {
          ++not_found;
        }
        else
        {
          // take median for m/z found
          std::vector<double> mz;
          PeakMap::Iterator itm = exp.RTBegin(max_peak.getRT());
          SignedSize low = std::min<SignedSize>(std::distance(exp.begin(), itm), rt_collect);
          SignedSize high = std::min<SignedSize>(std::distance(itm, exp.end()) - 1, rt_collect);
          PeakMap::AreaIterator itt = exp.areaBegin((itm - low)->getRT() - 0.01, (itm + high)->getRT() + 0.01, cm[i].getMZ() - mz_da, cm[i].getMZ() + mz_da);
          for (; itt != exp.areaEnd(); ++itt)
          {
            mz.push_back(itt->getMZ());
            //std::cerr << "ppm: " << itt.getRT() << " " <<  itt->getMZ() << " " << itt->getIntensity() << std::endl;
          }

          if ((SignedSize)mz.size() > (low + high + 1)) OPENMS_LOG_WARN << "Compound " << i << " has overlapping peaks [" << mz.size() << "/" << low + high + 1 << "]" << std::endl;

          if (!mz.empty())
          {
            double avg_mz = std::accumulate(mz.begin(), mz.end(), 0.0) / double(mz.size());
            //std::cerr << "avg: " << avg_mz << "\n";
            ppm = (avg_mz - cm[i].getMZ()) / cm[i].getMZ() * 1e6;
          }

        }

        // appending the second column set requires separator
        String append_sep = (fi == 0 ? "" : out_sep);

        vec_single[i] += append_sep; // new line
        if (fi == 0)
        {
          vec_single[i] += String(cm[i].getRT()) + out_sep +
                           String(cm[i].getMZ()) + out_sep;
        }
        vec_single[i] += String(max_peak.getRT()) + out_sep +
                         String(max_peak.getRT() - cm[i].getRT()) + out_sep +
                         String(max_peak.getMZ()) + out_sep +
                         String(ppm) + out_sep +
                         String(max_peak.getIntensity()) + out_sep +
                         String(peak_area.area);
      }

      if (not_found)
      {
        OPENMS_LOG_INFO << "Missing peaks for " << not_found << " compounds in file '" << in[fi] << "'.\n";
      }
    }

    //-------------------------------------------------------------
    // create header
    //-------------------------------------------------------------
    vec_single.insert(vec_single.begin(), ListUtils::concatenate(tf_single_header2, out_sep));
    vec_single.insert(vec_single.begin(), ListUtils::concatenate(tf_single_header1, out_sep));
    vec_single.insert(vec_single.begin(), ListUtils::concatenate(tf_single_header0, out_sep));

    //-------------------------------------------------------------
    // writing output
    //-------------------------------------------------------------
    TextFile tf;
    for (const auto& v : vec_single)
    {
      tf.addLine(v);
    }
    tf.store(out);

    return EXECUTION_OK;
  }

};


int main(int argc, const char** argv)
{
  TOPPEICExtractor tool;
  return tool.main(argc, argv);
}

/// @endcond<|MERGE_RESOLUTION|>--- conflicted
+++ resolved
@@ -249,16 +249,11 @@
     std::vector<String> vec_single; // one line for each compound, multiple columns per experiment
     vec_single.resize(cm.size());
 
-<<<<<<< HEAD
     PeakIntegrator peak_integrator; // for raw signal integration
     auto pi_param = peak_integrator.getDefaults();
     pi_param.setValue("integration_type", "trapezoid");
     peak_integrator.setParameters(pi_param);
 
-=======
-    PeakIntegrator peak_integrator;
-      
->>>>>>> eed11154
     for (Size fi = 0; fi < in.size(); ++fi)
     {
       // load raw data
