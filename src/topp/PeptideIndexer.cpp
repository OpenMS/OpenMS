// --------------------------------------------------------------------------
//                   OpenMS -- Open-Source Mass Spectrometry
// --------------------------------------------------------------------------
// Copyright The OpenMS Team -- Eberhard Karls University Tuebingen,
// ETH Zurich, and Freie Universitaet Berlin 2002-2014.
//
// This software is released under a three-clause BSD license:
//  * Redistributions of source code must retain the above copyright
//    notice, this list of conditions and the following disclaimer.
//  * Redistributions in binary form must reproduce the above copyright
//    notice, this list of conditions and the following disclaimer in the
//    documentation and/or other materials provided with the distribution.
//  * Neither the name of any author or any participating institution
//    may be used to endorse or promote products derived from this software
//    without specific prior written permission.
// For a full list of authors, refer to the file AUTHORS.
// --------------------------------------------------------------------------
// THIS SOFTWARE IS PROVIDED BY THE COPYRIGHT HOLDERS AND CONTRIBUTORS "AS IS"
// AND ANY EXPRESS OR IMPLIED WARRANTIES, INCLUDING, BUT NOT LIMITED TO, THE
// IMPLIED WARRANTIES OF MERCHANTABILITY AND FITNESS FOR A PARTICULAR PURPOSE
// ARE DISCLAIMED. IN NO EVENT SHALL ANY OF THE AUTHORS OR THE CONTRIBUTING
// INSTITUTIONS BE LIABLE FOR ANY DIRECT, INDIRECT, INCIDENTAL, SPECIAL,
// EXEMPLARY, OR CONSEQUENTIAL DAMAGES (INCLUDING, BUT NOT LIMITED TO,
// PROCUREMENT OF SUBSTITUTE GOODS OR SERVICES; LOSS OF USE, DATA, OR PROFITS;
// OR BUSINESS INTERRUPTION) HOWEVER CAUSED AND ON ANY THEORY OF LIABILITY,
// WHETHER IN CONTRACT, STRICT LIABILITY, OR TORT (INCLUDING NEGLIGENCE OR
// OTHERWISE) ARISING IN ANY WAY OUT OF THE USE OF THIS SOFTWARE, EVEN IF
// ADVISED OF THE POSSIBILITY OF SUCH DAMAGE.
//
// --------------------------------------------------------------------------
// $Maintainer: Chris Bielow $
// $Authors: Andreas Bertsch, Chris Bielow, Knut Reinert $
// --------------------------------------------------------------------------

#include <OpenMS/APPLICATIONS/TOPPBase.h>
#include <OpenMS/CHEMISTRY/EnzymaticDigestion.h>
#include <OpenMS/DATASTRUCTURES/SeqanIncludeWrapper.h>
#include <OpenMS/FORMAT/IdXMLFile.h>
#include <OpenMS/FORMAT/FASTAFile.h>
#include <OpenMS/METADATA/ProteinIdentification.h>
#include <OpenMS/SYSTEM/File.h>
#include <OpenMS/SYSTEM/StopWatch.h>
#include <OpenMS/METADATA/PeptideEvidence.h>

#include <algorithm>

using namespace OpenMS;
using namespace std;

//-------------------------------------------------------------
//Doxygen docu
//-------------------------------------------------------------

/**
    @page TOPP_PeptideIndexer PeptideIndexer

    @brief Refreshes the protein references for all peptide hits from an idXML file and adds target/decoy information.

<CENTER>
    <table>
        <tr>
            <td ALIGN = "center" BGCOLOR="#EBEBEB"> pot. predecessor tools </td>
            <td VALIGN="middle" ROWSPAN=2> \f$ \longrightarrow \f$ PeptideIndexer \f$ \longrightarrow \f$</td>
            <td ALIGN = "center" BGCOLOR="#EBEBEB"> pot. successor tools </td>
        </tr>
        <tr>
            <td VALIGN="middle" ALIGN = "center" ROWSPAN=1> @ref TOPP_IDFilter or @n any protein/peptide processing tool </td>
            <td VALIGN="middle" ALIGN = "center" ROWSPAN=1> @ref TOPP_FalseDiscoveryRate </td>
        </tr>
    </table>
</CENTER>

  Each peptide hit is annotated by a target_decoy string,
  indicating if the peptide sequence is found in a 'target' protein, a 'decoy' protein, or in both 'target+decoy' proteins. This information is
  crucial for the @ref TOPP_FalseDiscoveryRate @ref TOPP_IDPosteriorErrorProbability tools.

  @note Make sure that your protein names in the database contain a correctly formatted decoy string. This can be ensured by using @ref UTILS_DecoyDatabase.
        If the decoy identifier is not recognized successfully all proteins will be assumed to stem from the target-part of the query.<br>
        E.g., "sw|P33354_REV|YEHR_ECOLI Uncharacterized lipop..." is <b>invalid</b>, since the tool has no knowledge of how SwissProt entries are build up.
        A correct identifier could be "rev_sw|P33354|YEHR_ECOLI Uncharacterized li ..." or "sw|P33354|YEHR_ECOLI_rev Uncharacterized li", depending on if you are
        using prefix annotation or not.<br>
        This tool will also give you some target/decoy statistics when its done. Look carefully!


  This tool supports relative database filenames, which (when not found in the current working directory) are looked up in the directories specified by @p OpenMS.ini:id_db_dir (see @subpage TOPP_advanced).

  By default the tool will fail if an unmatched peptide occurs, i.e. the database does not contain the corresponding protein.
  You can force the tool to return successfully in this case by using the flag @p allow_unmatched.

  Some search engines (such as Mascot) will replace ambiguous amino acids ('B', 'Z', and 'X') in the protein database with unambiguous amino acids in the reported peptides, e.g. exchange 'X' with 'H'.
  This will cause this peptide not to be found by exactly matching its sequence to the database. However, we can recover these cases by using tolerant search (done automatically).

  Two search modes are available:
    - exact: Peptide sequences require exact match in protein database.
             If at least one protein hit is found, no tolerant search is used for this peptide.
             If no protein for this peptide can be found, tolerant matching is automatically used for this peptide.
    - tolerant:
             Allow ambiguous amino acids in protein sequence, e.g., 'M' in peptide will match 'X' in protein.
             This mode might yield more protein hits for some peptides (those that contain ambiguous amino acids).

  Independent of whether exact or tolerant search is used, we require ambiguous amino acids in peptide sequences to match exactly in the protein DB (i.e. 'X' in a peptide only matches 'X' in the database).

  The exact mode is much faster (about 10 times) and consumes less memory (about 2.5 times), but might fail to report a few protein hits with ambiguous amino acids for some peptides. Usually these proteins are putative, however.
  The exact mode also supports usage of multiple threads (@p threads option) to speed up computation even further, at the cost of some memory. This is only for the exact search (Aho-Corasick algorithm), however. If tolerant searching needs to be done for unassigned peptides, the latter will consume the major share of the runtime.

  Further complications can arise due to the presence of the isobaric amino acids isoleucine ('I') and leucine ('L') in protein sequences. Since the two have the exact same chemical composition and mass, they generally cannot be distinguished by mass spectrometry. If a peptide containing 'I' was reported as a match for a spectrum, a peptide containing 'L' instead would be an equally good match (and vice versa). To account for this inherent ambiguity, setting the flag @p IL_equivalent causes 'I' and 'L' to be considered as indistinguishable.@n
  For example, if the sequence "PEPTIDE" (matching "Protein1") was identified as a search hit, but the database additionally contained "PEPTLDE" (matching "Protein2"), running PeptideIndexer with the @p IL_equivalent option would report both "Protein1" and "Protein2" as accessions for "PEPTIDE". (This is independent of the error-tolerant search controlled by @p full_tolerant_search and @p aaa_max.)

  Once a peptide sequence is found in a protein sequence, this does <b>not</b> imply that the hit is valid! This is where enzyme specificity comes into play.
  By default, we demand that the peptide is fully tryptic (i.e. the enzyme parameter is set to "trypsin" and specificity is "full").
  So unless the peptide coincides with C- and/or N-terminus of the protein, the peptide's cleavage pattern should fulfill the trypsin cleavage rule [KR][^P].
  We make one exception for peptides starting at the second amino acid of a protein if the first amino acid of that protein is methionine (M), which is usually cleaved off in vivo. For example, the two peptides AAAR and MAAAR would both match a protein starting with MAAAR.

  You can relax the requirements further by choosing <tt>semi-tryptic</tt> (only one of two "internal" termini must match requirements) or <tt>none</tt> (essentially allowing all hits, no matter their context).


  <B>The command line parameters of this tool are:</B>
  @verbinclude TOPP_PeptideIndexer.cli
  <B>INI file documentation of this tool:</B>
  @htmlinclude TOPP_PeptideIndexer.html
*/

struct PeptideProteinMatchInformation
{
  /// index of the protein the peptide is contained in
  OpenMS::Size protein_index;

  /// the amino acid after the peptide in the protein
  char AABefore;

  /// the amino acid befor the peptide in the protein
  char AAAfter;

  /// the position of the peptide in the protein
  OpenMS::Int position;

  bool operator<(const PeptideProteinMatchInformation& other) const
  {
    if (protein_index != other.protein_index)
    {
      return protein_index < other.protein_index;
    }
    else if (position != other.position)
    {
      return position < other.position;
    }
    else if (AABefore != other.AABefore)
    {
      return AABefore < other.AABefore;
    }
    else if (AAAfter != other.AAAfter)
    {
      return AAAfter < other.AAAfter;
    }
    return false;
  }

  bool operator==(const PeptideProteinMatchInformation& other) const
  {
    return protein_index == other.protein_index &&
           position == other.position &&
           AABefore == other.AABefore &&
           AAAfter == other.AAAfter;
  }

};

namespace seqan
{

  struct FoundProteinFunctor
  {
public:
    typedef OpenMS::Map<OpenMS::Size, std::set<PeptideProteinMatchInformation> > MapType;

    /// peptide index --> protein indices
    MapType pep_to_prot;

    /// number of accepted hits (passing addHit() constraints)
    OpenMS::Size filter_passed;

    /// number of rejected hits (not passing addHit())
    OpenMS::Size filter_rejected;

private:
    EnzymaticDigestion enzyme_;

public:
    explicit FoundProteinFunctor(const EnzymaticDigestion& enzyme) :
      pep_to_prot(), filter_passed(0), filter_rejected(0), enzyme_(enzyme)
    {
    }

    template <typename TIter1, typename TIter2>
    void operator()(const TIter1& iter_pep, const TIter2& iter_prot)
    {
      // the peptide sequence (will not change)
      const OpenMS::String tmp_pep(begin(representative(iter_pep)),
                                   end(representative(iter_pep)));

      // remember mapping of proteins to peptides and vice versa
      const OpenMS::Size count_occ = countOccurrences(iter_pep);
      for (OpenMS::Size i_pep = 0; i_pep < count_occ; ++i_pep)
      {
        const OpenMS::Size idx_pep = getOccurrences(iter_pep)[i_pep].i1;
        const OpenMS::Size count_occ_prot = countOccurrences(iter_prot);
        for (OpenMS::Size i_prot = 0; i_prot < count_occ_prot; ++i_prot)
        {
          const seqan::Pair<int> prot_occ = getOccurrences(iter_prot)[i_prot];
          // the protein sequence (will change for every Occurrence -- hitting
          // multiple proteins)
          const OpenMS::String tmp_prot(
            begin(indexText(container(iter_prot))[getSeqNo(prot_occ)]),
            end(indexText(container(iter_prot))[getSeqNo(prot_occ)]));
          // check if hit is valid and add (if valid)
          addHit(idx_pep, prot_occ.i1, tmp_pep, tmp_prot,
                 getSeqOffset(prot_occ));
        }
      }
    }

    void addHit(OpenMS::Size idx_pep, OpenMS::Size idx_prot,
                const OpenMS::String& seq_pep, const OpenMS::String& protein,
                OpenMS::Size position)
    {
      if (enzyme_.isValidProduct(AASequence::fromString(protein), position,
                                 seq_pep.length()))
      {
        PeptideProteinMatchInformation match;
        match.protein_index = idx_prot;
        match.position = position;
        /* TODO add this information
        match.AABefore = ;
        match.AAAfter = ;
        */
        pep_to_prot[idx_pep].insert(match);
        ++filter_passed;
      }
      else
      {
        // LOG_WARN << "Peptide " << seq_pep << " is not a valid hit to protein "
        //          << protein << " at position " << position << std::endl;
        ++filter_rejected;
      }
    }

    bool operator==(const FoundProteinFunctor& rhs) const
    {
      if (pep_to_prot.size() != rhs.pep_to_prot.size())
      {
        LOG_ERROR << "Size " << pep_to_prot.size() << " "
                  << rhs.pep_to_prot.size() << std::endl;
        return false;
      }

      MapType::const_iterator it1 = pep_to_prot.begin();
      MapType::const_iterator it2 = rhs.pep_to_prot.begin();
      while (it1 != pep_to_prot.end())
      {
        if (it1->first != it2->first)
        {
          LOG_ERROR << "Index of " << it1->first << " " << it2->first
                    << std::endl;
          return false;
        }
        if (it1->second.size() != it2->second.size())
        {
          LOG_ERROR << "Size of " << it1->first << " " << it1->second.size()
                    << "--" << it2->second.size() << std::endl;
          return false;
        }
        if (!equal(it1->second.begin(), it1->second.end(), it2->second.begin()))
        {
          LOG_ERROR << "not equal set for " << it1->first << std::endl;
          return false;
        }
        ++it1;
        ++it2;
      }
      return true;
    }

    bool operator!=(const FoundProteinFunctor& rhs) const
    {
      return !(*this == rhs);
    }

  };


  // saving some memory for the SA
  template <>
  struct SAValue<Index<StringSet<Peptide>, IndexWotd<> > >
  {
    typedef Pair<unsigned> Type;
  };

  template <typename T = void>
  struct EquivalenceClassAA_
  {
    static unsigned const VALUE[24];
  };
  template <typename T>
  unsigned const EquivalenceClassAA_<T>::VALUE[24] =
  {
    1, // 0 Ala Alanine (A)
    2, // 1 Arg Arginine (R)
    4, // 2 Asn Asparagine (N)
    8, // 3 Asp Aspartic Acid (D)
    16, // 4 Cys Cystine (C)
    32, // 5 Gln Glutamine (Q)
    64, // 6 Glu Glutamic Acid (E)
    128, // 7 Gly Glycine (G)
    256, // 8 His Histidine (H)
    512, // 9 Ile Isoleucine (I)
    1024, // 10 Leu Leucine (L)
    2048, // 11 Lys Lysine (K)
    4096, // 12 Met Methionine (M)
    8192, // 13 Phe Phenylalanine (F)
    16384, // 14 Pro Proline (P)
    32768, // 15 Ser Serine (S)
    65536, // 16 Thr Threonine (T)
    131072, // 17 Trp Tryptophan (W)
    262144, // 18 Tyr Tyrosine (Y)
    524288, // 19 Val Valine (V)
    12, // 20 Aspartic Acid, Asparagine (B)
    96, // 21 Glutamic Acid, Glutamine (Z)
    static_cast<unsigned>(-1), // 22 Unknown (matches ALL)
    static_cast<unsigned>(-1), // 23 Terminator (dummy)
  };


  template <bool enumerateA, bool enumerateB, typename TOnFoundFunctor,
            typename TTreeIteratorA, typename TIterPosA,
            typename TTreeIteratorB, typename TIterPosB, typename TErrors>
  inline void _approximateAminoAcidTreeSearch(TOnFoundFunctor& onFoundFunctor,
                                              TTreeIteratorA iterA,
                                              TIterPosA iterPosA,
                                              TTreeIteratorB iterB_,
                                              TIterPosB iterPosB,
                                              TErrors errorsLeft,
                                              TErrors classErrorsLeft)
  {
    if (enumerateA && !goDown(iterA)) return;

    if (enumerateB && !goDown(iterB_)) return;

    do
    {
      TTreeIteratorB iterB = iterB_;
      do
      {
        TErrors e = errorsLeft;
        TErrors ec = classErrorsLeft;
        TIterPosA ipA = iterPosA;
        TIterPosB ipB = iterPosB;

        while (true)
        {
          if (ipA == repLength(iterA))
          {
            if (isLeaf(iterA))
            {
              onFoundFunctor(iterA, iterB);
            }
            else if (ipB == repLength(iterB) && !isLeaf(iterB))
            {
              _approximateAminoAcidTreeSearch<true, true>(
                onFoundFunctor, iterA, ipA, iterB, ipB, e, ec);
            }
            else
            {
              _approximateAminoAcidTreeSearch<true, false>(
                onFoundFunctor, iterA, ipA, iterB, ipB, e, ec);
            }
            break;
          }
          else
          {
            if (ipB == repLength(iterB))
            {
              if (!isLeaf(iterB))
              {
                _approximateAminoAcidTreeSearch<false, true>(
                  onFoundFunctor, iterA, ipA, iterB, ipB, e, ec);
              }
              break;
            }
          }

          if (_charComparator(representative(iterA)[ipA],
                              representative(iterB)[ipB],
                              EquivalenceClassAA_<char>::VALUE))
          {
            // matched (including character classes) - look at ambiguous AA in
            // PROTEIN tree (peptide tree is not considered!)
            const char x_prot = representative(iterB)[ipB];
            if ((x_prot == 'X') || (x_prot == 'B') || (x_prot == 'Z'))
            {
              if (ec == 0) break;
              --ec;
            }

            // dealing with 'X' in peptide sequence: only match exactly 'X' in
            // proteinDB, not just any representative of 'X' (this is how X!
            // Tandem would report results)
            const char x_pep = representative(iterA)[ipA];
            if ((x_pep == 'X') || (x_pep == 'B') || (x_pep == 'Z'))
            {
              if (x_pep != x_prot) break;
            }
          }
          else
          {
            if (e == 0) break;
            --e;
          }

          ++ipA;
          ++ipB;
        }
      }
      while (enumerateB && goRight(iterB));
    }
    while (enumerateA && goRight(iterA));
  }

  template <typename TEquivalenceTable>
  inline bool _charComparator(AminoAcid charA, AminoAcid charB,
                              TEquivalenceTable equivalence)
  {
    const unsigned a_index = ordValue(charA);
    const unsigned b_index = ordValue(charB);
    return (equivalence[a_index] & equivalence[b_index]) != 0;
  }

}


// We do not want this class to show up in the docu:
/// @cond TOPPCLASSES

class TOPPPeptideIndexer :
  public TOPPBase
{
public:
  TOPPPeptideIndexer() :
    TOPPBase("PeptideIndexer",
             "Refreshes the protein references for all peptide hits.")
  {
  }

protected:
  void registerOptionsAndFlags_()
  {
    registerInputFile_("in", "<file>", "", "Input idXML file containing the identifications.");
    setValidFormats_("in", ListUtils::create<String>("idXML"));
    registerInputFile_("fasta", "<file>", "", "Input sequence database in FASTA format. Non-existing relative filenames are looked up via 'OpenMS.ini:id_db_dir'", true, false, ListUtils::create<String>("skipexists"));
    setValidFormats_("fasta", ListUtils::create<String>("fasta"));
    registerOutputFile_("out", "<file>", "", "Output idXML file.");
    setValidFormats_("out", ListUtils::create<String>("idXML"));
    registerStringOption_("decoy_string", "<string>", "_rev", "String that was appended (or prepended - see 'prefix' flag below) to the accessions in the protein database to indicate decoy proteins.", false);
    registerStringOption_("missing_decoy_action", "<action>", "error", "Action to take if NO peptide was assigned to a decoy protein (which indicates wrong database or decoy string): 'error' (exit with error, no output), 'warn' (exit with success, warning message)", false);
    setValidStrings_("missing_decoy_action", ListUtils::create<String>("error,warn"));

    registerTOPPSubsection_("enzyme", "The enzyme determines valid cleavage sites; cleavage specificity determines to what extent validity is enforced.");

    registerStringOption_("enzyme:name", "", EnzymaticDigestion::NamesOfEnzymes[0], "Enzyme which determines valid cleavage sites - e.g. trypsin cleaves after lysine (K) or arginine (R), but not before proline (P).", false);
    StringList enzymes;
    enzymes.assign(EnzymaticDigestion::NamesOfEnzymes, EnzymaticDigestion::NamesOfEnzymes + EnzymaticDigestion::SIZE_OF_ENZYMES);
    setValidStrings_("enzyme:name", enzymes);

    registerStringOption_("enzyme:specificity", "", EnzymaticDigestion::NamesOfSpecificity[0], "Specificity of the enzyme."
<<<<<<< HEAD
                                                                            "\n  '" + EnzymaticDigestion::NamesOfSpecificity[0] + "': both internal cleavage sites must match."
                                                                            "\n  '" + EnzymaticDigestion::NamesOfSpecificity[1] + "': one of two internal cleavage sites must match."
                                                                            "\n  '" + EnzymaticDigestion::NamesOfSpecificity[2] + "': allow all peptide hits no matter their context. Therefore, the enzyme chosen does not play a role here", false);
=======
                                                                                               "\n  '" + EnzymaticDigestion::NamesOfSpecificity[0] + "': both internal cleavage-sites must match."
                                                                                                                                                     "\n  '" + EnzymaticDigestion::NamesOfSpecificity[1] + "': one of two internal cleavage-sites must match."
                                                                                                                                                                                                           "\n  '" + EnzymaticDigestion::NamesOfSpecificity[2] + "': allow all peptide hits no matter their context. Therefore, the enzyme chosen does not play a role here", false);
>>>>>>> 39dfb6c4
    StringList spec;
    spec.assign(EnzymaticDigestion::NamesOfSpecificity, EnzymaticDigestion::NamesOfSpecificity + EnzymaticDigestion::SIZE_OF_SPECIFICITY);
    setValidStrings_("enzyme:specificity", spec);

    registerFlag_("prefix", "If set, protein accessions in the database contain 'decoy_string' as prefix.");
    registerFlag_("annotate_proteins", "If set, add target/decoy information to proteins (as well as peptides).");
    registerFlag_("write_protein_sequence", "If set, the protein sequences are stored as well.");
    registerFlag_("keep_unreferenced_proteins", "If set, protein hits which are not referenced by any peptide are kept.");
    registerFlag_("allow_unmatched", "If set, unmatched peptide sequences are allowed. By default (i.e. if this flag is not set) the program terminates with an error on unmatched peptides.");
    registerFlag_("full_tolerant_search", "If set, all peptide sequences are matched using tolerant search. Thus potentially more proteins (containing ambiguous amino acids) are associated. This is much slower!");
    registerIntOption_("aaa_max", "<number>", 4, "Maximal number of ambiguous amino acids (AAA) allowed when matching to a protein database with AAA's. AAA's are 'B', 'Z', and 'X'", false);
    setMinInt_("aaa_max", 0);
    registerFlag_("IL_equivalent", "Treat the isobaric amino acids isoleucine ('I') and leucine ('L') as equivalent (indistinguishable)");
  }

  ExitCodes main_(int, const char**)
  {
    //-------------------------------------------------------------
    // parsing parameters
    //-------------------------------------------------------------
    String in = getStringOption_("in");
    String out = getStringOption_("out");
    bool write_protein_sequence = getFlag_("write_protein_sequence");
    bool keep_unreferenced_proteins = getFlag_("keep_unreferenced_proteins");
    bool allow_unmatched = getFlag_("allow_unmatched");
    bool il_equivalent = getFlag_("IL_equivalent");

    String decoy_string = getStringOption_("decoy_string");
    bool prefix = getFlag_("prefix");

    String db_name = getStringOption_("fasta");
    if (!File::readable(db_name))
    {
      String full_db_name;
      try
      {
        full_db_name = File::findDatabase(db_name);
      }
      catch (...)
      {
        printUsage_();
        return ILLEGAL_PARAMETERS;
      }
      db_name = full_db_name;
    }

    EnzymaticDigestion enzyme;
    enzyme.setEnzyme(enzyme.getEnzymeByName(getStringOption_("enzyme:name")));
    enzyme.setSpecificity(enzyme.getSpecificityByName(getStringOption_("enzyme:specificity")));


    //-------------------------------------------------------------
    // reading input
    //-------------------------------------------------------------

    // we stream the Fasta file
    vector<FASTAFile::FASTAEntry> proteins;
    FASTAFile().load(db_name, proteins);

    vector<ProteinIdentification> prot_ids;
    vector<PeptideIdentification> pep_ids;
    IdXMLFile().load(in, prot_ids, pep_ids);

    //-------------------------------------------------------------
    // calculations
    //-------------------------------------------------------------

    if (proteins.size() == 0) // we do not allow an empty database
    {
      LOG_ERROR << "Error: An empty FASTA file was provided. Mapping makes no sense. Aborting..." << std::endl;
      return INPUT_FILE_EMPTY;
    }

    if (pep_ids.size() == 0) // Aho-Corasick requires non-empty input
    {
      LOG_WARN << "Warning: An empty idXML file was provided. Output will be empty as well." << std::endl;
      if (!getFlag_("keep_unreferenced_proteins"))
      {
        prot_ids.clear();
      }
      IdXMLFile().store(out, prot_ids, pep_ids);
      return EXECUTION_OK;
    }

    writeDebug_("Collecting peptides...", 1);

    seqan::FoundProteinFunctor func(enzyme); // stores the matches (need to survive local scope which follows)
    Map<String, Size> acc_to_prot; // build map: accessions to proteins

    { // new scope - forget data after search

      /**
       BUILD Protein DB
      */
      seqan::StringSet<seqan::Peptide> prot_DB;

      for (Size i = 0; i != proteins.size(); ++i)
      {
        // build protein DB
        String seq = proteins[i].sequence.remove('*');
        if (il_equivalent)
        {
          seq.substitute('I', 'J').substitute('L', 'J');
        }
        seqan::appendValue(prot_DB, seq.c_str());

        // consistency check
        String acc = proteins[i].identifier;
        if (acc_to_prot.has(acc))
        {
          writeLog_(String("PeptideIndexer: error, identifiers of proteins should be unique to a database, identifier '") + acc + String("' found multipe times."));
        }
        acc_to_prot[acc] = i;
      }

      /**
        BUILD Peptide DB
      */
      seqan::StringSet<seqan::Peptide> pep_DB;
      for (vector<PeptideIdentification>::const_iterator it1 = pep_ids.begin(); it1 != pep_ids.end(); ++it1)
      {
        //String run_id = it1->getIdentifier();
        vector<PeptideHit> hits = it1->getHits();
        for (vector<PeptideHit>::iterator it2 = hits.begin(); it2 != hits.end(); ++it2)
        {
          String seq = it2->getSequence().toUnmodifiedString().remove('*');
          if (il_equivalent)
          {
            seq.substitute('I', 'J').substitute('L', 'J');
          }
          appendValue(pep_DB, seq.c_str());
        }
      }

      writeLog_(String("Mapping ") + length(pep_DB) + " peptides to " + length(prot_DB) + " proteins.");

      /** first, try Aho Corasick (fast) -- using exact matching only */
      bool SA_only = getFlag_("full_tolerant_search");
      if (!SA_only)
      {
        StopWatch sw;
        sw.start();
        SignedSize protDB_length = (SignedSize) length(prot_DB);
#ifdef _OPENMP
#pragma omp parallel
#endif
        {
          seqan::Pattern<seqan::StringSet<seqan::Peptide>, seqan::AhoCorasick> pattern(pep_DB);
          seqan::FoundProteinFunctor func_threads(enzyme);
          writeDebug_("Finding peptide/protein matches...", 1);

#pragma omp for
          for (SignedSize i = 0; i < protDB_length; ++i)
          {
            seqan::Finder<seqan::Peptide> finder(prot_DB[i]);
            while (find(finder, pattern))
            {
              //seqan::appendValue(pat_hits, seqan::Pair<Size, Size>(position(pattern), position(finder)));

              //func_threads.pep_to_prot[position(pattern)].insert(i);
              // String(seqan::String<char, seqan::CStyle>(prot_DB[i])), position(finder))
              // target.assign(begin(source, Standard()), end(source, Standard()));
              const seqan::Peptide& tmp_pep = pep_DB[position(pattern)];
              const seqan::Peptide& tmp_prot = prot_DB[i];

              func_threads.addHit(position(pattern), i, String(begin(tmp_pep), end(tmp_pep)), String(begin(tmp_prot), end(tmp_prot)), position(finder));
            }
          }

          // join results again
#ifdef _OPENMP
#pragma omp critical(PeptideIndexer_joinAC)
#endif
          {
            func.filter_passed += func_threads.filter_passed;
            func.filter_rejected += func_threads.filter_rejected;
            for (seqan::FoundProteinFunctor::MapType::const_iterator it = func_threads.pep_to_prot.begin(); it != func_threads.pep_to_prot.end(); ++it)
            {
              func.pep_to_prot[it->first].insert(func_threads.pep_to_prot[it->first].begin(), func_threads.pep_to_prot[it->first].end());
            }

          }
        } // end parallel

        sw.stop();

        writeLog_(String("Aho-Corasick done. Found ") + func.filter_passed + " hits in " + func.pep_to_prot.size() + " of " + length(pep_DB) + " peptides (time: " + sw.getClockTime() + " s (wall), " + sw.getCPUTime() + " s (CPU)).");
      }

      /// check if every peptide was found:
      if (func.pep_to_prot.size() != length(pep_DB))
      {
        /** search using SA, which supports mismatches (introduced by resolving ambiguous AA's by e.g. Mascot) -- expensive! */
        writeLog_(String("Using suffix array to find ambiguous matches..."));

        // search peptides which remained unidentified during Aho-Corasick (might be all if 'full_tolerant_search' is enabled)
        seqan::StringSet<seqan::Peptide> pep_DB_SA;
        Map<Size, Size> missed_pep;
        for (Size p = 0; p < length(pep_DB); ++p)
        {
          if (!func.pep_to_prot.has(p))
          {
            missed_pep[length(pep_DB_SA)] = p;
            appendValue(pep_DB_SA, pep_DB[p]);
          }
        }

        writeLog_(String("... for ") + length(pep_DB_SA) + " peptide(s).");

        seqan::FoundProteinFunctor func_SA(enzyme);

        typedef seqan::Index<seqan::StringSet<seqan::Peptide>, seqan::IndexWotd<> > TIndex;
        TIndex prot_Index(prot_DB);
        TIndex pep_Index(pep_DB_SA);

        // use only full peptides in Suffix Array
        const Size length_SA = length(pep_DB_SA);
        resize(indexSA(pep_Index), length_SA);
        for (Size i = 0; i < length_SA; ++i)
        {
          indexSA(pep_Index)[i].i1 = (unsigned)i;
          indexSA(pep_Index)[i].i2 = 0;
        }

        typedef seqan::Iterator<TIndex, seqan::TopDown<seqan::PreorderEmptyEdges> >::Type TTreeIter;

        //seqan::open(indexSA(prot_Index), "c:\\tmp\\prot_Index.sa");
        //seqan::open(indexDir(prot_Index), "c:\\tmp\\prot_Index.dir");

        TTreeIter prot_Iter(prot_Index);
        TTreeIter pep_Iter(pep_Index);

        UInt max_aaa = getIntOption_("aaa_max");
        seqan::_approximateAminoAcidTreeSearch<true, true>(func_SA, pep_Iter, 0u, prot_Iter, 0u, 0u, max_aaa);

        //seqan::save(indexSA(prot_Index), "c:\\tmp\\prot_Index.sa");
        //seqan::save(indexDir(prot_Index), "c:\\tmp\\prot_Index.dir");

        // augment results with SA hits
        func.filter_passed += func_SA.filter_passed;
        func.filter_rejected += func_SA.filter_rejected;
        for (seqan::FoundProteinFunctor::MapType::const_iterator it = func_SA.pep_to_prot.begin(); it != func_SA.pep_to_prot.end(); ++it)
        {
          func.pep_to_prot[missed_pep[it->first]] = it->second;
        }

      }

    } // end local scope

    // write some stats
    LOG_INFO << "Peptide hits passing enzyme filter: " << func.filter_passed << "\n"
             << "     ... rejected by enzyme filter: " << func.filter_rejected << std::endl;

    /* do mapping */
    writeDebug_("Reindexing peptide/protein matches...", 1);

    /// index existing proteins
    Map<String, Size> runid_to_runidx; // identifier to index
    for (Size run_idx = 0; run_idx < prot_ids.size(); ++run_idx)
    {
      runid_to_runidx[prot_ids[run_idx].getIdentifier()] = run_idx;
    }

    /// store target/decoy status of proteins
    Map<String, bool> protein_is_decoy; // accession -> is decoy?

    /// for peptides --> proteins
    Size stats_matched_unique(0);
    Size stats_matched_multi(0);
    Size stats_unmatched(0);
    Size stats_count_m_t(0);
    Size stats_count_m_d(0);
    Size stats_count_m_td(0);
    Map<Size, set<Size> > runidx_to_protidx; // in which protID do appear which proteins (according to mapped peptides)

    Size pep_idx(0);
    for (vector<PeptideIdentification>::iterator it1 = pep_ids.begin(); it1 != pep_ids.end(); ++it1)
    {
      // which ProteinIdentification does the peptide belong to?
      Size run_idx = runid_to_runidx[it1->getIdentifier()];

      vector<PeptideHit> hits = it1->getHits();

      for (vector<PeptideHit>::iterator it2 = hits.begin(); it2 != hits.end(); ++it2)
      {
        // clear protein accessions
        it2->setPeptideEvidences(vector<PeptideEvidence>());

        // add new protein references
        for (set<PeptideProteinMatchInformation>::const_iterator it_i = func.pep_to_prot[pep_idx].begin();
             it_i != func.pep_to_prot[pep_idx].end();
             ++it_i)
        {
<<<<<<< HEAD
          const String& accession = proteins[*it_i].identifier;
          it2->addProteinAccession(accession);
=======
          PeptideEvidence pe;
          pe.setProteinAccession(proteins[it_i->protein_index].identifier);
          pe.setStart(it_i->position);
          /* TODO add other inormation to pe
           */
          it2->addPeptideEvidence(pe);
>>>>>>> 39dfb6c4

          runidx_to_protidx[run_idx].insert(it_i->protein_index); // fill protein hits

          if (!protein_is_decoy.has(accession))
          {
            protein_is_decoy[accession] = (prefix && accession.hasPrefix(decoy_string)) || (!prefix && accession.hasSuffix(decoy_string));
          }

          /*
          /// STATS
          String acc = proteins[*it_i].identifier;
          // is the mapped protein in this run?
          if (accession_to_runidxs[acc].find(run_idx) ==
              accession_to_runidxs[acc].end())
          {
            ++stats_new_proteins; // this peptide was matched to a new protein
          }
          // remove proteins which we already saw (what remains is orphaned):
          runidx_to_accessions[run_idx].erase(acc);
          */
        }

        ///
        // add information whether this is a decoy hit
        ///
        bool matches_target(false);
        bool matches_decoy(false);

        set<String> protein_accessions = PeptideHit::extractProteinAccessions(*it2);
        for (set<String>::const_iterator it = protein_accessions.begin(); it != protein_accessions.end(); ++it)
        {
<<<<<<< HEAD
          if (protein_is_decoy[*it]) matches_decoy = true;
          else matches_target = true;

          // this is rare in practice, so on the whole the test may not really save time:
          // if (matches_decoy && matches_target) break; // no need to check remaining accessions
=======
          if (prefix)
          {
            if (it->hasPrefix(decoy_string))
            {
              matches_decoy = true;
            }
            else
            {
              matches_target = true;
            }
          }
          else
          {
            if (it->hasSuffix(decoy_string))
            {
              matches_decoy = true;
            }
            else
            {
              matches_target = true;
            }
          }
>>>>>>> 39dfb6c4
        }
        String target_decoy;
        if (matches_decoy && matches_target)
        {
          target_decoy = "target+decoy";
          ++stats_count_m_td;
        }
        else if (matches_target)
        {
          target_decoy = "target";
          ++stats_count_m_t;
        }
        else if (matches_decoy)
        {
          target_decoy = "decoy";
          ++stats_count_m_d;
        }
        it2->setMetaValue("target_decoy", target_decoy);

        if (protein_accessions.size() == 1)
        {
          it2->setMetaValue("protein_references", "unique");
          ++stats_matched_unique;
        }
        else if (protein_accessions.size() > 1)
        {
          it2->setMetaValue("protein_references", "non-unique");
          ++stats_matched_multi;
        }
        else
        {
          it2->setMetaValue("protein_references", "unmatched");
          ++stats_unmatched;
          if (stats_unmatched < 5) LOG_INFO << "Unmatched peptide: " << it2->getSequence() << "\n";
          else if (stats_unmatched == 5) LOG_INFO << "Unmatched peptide: ...\n";
        }

        ++pep_idx; // next hit
      }
      it1->setHits(hits);
    }

    LOG_INFO << "Statistics of peptides (target/decoy):\n";
    LOG_INFO << "  match to target DB only: " << stats_count_m_t << "\n";
    LOG_INFO << "  match to decoy DB only : " << stats_count_m_d << "\n";
    LOG_INFO << "  match to both          : " << stats_count_m_td << "\n";

    LOG_INFO << "Statistics of peptides (mapping to proteins):\n";
    LOG_INFO << "  no match (to 0 protein)         : " << stats_unmatched << "\n";
    LOG_INFO << "  unique match (to 1 protein)     : " << stats_matched_unique << "\n";
    LOG_INFO << "  non-unique match (to >1 protein): " << stats_matched_multi << std::endl;


    /// exit if no peptides were matched to decoy
    if (stats_count_m_d + stats_count_m_td == 0)
    {
      String msg("No peptides were matched to the decoy portion of the database! Did you provide the correct concatenated database? Are your 'decoy_string' (=" + getStringOption_("decoy_string") + ") and 'prefix' (=" + String(getFlag_("prefix")) + ") settings correct?");
      if (getStringOption_("missing_decoy_action") == "error")
      {
        LOG_ERROR << "Error: " << msg << "\nSet 'missing_decoy_action' to 'warn' if you are sure this is ok!\nQuitting..." << std::endl;
        return UNEXPECTED_RESULT;
      }
      else
      {
        LOG_WARN << "Warn: " << msg << "\nSet 'missing_decoy_action' to 'error' if you want to elevate this to an error!" << std::endl;
      }
    }

    /// for proteins --> peptides

    Int stats_new_proteins(0);
    Int stats_orphaned_proteins(0);

    // all peptides contain the correct protein hit references, now update the protein hits
    for (Size run_idx = 0; run_idx < prot_ids.size(); ++run_idx)
    {
      set<Size> masterset = runidx_to_protidx[run_idx]; // all found protein matches

      vector<ProteinHit> new_protein_hits;
      // go through existing hits and update (do not create from anew, as there might be other information (score, rank, etc.) which
      // we want to preserve
      for (vector<ProteinHit>::iterator p_hit = prot_ids[run_idx].getHits().begin(); p_hit != prot_ids[run_idx].getHits().end(); ++p_hit)
      {
        const String& acc = p_hit->getAccession();
        if (acc_to_prot.has(acc) // accession needs to exist in new FASTA file
            && masterset.find(acc_to_prot[acc]) != masterset.end())
        { // this accession was there already
          new_protein_hits.push_back(*p_hit);
          String seq;
          if (write_protein_sequence) seq = proteins[acc_to_prot[acc]].sequence;
          else seq = "";
          new_protein_hits.back().setSequence(seq);
          masterset.erase(acc_to_prot[acc]); // remove from master (at the end only new proteins remain)
        }
        else // old hit is orphaned
        {
          ++stats_orphaned_proteins;
          if (keep_unreferenced_proteins) new_protein_hits.push_back(*p_hit);
        }
      }

      // add remaining new hits
      for (set<Size>::const_iterator it = masterset.begin();
           it != masterset.end();
           ++it)
      {
        ProteinHit hit;
        hit.setAccession(proteins[*it].identifier);
        if (write_protein_sequence) hit.setSequence(proteins[*it].sequence);
        new_protein_hits.push_back(hit);
        ++stats_new_proteins;
      }

      prot_ids[run_idx].setHits(new_protein_hits);
    }

    /// if requested, store target/decoy status of proteins
    if (getFlag_("annotate_proteins"))
    {
      for (vector<ProteinIdentification>::iterator id_it = prot_ids.begin(); id_it != prot_ids.end(); ++id_it)
      {
        for (vector<ProteinHit>::iterator hit_it = id_it->getHits().begin(); hit_it != id_it->getHits().end(); ++hit_it)
        {
          if (protein_is_decoy[hit_it->getAccession()]) hit_it->setMetaValue("target_decoy", "decoy");
          else hit_it->setMetaValue("target_decoy", "target");
        }
      }
    }

    LOG_INFO << "Statistics of proteins:\n";
    LOG_INFO << "  new proteins: " << stats_new_proteins << "\n";
    LOG_INFO << "  orphaned proteins: " << stats_orphaned_proteins << (keep_unreferenced_proteins ? " (all kept)" : " (all removed)") << "\n";

    writeDebug_("Ended reindexing", 1);

    //-------------------------------------------------------------
    // writing output
    //-------------------------------------------------------------

    IdXMLFile().store(out, prot_ids, pep_ids);

    if ((!allow_unmatched) && (stats_unmatched > 0))
    {
      LOG_WARN << "PeptideIndexer found unmatched peptides, which could not be associated to a protein.\n"
               << "Potential solutions:\n"
               << "   - check your FASTA database for completeness\n"
               << "   - set 'enzyme:specificity' to match the identification parameters of the search engine\n"
               << "   - some engines (e.g. X! Tandem) employ loose cutting rules generating non-tryptic peptides;\n"
               << "     if you trust them, disable enzyme specificity\n"
               << "   - increase 'aaa_max' to allow more ambiguous amino acids\n"
               << "   - as a last resort: use the 'allow_unmatched' option to accept unmatched peptides\n"
               << "     (note that unmatched peptides cannot be used for FDR calculation or quantification)\n";

      LOG_WARN << "Result files were written, but program will exit with error code" << std::endl;
      return UNEXPECTED_RESULT;
    }

    return EXECUTION_OK;
  }

};


int main(int argc, const char** argv)
{
  TOPPPeptideIndexer tool;
  return tool.main(argc, argv);
}

/// @endcond<|MERGE_RESOLUTION|>--- conflicted
+++ resolved
@@ -471,15 +471,9 @@
     setValidStrings_("enzyme:name", enzymes);
 
     registerStringOption_("enzyme:specificity", "", EnzymaticDigestion::NamesOfSpecificity[0], "Specificity of the enzyme."
-<<<<<<< HEAD
-                                                                            "\n  '" + EnzymaticDigestion::NamesOfSpecificity[0] + "': both internal cleavage sites must match."
-                                                                            "\n  '" + EnzymaticDigestion::NamesOfSpecificity[1] + "': one of two internal cleavage sites must match."
-                                                                            "\n  '" + EnzymaticDigestion::NamesOfSpecificity[2] + "': allow all peptide hits no matter their context. Therefore, the enzyme chosen does not play a role here", false);
-=======
-                                                                                               "\n  '" + EnzymaticDigestion::NamesOfSpecificity[0] + "': both internal cleavage-sites must match."
-                                                                                                                                                     "\n  '" + EnzymaticDigestion::NamesOfSpecificity[1] + "': one of two internal cleavage-sites must match."
-                                                                                                                                                                                                           "\n  '" + EnzymaticDigestion::NamesOfSpecificity[2] + "': allow all peptide hits no matter their context. Therefore, the enzyme chosen does not play a role here", false);
->>>>>>> 39dfb6c4
+                          "\n  '" + EnzymaticDigestion::NamesOfSpecificity[0] + "': both internal cleavage sites must match."
+                          "\n  '" + EnzymaticDigestion::NamesOfSpecificity[1] + "': one of two internal cleavage sites must match."
+                          "\n  '" + EnzymaticDigestion::NamesOfSpecificity[2] + "': allow all peptide hits no matter their context. Therefore, the enzyme chosen does not play a role here", false);
     StringList spec;
     spec.assign(EnzymaticDigestion::NamesOfSpecificity, EnzymaticDigestion::NamesOfSpecificity + EnzymaticDigestion::SIZE_OF_SPECIFICITY);
     setValidStrings_("enzyme:specificity", spec);
@@ -774,17 +768,12 @@
              it_i != func.pep_to_prot[pep_idx].end();
              ++it_i)
         {
-<<<<<<< HEAD
-          const String& accession = proteins[*it_i].identifier;
-          it2->addProteinAccession(accession);
-=======
+          const String& accession = proteins[it_i->protein_index].identifier;
           PeptideEvidence pe;
-          pe.setProteinAccession(proteins[it_i->protein_index].identifier);
+          pe.setProteinAccession(accession);
           pe.setStart(it_i->position);
-          /* TODO add other inormation to pe
-           */
+          // TODO add other inormation to pe
           it2->addPeptideEvidence(pe);
->>>>>>> 39dfb6c4
 
           runidx_to_protidx[run_idx].insert(it_i->protein_index); // fill protein hits
 
@@ -816,36 +805,19 @@
         set<String> protein_accessions = PeptideHit::extractProteinAccessions(*it2);
         for (set<String>::const_iterator it = protein_accessions.begin(); it != protein_accessions.end(); ++it)
         {
-<<<<<<< HEAD
-          if (protein_is_decoy[*it]) matches_decoy = true;
-          else matches_target = true;
-
-          // this is rare in practice, so on the whole the test may not really save time:
-          // if (matches_decoy && matches_target) break; // no need to check remaining accessions
-=======
-          if (prefix)
-          {
-            if (it->hasPrefix(decoy_string))
-            {
-              matches_decoy = true;
-            }
-            else
-            {
-              matches_target = true;
-            }
+          if (protein_is_decoy[*it])
+          {
+            matches_decoy = true;
           }
           else
           {
-            if (it->hasSuffix(decoy_string))
-            {
-              matches_decoy = true;
-            }
-            else
-            {
-              matches_target = true;
-            }
-          }
->>>>>>> 39dfb6c4
+            matches_target = true;
+          }
+          // this is rare in practice, so the test may not really save time:
+          // if (matches_decoy && matches_target)
+          // {
+          //   break; // no need to check remaining accessions
+          // }
         }
         String target_decoy;
         if (matches_decoy && matches_target)
