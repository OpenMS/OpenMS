--- conflicted
+++ resolved
@@ -109,36 +109,7 @@
 
     Param temp = PeptideIndexing().getParameters();
     registerFullParam_(temp);
-
-<<<<<<< HEAD
    }
-=======
-    registerStringOption_("enzyme:name", "", "Trypsin", "Enzyme which determines valid cleavage sites - e.g. trypsin cleaves after lysine (K) or arginine (R), but not before proline (P).", false);
-    StringList enzymes;
-    EnzymesDB::getInstance()->getAllNames(enzymes);
-    setValidStrings_("enzyme:name", enzymes);
-
-    registerStringOption_("enzyme:specificity", "", EnzymaticDigestion::NamesOfSpecificity[0], "Specificity of the enzyme."
-                                                                                               "\n  '" + EnzymaticDigestion::NamesOfSpecificity[0] + "': both internal cleavage sites must match."
-                                                                                                                                                     "\n  '" + EnzymaticDigestion::NamesOfSpecificity[1] + "': one of two internal cleavage sites must match."
-                                                                                                                                                                                                           "\n  '" + EnzymaticDigestion::NamesOfSpecificity[2] + "': allow all peptide hits no matter their context. Therefore, the enzyme chosen does not play a role here", false);
-    StringList spec;
-    spec.assign(EnzymaticDigestion::NamesOfSpecificity, EnzymaticDigestion::NamesOfSpecificity + EnzymaticDigestion::SIZE_OF_SPECIFICITY);
-    setValidStrings_("enzyme:specificity", spec);
-
-    registerFlag_("write_protein_sequence", "If set, the protein sequences are stored as well.");
-    registerFlag_("write_protein_description", "If set, the protein description is stored as well.");
-    registerFlag_("keep_unreferenced_proteins", "If set, protein hits which are not referenced by any peptide are kept.");
-    registerFlag_("allow_unmatched", "If set, unmatched peptide sequences are allowed. By default (i.e. if this flag is not set) the program terminates with an error on unmatched peptides.");
-    registerFlag_("full_tolerant_search", "If set, all peptide sequences are matched using tolerant search. Thus potentially more proteins (containing ambiguous amino acids) are associated. This is much slower!");
-    registerIntOption_("aaa_max", "<number>", 4, "[tolerant search only] Maximal number of ambiguous amino acids (AAAs) allowed when matching to a protein database with AAAs. AAAs are 'B', 'Z' and 'X'", false);
-    setMinInt_("aaa_max", 0);
-    registerIntOption_("mismatches_max", "<number>", 0, "[tolerant search only] Maximal number of real mismatches (will be used after checking for ambiguous AA's (see 'aaa_max' option). In general this param should only be changed if you want to look for other potential origins of a peptide which might have unknown SNPs or the like.", false);
-    setMinInt_("mismatches_max", 0);
-    registerFlag_("IL_equivalent", "Treat the isobaric amino acids isoleucine ('I') and leucine ('L') as equivalent (indistinguishable)");
-    registerFlag_("filter_aaa_proteins", "In the tolerant search for matches to proteins with ambiguous amino acids (AAAs), rebuild the search database to only consider proteins with AAAs. This may save time if most proteins don't contain AAAs and if there is a significant number of peptides that enter the tolerant search.", true);
-  }
->>>>>>> 88c72a5f
 
   ExitCodes main_(int, const char**)
   {
@@ -213,411 +184,11 @@
       return EXECUTION_OK;
     }
 
-<<<<<<< HEAD
     PeptideIndexing::ExitCodes indexer_exit = indexer.run(proteins, prot_ids, pep_ids);
     if ( (indexer_exit != PeptideIndexing::EXECUTION_OK) )
     {
       if (indexer_exit == PeptideIndexing::UNEXPECTED_RESULT)
       {
-=======
-    writeDebug_("Collecting peptides...", 1);
-
-    seqan::FoundProteinFunctor func(enzyme); // stores the matches (need to survive local scope which follows)
-    Map<String, Size> acc_to_prot; // build map: accessions to FASTA protein index
-
-    { // new scope - forget data after search
-
-      /**
-       BUILD Protein DB
-      */
-      seqan::StringSet<seqan::Peptide> prot_DB;
-
-      vector<String> duplicate_accessions;
-      for (Size i = 0; i != proteins.size(); ++i)
-      {
-        String seq = proteins[i].sequence.remove('*');
-        if (il_equivalent) // convert I to L; warning: do not use 'J', since Seqan does not know about it and will convert 'J' to 'X'
-        {
-          seq.substitute('I', 'L');
-        }
-
-        String acc = proteins[i].identifier;
-        // check for duplicate proteins
-        // @TODO: what happens if there are duplicate sequences with different accessions?
-        if (acc_to_prot.has(acc))
-        {
-          duplicate_accessions.push_back(acc);
-          // check if sequence is identical
-          const seqan::Peptide& tmp_prot = prot_DB[acc_to_prot[acc]];
-          if (String(begin(tmp_prot), end(tmp_prot)) != seq)
-          {
-            LOG_ERROR << "Fatal error: Protein identifier '" << acc << "' found multiple times with different sequences"
-                      << (il_equivalent ? " (I/L substituted)" : "") << ":\n"
-                      << tmp_prot << "\nvs.\n" << seq << "\nPlease fix the database and run PeptideIndexer again." << std::endl;
-            return INPUT_FILE_CORRUPT;
-          }
-          // Remove duplicate entry from 'proteins', since 'prot_DB' and 'proteins' need to correspond 1:1 (later indexing depends on it)
-          // The other option would be to allow two identical entries, but later on, only the last one will be reported (making the first protein an orphan; implementation details below)
-          // Thus, the only safe option is to remove the duplicate from 'proteins' and not to add it to 'prot_DB'
-          proteins.erase(proteins.begin() + i);
-          --i; // try this index again
-        }
-        else
-        {
-          // extend protein DB
-          seqan::appendValue(prot_DB, seq.c_str());
-          acc_to_prot[acc] = i;
-        }
-      }
-      if (!duplicate_accessions.empty())
-      {
-        LOG_WARN << "Warning: For the following protein identifiers, duplicate entries were found in the sequence database:\n"
-                 << ListUtils::concatenate(duplicate_accessions, "\n") << endl;
-      }
-
-      /**
-        BUILD Peptide DB
-      */
-      seqan::StringSet<seqan::Peptide> pep_DB;
-      for (vector<PeptideIdentification>::const_iterator it1 = pep_ids.begin(); it1 != pep_ids.end(); ++it1)
-      {
-        //String run_id = it1->getIdentifier();
-        vector<PeptideHit> hits = it1->getHits();
-        for (vector<PeptideHit>::iterator it2 = hits.begin(); it2 != hits.end(); ++it2)
-        {
-          String seq = it2->getSequence().toUnmodifiedString().remove('*');
-          if (il_equivalent) // convert I to L; warning: do not use 'J', since Seqan does not know about it and will convert 'J' to 'X'
-          {
-            seq.substitute('I', 'L');
-          }
-          appendValue(pep_DB, seq.c_str());
-        }
-      }
-
-      writeLog_(String("Mapping ") + length(pep_DB) + " peptides to " + length(prot_DB) + " proteins.");
-
-      bool SA_only = getFlag_("full_tolerant_search");
-      UInt max_mismatches = getIntOption_("mismatches_max");
-
-      if (!SA_only && (max_mismatches > 0)) // this combination is not allowed, and we want the user to make a conscious decision about it
-      {
-        LOG_ERROR << "Fatal error: Allowing mismatches ('mismatches_max' > 0) requires a full tolerant search ('full_tolerant_search').\n" 
-                  << "Please adapt your settings." << endl;
-        return ILLEGAL_PARAMETERS;
-      }
-
-      // first, try Aho Corasick (fast) -- using exact matching only:
-      if (!SA_only)
-      {
-        StopWatch sw;
-        sw.start();
-        SignedSize protDB_length = (SignedSize) length(prot_DB);
-#ifdef _OPENMP
-#pragma omp parallel
-#endif
-        {
-          seqan::Pattern<seqan::StringSet<seqan::Peptide>, seqan::AhoCorasick> pattern(pep_DB);
-          seqan::FoundProteinFunctor func_threads(enzyme);
-          writeDebug_("Finding peptide/protein matches ...", 1);
-
-#pragma omp for
-          for (SignedSize i = 0; i < protDB_length; ++i)
-          {
-            seqan::Finder<seqan::Peptide> finder(prot_DB[i]);
-            while (find(finder, pattern))
-            {
-              //seqan::appendValue(pat_hits, seqan::Pair<Size, Size>(position(pattern), position(finder)));
-
-              //func_threads.pep_to_prot[position(pattern)].insert(i);
-              // String(seqan::String<char, seqan::CStyle>(prot_DB[i])), position(finder))
-              // target.assign(begin(source, Standard()), end(source, Standard()));
-              const seqan::Peptide& tmp_pep = pep_DB[position(pattern)];
-              const seqan::Peptide& tmp_prot = prot_DB[i];
-
-              func_threads.addHit(position(pattern), i, String(begin(tmp_pep), end(tmp_pep)), String(begin(tmp_prot), end(tmp_prot)), position(finder));
-            }
-          }
-
-          // join results again
-#ifdef _OPENMP
-#pragma omp critical(PeptideIndexer_joinAC)
-#endif
-          {
-            func.filter_passed += func_threads.filter_passed;
-            func.filter_rejected += func_threads.filter_rejected;
-            for (seqan::FoundProteinFunctor::MapType::const_iterator it = func_threads.pep_to_prot.begin(); it != func_threads.pep_to_prot.end(); ++it)
-            {
-              func.pep_to_prot[it->first].insert(func_threads.pep_to_prot[it->first].begin(), func_threads.pep_to_prot[it->first].end());
-            }
-
-          }
-        } // end parallel
-
-        sw.stop();
-
-        writeLog_(String("Aho-Corasick done. Found ") + func.filter_passed + " hits in " + func.pep_to_prot.size() + " of " + length(pep_DB) + " peptides (time: " + sw.getClockTime() + " s (wall), " + sw.getCPUTime() + " s (CPU)).");
-      }
-
-      // now, search using a suffix array -- allows approximate matching:
-      UInt max_aaa = getIntOption_("aaa_max");
-      /// check if every peptide was found:
-      if ((func.pep_to_prot.size() != length(pep_DB)) && 
-          ((max_aaa > 0) || (max_mismatches > 0)))
-      {
-        // search using SA, which supports mismatches (introduced by resolving ambiguous AA's by e.g. Mascot) -- expensive!
-        writeLog_(String("Using suffix array to find ambiguous matches..."));
-
-        bool filter_aaa_proteins = getFlag_("filter_aaa_proteins");
-
-        seqan::StringSet<seqan::Peptide> pep_DB_SA, prot_DB_SA;
-        vector<Size> prot_DB_indexes; // store indexes that pass the filtering
-        if (!SA_only)
-        {
-          // Note for future developers: Creating a new StringSet is much faster
-          // than either filtering an existing one (via "removeValueById") or
-          // creating a Dependent StringSet (via "assignValueById"), at least
-          // with SeqAn 1.4!
-
-          // search peptides which remained unidentified during Aho-Corasick:
-          for (Size i = 0; i < length(pep_DB); ++i)
-          {
-            if (!func.pep_to_prot.has(i))
-            {
-              appendValue(pep_DB_SA, pep_DB[i]);
-            }
-          }
-          clear(pep_DB); // no longer needed
-          writeLog_("... for " + String(length(pep_DB_SA)) + " unmatched peptide(s)...");
-
-          if (filter_aaa_proteins)
-          {
-            // only look for ambiguous matches, so only consider proteins with
-            // ambiguous amino acids:
-            for (Size i = 0; i < length(prot_DB); ++i)
-            {
-              // check if the protein contains ambiguous amino acids:
-              Size length_prot = length(prot_DB[i]);
-              for (Size j = 0; j < length_prot; ++j)
-              {
-                if ((prot_DB[i][j] == 'B') || (prot_DB[i][j] == 'X') ||
-                    (prot_DB[i][j] == 'Z'))
-                {
-                  appendValue(prot_DB_SA, prot_DB[i]);
-                  prot_DB_indexes.push_back(i);
-                  break;
-                }
-              }
-            }
-            clear(prot_DB); // no longer needed
-            writeLog_("... in " + String(length(prot_DB_SA)) + " ambiguous protein(s).");
-          }
-          else
-          {
-            writeLog_("... in all " + String(length(prot_DB)) + " protein(s).");
-          }
-        }
-
-        seqan::FoundProteinFunctor func_SA(enzyme);
-
-        typedef seqan::Index<seqan::StringSet<seqan::Peptide>, seqan::IndexWotd<> > TIndex;
-        TIndex prot_Index = ((SA_only || !filter_aaa_proteins) ?
-                             TIndex(prot_DB) : TIndex(prot_DB_SA));
-        TIndex pep_Index = (SA_only ? TIndex(pep_DB) : TIndex(pep_DB_SA));
-
-        // use only full peptides in Suffix Array
-        const Size length_SA = (SA_only ? length(pep_DB) : length(pep_DB_SA));
-        resize(indexSA(pep_Index), length_SA);
-        for (Size i = 0; i < length_SA; ++i)
-        {
-          indexSA(pep_Index)[i].i1 = (unsigned)i;
-          indexSA(pep_Index)[i].i2 = 0;
-        }
-
-        typedef seqan::Iterator<TIndex, seqan::TopDown<seqan::PreorderEmptyEdges> >::Type TTreeIter;
-
-        //seqan::open(indexSA(prot_Index), "c:\\tmp\\prot_Index.sa");
-        //seqan::open(indexDir(prot_Index), "c:\\tmp\\prot_Index.dir");
-
-        TTreeIter prot_Iter(prot_Index);
-        TTreeIter pep_Iter(pep_Index);
-
-        seqan::_approximateAminoAcidTreeSearch<true, true>(func_SA, pep_Iter, 0u, prot_Iter, 0u, max_mismatches, max_aaa);
-
-        // augment results with SA hits
-        func.filter_passed += func_SA.filter_passed;
-        func.filter_rejected += func_SA.filter_rejected;
-        if (!SA_only && filter_aaa_proteins)
-        {
-          // correct the indexes that reference the proteins
-          // (because "prot_DB_SA" does not contain all proteins):
-          for (seqan::FoundProteinFunctor::MapType::iterator it = 
-                 func_SA.pep_to_prot.begin(); it != func_SA.pep_to_prot.end();
-               ++it)
-          {
-            // can't update items in "it->second" directly, because it's a set:
-            vector<PeptideProteinMatchInformation> temp(it->second.begin(),
-                                                        it->second.end());
-            for (vector<PeptideProteinMatchInformation>::iterator ppmi_it =
-                   temp.begin(); ppmi_it != temp.end(); ++ppmi_it)
-            {
-              ppmi_it->protein_index = prot_DB_indexes[ppmi_it->protein_index];
-            }
-            it->second.clear();
-            it->second.insert(temp.begin(), temp.end());
-          }
-        }
-        for (seqan::FoundProteinFunctor::MapType::const_iterator it = func_SA.pep_to_prot.begin(); it != func_SA.pep_to_prot.end(); ++it)
-        {
-          func.pep_to_prot[it->first] = it->second;
-        }
-
-      }
-
-    } // end local scope
-
-    // write some stats
-    LOG_INFO << "Peptide hits passing enzyme filter: " << func.filter_passed << "\n"
-             << "     ... rejected by enzyme filter: " << func.filter_rejected << std::endl;
-
-    /* do mapping */
-    writeDebug_("Reindexing peptide/protein matches...", 1);
-
-    /// index existing proteins
-    Map<String, Size> runid_to_runidx; // identifier to index
-    for (Size run_idx = 0; run_idx < prot_ids.size(); ++run_idx)
-    {
-      runid_to_runidx[prot_ids[run_idx].getIdentifier()] = run_idx;
-    }
-
-    /// store target/decoy status of proteins
-    Map<String, bool> protein_is_decoy; // accession -> is decoy?
-
-    /// for peptides --> proteins
-    Size stats_matched_unique(0);
-    Size stats_matched_multi(0);
-    Size stats_unmatched(0);
-    Size stats_count_m_t(0);
-    Size stats_count_m_d(0);
-    Size stats_count_m_td(0);
-    Map<Size, set<Size> > runidx_to_protidx; // in which protID do appear which proteins (according to mapped peptides)
-
-    Size pep_idx(0);
-    for (vector<PeptideIdentification>::iterator it1 = pep_ids.begin(); it1 != pep_ids.end(); ++it1)
-    {
-      // which ProteinIdentification does the peptide belong to?
-      Size run_idx = runid_to_runidx[it1->getIdentifier()];
-
-      vector<PeptideHit>& hits = it1->getHits();
-
-      for (vector<PeptideHit>::iterator it2 = hits.begin(); it2 != hits.end(); ++it2)
-      {
-        // clear protein accessions
-        it2->setPeptideEvidences(vector<PeptideEvidence>());
-
-        // add new protein references
-        for (set<PeptideProteinMatchInformation>::const_iterator it_i = func.pep_to_prot[pep_idx].begin();
-             it_i != func.pep_to_prot[pep_idx].end();
-             ++it_i)
-        {
-          const String& accession = proteins[it_i->protein_index].identifier;
-          PeptideEvidence pe;
-          pe.setProteinAccession(accession);
-          pe.setStart(it_i->position);
-          pe.setEnd(it_i->position + it2->getSequence().size() - 1);
-          pe.setAABefore(it_i->AABefore);
-          pe.setAAAfter(it_i->AAAfter);
-          it2->addPeptideEvidence(pe);
-
-          runidx_to_protidx[run_idx].insert(it_i->protein_index); // fill protein hits
-
-          if (!protein_is_decoy.has(accession))
-          {
-            protein_is_decoy[accession] = (prefix && accession.hasPrefix(decoy_string)) || (!prefix && accession.hasSuffix(decoy_string));
-          }
-        }
-
-        ///
-        /// is this a decoy hit?
-        ///
-        bool matches_target(false);
-        bool matches_decoy(false);
-
-        set<String> protein_accessions = it2->extractProteinAccessions();
-        for (set<String>::const_iterator it = protein_accessions.begin(); it != protein_accessions.end(); ++it)
-        {
-          if (protein_is_decoy[*it])
-          {
-            matches_decoy = true;
-          }
-          else
-          {
-            matches_target = true;
-          }
-          // this is rare in practice, so the test may not really save time:
-          // if (matches_decoy && matches_target)
-          // {
-          //   break; // no need to check remaining accessions
-          // }
-        }
-        String target_decoy;
-        if (matches_decoy && matches_target)
-        {
-          target_decoy = "target+decoy";
-          ++stats_count_m_td;
-        }
-        else if (matches_target)
-        {
-          target_decoy = "target";
-          ++stats_count_m_t;
-        }
-        else if (matches_decoy)
-        {
-          target_decoy = "decoy";
-          ++stats_count_m_d;
-        }
-        it2->setMetaValue("target_decoy", target_decoy);
-
-        if (protein_accessions.size() == 1)
-        {
-          it2->setMetaValue("protein_references", "unique");
-          ++stats_matched_unique;
-        }
-        else if (protein_accessions.size() > 1)
-        {
-          it2->setMetaValue("protein_references", "non-unique");
-          ++stats_matched_multi;
-        }
-        else
-        {
-          it2->setMetaValue("protein_references", "unmatched");
-          ++stats_unmatched;
-          if (stats_unmatched < 5) LOG_INFO << "Unmatched peptide: " << it2->getSequence() << "\n";
-          else if (stats_unmatched == 5) LOG_INFO << "Unmatched peptide: ...\n";
-        }
-
-        ++pep_idx; // next hit
-      }
-    }
-
-    LOG_INFO << "Statistics of peptides (target/decoy):\n";
-    LOG_INFO << "  match to target DB only: " << stats_count_m_t << "\n";
-    LOG_INFO << "  match to decoy DB only : " << stats_count_m_d << "\n";
-    LOG_INFO << "  match to both          : " << stats_count_m_td << "\n";
-
-    LOG_INFO << "Statistics of peptides (mapping to proteins):\n";
-    LOG_INFO << "  no match (to 0 protein)         : " << stats_unmatched << "\n";
-    LOG_INFO << "  unique match (to 1 protein)     : " << stats_matched_unique << "\n";
-    LOG_INFO << "  non-unique match (to >1 protein): " << stats_matched_multi << std::endl;
-
-
-    /// exit if no peptides were matched to decoy
-    if ((stats_count_m_d + stats_count_m_td) == 0)
-    {
-      String msg("No peptides were matched to the decoy portion of the database! Did you provide the correct concatenated database? Are your 'decoy_string' (=" + getStringOption_("decoy_string") + ") and 'prefix' (=" + String(getFlag_("prefix")) + ") settings correct?");
-      if (getStringOption_("missing_decoy_action") == "error")
-      {
-        LOG_ERROR << "Error: " << msg << "\nSet 'missing_decoy_action' to 'warn' if you are sure this is ok!\nAborting ..." << std::endl;
->>>>>>> 88c72a5f
         return UNEXPECTED_RESULT;
       } else
       {
