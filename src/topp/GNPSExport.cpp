// --------------------------------------------------------------------------
//                   OpenMS -- Open-Source Mass Spectrometry
// --------------------------------------------------------------------------
// Copyright The OpenMS Team -- Eberhard Karls University Tuebingen,
// ETH Zurich, and Freie Universitaet Berlin 2002-2022.
//
// This software is released under a three-clause BSD license:
//  * Redistributions of source code must retain the above copyright
//    notice, this list of conditions and the following disclaimer.
//  * Redistributions in binary form must reproduce the above copyright
//    notice, this list of conditions and the following disclaimer in the
//    documentation and/or other materials provided with the distribution.
//  * Neither the name of any author or any participating institution
//    may be used to endorse or promote products derived from this software
//    without specific prior written permission.
// For a full list of authors, refer to the file AUTHORS.
// --------------------------------------------------------------------------
// THIS SOFTWARE IS PROVIDED BY THE COPYRIGHT HOLDERS AND CONTRIBUTORS "AS IS"
// AND ANY EXPRESS OR IMPLIED WARRANTIES, INCLUDING, BUT NOT LIMITED TO, THE
// IMPLIED WARRANTIES OF MERCHANTABILITY AND FITNESS FOR A PARTICULAR PURPOSE
// ARE DISCLAIMED. IN NO EVENT SHALL ANY OF THE AUTHORS OR THE CONTRIBUTING
// INSTITUTIONS BE LIABLE FOR ANY DIRECT, INDIRECT, INCIDENTAL, SPECIAL,
// EXEMPLARY, OR CONSEQUENTIAL DAMAGES (INCLUDING, BUT NOT LIMITED TO,
// PROCUREMENT OF SUBSTITUTE GOODS OR SERVICES; LOSS OF USE, DATA, OR PROFITS;
// OR BUSINESS INTERRUPTION) HOWEVER CAUSED AND ON ANY THEORY OF LIABILITY,
// WHETHER IN CONTRACT, STRICT LIABILITY, OR TORT (INCLUDING NEGLIGENCE OR
// OTHERWISE) ARISING IN ANY WAY OUT OF THE USE OF THIS SOFTWARE, EVEN IF
// ADVISED OF THE POSSIBILITY OF SUCH DAMAGE.
//
// --------------------------------------------------------------------------
// $Maintainer: Dorrestein Lab - University of California San Diego - https://dorresteinlab.ucsd.edu/$
// $Authors: Abinesh Sarvepalli and Louis Felix Nothias$
// $Contributors: Fabian Aicheler and Oliver Alka from Oliver Kohlbacher's group at Tubingen University$
// --------------------------------------------------------------------------

#include <OpenMS/ANALYSIS/ID/IonIdentityMolecularNetworking.h>
#include <OpenMS/APPLICATIONS/TOPPBase.h>
<<<<<<< HEAD
#include <OpenMS/FORMAT/ConsensusXMLFile.h>
#include <OpenMS/FORMAT/GNPSMGFFile.h>
=======
#include <OpenMS/FORMAT/GNPSMetaValueFile.h>
#include <OpenMS/FORMAT/GNPSMGFFile.h>
#include <OpenMS/FORMAT/GNPSQuantificationFile.h>
#include <OpenMS/ANALYSIS/ID/IonIdentityMolecularNetworking.h>
>>>>>>> 3d9b1cc6
#include <OpenMS/KERNEL/ConsensusMap.h>

using namespace OpenMS;
using namespace std;

//----------------------------------------------------------
// Doxygen docu
//----------------------------------------------------------
/**
  @page TOPP_GNPSExport GNPSExport
  @brief Export MS/MS data in .MGF format for GNPS (http://gnps.ucsd.edu).
<<<<<<< HEAD
GNPS (Global Natural Products Social Molecular Networking, http://gnps.ucsd.edu) is an open-access knowledge base for community-wide organization and sharing of raw, processed or identified tandem
mass (MS/MS) spectrometry data. The GNPS web-platform makes it possible to perform spectral library search against public MS/MS spectral libraries, as well as to perform various data analysis such as
MS/MS molecular networking, network annotation propagation, and the Dereplicator-based annotation. The GNPS manuscript is available here: https://www.nature.com/articles/nbt.3597 This tool was
developed for the Feature Based Molecular Networking (FBMN) workflow (https://ccms-ucsd.github.io/GNPSDocumentation/featurebasedmolecularnetworking/)
=======
GNPS (Global Natural Products Social Molecular Networking, http://gnps.ucsd.edu) is an open-access knowledge base for community-wide organization and sharing of raw, processed or identified tandem mass (MS/MS) spectrometry data. The GNPS web-platform makes it possible to perform spectral library search against public MS/MS spectral libraries, as well as to perform various data analysis such as MS/MS molecular networking, network annotation propagation, and the Dereplicator-based annotation. The GNPS manuscript is available here: https://www.nature.com/articles/nbt.3597
This tool was developed for the Feature Based Molecular Networking (FBMN) (https://ccms-ucsd.github.io/GNPSDocumentation/featurebasedmolecularnetworking/) and Ion Identity Molecular Networking (IIMN) (https://ccms-ucsd.github.io/GNPSDocumentation/fbmn-iin/) workflows.
>>>>>>> 3d9b1cc6

Please cite:
Nothias, L.-F., Petras, D., Schmid, R. et al. [Feature-based molecular networking in the GNPS analysis environment](https://www.nature.com/articles/s41592-020-0933-6). Nat. Methods 17, 905–908 (2020).

<<<<<<< HEAD
In brief, after running an OpenMS metabolomics pipeline, the <b>GNPSExport</b> together with the <b>TextExporter</b> TOPP tool, can be used on the consensusXML file and the mzML files to generate the
files needed for FBMN. Those files are:
- A <b>MS/MS spectral data file</b> (.MGF format) which is generated  with the GNPSExport util.
- A <b>feature quantification table</b> (.TXT format) which is generated with the TextExport util.
=======
In brief, after running an OpenMS metabolomics pipeline, the <b>GNPSExport</b> TOPP tool can be used on the consensusXML file and the mzML files to generate the files needed for FBMN and IIMN.
Those files are:
- A <b>MS/MS spectral data file</b> (.MGF format).
- A <b>feature quantification table</b> (.TXT format). (https://ccms-ucsd.github.io/GNPSDocumentation/featurebasedmolecularnetworking/#feature-quantification-table)
- A <b>supplementary pairs table</b> (.CSV format) required for IIMN. (https://ccms-ucsd.github.io/GNPSDocumentation/fbmn-iin/#supplementary-pairs)
- A <b>meta value table</b> (.TSV format). (https://ccms-ucsd.github.io/GNPSDocumentation/metadata/)
>>>>>>> 3d9b1cc6

A representative OpenMS-GNPS workflow would use the following OpenMS TOPP tools sequentially:
- Input mzML files
- Run the @ref TOPP_FeatureFinderMetabo tool on the mzML files.
- Run MetaboliteAdductDecharger on the featureXML files (optional, for Ion Identity Molecular Networking).
- Run the @ref TOPP_MapAlignerPoseClustering tool on the featureXML files.
@code
<<<<<<< HEAD
  MapAlignerPoseClustering -in FFM_inputFile0.featureXML FFM_inputFile1.featureXML -out MapAlignerPoseClustering_inputFile0.featureXML MapAlignerPoseClustering_inputFile1.featureXML
@endcode
- Run the @ref TOPP_IDMapper tool on the featureXML and mzML files.
@code
    IDMapper -id emptyfile.idXML -in MapAlignerPoseClustering_inputFile0.featureXML -spectra:in MapAlignerPoseClustering_inputFile0.mzML -out IDMapper_inputFile0.featureXML
  IDMapper -id emptyfile.idXML -in MapAlignerPoseClustering_inputFile1.featureXML -spectra:in MapAlignerPoseClustering_inputFile1.mzML -out IDMapper_inputFile1.featureXML
=======
	MapAlignerPoseClustering -in FFM_inputFile0.featureXML FFM_inputFile1.featureXML -out MapAlignerPoseClustering_inputFile0.featureXML MapAlignerPoseClustering_inputFile1.featureXML -trafo_out MapAlignerPoseClustering_inputFile0.trafoXML MapAlignerPoseClustering_inputFile1.trafoXML
@endcode
- Run the @ref TOPP_MapRTTransformer tool on the mzML files to transform retention times based on the feature map alignment by @ref TOPP_MapAlignerPoseClustering.
@code
  MapRTTransformer -in inputFile0.mzML -out MapRTTransformer_inputFile0.mzML -trafo_in MapAlignerPoseClustering_inputFile0.trafoXML
  MapRTTransformer -in inputFile1.mzML -out MapRTTransformer_inputFile1.mzML -trafo_in  MapAlignerPoseClustering_inputFile1.trafoXML
@endcode
- Run the @ref TOPP_IDMapper tool on the featureXML and mzML files.
@code
  IDMapper -id emptyfile.idXML -in MapAlignerPoseClustering_inputFile0.featureXML -spectra:in MapRTTransformer_inputFile0.mzML -out IDMapper_inputFile0.featureXML
	IDMapper -id emptyfile.idXML -in MapAlignerPoseClustering_inputFile1.featureXML -spectra:in MapRTTransformer_inputFile1.mzML -out IDMapper_inputFile1.featureXML
>>>>>>> 3d9b1cc6
@endcode
- Run the @ref UTILS_MetaboliteAdductDecharger tool on the featureXML files.
- Run the @ref TOPP_FeatureLinkerUnlabeledKD tool or FeatureLinkerUnlabeledQT, on the featureXML files and output a consensusXML file.
@code
    FeatureLinkerUnlabeledKD -in IDMapper_inputFile0.featureXML IDMapper_inputFile1.featureXML -out FeatureLinkerUnlabeledKD.consensusXML
@endcode
- Run the @ref TOPP_FileFilter on the consensusXML file to keep only consensusElements with at least MS/MS scan (peptide identification).
@code
    FileFilter -id:remove_unannotated_features -in FeatureLinkerUnlabeledKD.consensusXML -out FileFilter.consensusXML
@endcode
<<<<<<< HEAD
- Run the @ref TOPP_GNPSExport on the "filtered consensusXML file" to export an .MGF file. For each consensusElement in the consensusXML file, the GNPSExport command produces one representative
consensus MS/MS spectrum (named peptide annotation in OpenMS jargon) which is appended in the MS/MS spectral file (.MGF file). (Note that the parameters for the spectral file generation are defined in
the GNPSExport INI parameters file, available here: https://ccms-ucsd.github.io/GNPSDocumentation/openms_gnpsexport/GNPSExport.ini
@code
  GNPSExport -ini iniFile-GNPSExport.ini -in_cm filtered.consensusXML -in_mzml inputFile0.mzML inputFile1.mzML -out GNPSExport_output.mgf
@endcode
- Run the @ref TOPP_TextExporter on the "filtered consensusXML file" to export a .TXT file.
@code
    TextExporter -in FileFilter.consensusXML -out FeatureQuantificationTable.txt
=======
- Run the @ref TOPP_GNPSExport on the "filtered consensusXML file" to export an .MGF file. For each consensusElement in the consensusXML file, the GNPSExport command produces one representative consensus MS/MS spectrum (named peptide annotation in OpenMS jargon) which is appended in the MS/MS spectral file (.MGF file).
(Note that the parameters for the spectral file generation are defined in the GNPSExport INI parameters file, available here: https://ccms-ucsd.github.io/GNPSDocumentation/openms_gnpsexport/GNPSExport.ini
@code 
	GNPSExport -in_cm filtered.consensusXML -in_mzml MapRTTransformer_inputFile0.mzML MapRTTransformer_inputFile1.mzML -out GNPSExport_output.mgf -out_quantification FeatureQuantificationTable.txt -out_pairs SupplementaryPairsTable.csv -out_meta_values MetaValues.tsv
>>>>>>> 3d9b1cc6
@endcode
- Upload your files to GNPS and run the Feature-Based Molecular Networking workflow. Instructions can be found here: https://ccms-ucsd.github.io/GNPSDocumentation/featurebasedmolecularnetworking/

The GitHub page for the ProteoSAFe workflow and the OpenMS python wrappers is available here: https://github.com/Bioinformatic-squad-DorresteinLab/openms-gnps-workflow
An online version of the OpenMS-GNPS pipeline for FBMN running on CCMS server (http://proteomics.ucsd.edu/) is available here:
https://ccms-ucsd.github.io/GNPSDocumentation/featurebasedmolecularnetworking-with-openms/ <B>The command line parameters of this tool are:</B>
  @verbinclude TOPP_GNPSExport.cli
  <B>INI file documentation of this tool:</B>
  @htmlinclude TOPP_GNPSExport.html
 */

class TOPPGNPSExport : public TOPPBase
{
public:
  TOPPGNPSExport() :
      TOPPBase("GNPSExport",
               "Tool to export representative consensus MS/MS scan per consensusElement into a .MGF file format.\nSee the documentation on "
               "https://ccms-ucsd.github.io/GNPSDocumentation/featurebasedmolecularnetworking-with-openms",
               true,
               {{
                 "Nothias L.F. et al.",                                                 // authors
                 "Feature-based Molecular Networking in the GNPS Analysis Environment", // title
                 "bioRxiv 812404 (2019)",                                               // when_where
                 "10.1101/812404"                                                       // doi
               }})
  {
  }

protected:
  // this function will be used to register the tool parameters
  // it gets automatically called on tool execution
  void registerOptionsAndFlags_() override
  {
    registerInputFile_("in_cm", "<file>", "", "Input consensusXML file containing only consensusElements with \"peptide\" annotations.");
    setValidFormats_("in_cm", {"consensusXML"});

    registerInputFileList_("in_mzml", "<files>", ListUtils::create<String>(""),
                           "Original mzml files containing the ms2 spectra (aka peptide annotation). \nMust be in order that the consensusXML file maps the original mzML files.");
    setValidFormats_("in_mzml", {"mzML"});

    registerOutputFile_("out", "<file>", "", "Output MGF file.");
    setValidFormats_("out", {"mgf"});

    registerOutputFile_("out_quantification", "<file>", "", "Output feature quantification table.");
    setValidFormats_("out_quantification", {"txt"});

    registerOutputFile_("out_pairs", "<file>", "", "Output supplementary pairs table for IIMN.", false);
    setValidFormats_("out_pairs", {"csv"});

    registerOutputFile_("out_meta_values", "<file>", "", "Output meta value file.", false);
    setValidFormats_("out_meta_values", {"tsv"});

    addEmptyLine_();

    registerFullParam_(GNPSMGFFile().getDefaults());
  }

  // the main function is called after all parameters are read
  ExitCodes main_(int, const char**) override
  {
    //-------------------------------------------------------------
    // parsing parameters
    //-------------------------------------------------------------
    String consensus_file_path(getStringOption_("in_cm"));
    StringList mzml_file_paths = getStringList_("in_mzml");
    String out(getStringOption_("out"));
    String out_quantification(getStringOption_("out_quantification"));
    String out_pairs(getStringOption_("out_pairs"));
    String out_meta(getStringOption_("out_meta_values"));

    // load ConsensusMap from file
    ConsensusMap cm;
    ConsensusXMLFile().load(consensus_file_path, cm);

    // if at least one of the features has an annotation for Constants::UserParam::IIMN_LINKED_GROUPS, annotate ConsensusMap for IIMN
    for (const auto& f : cm)
    {
      if (f.metaValueExists(Constants::UserParam::IIMN_LINKED_GROUPS))
      {
        IonIdentityMolecularNetworking::annotateConsensusMap(cm);
        break;
      }
    }

<<<<<<< HEAD
    if (!out_pairs.empty())
      IonIdentityMolecularNetworking::writeSupplementaryPairTable(cm, out_pairs);
    if (!out_quantification.empty())
      IonIdentityMolecularNetworking::writeFeatureQuantificationTable(cm, out_quantification);
=======
>>>>>>> 3d9b1cc6

    GNPSMGFFile gnps;
    gnps.setLogType(log_type_);
    gnps.setParameters(getParam_()); // copy tool parameter to library class/algorithm
    gnps.store(consensus_file_path, mzml_file_paths, out);

    if (!out_pairs.empty()) IonIdentityMolecularNetworking::writeSupplementaryPairTable(cm, out_pairs);
    if (!out_quantification.empty()) GNPSQuantificationFile::store(cm, out_quantification);
    if (!out_meta.empty()) GNPSMetaValueFile::store(cm, out_meta);
    
    return EXECUTION_OK;
  }
};

// the actual main functioned needed to create an executable
int main(int argc, const char** argv)
{
  TOPPGNPSExport tool;
  return tool.main(argc, argv);
}
/// @endcond<|MERGE_RESOLUTION|>--- conflicted
+++ resolved
@@ -33,17 +33,14 @@
 // $Contributors: Fabian Aicheler and Oliver Alka from Oliver Kohlbacher's group at Tubingen University$
 // --------------------------------------------------------------------------
 
-#include <OpenMS/ANALYSIS/ID/IonIdentityMolecularNetworking.h>
 #include <OpenMS/APPLICATIONS/TOPPBase.h>
-<<<<<<< HEAD
-#include <OpenMS/FORMAT/ConsensusXMLFile.h>
-#include <OpenMS/FORMAT/GNPSMGFFile.h>
-=======
 #include <OpenMS/FORMAT/GNPSMetaValueFile.h>
 #include <OpenMS/FORMAT/GNPSMGFFile.h>
 #include <OpenMS/FORMAT/GNPSQuantificationFile.h>
 #include <OpenMS/ANALYSIS/ID/IonIdentityMolecularNetworking.h>
->>>>>>> 3d9b1cc6
+#include <OpenMS/APPLICATIONS/TOPPBase.h>
+#include <OpenMS/FORMAT/ConsensusXMLFile.h>
+#include <OpenMS/FORMAT/GNPSMGFFile.h>
 #include <OpenMS/KERNEL/ConsensusMap.h>
 
 using namespace OpenMS;
@@ -55,32 +52,18 @@
 /**
   @page TOPP_GNPSExport GNPSExport
   @brief Export MS/MS data in .MGF format for GNPS (http://gnps.ucsd.edu).
-<<<<<<< HEAD
-GNPS (Global Natural Products Social Molecular Networking, http://gnps.ucsd.edu) is an open-access knowledge base for community-wide organization and sharing of raw, processed or identified tandem
-mass (MS/MS) spectrometry data. The GNPS web-platform makes it possible to perform spectral library search against public MS/MS spectral libraries, as well as to perform various data analysis such as
-MS/MS molecular networking, network annotation propagation, and the Dereplicator-based annotation. The GNPS manuscript is available here: https://www.nature.com/articles/nbt.3597 This tool was
-developed for the Feature Based Molecular Networking (FBMN) workflow (https://ccms-ucsd.github.io/GNPSDocumentation/featurebasedmolecularnetworking/)
-=======
 GNPS (Global Natural Products Social Molecular Networking, http://gnps.ucsd.edu) is an open-access knowledge base for community-wide organization and sharing of raw, processed or identified tandem mass (MS/MS) spectrometry data. The GNPS web-platform makes it possible to perform spectral library search against public MS/MS spectral libraries, as well as to perform various data analysis such as MS/MS molecular networking, network annotation propagation, and the Dereplicator-based annotation. The GNPS manuscript is available here: https://www.nature.com/articles/nbt.3597
 This tool was developed for the Feature Based Molecular Networking (FBMN) (https://ccms-ucsd.github.io/GNPSDocumentation/featurebasedmolecularnetworking/) and Ion Identity Molecular Networking (IIMN) (https://ccms-ucsd.github.io/GNPSDocumentation/fbmn-iin/) workflows.
->>>>>>> 3d9b1cc6
 
 Please cite:
 Nothias, L.-F., Petras, D., Schmid, R. et al. [Feature-based molecular networking in the GNPS analysis environment](https://www.nature.com/articles/s41592-020-0933-6). Nat. Methods 17, 905–908 (2020).
 
-<<<<<<< HEAD
-In brief, after running an OpenMS metabolomics pipeline, the <b>GNPSExport</b> together with the <b>TextExporter</b> TOPP tool, can be used on the consensusXML file and the mzML files to generate the
-files needed for FBMN. Those files are:
-- A <b>MS/MS spectral data file</b> (.MGF format) which is generated  with the GNPSExport util.
-- A <b>feature quantification table</b> (.TXT format) which is generated with the TextExport util.
-=======
 In brief, after running an OpenMS metabolomics pipeline, the <b>GNPSExport</b> TOPP tool can be used on the consensusXML file and the mzML files to generate the files needed for FBMN and IIMN.
 Those files are:
 - A <b>MS/MS spectral data file</b> (.MGF format).
 - A <b>feature quantification table</b> (.TXT format). (https://ccms-ucsd.github.io/GNPSDocumentation/featurebasedmolecularnetworking/#feature-quantification-table)
 - A <b>supplementary pairs table</b> (.CSV format) required for IIMN. (https://ccms-ucsd.github.io/GNPSDocumentation/fbmn-iin/#supplementary-pairs)
 - A <b>meta value table</b> (.TSV format). (https://ccms-ucsd.github.io/GNPSDocumentation/metadata/)
->>>>>>> 3d9b1cc6
 
 A representative OpenMS-GNPS workflow would use the following OpenMS TOPP tools sequentially:
 - Input mzML files
@@ -88,14 +71,6 @@
 - Run MetaboliteAdductDecharger on the featureXML files (optional, for Ion Identity Molecular Networking).
 - Run the @ref TOPP_MapAlignerPoseClustering tool on the featureXML files.
 @code
-<<<<<<< HEAD
-  MapAlignerPoseClustering -in FFM_inputFile0.featureXML FFM_inputFile1.featureXML -out MapAlignerPoseClustering_inputFile0.featureXML MapAlignerPoseClustering_inputFile1.featureXML
-@endcode
-- Run the @ref TOPP_IDMapper tool on the featureXML and mzML files.
-@code
-    IDMapper -id emptyfile.idXML -in MapAlignerPoseClustering_inputFile0.featureXML -spectra:in MapAlignerPoseClustering_inputFile0.mzML -out IDMapper_inputFile0.featureXML
-  IDMapper -id emptyfile.idXML -in MapAlignerPoseClustering_inputFile1.featureXML -spectra:in MapAlignerPoseClustering_inputFile1.mzML -out IDMapper_inputFile1.featureXML
-=======
 	MapAlignerPoseClustering -in FFM_inputFile0.featureXML FFM_inputFile1.featureXML -out MapAlignerPoseClustering_inputFile0.featureXML MapAlignerPoseClustering_inputFile1.featureXML -trafo_out MapAlignerPoseClustering_inputFile0.trafoXML MapAlignerPoseClustering_inputFile1.trafoXML
 @endcode
 - Run the @ref TOPP_MapRTTransformer tool on the mzML files to transform retention times based on the feature map alignment by @ref TOPP_MapAlignerPoseClustering.
@@ -107,7 +82,6 @@
 @code
   IDMapper -id emptyfile.idXML -in MapAlignerPoseClustering_inputFile0.featureXML -spectra:in MapRTTransformer_inputFile0.mzML -out IDMapper_inputFile0.featureXML
 	IDMapper -id emptyfile.idXML -in MapAlignerPoseClustering_inputFile1.featureXML -spectra:in MapRTTransformer_inputFile1.mzML -out IDMapper_inputFile1.featureXML
->>>>>>> 3d9b1cc6
 @endcode
 - Run the @ref UTILS_MetaboliteAdductDecharger tool on the featureXML files.
 - Run the @ref TOPP_FeatureLinkerUnlabeledKD tool or FeatureLinkerUnlabeledQT, on the featureXML files and output a consensusXML file.
@@ -118,22 +92,10 @@
 @code
     FileFilter -id:remove_unannotated_features -in FeatureLinkerUnlabeledKD.consensusXML -out FileFilter.consensusXML
 @endcode
-<<<<<<< HEAD
-- Run the @ref TOPP_GNPSExport on the "filtered consensusXML file" to export an .MGF file. For each consensusElement in the consensusXML file, the GNPSExport command produces one representative
-consensus MS/MS spectrum (named peptide annotation in OpenMS jargon) which is appended in the MS/MS spectral file (.MGF file). (Note that the parameters for the spectral file generation are defined in
-the GNPSExport INI parameters file, available here: https://ccms-ucsd.github.io/GNPSDocumentation/openms_gnpsexport/GNPSExport.ini
-@code
-  GNPSExport -ini iniFile-GNPSExport.ini -in_cm filtered.consensusXML -in_mzml inputFile0.mzML inputFile1.mzML -out GNPSExport_output.mgf
-@endcode
-- Run the @ref TOPP_TextExporter on the "filtered consensusXML file" to export a .TXT file.
-@code
-    TextExporter -in FileFilter.consensusXML -out FeatureQuantificationTable.txt
-=======
 - Run the @ref TOPP_GNPSExport on the "filtered consensusXML file" to export an .MGF file. For each consensusElement in the consensusXML file, the GNPSExport command produces one representative consensus MS/MS spectrum (named peptide annotation in OpenMS jargon) which is appended in the MS/MS spectral file (.MGF file).
 (Note that the parameters for the spectral file generation are defined in the GNPSExport INI parameters file, available here: https://ccms-ucsd.github.io/GNPSDocumentation/openms_gnpsexport/GNPSExport.ini
 @code 
 	GNPSExport -in_cm filtered.consensusXML -in_mzml MapRTTransformer_inputFile0.mzML MapRTTransformer_inputFile1.mzML -out GNPSExport_output.mgf -out_quantification FeatureQuantificationTable.txt -out_pairs SupplementaryPairsTable.csv -out_meta_values MetaValues.tsv
->>>>>>> 3d9b1cc6
 @endcode
 - Upload your files to GNPS and run the Feature-Based Molecular Networking workflow. Instructions can be found here: https://ccms-ucsd.github.io/GNPSDocumentation/featurebasedmolecularnetworking/
 
@@ -218,13 +180,6 @@
       }
     }
 
-<<<<<<< HEAD
-    if (!out_pairs.empty())
-      IonIdentityMolecularNetworking::writeSupplementaryPairTable(cm, out_pairs);
-    if (!out_quantification.empty())
-      IonIdentityMolecularNetworking::writeFeatureQuantificationTable(cm, out_quantification);
-=======
->>>>>>> 3d9b1cc6
 
     GNPSMGFFile gnps;
     gnps.setLogType(log_type_);
