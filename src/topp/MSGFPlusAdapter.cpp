--- conflicted
+++ resolved
@@ -544,11 +544,7 @@
     {
       if (!File::exists(mzid_temp))
       {
-<<<<<<< HEAD
-        OPENMS_LOG_ERROR << "Temporary output file '" << mzid_temp << "' was not created by MSGF+. Please set a debug level > 0 and re-run this tool to diagnose the problem." << endl;
-=======
         OPENMS_LOG_ERROR << "Temporary output file '" << mzid_temp << "' was not created by MSGF+. Please set a debug level > 10 and re-run this tool to diagnose the problem." << endl;
->>>>>>> 74dd6a5b
         return EXTERNAL_PROGRAM_ERROR;
       }
 
