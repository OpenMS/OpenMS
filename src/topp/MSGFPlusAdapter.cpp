--- conflicted
+++ resolved
@@ -806,11 +806,7 @@
       // write all (!) parameters as metavalues to the search parameters
       if (!protein_ids.empty())
       {
-<<<<<<< HEAD
-        DefaultParamHandler::writeParametersToMetaValues(this->getParam_(), protein_ids[0].getSearchParameters(), TOPPBase::getToolPrefix(this->toolName_()));
-=======
         DefaultParamHandler::writeParametersToMetaValues(this->getParam_(), protein_ids[0].getSearchParameters(), this->getToolPrefix());
->>>>>>> 62899d62
       }
 
       IdXMLFile().store(out, protein_ids, peptide_ids);
