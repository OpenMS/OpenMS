--- conflicted
+++ resolved
@@ -626,11 +626,7 @@
       protein_identifications.push_back(protein_identification);
 
       // write all (!) parameters as metavalues to the search parameters
-<<<<<<< HEAD
-      DefaultParamHandler::writeParametersToMetaValues(this->getParam_(), protein_identifications[0].getSearchParameters(), TOPPBase::getToolPrefix(this->toolName_()));
-=======
       DefaultParamHandler::writeParametersToMetaValues(this->getParam_(), protein_identifications[0].getSearchParameters(), this->getToolPrefix());
->>>>>>> 62899d62
 
       IdXMLFile().store(outputfile_name,
                         protein_identifications,
