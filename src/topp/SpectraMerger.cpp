--- conflicted
+++ resolved
@@ -100,15 +100,13 @@
     FileTypes::Type in_type = fh.getType(in);
 
     PeakMap exp;
-<<<<<<< HEAD
-    fh.loadExperiment(in, exp, in_type, log_type_);
+    
+    fh.loadExperiment(in, exp, {in_type}, log_type_);
     if (exp.getNrSpectra() == 0)
     {
       throw Exception::InvalidSize(__FILE__, __LINE__, OPENMS_PRETTY_FUNCTION, exp.getNrSpectra());
     } 
-=======
-    fh.loadExperiment(in, exp, {in_type}, log_type_);
->>>>>>> 59ee60e0
+
     exp.sortSpectra();
     exp.updateRanges();
 
