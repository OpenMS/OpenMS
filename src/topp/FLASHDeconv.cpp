--- conflicted
+++ resolved
@@ -33,7 +33,6 @@
 /**
 @page TOPP_FLASHDeconv FLASHDeconv
 
-<<<<<<< HEAD
   @brief FLASHDeconv performs ultrafast deconvolution of top down proteomics MS datasets.
   FLASHDeconv takes mzML file as input and outputs deconvolved feature list (.tsv) and
   deconvolved spectra files (.tsv, .mzML, .msalign, .ms1ft).
@@ -43,17 +42,6 @@
   for a certain period for precursor mass assignment in DeconvolvedSpectrum class.
   In case of FLASHIda runs, this precursor mass assignment is done by FLASHIda. Thus FLASHDeconv class simply parses the log file
   from FLASHIda runs and pass the parsed information to DeconvolvedSpectrum class.
-=======
-@brief FLASHDeconv performs ultrafast deconvolution of top down proteomics MS datasets.
-FLASHDeconv takes mzML file as input and outputs deconvolved feature list (.tsv) and
-deconvolved spectra files (.tsv, .mzML, .msalign, .ms1ft).
-FLASHDeconv uses FLASHDeconvAlgorithm for spectral level deconvolution and MassFeatureTracer to detect mass features.
-Also for MSn spectra, the precursor masses (not peak m/zs) should be determined and assigned in most cases. This assignment
-can be done by tracking MSn-1 spectra deconvolution information. Thus FLASHDeconv class keeps MSn-1 spectra deconvolution information
-for a certain period for precursor mass assignment in DeconvolvedSpectrum class.
-In case of FLASHIda runs, this precursor mass assignment is done by FLASHIda. Thus FLASHDeconv class simply parses the log file
-from FLASHIda runs and pass the parsed information to DeconvolvedSpectrum class.
->>>>>>> cd5183f2
 
 See https://openms.de/FLASHDeconv for more information.
 
@@ -66,10 +54,13 @@
 class TOPPFLASHDeconv : public TOPPBase
 {
 public:
-  TOPPFLASHDeconv() :
-      TOPPBase("FLASHDeconv", "Ultra-fast high-quality deconvolution enables online processing of top-down MS data", true,
-               {Citation {"Jeong K, Kim J, Gaikwad M et al.", "FLASHDeconv: Ultrafast, High-Quality Feature Deconvolution for Top-Down Proteomics", "Cell Syst 2020 Feb 26;10(2):213-218.e6",
-                          "10.1016/j.cels.2020.01.003"}})
+  TOPPFLASHDeconv() 
+    : TOPPBase("FLASHDeconv", "Ultra-fast high-quality deconvolution enables online processing of top-down MS data",
+      true,
+      {Citation {"Jeong K, Kim J, Gaikwad M et al.",
+                 "FLASHDeconv: Ultrafast, High-Quality Feature Deconvolution for Top-Down Proteomics",
+                 "Cell Syst 2020 Feb 26;10(2):213-218.e6",
+                 "10.1016/j.cels.2020.01.003"}})
   {
   }
 
