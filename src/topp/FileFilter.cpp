// --------------------------------------------------------------------------
//                   OpenMS -- Open-Source Mass Spectrometry
// --------------------------------------------------------------------------
// Copyright The OpenMS Team -- Eberhard Karls University Tuebingen,
// ETH Zurich, and Freie Universitaet Berlin 2002-2017.
//
// This software is released under a three-clause BSD license:
//  * Redistributions of source code must retain the above copyright
//    notice, this list of conditions and the following disclaimer.
//  * Redistributions in binary form must reproduce the above copyright
//    notice, this list of conditions and the following disclaimer in the
//    documentation and/or other materials provided with the distribution.
//  * Neither the name of any author or any participating institution
//    may be used to endorse or promote products derived from this software
//    without specific prior written permission.
// For a full list of authors, refer to the file AUTHORS.
// --------------------------------------------------------------------------
// THIS SOFTWARE IS PROVIDED BY THE COPYRIGHT HOLDERS AND CONTRIBUTORS "AS IS"
// AND ANY EXPRESS OR IMPLIED WARRANTIES, INCLUDING, BUT NOT LIMITED TO, THE
// IMPLIED WARRANTIES OF MERCHANTABILITY AND FITNESS FOR A PARTICULAR PURPOSE
// ARE DISCLAIMED. IN NO EVENT SHALL ANY OF THE AUTHORS OR THE CONTRIBUTING
// INSTITUTIONS BE LIABLE FOR ANY DIRECT, INDIRECT, INCIDENTAL, SPECIAL,
// EXEMPLARY, OR CONSEQUENTIAL DAMAGES (INCLUDING, BUT NOT LIMITED TO,
// PROCUREMENT OF SUBSTITUTE GOODS OR SERVICES; LOSS OF USE, DATA, OR PROFITS;
// OR BUSINESS INTERRUPTION) HOWEVER CAUSED AND ON ANY THEORY OF LIABILITY,
// WHETHER IN CONTRACT, STRICT LIABILITY, OR TORT (INCLUDING NEGLIGENCE OR
// OTHERWISE) ARISING IN ANY WAY OUT OF THE USE OF THIS SOFTWARE, EVEN IF
// ADVISED OF THE POSSIBILITY OF SUCH DAMAGE.
//
// --------------------------------------------------------------------------
// $Maintainer: Chris Bielow $
// $Authors: Marc Sturm, Lars Nilse, Chris Bielow, Hendrik Brauer $
// --------------------------------------------------------------------------

#include <OpenMS/KERNEL/ConsensusMap.h>
#include <OpenMS/KERNEL/ChromatogramTools.h>
#include <OpenMS/KERNEL/RangeUtils.h>
#include <OpenMS/DATASTRUCTURES/String.h>
#include <OpenMS/DATASTRUCTURES/StringListUtils.h>
#include <OpenMS/FORMAT/IdXMLFile.h>
#include <OpenMS/FORMAT/FileHandler.h>
#include <OpenMS/FORMAT/FileTypes.h>
#include <OpenMS/FORMAT/MzMLFile.h>
#include <OpenMS/FORMAT/FeatureXMLFile.h>
#include <OpenMS/FORMAT/ConsensusXMLFile.h>
#include <OpenMS/FILTERING/NOISEESTIMATION/SignalToNoiseEstimatorMedian.h>


#include <OpenMS/APPLICATIONS/TOPPBase.h>

using namespace OpenMS;
using namespace std;

//-------------------------------------------------------------
//Doxygen docu
//-------------------------------------------------------------

/**
    @page TOPP_FileFilter FileFilter

    @brief Extracts portions of the data from an mzML, featureXML or consensusXML file.
<center>
    <table>
        <tr>
            <td ALIGN = "center" BGCOLOR="#EBEBEB"> pot. predecessor tools </td>
            <td VALIGN="middle" ROWSPAN=2> \f$ \longrightarrow \f$ FileFilter \f$ \longrightarrow \f$</td>
            <td ALIGN = "center" BGCOLOR="#EBEBEB"> pot. successor tools </td>
        </tr>
        <tr>
            <td VALIGN="middle" ALIGN = "center" ROWSPAN=1> any tool yielding output @n in mzML, featureXML @n or consensusXML format</td>
            <td VALIGN="middle" ALIGN = "center" ROWSPAN=1> any tool that profits on reduced input </td>
        </tr>

    </table>
</center>
    With this tool it is possible to extract m/z, retention time and intensity ranges from an input file
    and to write all data that lies within the given ranges to an output file.

    Depending on the input file type, additional specific operations are possible:
    - mzML
        - extract spectra of a certain MS level
        - filter by signal-to-noise estimation
        - filter by scan mode of the spectra
        - filter by scan polarity of the spectra
    - remove MS2 scans whose precursor matches identifications (from an idXML file in 'id:blacklist')
    - featureXML
        - filter by feature charge
        - filter by feature size (number of subordinate features)
        - filter by overall feature quality
    - consensusXML
        - filter by size (number of elements in consensus features)
        - filter by consensus feature charge
        - filter by map (extracts specified maps and re-evaluates consensus centroid)@n e.g. FileFilter -map 2 3 5 -in file1.consensusXML -out file2.consensusXML@n If a single map is specified, the feature itself can be extracted.@n e.g. FileFilter -map 5 -in file1.consensusXML -out file2.featureXML
    - featureXML / consensusXML:
    - remove items with a certain meta value annotation. Allowing for >, < and = comparisons. List types are compared by length, not content. Integer, Double and String are compared using their build-in operators.
        - filter sequences, e.g. "LYSNLVER" or the modification "(Phospho)"@n e.g. FileFilter -id:sequences_whitelist Phospho -in file1.consensusXML -out file2.consensusXML
        - filter accessions, e.g. "sp|P02662|CASA1_BOVIN"
        - remove features with annotations
        - remove features without annotations
        - remove unassigned peptide identifications
        - filter id with best score of features with multiple peptide identifications@n e.g. FileFilter -id:remove_unannotated_features -id:remove_unassigned_ids -id:keep_best_score_id -in file1.featureXML -out file2.featureXML
        - remove features with id clashes (different sequences mapped to one feature)

    The priority of the id-flags is (decreasing order): remove_annotated_features / remove_unannotated_features -> remove_clashes -> keep_best_score_id -> sequences_whitelist / accessions_whitelist

    MS2 and higher spectra can be filtered according to precursor m/z (see 'peak_options:pc_mz_range'). This flag can be combined with 'rt' range to filter precursors by RT and m/z.
    If you want to extract an MS1 region with untouched MS2 spectra included, you will need to split the dataset by MS level, then use the 'mz' option for MS1 data and 'peak_options:pc_mz_range' for MS2 data. Afterwards merge the two files again. RT can be filtered at any step.

    @note For filtering peptide/protein identification data, see the @ref TOPP_IDFilter tool.

    @note Currently mzIdentML (mzid) is not directly supported as an input/output format of this tool. Convert mzid files to/from idXML using @ref TOPP_IDFileConverter if necessary.

    <B>The command line parameters of this tool are:</B>
    @verbinclude TOPP_FileFilter.cli
    <B>INI file documentation of this tool:</B>
    @htmlinclude TOPP_FileFilter.html

    For the parameters of the S/N algorithm section see the class documentation there: @n
        @ref OpenMS::SignalToNoiseEstimatorMedian "peak_options:sn"@n

    @todo add tests for selecting modes (port remove modes) (Andreas)
*/

// We do not want this class to show up in the docu:
/// @cond TOPPCLASSES

class TOPPFileFilter :
  public TOPPBase
{
public:

  TOPPFileFilter() :
    TOPPBase("FileFilter", "Extracts or manipulates portions of data from peak, feature or consensus-feature files.")
  {
  }

private:
<<<<<<< HEAD
  static FeatureMap makeUnique(const FeatureMap& feature_map) 
  {
    // Map that maps charge and sequence to highest intensity feature.
    std::map<std::pair<Int, AASequence>, const Feature*> feature_set;
    // Feature map of unique features with highest intensities, return value.
    FeatureMap unique_features;
    for (FeatureMap::const_iterator fm_it = feature_map.begin(); fm_it != feature_map.end(); ++fm_it) 
    {
      const Int charge = fm_it->getCharge();
      const std::vector<PeptideIdentification> pep_ids = fm_it->getPeptideIdentifications();

      if(!pep_ids.empty()) 
      {
        if (pep_ids.size() != 1)
        {
          throw OpenMS::Exception::IllegalArgument(__FILE__, __LINE__, __FUNCTION__, "Features may contain at most one identification. Run IDConflictResolver first to remove ambiguities!");
        }

        // Assumption: first hit returned by `getHits()` has always highest search engine score
        // TODO: Is this assumption reasonable or do we need to sort the hits first?
        const PeptideHit highest_score_hit = pep_ids.begin()->getHits().front();
        const AASequence sequence = highest_score_hit.getSequence();
        const std::pair<Int, AASequence> pair = std::make_pair(charge, sequence);
        const Feature* feature_ptr = &(*fm_it);

        // TODO: This has potential for performance optimizations through caching.
        if (feature_set.find(pair) != feature_set.end()) 
        {
          if (feature_set[pair]->getIntensity() < feature_ptr->getIntensity()) 
          {
            feature_set[pair] = feature_ptr;            
          }
        } else
        {
            feature_set[pair] = feature_ptr;
        }
      }
    }

    // Copy (unique) features from feature_set over into a FeatureMap
    for (auto const& element : feature_set) 
    {
      unique_features.push_back(*(element.second));
    }
    return unique_features;
  }

  static bool checkPeptideIdentification_(BaseFeature& feature, const bool remove_annotated_features, const bool remove_unannotated_features, const StringList& sequences, const StringList& accessions, const bool keep_best_score_id, const bool remove_clashes)
=======
  static bool sequenceIsWhiteListed_(const AASequence& peptide_hit_sequence, 
                                     const StringList& whitelist, 
                                     const String& sequence_comparison_method) 
  {
    const String& sequence_str = peptide_hit_sequence.toString();
    const String& sequence_unmodified_str = peptide_hit_sequence.toUnmodifiedString();
    if (sequence_comparison_method == "substring") 
    {
      for (StringList::const_iterator seq_it = whitelist.begin(); seq_it != whitelist.end(); ++seq_it)
      {
        if (sequence_str.hasSubstring(*seq_it) || sequence_unmodified_str.hasSubstring(*seq_it))
        {
          return true;
        }
      }
    } 
    else if (sequence_comparison_method == "exact")
    {
      for (StringList::const_iterator seq_it = whitelist.begin(); seq_it != whitelist.end(); ++seq_it)
      {
       if (sequence_str == *seq_it || sequence_unmodified_str ==  *seq_it)
       {
         return true;
       }
      } 
    }
    else 
    {
      throw Exception::InvalidParameter(__FILE__, __LINE__, OPENMS_PRETTY_FUNCTION, "Invalid sequence comparison method given: '" + sequence_comparison_method + "'");
    }
    return false;
  }


  static bool checkPeptideIdentification_(BaseFeature& feature,
                                          const bool remove_annotated_features,
                                          const bool remove_unannotated_features,
                                          const StringList& sequences,
                                          const String& sequence_comparison_method,
                                          const StringList& accessions,
                                          const bool keep_best_score_id,
                                          const bool remove_clashes)
>>>>>>> db7bd8e7
  {
    //flag: remove_annotated_features and non-empty peptideIdentifications
    if (remove_annotated_features && !feature.getPeptideIdentifications().empty())
    {
      return false;
    }
    //flag: remove_unannotated_features and no peptideIdentifications
    if (remove_unannotated_features && feature.getPeptideIdentifications().empty())
    {
      return false;
    }
    //flag: remove_clashes
    if (remove_clashes && !feature.getPeptideIdentifications().empty())
    {
      String temp = feature.getPeptideIdentifications().begin()->getHits().begin()->getSequence().toString();
      //loop over all peptideIdentifications
      for (vector<PeptideIdentification>::const_iterator pep_id_it = feature.getPeptideIdentifications().begin(); pep_id_it != feature.getPeptideIdentifications().end(); ++pep_id_it)
      {
        //loop over all peptideHits
        for (vector<PeptideHit>::const_iterator pep_hit_it = pep_id_it->getHits().begin(); pep_hit_it != pep_id_it->getHits().end(); ++pep_hit_it)
        {
          if (pep_hit_it->getSequence().toString() != temp)
          {
            return false;
          }
        }
      }
    }
    //flag: keep_best_score_id
    if (keep_best_score_id && !feature.getPeptideIdentifications().empty())
    {
      PeptideIdentification temp = feature.getPeptideIdentifications().front();
      //loop over all peptideIdentifications
      for (vector<PeptideIdentification>::const_iterator pep_id_it = feature.getPeptideIdentifications().begin(); pep_id_it != feature.getPeptideIdentifications().end(); ++pep_id_it)
      {
        //loop over all peptideHits
        for (vector<PeptideHit>::const_iterator pep_hit_it = pep_id_it->getHits().begin(); pep_hit_it != pep_id_it->getHits().end(); ++pep_hit_it)
        {
          if ((pep_id_it->isHigherScoreBetter() && pep_hit_it->getScore() > temp.getHits().front().getScore()) ||
              (!pep_id_it->isHigherScoreBetter() && pep_hit_it->getScore() < temp.getHits().front().getScore()))
          {
            temp = *pep_id_it;
          }
        }
      }
      feature.setPeptideIdentifications(vector<PeptideIdentification>(1, temp));
      // not filtering sequences or accessions
      if (sequences.empty() && accessions.empty())
      {
        return true;
      }
    }
    //flag: sequences or accessions
    if (sequences.size() > 0 || accessions.size() > 0)
    {
      bool sequen = false;
      bool access = false;
      //loop over all peptideIdentifications
      for (vector<PeptideIdentification>::const_iterator pep_id_it = feature.getPeptideIdentifications().begin(); pep_id_it != feature.getPeptideIdentifications().end(); ++pep_id_it)
      {
        //loop over all peptideHits
        for (vector<PeptideHit>::const_iterator pep_hit_it = pep_id_it->getHits().begin(); pep_hit_it != pep_id_it->getHits().end(); ++pep_hit_it)
        {
          if (sequenceIsWhiteListed_(pep_hit_it->getSequence(), sequences, sequence_comparison_method)) 
          {
            sequen = true;
          }
          
          //loop over all accessions of the peptideHits
          set<String> protein_accessions = pep_hit_it->extractProteinAccessionsSet();
          for (set<String>::const_iterator p_acc_it = protein_accessions.begin(); p_acc_it != protein_accessions.end(); ++p_acc_it)
          {
            //loop over all accessions entries of the StringList
            for (StringList::const_iterator acc_it = accessions.begin(); acc_it != accessions.end(); ++acc_it)
            {
              if (p_acc_it->hasSubstring(*acc_it))
              {
                access = true;
              }
            }
          }
        }
      }
      if (sequences.size() > 0 && accessions.size() > 0)
      {
        return sequen && access;
      }
      if (sequences.size() > 0)
      {
        return sequen;
      }
      else
      {
        return access;
      }
    }
    return true;
  }

protected:

  typedef PeakMap MapType;

  void registerOptionsAndFlags_() override
  {
    std::vector<String> formats = ListUtils::create<String>("mzML,featureXML,consensusXML");

    registerInputFile_("in", "<file>", "", "Input file");
    setValidFormats_("in", formats);

    registerStringOption_("in_type", "<type>", "", "Input file type -- default: determined from file extension or content", false);
    setValidStrings_("in_type", formats);

    registerOutputFile_("out", "<file>", "", "Output file");
    setValidFormats_("out", formats);

    registerStringOption_("out_type", "<type>", "", "Output file type -- default: determined from file extension or content", false);
    setValidStrings_("out_type", formats);

    registerStringOption_("rt", "[min]:[max]", ":", "Retention time range to extract", false);
    registerStringOption_("mz", "[min]:[max]", ":", "m/z range to extract (applies to ALL ms levels!)", false);
    registerStringOption_("int", "[min]:[max]", ":", "Intensity range to extract", false);

    registerFlag_("sort", "Sorts the output according to RT and m/z.");

    registerTOPPSubsection_("peak_options", "Peak data options");
    registerDoubleOption_("peak_options:sn", "<s/n ratio>", 0, "Write peaks with S/N > 'sn' values only", false);
    registerIntList_("peak_options:rm_pc_charge", "i j ...", IntList(), "Remove MS(2) spectra with these precursor charges. All spectra without precursor are kept!", false);
    registerStringOption_("peak_options:pc_mz_range", "[min]:[max]", ":", "MSn (n>=2) precursor filtering according to their m/z value. Do not use this flag in conjunction with 'mz', unless you want to actually remove peaks in spectra (see 'mz'). RT filtering is covered by 'rt' and compatible with this flag.", false);
    registerDoubleList_("peak_options:pc_mz_list", "mz_1 mz_2 ...", DoubleList(), "List of m/z values. If a precursor window covers ANY of these values, the corresponding MS/MS spectrum will be kept.", false);
    registerIntList_("peak_options:level", "i j ...", ListUtils::create<Int>("1,2,3"), "MS levels to extract", false);
    registerFlag_("peak_options:sort_peaks", "Sorts the peaks according to m/z");
    registerFlag_("peak_options:no_chromatograms", "No conversion to space-saving real chromatograms, e.g. from SRM scans");
    registerFlag_("peak_options:remove_chromatograms", "Removes chromatograms stored in a file");
    registerStringOption_("peak_options:mz_precision", "32 or 64", 64, "Store base64 encoded m/z data using 32 or 64 bit precision", false);
    setValidStrings_("peak_options:mz_precision", ListUtils::create<String>("32,64"));
    registerStringOption_("peak_options:int_precision", "32 or 64", 32, "Store base64 encoded intensity data using 32 or 64 bit precision", false);
    setValidStrings_("peak_options:int_precision", ListUtils::create<String>("32,64"));
    registerStringOption_("peak_options:indexed_file", "true or false", "false", "Whether to add an index to the file when writing", false);
    setValidStrings_("peak_options:indexed_file", ListUtils::create<String>("true,false"));

    registerStringOption_("peak_options:zlib_compression", "true or false", "false", "Whether to store data with zlib compression (lossless compression)", false);
    setValidStrings_("peak_options:zlib_compression", ListUtils::create<String>("true,false"));

    registerTOPPSubsection_("peak_options:numpress", "Numpress compression for peak data");
    registerStringOption_("peak_options:numpress:masstime", "<compression_scheme>", "none", "Apply MS Numpress compression algorithms in m/z or rt dimension (recommended: linear)", false);
    setValidStrings_("peak_options:numpress:masstime", MSNumpressCoder::NamesOfNumpressCompression, (int)MSNumpressCoder::SIZE_OF_NUMPRESSCOMPRESSION);
    registerDoubleOption_("peak_options:numpress:masstime_error", "<error>", 0.0001, "Maximal allowable error in m/z or rt dimension (default 10 ppm at 100 m/z; set to 0.5 for pic or negative to disable check and speed up conversion)", false);
    registerStringOption_("peak_options:numpress:intensity", "<compression_scheme>", "none", "Apply MS Numpress compression algorithms in intensity dimension (recommended: slof or pic)", false);
    setValidStrings_("peak_options:numpress:intensity", MSNumpressCoder::NamesOfNumpressCompression, (int)MSNumpressCoder::SIZE_OF_NUMPRESSCOMPRESSION);
    registerDoubleOption_("peak_options:numpress:intensity_error", "<error>", 0.0001, "Maximal allowable error in intensity dimension (set to 0.5 for pic or negative to disable check and speed up conversion)", false);

    registerTOPPSubsection_("spectra", "Remove spectra or select spectra (removing all others) with certain properties");
    registerFlag_("spectra:remove_zoom", "Remove zoom (enhanced resolution) scans");

    registerStringOption_("spectra:remove_mode", "<mode>", "", "Remove scans by scan mode", false);
    setValidStrings_("spectra:remove_mode", InstrumentSettings::NamesOfScanMode, (int)InstrumentSettings::SIZE_OF_SCANMODE);

    addEmptyLine_();
    registerStringOption_("spectra:remove_activation", "<activation>", "", "Remove MSn scans where any of its precursors features a certain activation method", false);
    setValidStrings_("spectra:remove_activation", Precursor::NamesOfActivationMethod, (int)Precursor::SIZE_OF_ACTIVATIONMETHOD);

    registerStringOption_("spectra:remove_collision_energy", "[min]:[max]", ":", "Remove MSn scans with a collision energy in the given interval", false);
    registerStringOption_("spectra:remove_isolation_window_width", "[min]:[max]", ":", "Remove MSn scans whose isolation window width is in the given interval", false);

    addEmptyLine_();
    registerFlag_("spectra:select_zoom", "Select zoom (enhanced resolution) scans");
    registerStringOption_("spectra:select_mode", "<mode>", "", "Selects scans by scan mode\n", false);
    setValidStrings_("spectra:select_mode", InstrumentSettings::NamesOfScanMode, (int)InstrumentSettings::SIZE_OF_SCANMODE);
    registerStringOption_("spectra:select_activation", "<activation>", "", "Retain MSn scans where any of its precursors features a certain activation method", false);
    setValidStrings_("spectra:select_activation", Precursor::NamesOfActivationMethod, (int)Precursor::SIZE_OF_ACTIVATIONMETHOD);
    registerStringOption_("spectra:select_collision_energy", "[min]:[max]", ":", "Select MSn scans with a collision energy in the given interval", false);
    registerStringOption_("spectra:select_isolation_window_width", "[min]:[max]", ":", "Select MSn scans whose isolation window width is in the given interval", false);

    addEmptyLine_();
    registerStringOption_("spectra:select_polarity", "<polarity>", "", "Retain MSn scans with a certain scan polarity", false);
    setValidStrings_("spectra:select_polarity", IonSource::NamesOfPolarity, (int)IonSource::SIZE_OF_POLARITY);


    addEmptyLine_();
    registerTOPPSubsection_("feature", "Feature data options");
    registerStringOption_("feature:q", "[min]:[max]", ":", "Overall quality range to extract [0:1]", false);

    addEmptyLine_();
    registerTOPPSubsection_("consensus", "Consensus feature data options");
    registerIntList_("consensus:map", "i j ...", ListUtils::create<Int>(""), "Maps to be extracted from a consensus", false);
    registerFlag_("consensus:map_and", "Consensus features are kept only if they contain exactly one feature from each map (as given above in 'map')");

    // black and white listing
    registerTOPPSubsection_("consensus:blackorwhitelist", "Black or white listing of of MS2 spectra by consensus features");
    registerStringOption_("consensus:blackorwhitelist:blacklist", "", "true", "True: remove matched MS2. False: retain matched MS2 spectra. Other levels are kept", false, false);
    setValidStrings_("consensus:blackorwhitelist:blacklist", ListUtils::create<String>("false,true"));

    registerInputFile_("consensus:blackorwhitelist:file", "<file>", "", "Input file containing consensus features whose corresponding MS2 spectra should be removed from the mzML file!\n"
                                                                        "Matching tolerances are taken from 'consensus:blackorwhitelist:rt' and 'consensus:blackorwhitelist:mz' options.\n"
                                                                        "If consensus:blackorwhitelist:maps is specified, only these will be used.\n", false);
    setValidFormats_("consensus:blackorwhitelist:file", ListUtils::create<String>("consensusXML"));
    registerIntList_("consensus:blackorwhitelist:maps", "i j ...", ListUtils::create<Int>(""), "Maps used for black/white list filtering", false);

    registerDoubleOption_("consensus:blackorwhitelist:rt", "tolerance", 60.0, "Retention tolerance [s] for precursor to consensus feature position", false);
    registerDoubleOption_("consensus:blackorwhitelist:mz", "tolerance", 0.01, "m/z tolerance [Th] for precursor to consensus feature position", false);
    registerStringOption_("consensus:blackorwhitelist:use_ppm_tolerance", "", "false", "If ppm tolerance should be used. Otherwise Da are used.", false, false);

    setValidStrings_("consensus:blackorwhitelist:use_ppm_tolerance", ListUtils::create<String>("false,true"));

    setMinFloat_("consensus:blackorwhitelist:rt", 0);
    setMinFloat_("consensus:blackorwhitelist:mz", 0);

    addEmptyLine_();
    registerTOPPSubsection_("f_and_c", "Feature & Consensus data options");
    registerStringOption_("f_and_c:charge", "[min]:[max]", ":", "Charge range to extract", false);
    registerStringOption_("f_and_c:size", "[min]:[max]", ":", "Size range to extract", false);
    registerStringList_("f_and_c:remove_meta", "<name> 'lt|eq|gt' <value>", StringList(), "Expects a 3-tuple (=3 entries in the list), i.e. <name> 'lt|eq|gt' <value>; the first is the name of meta value, followed by the comparison operator (equal, less or greater) and the value to compare to. All comparisons are done after converting the given value to the corresponding data value type of the meta value (for lists, this simply compares length, not content!)!", false);
<<<<<<< HEAD
    // XXX MFreidank: add help description
    registerFlag_("f_and_c:make_unique", "DESCRIPTION", false);

=======
>>>>>>> db7bd8e7
    addEmptyLine_();
    // XXX: Change description
    registerTOPPSubsection_("id", "ID options. The Priority of the id-flags is: remove_annotated_features / remove_unannotated_features -> remove_clashes -> keep_best_score_id -> sequences_whitelist  / accessions_whitelist");
    registerFlag_("id:remove_clashes", "Remove features with id clashes (different sequences mapped to one feature)", true);
    registerFlag_("id:keep_best_score_id", "in case of multiple peptide identifications, keep only the id with best score");
    registerStringList_("id:sequences_whitelist", "<sequence>", StringList(), "Keep only features containing whitelisted substrings, e.g. features containing LYSNLVER or the modification (Oxidation). To control comparison method used for whitelisting, see 'id:sequence_comparison_method'.", false);
    registerStringOption_("id:sequence_comparison_method", "substring|exact", "substring", "Comparison method used to determine if a feature is whitelisted.", false, true);
    registerStringList_("id:accessions_whitelist", "<accessions>", StringList(), "keep only features with white listed accessions, e.g. sp|P02662|CASA1_BOVIN", false);
    // XXX: Proper description of this parameter.
    setValidStrings_("id:sequence_comparison_method", ListUtils::create<String>("substring,exact"));
    registerFlag_("id:remove_annotated_features", "Remove features with annotations");
    registerFlag_("id:remove_unannotated_features", "Remove features without annotations");
    registerFlag_("id:remove_unassigned_ids", "Remove unassigned peptide identifications");
    registerInputFile_("id:blacklist", "<file>", "", "Input file containing MS2 identifications whose corresponding MS2 spectra should be removed from the mzML file!\n"
                                                     "Matching tolerances are taken from 'id:rt' and 'id:mz' options.\n"
                                                     "This tool will require all IDs to be matched to an MS2 spectrum, and quit with error otherwise. Use 'id:blacklist_imperfect' to allow for mismatches.", false);
    setValidFormats_("id:blacklist", ListUtils::create<String>("idXML"));
    registerDoubleOption_("id:rt", "tolerance", 0.1, "Retention tolerance [s] for precursor to id position", false);
    registerDoubleOption_("id:mz", "tolerance", 0.001, "m/z tolerance [Th] for precursor to id position", false);
    setMinFloat_("id:rt", 0);
    setMinFloat_("id:mz", 0);
    registerFlag_("id:blacklist_imperfect", "Allow for mismatching precursor positions (see 'id:blacklist')");


    addEmptyLine_();
    registerSubsection_("algorithm", "S/N algorithm section");

  }

  Param getSubsectionDefaults_(const String& /*section*/) const override
  {
    SignalToNoiseEstimatorMedian<MapType::SpectrumType> sn;
    Param tmp;
    tmp.insert("SignalToNoise:", sn.getParameters());
    return tmp;
  }

  bool checkMetaOk(const MetaInfoInterface& mi, const StringList& meta_info)
  {
    if (!mi.metaValueExists(meta_info[0])) return true; // not having the meta value means passing the test

    DataValue v_data = mi.getMetaValue(meta_info[0]);
    DataValue v_user;
    if (v_data.valueType() == DataValue::STRING_VALUE) v_user = String(meta_info[2]);
    else if (v_data.valueType() == DataValue::INT_VALUE) v_user = String(meta_info[2]).toInt();
    else if (v_data.valueType() == DataValue::DOUBLE_VALUE) v_user = String(meta_info[2]).toDouble();
    else if (v_data.valueType() == DataValue::STRING_LIST) v_user = (StringList)ListUtils::create<String>(meta_info[2]);
    else if (v_data.valueType() == DataValue::INT_LIST) v_user = ListUtils::create<Int>(meta_info[2]);
    else if (v_data.valueType() == DataValue::DOUBLE_LIST) v_user = ListUtils::create<double>(meta_info[2]);
    else if (v_data.valueType() == DataValue::EMPTY_VALUE) v_user = DataValue::EMPTY;
    if (meta_info[1] == "lt")
    {
      return !(v_data < v_user);
    }
    else if (meta_info[1] == "eq")
    {
      return !(v_data == v_user);
    }
    else if (meta_info[1] == "gt")
    {
      return !(v_data > v_user);
    }
    else
    {
      writeLog_("Internal Error. Meta value filtering got invalid comparison operator ('" + meta_info[1] + "'), which should have been caught before! Aborting!");
      throw Exception::IllegalArgument(__FILE__, __LINE__, OPENMS_PRETTY_FUNCTION, "Illegal meta value filtering operator!");
    }
  }

  ExitCodes main_(int, const char**) override
  {

    //-------------------------------------------------------------
    // parameter handling
    //-------------------------------------------------------------

    //input file name and type
    String in = getStringOption_("in");
    FileHandler fh;

    FileTypes::Type in_type = fh.getType(in);
    //only use flag in_type, if the in_type cannot be determined by file
    if (in_type == FileTypes::UNKNOWN)
    {
      in_type = FileTypes::nameToType(getStringOption_("in_type"));
      writeDebug_(String("Input file type: ") + FileTypes::typeToName(in_type), 2);
    }

    //output file name and type
    String out = getStringOption_("out");

    FileTypes::Type out_type = fh.getTypeByFileName(out);

    //only use flag out_type, if the out_type cannot be determined by file
    if (out_type == FileTypes::UNKNOWN)
    {
      out_type = FileTypes::nameToType(getStringOption_("out_type"));
      writeDebug_(String("Output file type: ") + FileTypes::typeToName(out_type), 2);
    }
    //use in_type as out_type, if out_type cannot be determined by file or out_type flag
    if (out_type == FileTypes::UNKNOWN)
    {
      out_type = in_type;
      writeDebug_(String("Output file type: ") + FileTypes::typeToName(out_type), 2);
    }

    bool no_chromatograms(getFlag_("peak_options:no_chromatograms"));

    //ranges
    double mz_l, mz_u, rt_l, rt_u, it_l, it_u, charge_l, charge_u, size_l, size_u, q_l, q_u, pc_left, pc_right, select_collision_l, remove_collision_l, select_collision_u, remove_collision_u, select_isolation_width_l, remove_isolation_width_l, select_isolation_width_u, remove_isolation_width_u;

    //initialize ranges
    mz_l = rt_l = it_l = charge_l = size_l = q_l = pc_left = select_collision_l = remove_collision_l = select_isolation_width_l = remove_isolation_width_l = -1 * numeric_limits<double>::max();
    mz_u = rt_u = it_u = charge_u = size_u = q_u = pc_right = select_collision_u = remove_collision_u = select_isolation_width_u = remove_isolation_width_u = numeric_limits<double>::max();

    String rt = getStringOption_("rt");
    String mz = getStringOption_("mz");
    String pc_mz_range = getStringOption_("peak_options:pc_mz_range");
    String it = getStringOption_("int");
    IntList levels = getIntList_("peak_options:level");
    IntList maps = getIntList_("consensus:map");
    double sn = getDoubleOption_("peak_options:sn");
    String charge = getStringOption_("f_and_c:charge");
    String size = getStringOption_("f_and_c:size");
    String q = getStringOption_("feature:q");
    bool make_unique = getFlag_("f_and_c:make_unique");
    String remove_collision_energy = getStringOption_("spectra:remove_collision_energy");
    String select_collision_energy = getStringOption_("spectra:select_collision_energy");
    String remove_isolation_width = getStringOption_("spectra:remove_isolation_window_width");
    String select_isolation_width = getStringOption_("spectra:select_isolation_window_width");

    int mz32 = getStringOption_("peak_options:mz_precision").toInt();
    int int32 = getStringOption_("peak_options:int_precision").toInt();
    bool indexed_file = getStringOption_("peak_options:indexed_file") == "true";
    bool zlib_compression = getStringOption_("peak_options:zlib_compression") == "true";


    MSNumpressCoder::NumpressConfig npconfig_mz;
    MSNumpressCoder::NumpressConfig npconfig_int;
    npconfig_mz.estimate_fixed_point = true; // critical
    npconfig_int.estimate_fixed_point = true; // critical
    npconfig_mz.numpressErrorTolerance = getDoubleOption_("peak_options:numpress:masstime_error");
    npconfig_int.numpressErrorTolerance = getDoubleOption_("peak_options:numpress:intensity_error");
    npconfig_mz.setCompression(getStringOption_("peak_options:numpress:masstime"));
    npconfig_int.setCompression(getStringOption_("peak_options:numpress:intensity"));
    if (getStringOption_("peak_options:numpress:masstime") == "linear")
    {
      npconfig_mz.linear_fp_mass_acc = getDoubleOption_("peak_options:numpress:masstime_error"); // set the desired mass accuracy
    }

    //id-filtering parameters
    bool remove_annotated_features = getFlag_("id:remove_annotated_features");
    bool remove_unannotated_features = getFlag_("id:remove_unannotated_features");
    bool remove_unassigned_ids = getFlag_("id:remove_unassigned_ids");
    StringList sequences = getStringList_("id:sequences_whitelist");
    String sequence_comparison_method = getStringOption_("id:sequence_comparison_method");
    StringList accessions = getStringList_("id:accessions_whitelist");
    bool keep_best_score_id = getFlag_("id:keep_best_score_id");
    bool remove_clashes = getFlag_("id:remove_clashes");

    //convert bounds to numbers
    try
    {
      //rt
      parseRange_(rt, rt_l, rt_u);
      //mz
      parseRange_(mz, mz_l, mz_u);
      //mz precursor
      parseRange_(pc_mz_range, pc_left, pc_right);
      //int
      parseRange_(it, it_l, it_u);
      //charge (features only)
      parseRange_(charge, charge_l, charge_u);
      //size (features and consensus features only)
      parseRange_(size, size_l, size_u);
      //overall quality (features only)
      parseRange_(q, q_l, q_u);
      //remove collision energy
      parseRange_(remove_collision_energy, remove_collision_l, remove_collision_u);
      //select collision energy
      parseRange_(select_collision_energy, select_collision_l, select_collision_u);
      //remove isolation window width
      parseRange_(remove_isolation_width, remove_isolation_width_l, remove_isolation_width_u);
      //select isolation window width
      parseRange_(select_isolation_width, select_isolation_width_l, select_isolation_width_u);
    }
    catch (Exception::ConversionError& ce)
    {
      writeLog_(String("Invalid boundary given: ") + ce.what() + ". Aborting!");
      printUsage_();
      return ILLEGAL_PARAMETERS;
    }

    // sort by RT and m/z
    bool sort = getFlag_("sort");
    writeDebug_("Sorting output data: " + String(sort), 3);

    // handle remove_meta
    StringList meta_info = getStringList_("f_and_c:remove_meta");
    bool remove_meta_enabled = (meta_info.size() > 0);
    if (remove_meta_enabled && meta_info.size() != 3)
    {
      writeLog_("Param 'f_and_c:remove_meta' has invalid number of arguments. Expected 3, got " + String(meta_info.size()) + ". Aborting!");
      printUsage_();
      return ILLEGAL_PARAMETERS;
    }
    if (remove_meta_enabled && !(meta_info[1] == "lt" || meta_info[1] == "eq" || meta_info[1] == "gt"))
    {
      writeLog_("Param 'f_and_c:remove_meta' has invalid second argument. Expected one of 'lt', 'eq' or 'gt'. Got '" + meta_info[1] + "'. Aborting!");
      printUsage_();
      return ILLEGAL_PARAMETERS;
    }

    if (in_type == FileTypes::MZML)
    {
      //-------------------------------------------------------------
      // loading input
      //-------------------------------------------------------------

      MzMLFile f;
      f.setLogType(log_type_);
      f.getOptions().setRTRange(DRange<1>(rt_l, rt_u));
      f.getOptions().setMZRange(DRange<1>(mz_l, mz_u));
      f.getOptions().setIntensityRange(DRange<1>(it_l, it_u));
      f.getOptions().setMSLevels(levels);

      // set precision options
      if (mz32 == 32) { f.getOptions().setMz32Bit(true); } else if (mz32 == 64) { f.getOptions().setMz32Bit(false); }
      if (int32 == 32) { f.getOptions().setIntensity32Bit(true); } else if (int32 == 64) { f.getOptions().setIntensity32Bit(false); }

      // set writing index (e.g. indexedmzML)
      f.getOptions().setWriteIndex(indexed_file);
      f.getOptions().setCompression(zlib_compression);
      // numpress compression
      f.getOptions().setNumpressConfigurationMassTime(npconfig_mz);
      f.getOptions().setNumpressConfigurationIntensity(npconfig_int);

      MapType exp;
      f.load(in, exp);

      // remove spectra with meta values:
      if (remove_meta_enabled)
      {
        MapType exp_tmp;
        for (MapType::ConstIterator it = exp.begin(); it != exp.end(); ++it)
        {
          if (checkMetaOk(*it, meta_info)) exp_tmp.addSpectrum(*it);
        }
        exp.clear(false);
        exp.getSpectra().insert(exp.begin(), exp_tmp.begin(), exp_tmp.end());
      }


      if (!no_chromatograms)
      {
        // convert the spectra chromatograms to real chromatograms
        ChromatogramTools chrom_tools;
        chrom_tools.convertSpectraToChromatograms(exp, true);
      }

      bool remove_chromatograms(getFlag_("peak_options:remove_chromatograms"));
      if (remove_chromatograms)
      {
        exp.setChromatograms(vector<MSChromatogram >());
      }

      //-------------------------------------------------------------
      // calculations
      //-------------------------------------------------------------

      // remove forbidden precursor charges
      IntList rm_pc_charge = getIntList_("peak_options:rm_pc_charge");
      if (rm_pc_charge.size() > 0) exp.getSpectra().erase(remove_if(exp.begin(), exp.end(), HasPrecursorCharge<MapType::SpectrumType>(rm_pc_charge, false)), exp.end());


      // remove precursors out of certain m/z range for all spectra with a precursor (MS2 and above)
      if (!pc_mz_range.empty())
      {
        exp.getSpectra().erase(remove_if(exp.begin(), exp.end(), InPrecursorMZRange<MapType::SpectrumType>(pc_left, pc_right, true)), exp.end());
      }

      // keep MS/MS spectra whose precursors cover at least of the given m/z values
      std::vector<double> vec_mz = getDoubleList_("peak_options:pc_mz_list");
      if (!vec_mz.empty())
      {
        exp.getSpectra().erase(remove_if(exp.begin(), exp.end(), IsInIsolationWindow<MapType::SpectrumType>(vec_mz, true)), exp.end());
      }
      

      // remove by scan mode (might be a lot of spectra)
      String remove_mode = getStringOption_("spectra:remove_mode");
      if (!remove_mode.empty())
      {
        writeDebug_("Removing mode: " + remove_mode, 3);
        for (Size i = 0; i < InstrumentSettings::SIZE_OF_SCANMODE; ++i)
        {
          if (InstrumentSettings::NamesOfScanMode[i] == remove_mode)
          {
            exp.getSpectra().erase(remove_if(exp.begin(), exp.end(), HasScanMode<MapType::SpectrumType>((InstrumentSettings::ScanMode)i)), exp.end());
          }
        }
      }

      //select by scan mode (might be a lot of spectra)
      String select_mode = getStringOption_("spectra:select_mode");
      if (!select_mode.empty())
      {
        writeDebug_("Selecting mode: " + select_mode, 3);
        for (Size i = 0; i < InstrumentSettings::SIZE_OF_SCANMODE; ++i)
        {
          if (InstrumentSettings::NamesOfScanMode[i] == select_mode)
          {
            exp.getSpectra().erase(remove_if(exp.begin(), exp.end(), HasScanMode<MapType::SpectrumType>((InstrumentSettings::ScanMode)i, true)), exp.end());
          }
        }
      }

      //remove by activation mode (might be a lot of spectra)
      String remove_activation = getStringOption_("spectra:remove_activation");
      if (!remove_activation.empty())
      {
        writeDebug_("Removing scans with activation mode: " + remove_activation, 3);
        for (Size i = 0; i < Precursor::SIZE_OF_ACTIVATIONMETHOD; ++i)
        {
          if (Precursor::NamesOfActivationMethod[i] == remove_activation)
          {
            exp.getSpectra().erase(remove_if(exp.begin(), exp.end(), HasActivationMethod<MapType::SpectrumType>(ListUtils::create<String>(remove_activation))), exp.end());
          }
        }
      }

      //select by activation mode
      String select_activation = getStringOption_("spectra:select_activation");
      if (!select_activation.empty())
      {
        writeDebug_("Selecting scans with activation mode: " + select_activation, 3);
        for (Size i = 0; i < Precursor::SIZE_OF_ACTIVATIONMETHOD; ++i)
        {
          if (Precursor::NamesOfActivationMethod[i] == select_activation)
          {
            exp.getSpectra().erase(remove_if(exp.begin(), exp.end(), HasActivationMethod<MapType::SpectrumType>(ListUtils::create<String>(select_activation), true)), exp.end());
          }
        }
      }

      //select by scan polarity
      String select_polarity = getStringOption_("spectra:select_polarity");
      if (!select_polarity.empty())
      {
        writeDebug_("Selecting polarity: " + select_polarity, 3);
        for (Size i = 0; i < IonSource::SIZE_OF_POLARITY; ++i)
        {
          if (IonSource::NamesOfPolarity[i] == select_polarity)
          {
            exp.getSpectra().erase(remove_if(exp.begin(), exp.end(), HasScanPolarity<MapType::SpectrumType>((IonSource::Polarity)i, true)), exp.end());
          }
        }
      }

      //remove zoom scans (might be a lot of spectra)
      if (getFlag_("spectra:remove_zoom"))
      {
        writeDebug_("Removing zoom scans", 3);
        exp.getSpectra().erase(remove_if(exp.begin(), exp.end(), IsZoomSpectrum<MapType::SpectrumType>()), exp.end());
      }

      if (getFlag_("spectra:select_zoom"))
      {
        writeDebug_("Selecting zoom scans", 3);
        exp.getSpectra().erase(remove_if(exp.begin(), exp.end(), IsZoomSpectrum<MapType::SpectrumType>(true)), exp.end());
      }

      //remove based on collision energy
      if (remove_collision_l != -1 * numeric_limits<double>::max() || remove_collision_u != numeric_limits<double>::max())
      {
        writeDebug_(String("Removing collision energy scans in the range: ") + remove_collision_l + ":" + remove_collision_u, 3);
        exp.getSpectra().erase(remove_if(exp.begin(), exp.end(), IsInCollisionEnergyRange<PeakMap::SpectrumType>(remove_collision_l, remove_collision_u)), exp.end());
      }
      if (select_collision_l != -1 * numeric_limits<double>::max() || select_collision_u != numeric_limits<double>::max())
      {
        writeDebug_(String("Selecting collision energy scans in the range: ") + select_collision_l + ":" + select_collision_u, 3);
        exp.getSpectra().erase(remove_if(exp.begin(), exp.end(), IsInCollisionEnergyRange<PeakMap::SpectrumType>(select_collision_l, select_collision_u, true)), exp.end());
      }

      //remove based on isolation window size
      if (remove_isolation_width_l != -1 * numeric_limits<double>::max() || remove_isolation_width_u != numeric_limits<double>::max())
      {
        writeDebug_(String("Removing isolation windows with width in the range: ") + remove_isolation_width_l + ":" + remove_isolation_width_u, 3);
        exp.getSpectra().erase(remove_if(exp.begin(), exp.end(), IsInIsolationWindowSizeRange<PeakMap::SpectrumType>(remove_isolation_width_l, remove_isolation_width_u)), exp.end());
      }
      if (select_isolation_width_l != -1 * numeric_limits<double>::max() || select_isolation_width_u != numeric_limits<double>::max())
      {
        writeDebug_(String("Selecting isolation windows with width in the range: ") + select_isolation_width_l + ":" + select_isolation_width_u, 3);
        exp.getSpectra().erase(remove_if(exp.begin(), exp.end(), IsInIsolationWindowSizeRange<PeakMap::SpectrumType>(select_isolation_width_l, select_isolation_width_u, true)), exp.end());
      }

      //remove empty scans
      exp.getSpectra().erase(remove_if(exp.begin(), exp.end(), IsEmptySpectrum<MapType::SpectrumType>()), exp.end());

      //sort
      if (sort)
      {
        exp.sortSpectra(true);
        if (getFlag_("peak_options:sort_peaks"))
        {
          LOG_INFO << "Info: Using 'peak_options:sort_peaks' in combination with 'sort' is redundant, since 'sort' implies 'peak_options:sort_peaks'." << std::endl;
        }
      }
      else if (getFlag_("peak_options:sort_peaks"))
      {
        for (Size i = 0; i < exp.size(); ++i)
        {
          exp[i].sortByPosition();
        }
      }

      // calculate S/N values and delete data points below S/N threshold
      if (sn > 0)
      {
        SignalToNoiseEstimatorMedian<MapType::SpectrumType> snm;
        Param const& dc_param = getParam_().copy("algorithm:SignalToNoise:", true);
        snm.setParameters(dc_param);
        for (MapType::Iterator it = exp.begin(); it != exp.end(); ++it)
        {
          snm.init(it->begin(), it->end());
          for (MapType::SpectrumType::Iterator spec = it->begin(); spec != it->end(); ++spec)
          {
            if (snm.getSignalToNoise(spec) < sn) spec->setIntensity(0);
          }
          it->erase(remove_if(it->begin(), it->end(), InIntensityRange<MapType::PeakType>(1, numeric_limits<MapType::PeakType::IntensityType>::max(), true)), it->end());
        }
      }

      //
      String id_blacklist = getStringOption_("id:blacklist");
      if (!id_blacklist.empty())
      {
        LOG_INFO << "Filtering out MS2 spectra from raw file using blacklist ..." << std::endl;
        bool blacklist_imperfect = getFlag_("id:blacklist_imperfect");

        int ret = filterByBlackList(exp, id_blacklist, blacklist_imperfect, getDoubleOption_("id:rt"), getDoubleOption_("id:mz"));
        if (ret != EXECUTION_OK) return (ExitCodes)ret;
      }

      // check if filtering by consensus feature is enabled
      String consensus_blackorwhitelist = getStringOption_("consensus:blackorwhitelist:file");

      if (!consensus_blackorwhitelist.empty())
      {
        LOG_INFO << "Filtering out MS2 spectra from raw file using consensus features ..." << std::endl;
        IntList il = getIntList_("consensus:blackorwhitelist:maps");
        set<UInt64> maps(il.begin(), il.end());
        double rt_tol = getDoubleOption_("consensus:blackorwhitelist:rt");
        double mz_tol = getDoubleOption_("consensus:blackorwhitelist:mz");
        bool is_ppm = getStringOption_("consensus:blackorwhitelist:use_ppm_tolerance") == "false" ? false : true;
        bool is_blacklist = getStringOption_("consensus:blackorwhitelist:blacklist") == "true" ? true : false;
        int ret = filterByBlackOrWhiteList(is_blacklist, exp, consensus_blackorwhitelist, rt_tol, mz_tol, is_ppm, maps);
        if (ret != EXECUTION_OK)
        {
          return (ExitCodes)ret;
        }
      }

      //-------------------------------------------------------------
      // writing output
      //-------------------------------------------------------------

      //annotate output with data processing info
      addDataProcessing_(exp, getProcessingInfo_(DataProcessing::FILTERING));
      f.store(out, exp);
    }
    else if (in_type == FileTypes::FEATUREXML || in_type == FileTypes::CONSENSUSXML)
    {
      bool meta_ok = true; // assume true by default (as meta might not be checked below)

      if (in_type == FileTypes::FEATUREXML)
      {
        //-------------------------------------------------------------
        // loading input
        //-------------------------------------------------------------

        FeatureMap feature_map;
        FeatureXMLFile f;
        //f.setLogType(log_type_);
        // this does not work yet implicitly - not supported by FeatureXMLFile
        f.getOptions().setRTRange(DRange<1>(rt_l, rt_u));
        f.getOptions().setMZRange(DRange<1>(mz_l, mz_u));
        f.getOptions().setIntensityRange(DRange<1>(it_l, it_u));
        f.load(in, feature_map);


        //-------------------------------------------------------------
        // calculations
        //-------------------------------------------------------------

        //copy all properties
        FeatureMap map_sm = feature_map;
        //.. but delete feature information
        map_sm.clear(false);

        // only keep charge ch_l:ch_u   (WARNING: feature files without charge information have charge=0, see Ctor of KERNEL/Feature.h)
        for (FeatureMap::Iterator fm_it = feature_map.begin(); fm_it != feature_map.end(); ++fm_it)
        {
          bool const rt_ok = f.getOptions().getRTRange().encloses(DPosition<1>(fm_it->getRT()));
          bool const mz_ok = f.getOptions().getMZRange().encloses(DPosition<1>(fm_it->getMZ()));
          bool const int_ok = f.getOptions().getIntensityRange().encloses(DPosition<1>(fm_it->getIntensity()));
          bool const charge_ok = ((charge_l <= fm_it->getCharge()) && (fm_it->getCharge() <= charge_u));
          bool const size_ok = ((size_l <= fm_it->getSubordinates().size()) && (fm_it->getSubordinates().size() <= size_u));
          bool const q_ok = ((q_l <= fm_it->getOverallQuality()) && (fm_it->getOverallQuality() <= q_u));


          if (rt_ok && mz_ok && int_ok && charge_ok && size_ok && q_ok)
          {
            if (remove_meta_enabled)
            {
              meta_ok = checkMetaOk(*fm_it, meta_info);
            }
            bool const annotation_ok = checkPeptideIdentification_(*fm_it, remove_annotated_features, remove_unannotated_features, sequences, sequence_comparison_method, accessions, keep_best_score_id, remove_clashes);
            if (annotation_ok && meta_ok) map_sm.push_back(*fm_it);
          }
        }
        //delete unassignedPeptideIdentifications
        if (remove_unassigned_ids)
        {
          map_sm.getUnassignedPeptideIdentifications().clear();
        }
        //update minimum and maximum position/intensity
        map_sm.updateRanges();

        // Make unique.
        if (make_unique) {
            map_sm = makeUnique(map_sm);
        }

        // sort if desired
        if (sort)
        {
          map_sm.sortByPosition();
        }

        //-------------------------------------------------------------
        // writing output
        //-------------------------------------------------------------

        //annotate output with data processing info
        addDataProcessing_(map_sm, getProcessingInfo_(DataProcessing::FILTERING));

        f.store(out, map_sm);
      }
      else if (in_type == FileTypes::CONSENSUSXML)
      {
        //-------------------------------------------------------------
        // loading input
        //-------------------------------------------------------------

        ConsensusMap consensus_map;
        ConsensusXMLFile f;
        //f.setLogType(log_type_);
        f.getOptions().setRTRange(DRange<1>(rt_l, rt_u));
        f.getOptions().setMZRange(DRange<1>(mz_l, mz_u));
        f.getOptions().setIntensityRange(DRange<1>(it_l, it_u));
        f.load(in, consensus_map);

        //-------------------------------------------------------------
        // calculations
        //-------------------------------------------------------------

        // copy all properties
        ConsensusMap consensus_map_filtered = consensus_map;
        //.. but delete feature information
        consensus_map_filtered.resize(0);

        for (ConsensusMap::Iterator cm_it = consensus_map.begin(); cm_it != consensus_map.end(); ++cm_it)
        {
          const bool charge_ok = ((charge_l <= cm_it->getCharge()) && (cm_it->getCharge() <= charge_u));
          const bool size_ok = ((cm_it->size() >= size_l) && (cm_it->size() <= size_u));

          if (charge_ok && size_ok)
          {
            // this is expensive, so evaluate after everything else passes the test
            if (remove_meta_enabled)
            {
              meta_ok = checkMetaOk(*cm_it, meta_info);
            }
            const bool annotation_ok = checkPeptideIdentification_(*cm_it, remove_annotated_features, remove_unannotated_features, sequences, sequence_comparison_method, accessions, keep_best_score_id, remove_clashes);
            if (annotation_ok && meta_ok) consensus_map_filtered.push_back(*cm_it);
          }
        }
        //delete unassignedPeptideIdentifications
        if (remove_unassigned_ids)
        {
          consensus_map_filtered.getUnassignedPeptideIdentifications().clear();
        }
        //update minimum and maximum position/intensity
        consensus_map_filtered.updateRanges();

        // sort if desired
        if (sort)
        {
          consensus_map_filtered.sortByPosition();
        }

        if (out_type == FileTypes::FEATUREXML)
        {
          if (maps.size() == 1) // When extracting a feature map from a consensus map, only one map ID should be specified. Hence 'maps' should contain only one integer.
          {
            FeatureMap feature_map_filtered;
            FeatureXMLFile ff;

            for (ConsensusMap::Iterator cm_it = consensus_map_filtered.begin(); cm_it != consensus_map_filtered.end(); ++cm_it)
            {

              for (ConsensusFeature::HandleSetType::const_iterator fh_iter = cm_it->getFeatures().begin(); fh_iter != cm_it->getFeatures().end(); ++fh_iter)
              {
                if ((int)fh_iter->getMapIndex() == maps[0])
                {
                  Feature feature;
                  feature.setRT(fh_iter->getRT());
                  feature.setMZ(fh_iter->getMZ());
                  feature.setIntensity(fh_iter->getIntensity());
                  feature.setCharge(fh_iter->getCharge());
                  feature_map_filtered.push_back(feature);
                }
              }
            }

            //-------------------------------------------------------------
            // writing output
            //-------------------------------------------------------------

            //annotate output with data processing info
            addDataProcessing_(feature_map_filtered, getProcessingInfo_(DataProcessing::FILTERING));

            feature_map_filtered.applyMemberFunction(&UniqueIdInterface::setUniqueId);

            ff.store(out, feature_map_filtered);
          }
          else
          {
            writeLog_("When extracting a feature map from a consensus map, only one map ID should be specified. The 'map' parameter contains more than one. Aborting!");
            printUsage_();
            return ILLEGAL_PARAMETERS;
          }
        }
        else if (out_type == FileTypes::CONSENSUSXML)
        {
          // generate new consensuses with features that appear in the 'maps' list
          ConsensusMap cm_new; // new consensus map

          for (IntList::iterator map_it = maps.begin(); map_it != maps.end(); ++map_it)
          {
            cm_new.getFileDescriptions()[*map_it].filename = consensus_map_filtered.getFileDescriptions()[*map_it].filename;
            cm_new.getFileDescriptions()[*map_it].size = consensus_map_filtered.getFileDescriptions()[*map_it].size;
            cm_new.getFileDescriptions()[*map_it].unique_id = consensus_map_filtered.getFileDescriptions()[*map_it].unique_id;
          }

          cm_new.setProteinIdentifications(consensus_map_filtered.getProteinIdentifications());

          const bool and_connective = getFlag_("consensus:map_and");
          for (ConsensusMap::Iterator cm_it = consensus_map_filtered.begin(); cm_it != consensus_map_filtered.end(); ++cm_it) // iterate over consensuses in the original consensus map
          {
            ConsensusFeature consensus_feature_new(*cm_it); // new consensus feature
            consensus_feature_new.clear();

            ConsensusFeature::HandleSetType::const_iterator fh_it = cm_it->getFeatures().begin();
            ConsensusFeature::HandleSetType::const_iterator fh_it_end = cm_it->getFeatures().end();
            for (; fh_it != fh_it_end; ++fh_it) // iterate over features in consensus
            {
              if (ListUtils::contains(maps, fh_it->getMapIndex()))
              {
                consensus_feature_new.insert(*fh_it);
              }
            }

            if ((!consensus_feature_new.empty() && !and_connective) || (consensus_feature_new.size() == maps.size() && and_connective)) // add the consensus to the consensus map only if it is non-empty
            {
              consensus_feature_new.computeConsensus(); // evaluate position of the consensus
              cm_new.push_back(consensus_feature_new);
            }
          }

          // assign unique ids
          cm_new.applyMemberFunction(&UniqueIdInterface::setUniqueId);

          //-------------------------------------------------------------
          // writing output
          //-------------------------------------------------------------

          if (maps.empty())
          {
            //annotate output with data processing info
            addDataProcessing_(consensus_map_filtered, getProcessingInfo_(DataProcessing::FILTERING));

            f.store(out, consensus_map_filtered);
          }
          else
          {
            //annotate output with data processing info
            addDataProcessing_(cm_new, getProcessingInfo_(DataProcessing::FILTERING));

            f.store(out, cm_new);
          }
        }
      }
      else
      {
        writeLog_("Error: Unknown output file type given. Aborting!");
        printUsage_();
        return ILLEGAL_PARAMETERS;
      }
    }
    else
    {
      writeLog_("Error: Unknown input file type given. Aborting!");
      printUsage_();
      return INCOMPATIBLE_INPUT_DATA;
    }

    return EXECUTION_OK;
  }

  ExitCodes filterByBlackList(MapType& exp, const String& id_blacklist, bool blacklist_imperfect, double rt_tol, double mz_tol)
  {
    vector<ProteinIdentification> protein_ids;
    vector<PeptideIdentification> peptide_ids;
    IdXMLFile().load(id_blacklist, protein_ids, peptide_ids);

    // translate idXML entries into something more handy
    typedef std::vector<Peak2D> IdType;
    IdType ids; // use Peak2D since it has sorting operators already
    for (Size i = 0; i < peptide_ids.size(); ++i)
    {
      if (!(peptide_ids[i].hasRT() && peptide_ids[i].hasMZ()))
      {
        LOG_ERROR << "Identifications given in 'id:blacklist' are missing RT and/or MZ coordinates. Cannot do blacklisting without. Quitting." << std::endl;
        return INCOMPATIBLE_INPUT_DATA;
      }
      Peak2D p;
      p.setRT(peptide_ids[i].getRT());
      p.setMZ(peptide_ids[i].getMZ());
      ids.push_back(p);
    }

    std::sort(ids.begin(), ids.end(), Peak2D::RTLess());

    set<Size> blacklist_idx;
    set<Size> ids_covered;
    for (Size i = 0; i != exp.size(); ++i)
    {
      if (exp[i].getMSLevel() == 2)
      {
        if (!exp[i].getPrecursors().empty())
        {
          double pc_rt = exp[i].getRT();
          double pc_mz = exp[i].getPrecursors()[0].getMZ();

          IdType::iterator p_low = std::lower_bound(ids.begin(), ids.end(), pc_rt - rt_tol, Peak2D::RTLess());
          IdType::iterator p_high = std::lower_bound(ids.begin(), ids.end(), pc_rt + rt_tol, Peak2D::RTLess());

          // if precursor is out of the whole range, then p_low==p_high == (begin()||end())
          // , thus the following loop will not run
          for (IdType::iterator id_it = p_low; id_it != p_high; ++id_it) // RT already checked.. now check m/z
          {
            if (pc_mz - mz_tol < id_it->getMZ() && id_it->getMZ() < pc_mz + mz_tol)
            {
              blacklist_idx.insert(i);
              ids_covered.insert(std::distance(ids.begin(), id_it));
              // no break, since we might cover more IDs here
            }
          }
        }
      }
    }

    LOG_INFO << "Removing " << blacklist_idx.size() << " MS2 spectra." << endl;
    if (ids_covered.size() != ids.size())
    {
      if (!blacklist_imperfect)
      {
        LOG_ERROR << "Covered only " << ids_covered.size() << "/" << ids.size() << " IDs. Check if your input files (raw + ids) match and if your tolerances ('rt' and 'mz') are set properly.\n"
                  << "If you are sure unmatched ids are ok, set the 'id:blacklist_imperfect' flag!" << std::endl;
        return UNEXPECTED_RESULT;
      }
      else
      {
        LOG_WARN << "Covered only " << ids_covered.size() << "/" << ids.size() << " IDs. Check if your input files (raw + ids) match and if your tolerances ('rt' and 'mz') are set properly.\n"
                 << "Remove the 'id:blacklist_imperfect' flag of you want this to be an error!" << std::endl;
      }
    }


    PeakMap exp2 = exp;
    exp2.clear(false);

    for (Size i = 0; i != exp.size(); ++i)
    {
      if (find(blacklist_idx.begin(), blacklist_idx.end(), i) ==
          blacklist_idx.end())
      {
        exp2.addSpectrum(exp[i]);
      }
    }

    exp = exp2;
    return EXECUTION_OK;
  }

  ExitCodes filterByBlackOrWhiteList(bool is_blacklist, MapType& exp, const String& consensus_blacklist, double rt_tol, double mz_tol, bool unit_ppm, std::set<UInt64> map_ids)
  {
    ConsensusMap consensus_map;
    ConsensusXMLFile cxml_file;
    cxml_file.load(consensus_blacklist, consensus_map);
    consensus_map.sortByMZ();

    std::vector<Peak2D> feature_pos;
    // if map_id are specified, only use these for blacklisting
    for (ConsensusMap::const_iterator c_it = consensus_map.begin(); c_it != consensus_map.end(); ++c_it)
    {
      for (ConsensusFeature::const_iterator f_it = c_it->begin(); f_it != c_it->end(); ++f_it)
      {
        UInt64 map_index = f_it->getMapIndex();
        if (map_ids.empty() || map_ids.find(map_index) != map_ids.end())
        {
          Peak2D p;
          p.setMZ(f_it->getMZ());
          p.setRT(f_it->getRT());
          feature_pos.push_back(p);
        }
      }
    }

    // sort by rt to use binary search
    std::sort(feature_pos.begin(), feature_pos.end(), Peak2D::RTLess());
    set<Size> list_idx;
    for (Size i = 0; i != exp.size(); ++i)
    {
      if (exp[i].getMSLevel() == 2)
      {
        if (!exp[i].getPrecursors().empty())
        {
          double pc_mz = exp[i].getPrecursors()[0].getMZ();
          double pc_rt = exp[i].getRT(); // use rt of MS2

          std::vector<Peak2D>::iterator p_low = std::lower_bound(feature_pos.begin(), feature_pos.end(), pc_rt - rt_tol, Peak2D::RTLess());
          std::vector<Peak2D>::iterator p_high = std::lower_bound(feature_pos.begin(), feature_pos.end(), pc_rt + rt_tol, Peak2D::RTLess());

          double mz_tol_da = unit_ppm ? pc_mz * 1e-6 * mz_tol : mz_tol;

          // if precursor is out of the whole range, then p_low==p_high == (begin()||end())
          // , thus the following loop will not run
          for (std::vector<Peak2D>::iterator f_it = p_low; f_it != p_high; ++f_it) // RT already checked.. now check m/z
          {
            if (pc_mz - mz_tol_da < f_it->getMZ() && f_it->getMZ() < pc_mz + mz_tol_da)
            {
              list_idx.insert(i);
              // no break, since we might cover more features here
            }
          }
        }
      }
    }

    // create new experiment
    PeakMap exp2 = exp; // copy meta data
    exp2.clear(false); // clear spectra

    for (Size i = 0; i != exp.size(); ++i)
    {
      // don't need to sort list as it is increasing
      if (is_blacklist)
      {
        // blacklist: add all spectra not contained in list
        if (find(list_idx.begin(), list_idx.end(), i) == list_idx.end())
        {
          exp2.addSpectrum(exp[i]);
        }
      }
      else   // whitelist: add all non MS2 spectra, and MS2 only if in list
      {
        if (exp[i].getMSLevel() != 2 || find(list_idx.begin(), list_idx.end(), i) != list_idx.end())
        {
          exp2.addSpectrum(exp[i]);
        }
      }
    }

    exp = exp2;
    return EXECUTION_OK;
  }

};

int main(int argc, const char** argv)
{
  TOPPFileFilter tool;
  return tool.main(argc, argv);
}

/// @endcond<|MERGE_RESOLUTION|>--- conflicted
+++ resolved
@@ -135,7 +135,6 @@
   }
 
 private:
-<<<<<<< HEAD
   static FeatureMap makeUnique(const FeatureMap& feature_map) 
   {
     // Map that maps charge and sequence to highest intensity feature.
@@ -183,8 +182,6 @@
     return unique_features;
   }
 
-  static bool checkPeptideIdentification_(BaseFeature& feature, const bool remove_annotated_features, const bool remove_unannotated_features, const StringList& sequences, const StringList& accessions, const bool keep_best_score_id, const bool remove_clashes)
-=======
   static bool sequenceIsWhiteListed_(const AASequence& peptide_hit_sequence, 
                                      const StringList& whitelist, 
                                      const String& sequence_comparison_method) 
@@ -227,7 +224,6 @@
                                           const StringList& accessions,
                                           const bool keep_best_score_id,
                                           const bool remove_clashes)
->>>>>>> db7bd8e7
   {
     //flag: remove_annotated_features and non-empty peptideIdentifications
     if (remove_annotated_features && !feature.getPeptideIdentifications().empty())
@@ -441,12 +437,9 @@
     registerStringOption_("f_and_c:charge", "[min]:[max]", ":", "Charge range to extract", false);
     registerStringOption_("f_and_c:size", "[min]:[max]", ":", "Size range to extract", false);
     registerStringList_("f_and_c:remove_meta", "<name> 'lt|eq|gt' <value>", StringList(), "Expects a 3-tuple (=3 entries in the list), i.e. <name> 'lt|eq|gt' <value>; the first is the name of meta value, followed by the comparison operator (equal, less or greater) and the value to compare to. All comparisons are done after converting the given value to the corresponding data value type of the meta value (for lists, this simply compares length, not content!)!", false);
-<<<<<<< HEAD
     // XXX MFreidank: add help description
     registerFlag_("f_and_c:make_unique", "DESCRIPTION", false);
 
-=======
->>>>>>> db7bd8e7
     addEmptyLine_();
     // XXX: Change description
     registerTOPPSubsection_("id", "ID options. The Priority of the id-flags is: remove_annotated_features / remove_unannotated_features -> remove_clashes -> keep_best_score_id -> sequences_whitelist  / accessions_whitelist");
