--- conflicted
+++ resolved
@@ -868,10 +868,10 @@
 
         int ret = filterByBlackOrWhiteList(is_blacklist, exp, consensus_map, rt_tol, mz_tol, is_ppm, maps);
         if (ret != EXECUTION_OK) { return (ExitCodes)ret; }
-<<<<<<< HEAD
-      }
-
-      // filter spectra if the occur in spectra:blackorwhitelist:file in rt/mz/similarity tolerance window
+      }
+
+      // filter spectra if they occur in spectra:blackorwhitelist:file 
+      // (determined by comparing rt/mz/similarity)
       String lib_file_name = getStringOption_("spectra:blackorwhitelist:file");
       if (!lib_file_name.empty())
       {
@@ -888,30 +888,6 @@
         int ret = filterByBlackOrWhiteList(is_blacklist, exp, lib_file, tol_rt, tol_mz, tol_sim, is_ppm);
         if (ret != EXECUTION_OK) { return (ExitCodes)ret; }
       }
-
-=======
-      }
-
-      // filter spectra if they occur in spectra:blackorwhitelist:file 
-      // (determined by comparing rt/mz/similarity)
-      String lib_file_name = getStringOption_("spectra:blackorwhitelist:file");
-      if (!lib_file_name.empty())
-      {
-        LOG_INFO << "Filtering MS2 spectra based on precursor rt, mz, and spectral similarity ..." << std::endl;
-        double tol_rt = getDoubleOption_("spectra:blackorwhitelist:rt");
-        double tol_mz = getDoubleOption_("spectra:blackorwhitelist:mz");
-        double tol_sim = getDoubleOption_("spectra:blackorwhitelist:similarity_threshold");
-        bool is_ppm = getStringOption_("spectra:blackorwhitelist:use_ppm_tolerance") == "true" ? true : false; 
-        bool is_blacklist = getStringOption_("spectra:blackorwhitelist:blacklist") == "true" ? true : false;
-
-        PeakMap lib_file;
-        MzMLFile().load(lib_file_name, lib_file);
-
-        int ret = filterByBlackOrWhiteList(is_blacklist, exp, lib_file, tol_rt, tol_mz, tol_sim, is_ppm);
-        if (ret != EXECUTION_OK) { return (ExitCodes)ret; }
-      }
-
->>>>>>> 48376b25
 
 
       //-------------------------------------------------------------
@@ -1331,7 +1307,7 @@
     return EXECUTION_OK;
   }
 
-  ExitCodes filterByBlackOrWhiteList(bool is_blacklist, PeakMap& exp, const PeakMap& lib_file, double rt_tol, double mz_tol, double sim_tol,  bool unit_ppm)
+  ExitCodes filterByBlackOrWhiteList(bool is_blacklist, PeakMap& exp, const PeakMap& lib_file, double rt_tol, double mz_tol, double sim_tol, bool unit_ppm)
   {
     const bool enable_mz_check = (mz_tol >= 0);
     const bool enable_rt_check = (rt_tol >= 0);
@@ -1406,83 +1382,6 @@
     exp = exp2;
     return EXECUTION_OK;
   }
-
-  ExitCodes filterByBlackOrWhiteList(bool is_blacklist, PeakMap& exp, const PeakMap& lib_file, double rt_tol, double mz_tol, double sim_tol,  bool unit_ppm)
-  {
-    const bool enable_mz_check = (mz_tol >= 0);
-    const bool enable_rt_check = (rt_tol >= 0);
-    const bool enable_sim_check = (sim_tol > -1);
-
-    PeakSpectrumCompareFunctor* comp_function = Factory<PeakSpectrumCompareFunctor>::create("ZhangSimilarityScore");
-
-    set<Size> list_idx;
-
-    for (auto const & lib_spectrum : lib_file)
-    {
-      if (!lib_spectrum.getPrecursors().empty())
-      {
-        // extract precursor positions from query file
-        double lib_mz = lib_spectrum.getPrecursors()[0].getMZ();
-        double lib_rt = lib_spectrum.getRT();
-
-        // look-up matching spectra in input file (TODO: use KD-tree)
-        int exp_index = -1;
-        for (auto const & exp_spectrum : exp)
-        {
-          // keep track of current spectrum index
-          ++exp_index;
-
-          // TODO: extend to other MS levels and multiple precursors
-          if (exp_spectrum.getMSLevel() != 2 || exp_spectrum.getPrecursors().empty()) { continue; }
-
-          // skip if m/z's don't match
-          const double pc_mz = exp_spectrum.getPrecursors()[0].getMZ();
-          const double mz_tol_da = unit_ppm ? pc_mz * 1e-6 * mz_tol : mz_tol;
-          if (enable_mz_check && fabs(pc_mz - lib_mz) > mz_tol_da) { continue; }
-
-          // skip if rt's don't match
-          const double pc_rt = exp_spectrum.getRT();
-          if (enable_rt_check && fabs(pc_rt - lib_rt) > rt_tol) { continue; }
-
-          // skip if not similar enough
-          if (enable_sim_check && (*comp_function)(exp_spectrum, lib_spectrum) < sim_tol) { continue; }
-
-          writeDebug_("Similarity score: " + String((*comp_function)(exp_spectrum, lib_spectrum)), 10);
-
-          // we have matching spectra
-          list_idx.insert(exp_index); 
-        }
-      }
-    }
-
-    // create new experiment
-    PeakMap exp2 = exp; // copy meta data
-    exp2.clear(false); // clear spectra
-
-    for (Size i = 0; i != exp.size(); ++i)
-    {
-      // don't need to sort list as it is increasing
-      if (is_blacklist)
-      {
-        // blacklist: add all spectra not contained in list
-        if (find(list_idx.begin(), list_idx.end(), i) == list_idx.end())
-        {
-          exp2.addSpectrum(exp[i]);
-        }
-      }
-      else   // whitelist: add all non-MS2 spectra + matched MS2 spectra
-      {
-        if (exp[i].getMSLevel() != 2 || find(list_idx.begin(), list_idx.end(), i) != list_idx.end())
-        {
-          exp2.addSpectrum(exp[i]);
-        }
-      }
-    }
-
-    exp = exp2;
-    return EXECUTION_OK;
-  }
-
 };
 
 int main(int argc, const char** argv)
