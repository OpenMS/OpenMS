--- conflicted
+++ resolved
@@ -80,55 +80,6 @@
 
 </table>
 </center>
-<<<<<<< HEAD
-    With this tool it is possible to extract m/z, retention time and intensity ranges from an input file
-    and to write all data that lies within the given ranges to an output file.
-
-    Depending on the input file type, additional specific operations are possible:
-    - mzML
-        - extract spectra of a certain MS level
-        - filter by signal-to-noise estimation
-        - filter by scan mode of the spectra
-        - filter by scan polarity of the spectra
-    - remove MS2 scans whose precursor matches identifications (from an idXML file in 'id:blacklist')
-    - featureXML
-        - filter by feature charge
-        - filter by feature size (number of subordinate features)
-        - filter by overall feature quality
-    - consensusXML
-        - filter by size (number of elements in consensus features)
-        - filter by consensus feature charge
-        - filter by map (extracts specified maps and re-evaluates consensus centroid)@n e.g. FileFilter -map 2 3 5 -in file1.consensusXML -out file2.consensusXML@n If a single map is specified, the feature itself can be extracted.@n e.g. FileFilter -map 5 -in file1.consensusXML -out file2.featureXML
-    - featureXML / consensusXML:
-        - filter sequences, e.g. "LYSNLVER" or the modification "(Phospho)"@n e.g. FileFilter -id:sequences_whitelist Phospho -in file1.consensusXML -out file2.consensusXML
-        - filter accessions, e.g. "sp|P02662|CASA1_BOVIN"
-        - remove features with annotations
-        - remove features without annotations
-        - remove unassigned peptide identifications
-        - filter id with best score of features with multiple peptide identifications@n e.g. FileFilter -id:remove_unannotated_features -id:remove_unassigned_ids -id:keep_best_score_id -in file1.featureXML -out file2.featureXML
-        - remove features with id clashes (different sequences mapped to one feature)
-    - All formats
-        - remove items with a certain meta value annotation. Allowing for >, < and = comparisons. List types are compared by length, not content. Integer, Double and String are compared using their build-in operators.
-
-    The priority of the id-flags is (decreasing order): remove_annotated_features / remove_unannotated_features -> remove_clashes -> keep_best_score_id -> sequences_whitelist / accessions_whitelist
-
-    MS2 and higher spectra can be filtered according to precursor m/z (see 'peak_options:pc_mz_range'). This flag can be combined with 'rt' range to filter precursors by RT and m/z.
-    If you want to extract an MS1 region with untouched MS2 spectra included, you will need to split the dataset by MS level, then use the 'mz' option for MS1 data and 'peak_options:pc_mz_range' for MS2 data. Afterwards merge the two files again. RT can be filtered at any step.
-
-    @note For filtering peptide/protein identification data, see the @ref TOPP_IDFilter tool.
-
-    @note Currently mzIdentML (mzid) is not directly supported as an input/output format of this tool. Convert mzid files to/from idXML using @ref TOPP_IDFileConverter if necessary.
-
-    <B>The command line parameters of this tool are:</B>
-    @verbinclude TOPP_FileFilter.cli
-    <B>INI file documentation of this tool:</B>
-    @htmlinclude TOPP_FileFilter.html
-
-    For the parameters of the S/N algorithm section see the class documentation there: @n
-        @ref OpenMS::SignalToNoiseEstimatorMedian "peak_options:sn"@n
-
-    @todo add tests for selecting modes (port remove modes) (Andreas)
-=======
 With this tool it is possible to extract m/z, retention time and intensity ranges from an input file
 and to write all data that lies within the given ranges to an output file.
 
@@ -159,7 +110,7 @@
 
 The priority of the id-flags is (decreasing order): remove_annotated_features / remove_unannotated_features -> remove_clashes -> keep_best_score_id -> sequences_whitelist / accessions_whitelist
 
-MS2 and higher spectra can be filtered according to precursor m/z (see 'peak_options:pc_mz_range'). This flag can be combined with 'rt' range to filter precursors by RT and m/z.
+MS2 and higher spectra can be filtered according to precursor m/z (see 'peak_options:pc_mz_range'). This flag can be combined with 'rt' range to filter precurso_rs by RT and m/z.
 If you want to extract an MS1 region with untouched MS2 spectra included, you will need to split the dataset by MS level, then use the 'mz' option for MS1 data and 'peak_options:pc_mz_range' for MS2 data. Afterwards merge the two files again. RT can be filtered at any step.
 
 @note For filtering peptide/protein identification data, see the @ref TOPP_IDFilter tool.
@@ -173,8 +124,7 @@
 
 For the parameters of the S/N algorithm section see the class documentation there: @n
     @ref OpenMS::SignalToNoiseEstimatorMedian "peak_options:sn"@n
-
->>>>>>> 6a44b9d7
+)
 */
 
 // We do not want this class to show up in the docu:
