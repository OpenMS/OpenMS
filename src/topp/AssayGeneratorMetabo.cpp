// Copyright (c) 2002-present, The OpenMS Team -- EKU Tuebingen, ETH Zurich, and FU Berlin
// SPDX-License-Identifier: BSD-3-Clause
//
// --------------------------------------------------------------------------
// $Maintainer: Oliver Alka, Axel Walter $
// $Authors: Oliver Alka $
// --------------------------------------------------------------------------

#include <OpenMS/ANALYSIS/ID/SiriusExportAlgorithm.h>
#include <OpenMS/ANALYSIS/OPENSWATH/MRMAssay.h>
#include <OpenMS/ANALYSIS/OPENSWATH/TransitionPQPFile.h>
#include <OpenMS/ANALYSIS/OPENSWATH/TransitionTSVFile.h>
#include <OpenMS/ANALYSIS/TARGETED/MetaboTargetedAssay.h>
#include <OpenMS/APPLICATIONS/TOPPBase.h>
#include <OpenMS/FILTERING/CALIBRATION/PrecursorCorrection.h>
#include <OpenMS/FILTERING/DATAREDUCTION/Deisotoper.h>
#include <OpenMS/FORMAT/FileHandler.h>
#include <OpenMS/KERNEL/RangeUtils.h>

using namespace OpenMS;

//-------------------------------------------------------------
//Doxygen docu
//----------------------------------------------------------
/**
<<<<<<< HEAD
  @page TOPP_AssayGeneratorMetabo AssayGeneratorMetabo

  @brief Generates an assay library using DDA data (Metabolomics)

    <CENTER>
      <table>
          <tr>
              <th ALIGN = "center"> potential predecessor tools </td>
              <td VALIGN="middle" ROWSPAN=2> &rarr; AssayGeneratorMetabo &rarr;</td>
              <th ALIGN = "center"> potential successor tools </td>
          </tr>
          <tr>
              <td VALIGN="middle" ALIGN = "center" ROWSPAN=1> @ref TOPP_FeatureFinderMetabo </td>
              <td VALIGN="middle" ALIGN = "center" ROWSPAN=1> OpenSWATH pipeline </td>
          </tr>
          <tr>
              <td VALIGN="middle" ALIGN = "center" ROWSPAN=1> @ref TOPP_AccurateMassSearch </td>
          </tr>
      </table>
  </CENTER>

  Build an assay library from DDA data (MS and MS/MS) (mzML).
  Please provide a list of features found in the data (featureXML).

  Features can be detected using the FeatureFinderMetabo (FFM) and identifcation information
  can be added using the AccurateMassSearch featureXML output.

  If the FeatureFinderMetabo featureXML does not contain any identifications the "use_known_unknowns" flag is used automatically.
  
  Internal procedure AssayGeneratorMetabo: \n
  1. Input mzML and featureXML \n
  2. Reannotate precursor mz and intensity \n
  3. Filter feature by number of masstraces \n
  4. Assign precursors to specific feature (FeatureMapping) \n
  5. Extract feature meta information (if possible) \n
  6. Find MS2 spectrum with highest intensity precursor for one feature \n
  7. Annotation is performed either the MS2 with the highest intensity precursor or a consensus spectrum can be used for the transition extraction. \n
  8. Calculate thresholds (maximum and minimum intensity for transition peak) \n
  9. Extract and write transitions (tsv, traml) \n

  <B>The command line parameters of this tool are:</B>
  @verbinclude TOPP_AssayGeneratorMetabo.cli
  <B>INI file documentation of this tool:</B>
  @htmlinclude TOPP_AssayGeneratorMetabo.html
=======
@page TOPP_AssayGeneratorMetabo AssayGeneratorMetabo

@brief Generates an assay library using DDA data (Metabolomics)

  <CENTER>
    <table>
        <tr>
            <th ALIGN = "center"> potential predecessor tools </td>
            <td VALIGN="middle" ROWSPAN=2> &rarr; AssayGeneratorMetabo &rarr;</td>
            <th ALIGN = "center"> potential successor tools </td>
        </tr>
        <tr>
            <td VALIGN="middle" ALIGN = "center" ROWSPAN=1> @ref TOPP_FeatureFinderMetabo </td>
            <td VALIGN="middle" ALIGN = "center" ROWSPAN=1> OpenSWATH pipeline </td>
        </tr>
        <tr>
            <td VALIGN="middle" ALIGN = "center" ROWSPAN=1> @ref TOPP_AccurateMassSearch </td>
        </tr>
    </table>
</CENTER>

Build an assay library from DDA data (MS and MS/MS) (mzML).
Please provide a list of features found in the data (featureXML).

Features can be detected using the FeatureFinderMetabo (FFM) and identifcation information
can be added using the AccurateMassSearch feautreXML output.

If the FFM featureXML is provided the "use_known_unknowns" flag is used automatically.

Internal procedure AssayGeneratorMetabo: \n
1. Input mzML and featureXML \n
2. Reannotate precursor mz and intensity \n
3. Filter feature by number of masstraces \n
4. Assign precursors to specific feature (FeatureMapping) \n
5. Extract feature meta information (if possible) \n
6. Find MS2 spectrum with highest intensity precursor for one feature \n
7. Dependent on the method fragment annotation via SIRIUS is used for transition
extraction. \n
If not fragment annotation is performed either the MS2 with the highest intensity precursor or a consensus spectrum
 can be used for the transition extractuib. \n
8. Calculate thresholds (maximum and minimum intensity for transition peak) \n
9. Extract and write transitions (tsv, traml) \n

<B>The command line parameters of this tool are:</B>
@verbinclude TOPP_SiriusAdapter.cli
<B>INI file documentation of this tool:</B>
@htmlinclude TOPP_SiriusAdapter.html
>>>>>>> 04646126
 */

/// @cond TOPPCLASSES

class TOPPAssayGeneratorMetabo :
  public TOPPBase,
  private TransitionTSVFile
{
public:
  TOPPAssayGeneratorMetabo() :
    TOPPBase("AssayGeneratorMetabo", "Assay library generation from DDA data (Metabolomics)")
    {}

private:
  SiriusExportAlgorithm sirius_export_algorithm;

protected:

  void registerOptionsAndFlags_() override
  {
    registerInputFileList_("in", "<file(s)>", StringList(), "MzML input file(s) used for assay library generation");
    setValidFormats_("in", ListUtils::create<String>("mzML"));

    registerInputFileList_("in_id", "<file(s)>", StringList(), "FeatureXML input file(s) containing identification information (e.g. AccurateMassSearch)");
    setValidFormats_("in_id", ListUtils::create<String>("featureXML"));

    registerOutputFile_("out", "<file>", "", "Assay library output file");
    setValidFormats_("out", ListUtils::create<String>("tsv,traML,pqp"));

    registerDoubleOption_("ambiguity_resolution_mz_tolerance", "<num>", 10.0, "Mz tolerance for the resolution of identification ambiguity over multiple files", false);
    registerStringOption_("ambiguity_resolution_mz_tolerance_unit", "<choice>", "ppm", "Unit of the ambiguity_resolution_mz_tolerance", false, true);
    setValidStrings_("ambiguity_resolution_mz_tolerance_unit", ListUtils::create<String>("ppm,Da"));
    registerDoubleOption_("ambiguity_resolution_rt_tolerance", "<num>", 10.0, "RT tolerance in seconds for the resolution of identification ambiguity over multiple files", false);
    registerDoubleOption_("total_occurrence_filter", "<num>", 0.1, "Filter compound based on total occurrence in analysed samples", false);
    setMinFloat_("total_occurrence_filter", 0.0);
    setMaxFloat_("total_occurrence_filter", 1.0);

    registerStringOption_("method", "<choice>", "highest_intensity", "Spectrum with the highest precursor intensity or a consensus spectrum is used for assay library construction (if no fragment annotation is used).",false);
    setValidStrings_("method", ListUtils::create<String>("highest_intensity,consensus_spectrum"));

    registerFlag_("exclude_ms2_precursor", "Excludes precursor in ms2 from transition list", false);
    registerFlag_("use_known_unknowns", "Use features without identification information", false);

    // transition extraction 
    registerIntOption_("min_transitions", "<int>", 3, "Minimal number of transitions", false);
    registerIntOption_("max_transitions", "<int>", 6, "Maximal number of transitions", false);
    registerDoubleOption_("cosine_similarity_threshold", "<num>", 0.98, "Threshold for cosine similarity of MS2 spectra from the same precursor used in consensus spectrum creation", false);
    registerDoubleOption_("transition_threshold", "<num>", 5, "Further transitions need at least x% of the maximum intensity (default 5%)", false);
    registerDoubleOption_("min_fragment_mz", "<num>", 0.0, "Minimal m/z of a fragment ion choosen as a transition", false, true);
    registerDoubleOption_("max_fragment_mz", "<num>", 2000.0, "Maximal m/z of a fragment ion choosen as a transition" , false, true);
    
    // precursor
    registerTOPPSubsection_("precursor", "precursor");
    registerDoubleOption_("precursor:mz_distance", "<num>", 0.0001, "Max m/z distance of the precursor entries of two spectra to be merged in [Da].", false);
    registerDoubleOption_("precursor:recalibration_window", "<num>", 0.01, "Tolerance window for precursor selection (Annotation of precursor mz and intensity)", false, true);
    registerStringOption_("precursor:recalibration_window_unit", "<choice>", "Da", "Unit of the precursor_mz_tolerance_annotation", false, true);
    setValidStrings_("precursor:recalibration_window_unit", ListUtils::create<String>("Da,ppm"));
    registerDoubleOption_("precursor:consensus_spectrum_rt_tolerance", "<num>", 5, "Tolerance window (left and right) for precursor selection [seconds], for consensus spectrum generation (only available without fragment annotation)", false);
    
    // preprocessing (by SiriusExport)
    registerFullParam_(sirius_export_algorithm.getDefaults());

    registerTOPPSubsection_("deisotoping", "deisotoping");
    registerFlag_("deisotoping:use_deisotoper", "Use Deisotoper (if no fragment annotation is used)", false);
    registerDoubleOption_("deisotoping:fragment_tolerance", "<num>", 1, "Tolerance used to match isotopic peaks", false);
    registerStringOption_("deisotoping:fragment_unit", "<choice>", "ppm", "Unit of the fragment tolerance", false);
    setValidStrings_("deisotoping:fragment_unit", ListUtils::create<String>("ppm,Da"));
    registerIntOption_("deisotoping:min_charge", "<num>", 1, "The minimum charge considered", false);
    setMinInt_("deisotoping:min_charge", 1);
    registerIntOption_("deisotoping:max_charge", "<num>", 1, "The maximum charge considered", false);
    setMinInt_("deisotoping:max_charge", 1);
    registerIntOption_("deisotoping:min_isopeaks", "<num>", 2, "The minimum number of isotopic peaks (at least 2) required for an isotopic cluster", false);
    setMinInt_("deisotoping:min_isopeaks", 2);
    registerIntOption_("deisotoping:max_isopeaks", "<num>", 3, "The maximum number of isotopic peaks (at least 2) considered for an isotopic cluster", false);
    setMinInt_("deisotoping:max_isopeaks", 3);
    registerFlag_("deisotoping:keep_only_deisotoped", "Only monoisotopic peaks of fragments with isotopic pattern are retained", false);
    registerFlag_("deisotoping:annotate_charge", "Annotate the charge to the peaks", false);

  }

  ExitCodes main_(int, const char **) override
  {
    //-------------------------------------------------------------
    // Parsing parameters
    //-------------------------------------------------------------

    // param AssayGeneratorMetabo
    StringList in = getStringList_("in");
    StringList id = getStringList_("in_id");
    String out = getStringOption_("out");
    String method = getStringOption_("method");
    double ar_mz_tol = getDoubleOption_("ambiguity_resolution_mz_tolerance");
    String ar_mz_tol_unit_res = getStringOption_("ambiguity_resolution_mz_tolerance_unit");
    double ar_rt_tol = getDoubleOption_("ambiguity_resolution_rt_tolerance");
    double total_occurrence_filter = getDoubleOption_("total_occurrence_filter");
    bool method_consensus_spectrum = method == "consensus_spectrum" ? true : false;
    bool exclude_ms2_precursor = getFlag_("exclude_ms2_precursor");
    int min_transitions = getIntOption_("min_transitions");
    int max_transitions = getIntOption_("max_transitions");
    double min_fragment_mz = getDoubleOption_("min_fragment_mz");
    double max_fragment_mz = getDoubleOption_("max_fragment_mz");
    double consensus_spectrum_precursor_rt_tolerance = getDoubleOption_("precursor:consensus_spectrum_rt_tolerance");
    double pre_recal_win = getDoubleOption_("precursor:recalibration_window");
    String pre_recal_win_unit = getStringOption_("precursor:recalibration_window_unit");
    bool ppm_recal = pre_recal_win_unit == "ppm" ? true : false;
    double precursor_mz_distance = getDoubleOption_("precursor:mz_distance");
    double cosine_sim_threshold = getDoubleOption_("cosine_similarity_threshold");
    double transition_threshold = getDoubleOption_("transition_threshold");
    bool use_known_unknowns = getFlag_("use_known_unknowns");

    // param deisotoper
    bool use_deisotoper = getFlag_("deisotoping:use_deisotoper");
    double fragment_tolerance = getDoubleOption_("deisotoping:fragment_tolerance");
    String fragment_unit = getStringOption_("deisotoping:fragment_unit");
    bool fragment_unit_ppm = fragment_unit == "ppm" ? true : false;
    int min_charge = getIntOption_("deisotoping:min_charge");
    int max_charge = getIntOption_("deisotoping:max_charge");
    unsigned int min_isopeaks = getIntOption_("deisotoping:min_isopeaks");
    unsigned int max_isopeaks = getIntOption_("deisotoping:max_isopeaks");
    bool keep_only_deisotoped = getFlag_("deisotoping:keep_only_deisotoped");
    bool annotate_charge = getFlag_("deisotoping:annotate_charge");

    sirius_export_algorithm.updateExistingParameter(getParam_());

    writeDebug_("Parameters passed to SiriusExportAlgorithm", sirius_export_algorithm.getParameters(), 3);

    //-------------------------------------------------------------
    // input and check
    //-------------------------------------------------------------

    // check size of .mzML & .featureXML input
    if (in.size() != id.size())
    {
      throw Exception::MissingInformation(__FILE__, __LINE__, OPENMS_PRETTY_FUNCTION,
                                          "Number of .mzML do not match to the number of .featureXML files. \n Please check and provide the corresponding files.");
    }

    vector<MetaboTargetedAssay> v_mta;

    // iterate over all the files
    for (unsigned file_counter = 0; file_counter < in.size(); file_counter++)
    {
      // load mzML
      PeakMap spectra;
      FileHandler().loadExperiment(in[file_counter], spectra, {FileTypes::MZML});

      // load featurexml
      FeatureMap feature_map;
      FileHandler().loadFeatures(id[file_counter], feature_map, {FileTypes::FEATUREXML});

      // check if featureXML corresponds to mzML
      StringList featurexml_primary_path;
      feature_map.getPrimaryMSRunPath(featurexml_primary_path);

      if (in[file_counter] != featurexml_primary_path[0]) // featureXML should only have one primary path
      {
        OPENMS_LOG_WARN << "Warning: Original paths of the mzML files do not correspond to the featureXML files. Please check and provide the corresponding files." << std::endl;

        OPENMS_LOG_WARN << "Input MzML: " << in[file_counter] << std::endl;

        OPENMS_LOG_WARN << "Input FeatureXML: " << id[file_counter] << std::endl;

        OPENMS_LOG_WARN << "Original paths: " << std::endl;
                        for (const String& it_fpp : featurexml_primary_path)
                            {
                              OPENMS_LOG_WARN << " " << it_fpp << std::endl;
                            }
      }

      // determine type of spectral data (profile or centroided)
      if (!spectra[0].empty())
      {
        SpectrumSettings::SpectrumType spectrum_type = spectra[0].getType();

        if (spectrum_type == SpectrumSettings::PROFILE)
        {
          if (!getFlag_("force"))
          {
            throw OpenMS::Exception::FileEmpty(__FILE__,
                                               __LINE__,
                                               __FUNCTION__,
                                               "Error: Profile data provided but centroided spectra expected. ");
          }
        }
      }

      //-------------------------------------------------------------
      // Processing
      //-------------------------------------------------------------

      // sort spectra
      spectra.sortSpectra();

      // check if correct featureXML is given and set use_known_unkowns parameter if no id information is available
      const std::vector<DataProcessing> &processing = feature_map.getDataProcessing();
      for (auto it = processing.begin(); it != processing.end(); ++it)
      {
        if (it->getSoftware().getName() == "FeatureFinderMetabo")
        {
          // if id information is missing set use_known_unknowns to true
          if (feature_map.getProteinIdentifications().empty())
          {
            use_known_unknowns = true;
            OPENMS_LOG_INFO << "Due to the use of data without previous identification "
                     << "use_known_unknowns will be switched on." << std::endl;
          }
        }
      }

      // annotate and recalibrate precursor mz and intensity
      vector<double> delta_mzs;
      vector<double> mzs;
      vector<double> rts;
      PrecursorCorrection::correctToHighestIntensityMS1Peak(spectra, pre_recal_win, ppm_recal, delta_mzs, mzs, rts);

      // always use preprocessing: 
      // run masstrace filter and feature mapping
      FeatureMapping::FeatureMappingInfo fm_info;
      FeatureMapping::FeatureToMs2Indices feature_mapping; // reference to *basefeature in vector<FeatureMap>
      sirius_export_algorithm.preprocessingSirius(id[file_counter],
                                                  spectra,
                                                  fm_info,
                                                  feature_mapping);
    
      // filter known_unkowns based on description (UNKNOWN) (AMS)
      std::map<const BaseFeature*, std::vector<size_t>> feature_ms2_spectra_map = feature_mapping.assignedMS2;
      std::map<const BaseFeature*, std::vector<size_t>> known_features;
      if (!use_known_unknowns)
      {
        for (auto it = feature_ms2_spectra_map.begin(); it != feature_ms2_spectra_map.end(); ++it)
        {
          const BaseFeature *feature = it->first;
          if (!(feature->getPeptideIdentifications().empty()) &&
              !(feature->getPeptideIdentifications()[0].getHits().empty()))
              {
                String description;
                // one hit is enough for prefiltering
                description = feature->getPeptideIdentifications()[0].getHits()[0].getMetaValue("description");
                // change format of description [name] to name
                description.erase(remove_if(begin(description),
                                            end(description),
                                            [](char c) { return c == '[' || c == ']'; }), end(description));
                known_features.insert({it->first, it->second});
              }
        }
        feature_mapping.assignedMS2 = known_features;
      }

      if (use_deisotoper)
      {
        bool make_single_charged = false;
        for (auto& peakmap_it : spectra)
        {
          MSSpectrum& spectrum = peakmap_it;
          if (spectrum.getMSLevel() == 1) 
          {
            continue;
          }
          else 
          {
            Deisotoper::deisotopeAndSingleCharge(spectrum,
                                                fragment_tolerance,
                                                fragment_unit_ppm,
                                                min_charge,
                                                max_charge,
                                                keep_only_deisotoped,
                                                min_isopeaks,
                                                max_isopeaks,
                                                make_single_charged,
                                                annotate_charge);
          }
        }
      }

      // remove peaks form MS2 which are at a higher mz than the precursor + 10 ppm
      for (auto& peakmap_it : spectra)
      {
        MSSpectrum& spectrum = peakmap_it;
        if (spectrum.getMSLevel() == 1) 
        {
          continue;
        }
        else 
        {
          // if peak mz higher than precursor mz set intensity to zero
          double prec_mz = spectrum.getPrecursors()[0].getMZ();
          double mass_diff = Math::ppmToMass(10.0, prec_mz);
          for (auto& spec : spectrum)
          {
            if (spec.getMZ() > prec_mz + mass_diff)
            {
              spec.setIntensity(0);
            }
          }
          spectrum.erase(remove_if(spectrum.begin(),
                                    spectrum.end(),
                                    InIntensityRange<PeakMap::PeakType>(1,
                                                                        numeric_limits<PeakMap::PeakType::IntensityType>::max(),
                                                                        true)), spectrum.end());
        }
      }

      // potential transitions of one file
      vector<MetaboTargetedAssay> tmp_mta;
      tmp_mta = MetaboTargetedAssay::extractMetaboTargetedAssay(spectra,
                                                                feature_mapping,
                                                                consensus_spectrum_precursor_rt_tolerance,
                                                                precursor_mz_distance,
                                                                cosine_sim_threshold,
                                                                transition_threshold,
                                                                min_fragment_mz,
                                                                max_fragment_mz,
                                                                method_consensus_spectrum,
                                                                exclude_ms2_precursor,
                                                                file_counter);
      // append potential transitions of one file to vector of all files
      v_mta.insert(v_mta.end(), tmp_mta.begin(), tmp_mta.end());
    } // end iteration over all files

    // group ambiguous identification based on precursor_mz and feature retention time
    // Use featureMap and use FeatureGroupingAlgorithmQT
    std::unordered_map< UInt64, vector<MetaboTargetedAssay> > ambiguity_groups = MetaboTargetedAssay::buildAmbiguityGroup(v_mta, ar_mz_tol, ar_rt_tol, ar_mz_tol_unit_res, in.size());

    // resolve identification ambiguity based on highest occurrence and highest intensity
    MetaboTargetedAssay::resolveAmbiguityGroup(ambiguity_groups, total_occurrence_filter ,in.size());

    // merge possible transitions
    vector<TargetedExperiment::Compound> v_cmp;
    vector<ReactionMonitoringTransition> v_rmt_all;
    for (const auto &it : ambiguity_groups)
    {
      for (const auto &comp_it : it.second)
      {
        v_cmp.push_back(comp_it.potential_cmp);
        v_rmt_all.insert(v_rmt_all.end(), comp_it.potential_rmts.begin(), comp_it.potential_rmts.end());
      }
    }

    // convert possible transitions to TargetedExperiment
    TargetedExperiment t_exp;
    t_exp.setCompounds(v_cmp);
    t_exp.setTransitions(v_rmt_all);

    // use MRMAssay methods for filtering
    MRMAssay assay;

    // sort by highest intensity - filter
    assay.filterMinMaxTransitionsCompound(t_exp, min_transitions, max_transitions);

    // sort TargetedExperiment by name (TransitionID)
    t_exp.sortTransitionsByName();

    //-------------------------------------------------------------
    // writing output
    //-------------------------------------------------------------

    String extension = out.substr(out.find_last_of(".")+1);

    if (extension == "tsv")
    {
      // validate and write
      OpenMS::TransitionTSVFile::convertTargetedExperimentToTSV(out.c_str(), t_exp);
    }
    else if (extension == "traML")
    {
      // validate
      OpenMS::TransitionTSVFile::validateTargetedExperiment(t_exp);
      // write traML
      FileHandler().storeTransitions(out, t_exp, {FileTypes::TRAML});
    }
    else if (extension == "pqp")
    {
      //validate
      OpenMS::TransitionTSVFile::validateTargetedExperiment(t_exp);
      // write pqp
      TransitionPQPFile pqp_out;
      pqp_out.convertTargetedExperimentToPQP(out.c_str(), t_exp);
    }
    return EXECUTION_OK;
  }
};

int main(int argc, const char ** argv)
{
  TOPPAssayGeneratorMetabo tool;
  return tool.main(argc, argv);
}
/// @endcond<|MERGE_RESOLUTION|>--- conflicted
+++ resolved
@@ -23,52 +23,6 @@
 //Doxygen docu
 //----------------------------------------------------------
 /**
-<<<<<<< HEAD
-  @page TOPP_AssayGeneratorMetabo AssayGeneratorMetabo
-
-  @brief Generates an assay library using DDA data (Metabolomics)
-
-    <CENTER>
-      <table>
-          <tr>
-              <th ALIGN = "center"> potential predecessor tools </td>
-              <td VALIGN="middle" ROWSPAN=2> &rarr; AssayGeneratorMetabo &rarr;</td>
-              <th ALIGN = "center"> potential successor tools </td>
-          </tr>
-          <tr>
-              <td VALIGN="middle" ALIGN = "center" ROWSPAN=1> @ref TOPP_FeatureFinderMetabo </td>
-              <td VALIGN="middle" ALIGN = "center" ROWSPAN=1> OpenSWATH pipeline </td>
-          </tr>
-          <tr>
-              <td VALIGN="middle" ALIGN = "center" ROWSPAN=1> @ref TOPP_AccurateMassSearch </td>
-          </tr>
-      </table>
-  </CENTER>
-
-  Build an assay library from DDA data (MS and MS/MS) (mzML).
-  Please provide a list of features found in the data (featureXML).
-
-  Features can be detected using the FeatureFinderMetabo (FFM) and identifcation information
-  can be added using the AccurateMassSearch featureXML output.
-
-  If the FeatureFinderMetabo featureXML does not contain any identifications the "use_known_unknowns" flag is used automatically.
-  
-  Internal procedure AssayGeneratorMetabo: \n
-  1. Input mzML and featureXML \n
-  2. Reannotate precursor mz and intensity \n
-  3. Filter feature by number of masstraces \n
-  4. Assign precursors to specific feature (FeatureMapping) \n
-  5. Extract feature meta information (if possible) \n
-  6. Find MS2 spectrum with highest intensity precursor for one feature \n
-  7. Annotation is performed either the MS2 with the highest intensity precursor or a consensus spectrum can be used for the transition extraction. \n
-  8. Calculate thresholds (maximum and minimum intensity for transition peak) \n
-  9. Extract and write transitions (tsv, traml) \n
-
-  <B>The command line parameters of this tool are:</B>
-  @verbinclude TOPP_AssayGeneratorMetabo.cli
-  <B>INI file documentation of this tool:</B>
-  @htmlinclude TOPP_AssayGeneratorMetabo.html
-=======
 @page TOPP_AssayGeneratorMetabo AssayGeneratorMetabo
 
 @brief Generates an assay library using DDA data (Metabolomics)
@@ -94,9 +48,9 @@
 Please provide a list of features found in the data (featureXML).
 
 Features can be detected using the FeatureFinderMetabo (FFM) and identifcation information
-can be added using the AccurateMassSearch feautreXML output.
-
-If the FFM featureXML is provided the "use_known_unknowns" flag is used automatically.
+can be added using the AccurateMassSearch featureXML output.
+
+If the FeatureFinderMetabo featureXML does not contain any identifications the "use_known_unknowns" flag is used automatically.
 
 Internal procedure AssayGeneratorMetabo: \n
 1. Input mzML and featureXML \n
@@ -105,19 +59,15 @@
 4. Assign precursors to specific feature (FeatureMapping) \n
 5. Extract feature meta information (if possible) \n
 6. Find MS2 spectrum with highest intensity precursor for one feature \n
-7. Dependent on the method fragment annotation via SIRIUS is used for transition
-extraction. \n
-If not fragment annotation is performed either the MS2 with the highest intensity precursor or a consensus spectrum
- can be used for the transition extractuib. \n
+7. Annotation is performed either the MS2 with the highest intensity precursor or a consensus spectrum can be used for the transition extraction. \n
 8. Calculate thresholds (maximum and minimum intensity for transition peak) \n
 9. Extract and write transitions (tsv, traml) \n
 
 <B>The command line parameters of this tool are:</B>
-@verbinclude TOPP_SiriusAdapter.cli
+@verbinclude TOPP_AssayGeneratorMetabo.cli
 <B>INI file documentation of this tool:</B>
-@htmlinclude TOPP_SiriusAdapter.html
->>>>>>> 04646126
- */
+@htmlinclude TOPP_AssayGeneratorMetabo.html
+*/
 
 /// @cond TOPPCLASSES
 
