--- conflicted
+++ resolved
@@ -273,11 +273,7 @@
       return result;
     }
 
-<<<<<<< HEAD
-    void computeAndAppendRank(const std::vector<double>& v_temp, std::vector<unsigned int>& ranks_out)
-=======
     unsigned int computeAndAppendRank(const std::vector<double>& v_temp, std::vector<unsigned int>& ranks_out)
->>>>>>> bd254914
     {
       std::vector<unsigned int> ranks{};
       ranks.resize(v_temp.size());
@@ -296,28 +292,6 @@
         }
         ranks_out[ranks[i]] = y;
       }
-<<<<<<< HEAD
-    }
-
-    void computeRankVector(const std::vector<std::vector<double>>& intensity, std::vector<std::vector<unsigned int>>& ranks)
-    {
-      unsigned int pre_rank_size = ranks.size();
-      ranks.resize(pre_rank_size + intensity.size());
-      for (std::size_t i = 0; i < intensity.size(); i++)
-      {
-        computeAndAppendRank(intensity[i], ranks[pre_rank_size + i]);
-      }
-    }
-
-    double rankedMutualInformation(std::vector<unsigned int>& ranked_data1, std::vector<unsigned int>& ranked_data2)
-    {
-      OPENSWATH_PRECONDITION(ranked_data1.size() != 0 && ranked_data1.size() == ranked_data2.size(), "Both data vectors need to have the same length");
-
-      unsigned int* arr_int_data1 = &ranked_data1[0];
-      unsigned int* arr_int_data2 = &ranked_data2[0];
-
-      double result = calcMutualInformation(arr_int_data1, arr_int_data2, ranked_data1.size());
-=======
       return y;
     }
 
@@ -358,9 +332,7 @@
       mutualInformation /= inputVectorlength;
       mutualInformation += log(inputVectorlength);
       mutualInformation /= log(2.0);
->>>>>>> bd254914
 
       return mutualInformation;
     }
-
 }      //namespace OpenMS  // namespace Scoring