// --------------------------------------------------------------------------
//                   OpenMS -- Open-Source Mass Spectrometry
// --------------------------------------------------------------------------
// Copyright The OpenMS Team -- Eberhard Karls University Tuebingen,
// ETH Zurich, and Freie Universitaet Berlin 2002-2019.
//
// This software is released under a three-clause BSD license:
//  * Redistributions of source code must retain the above copyright
//    notice, this list of conditions and the following disclaimer.
//  * Redistributions in binary form must reproduce the above copyright
//    notice, this list of conditions and the following disclaimer in the
//    documentation and/or other materials provided with the distribution.
//  * Neither the name of any author or any participating institution
//    may be used to endorse or promote products derived from this software
//    without specific prior written permission.
// For a full list of authors, refer to the file AUTHORS.
// --------------------------------------------------------------------------
// THIS SOFTWARE IS PROVIDED BY THE COPYRIGHT HOLDERS AND CONTRIBUTORS "AS IS"
// AND ANY EXPRESS OR IMPLIED WARRANTIES, INCLUDING, BUT NOT LIMITED TO, THE
// IMPLIED WARRANTIES OF MERCHANTABILITY AND FITNESS FOR A PARTICULAR PURPOSE
// ARE DISCLAIMED. IN NO EVENT SHALL ANY OF THE AUTHORS OR THE CONTRIBUTING
// INSTITUTIONS BE LIABLE FOR ANY DIRECT, INDIRECT, INCIDENTAL, SPECIAL,
// EXEMPLARY, OR CONSEQUENTIAL DAMAGES (INCLUDING, BUT NOT LIMITED TO,
// PROCUREMENT OF SUBSTITUTE GOODS OR SERVICES; LOSS OF USE, DATA, OR PROFITS;
// OR BUSINESS INTERRUPTION) HOWEVER CAUSED AND ON ANY THEORY OF LIABILITY,
// WHETHER IN CONTRACT, STRICT LIABILITY, OR TORT (INCLUDING NEGLIGENCE OR
// OTHERWISE) ARISING IN ANY WAY OUT OF THE USE OF THIS SOFTWARE, EVEN IF
// ADVISED OF THE POSSIBILITY OF SUCH DAMAGE.
//
// --------------------------------------------------------------------------
// $Maintainer: Oliver Alka $
// $Authors: Oliver Alka, Timo Sachsenberg $
// --------------------------------------------------------------------------

#include <OpenMS/APPLICATIONS/TOPPBase.h>

#include <OpenMS/FORMAT/MzMLFile.h>
#include <OpenMS/FORMAT/MzTabFile.h>
#include <OpenMS/CHEMISTRY/EmpiricalFormula.h>
#include <OpenMS/CHEMISTRY/Element.h>

#include <OpenMS/ANALYSIS/ID/SiriusAdapterAlgorithm.h>
#include <OpenMS/ANALYSIS/ID/SiriusMSConverter.h> // store
#include <OpenMS/FORMAT/DATAACCESS/SiriusMzTabWriter.h> // read
#include <OpenMS/FORMAT/DATAACCESS/CsiFingerIdMzTabWriter.h> // read

#include <QtCore/QProcess>
#include <QDir>
#include <QDebug>
#include <QDirIterator>

#include <OpenMS/DATASTRUCTURES/ListUtils.h>
#include <fstream>

using namespace OpenMS;
using namespace std;

//----------------------------------------------------------
// Doxygen docu
//----------------------------------------------------------
/**
  @page UTILS_SiriusAdapter SiriusAdapter

  @brief De novo metabolite identification.

  CSI:FingerID (Compound Structure Identification: FingerID) is a method for searching a tandem mass spectrum of a small molecule (metabolite) in a database of molecular structures.

  To use this feature, the Sirius command line tool as well as a java installation is needed.

  Sirius can be found on https://bio.informatik.uni-jena.de/software/sirius/ 

  Please use Sirius Version 4.0.1

  If you want to use the software with the Gurobi solver or CPLEX instead of GLPK, please follow the instructions in the sirius manual.

  Internal procedure in SiriusAdapter \n
  1. Input mzML (and optional featureXML) \n
  2. Preprocessing (see below)\n
  3. Parsed by SiriusMSConverter into (sirius internal) .ms format \n
  4. Submission of .ms and additional parameters to wrapped SIRIUS.jar \n
  5. Sirius output saved in interal temporary folder structure \n
  6. Sirius output is parsed (SiriusMzTabWriter/CsiFingerIDMzTabWriter) \n
  7. Merge corresponding output in one mzTab (out_sirius/out_fingerid) \n

  Preprocessing (featureXML): 
  By providing a featureXML, the feature information can be used for feature mapping.
  Sirius will then process the internally merged MS2 spectra allocated to one feature (instead of all available MS2).
  To reduce the feature space even further a masstrace filter can be set. 
  Additional adduct information can be provided using a featureXML from the MetaboliteAdductDecharger or AccurateMassSearch.

  <B>The command line parameters of this tool are:</B>
  @verbinclude UTILS_SiriusAdapter.cli
  <B>INI file documentation of this tool:</B>
  @htmlinclude UTILS_SiriusAdapter.html
 */

/// @cond TOPPCLASSES

class TOPPSiriusAdapter :
 public TOPPBase
{
 public:
  TOPPSiriusAdapter() :
    TOPPBase("SiriusAdapter", "Tool for metabolite identification using single and tandem mass spectrometry", false,
      {
        {"Kai Dührkop and Sebastian Böcker",
         "Fragmentation trees reloaded",
         "J Cheminform; 2016",
         "10.1186/s13321-016-0116-8"},
        {"Kai Dührkop, Huibin Shen, Marvin Meusel, Juho Rousu, and Sebastian Böcker",
         "Searching molecular structure databases with tandem mass spectra using CSI:FingerID",
         "Proceedings of the National Academy of Sciences; 2015",
         "10.1073/pnas.1509788112"}
      })
    {}

private:
  SiriusAdapterAlgorithm algorithm;

protected:

  static bool extractAndCompareScanIndexLess_(const String& i, const String& j)
  {
    return (SiriusMzTabWriter::extract_scan_index(i) < SiriusMzTabWriter::extract_scan_index(j));
  }

  void registerOptionsAndFlags_() override
  {
    registerInputFile_("executable", "<executable>", "", "sirius executable e.g. sirius", false, false, ListUtils::create<String>("skipexists"));

    registerInputFile_("in", "<file>", "", "MzML Input file");
    setValidFormats_("in", ListUtils::create<String>("mzML"));

    registerInputFile_("in_featureinfo", "<file>", "", "FeatureXML input with feature and adduct information", false);
    setValidFormats_("in_featureinfo", ListUtils::create<String>("featureXML"));

    registerOutputFile_("out_sirius", "<file>", "", "MzTab Output file for SiriusAdapter results", false);
    setValidFormats_("out_sirius", ListUtils::create<String>("mzTab"));

    registerOutputFile_("out_fingerid","<file>", "", "MzTab output file for CSI:FingerID, if this parameter is given, SIRIUS will search for a molecular structure using CSI:FingerID after determining the sum formula", false);
    setValidFormats_("out_fingerid", ListUtils::create<String>("mzTab"));

    registerOutputFile_("out_ms","<file>", "", "Internal SIRIUS .ms format after OpenMS preprocessing", false);
    setValidFormats_("out_ms", ListUtils::create<String>("ms"));

    registerStringOption_("out_workspace_directory", "<directory>", "", "Output directory for SIRIUS workspace", false);

    registerFlag_("converter_mode", "Use this flag in combination with the out_ms file to only convert the input mzML and featureXML to an .ms file. Without further SIRIUS processing.", true);

    addEmptyLine_();

    registerFullParam_(algorithm.getDefaults());
  }

  ExitCodes main_(int, const char **) override
  {
    //-------------------------------------------------------------
    // Parsing parameters
    //-------------------------------------------------------------
    String executable = getStringOption_("executable");
    String in = getStringOption_("in");
    String out_sirius = getStringOption_("out_sirius");
    String out_csifingerid = getStringOption_("out_fingerid");
    String featureinfo = getStringOption_("in_featureinfo");
    String out_ms = getStringOption_("out_ms");
    String sirius_workspace_directory = getStringOption_("out_workspace_directory");
    bool converter_mode = getFlag_("converter_mode");

    algorithm.updateExistingParameter(getParam_());

    writeDebug_("Parameters passed to SiriusAdapterAlgorithm", algorithm.getParameters(), 3);

    //-------------------------------------------------------------
    // Calculations
    //-------------------------------------------------------------
    MSExperiment spectra;
    MzMLFile f;
    f.setLogType(log_type_);
    f.load(in, spectra);

    // make temporary files
    SiriusAdapterAlgorithm::SiriusTmpStruct sirius_tmp = SiriusAdapterAlgorithm::constructSiriusTmpStruct();
    String tmp_dir = sirius_tmp.tmp_dir;
    String tmp_ms_file = sirius_tmp.tmp_ms_file;
    String tmp_out_dir = sirius_tmp.tmp_out_dir;

    // run masstrace filter and feature mapping
    vector<FeatureMap> v_fp; // copy FeatureMap via push_back
    KDTreeFeatureMaps fp_map_kd; // reference to *basefeature in vector<FeatureMap>
    FeatureMapping::FeatureToMs2Indices feature_mapping; // reference to *basefeature in vector<FeatureMap>
    algorithm.preprocessingSirius(featureinfo,
                                  spectra,
                                  v_fp,
                                  fp_map_kd,
                                  feature_mapping);

    // returns Log of feature and/or spectra number
    algorithm.logFeatureSpectraNumber(featureinfo, feature_mapping, spectra);

    // write msfile and store the compound information in CompoundInfo Object
    vector<SiriusMSFile::CompoundInfo> v_cmpinfo;
    SiriusMSFile::store(spectra,
                        tmp_ms_file,
                        feature_mapping,
                        algorithm.isFeatureOnly(),
                        algorithm.getIsotopePatternIterations(),
                        algorithm.isNoMasstraceInfoIsotopePattern(),
                        v_cmpinfo);

    // converter_mode enabled (only needed for SiriusAdapter)
    if (!out_ms.empty() && converter_mode)
    {
      QFile::copy(tmp_ms_file.toQString(), out_ms.toQString());
<<<<<<< HEAD
      LOG_WARN << "SiriusAdapter was used in converter mode and is terminated after openms preprocessing. \n"
                  "If you would like to run SIRIUS internally please disable the converter mode." << std::endl;
=======
      OPENMS_LOG_WARN << "SiriusAdapter was used in converter mode and is terminated after openms preprocessing. \n"
                  "If you would like to run SIRIUS internally please disable the converter mode." << std::endl; 
>>>>>>> 9d92d186
      return EXECUTION_OK;
    }

    // calls Sirius and returns vector of paths to sirius folder structure
    std::vector<String> subdirs;
    subdirs = algorithm.callSiriusQProcess(tmp_ms_file, tmp_out_dir, executable, out_csifingerid);

    //-------------------------------------------------------------
    // writing output
    //-------------------------------------------------------------

    // sort vector path list
    std::sort(subdirs.begin(), subdirs.end(), extractAndCompareScanIndexLess_);

    // convert sirius_output to mztab and store file
    const int candidates = algorithm.getNumberOfCandidates();
    MzTab sirius_result;
    MzTabFile siriusfile;
    SiriusMzTabWriter::read(subdirs, in, candidates, sirius_result);
    siriusfile.store(out_sirius, sirius_result);

    // TODO Currently CSI:FingerID parameters are not yet finalized
    // convert sirius_output to mztab and store file
//    if (!out_csifingerid.empty())
//    {
//      int top_n_hits = sirius_algo.getTopNHits();
//      MzTab csi_result;
//      MzTabFile csifile;
//      CsiFingerIdMzTabWriter::read(subdirs, in, top_n_hits, csi_result);
//      csifile.store(out_csifingerid, csi_result);
//    }

    // should the sirius workspace be retained
    if (!sirius_workspace_directory.empty())
    {
      // convert path to absolute path
      QDir sw_dir(sirius_workspace_directory.toQString());
      sirius_workspace_directory = String(sw_dir.absolutePath());
      
      // move tmp folder to new location
      bool copy_status = File::copyDirRecursively(tmp_dir.toQString(), sirius_workspace_directory.toQString());
      if (copy_status)
      { 
        OPENMS_LOG_INFO << "Sirius Workspace was successfully copied to " << sirius_workspace_directory << std::endl;
      }
      else
      {
        OPENMS_LOG_INFO << "Sirius Workspace could not be copied to " << sirius_workspace_directory << ". Please run SiriusAdapter with debug >= 2." << std::endl;
      }
    }
   
    // should the ms file be retained (non-converter mode)
    if (!out_ms.empty())
    {  
      QFile::copy(tmp_ms_file.toQString(), out_ms.toQString());
      OPENMS_LOG_INFO << "Preprocessed .ms files was moved to " << out_ms << std::endl; 
    }

    // clean tmp directory if debug level < 2 
    if (debug_level_ >= 2)
    {
      writeDebug_("Keeping temporary files in directory '" + tmp_dir + " and msfile at this location "+ tmp_ms_file + ". Set debug level to 1 or lower to remove them.", 2);
    }
    else
    {
      if ( ! tmp_dir.empty())
      {
        writeDebug_("Deleting temporary directory '" + tmp_dir + "'. Set debug level to 2 or higher to keep it.", 0);
        File::removeDir(tmp_dir.toQString());
      }
      if ( ! tmp_ms_file.empty() )
      {
        writeDebug_("Deleting temporary msfile '" + tmp_ms_file + "'. Set debug level to 2 or higher to keep it.", 0);
        File::remove(tmp_ms_file); // remove msfile
      }
    }

    return EXECUTION_OK;
  }
};

int main(int argc, const char ** argv)
{
  TOPPSiriusAdapter tool;
  return tool.main(argc, argv);
}

/// @endcond<|MERGE_RESOLUTION|>--- conflicted
+++ resolved
@@ -211,13 +211,8 @@
     if (!out_ms.empty() && converter_mode)
     {
       QFile::copy(tmp_ms_file.toQString(), out_ms.toQString());
-<<<<<<< HEAD
-      LOG_WARN << "SiriusAdapter was used in converter mode and is terminated after openms preprocessing. \n"
+      OPENMS_LOG_WARN << "SiriusAdapter was used in converter mode and is terminated after openms preprocessing. \n"
                   "If you would like to run SIRIUS internally please disable the converter mode." << std::endl;
-=======
-      OPENMS_LOG_WARN << "SiriusAdapter was used in converter mode and is terminated after openms preprocessing. \n"
-                  "If you would like to run SIRIUS internally please disable the converter mode." << std::endl; 
->>>>>>> 9d92d186
       return EXECUTION_OK;
     }
 
