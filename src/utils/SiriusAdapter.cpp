// --------------------------------------------------------------------------
//                   OpenMS -- Open-Source Mass Spectrometry
// --------------------------------------------------------------------------
// Copyright The OpenMS Team -- Eberhard Karls University Tuebingen,
<<<<<<< HEAD
// ETH Zurich, and Freie Universitaet Berlin 2002-2019.
=======
// ETH Zurich, and Freie Universitaet Berlin 2002-2020.
>>>>>>> e26c2ced
//
// This software is released under a three-clause BSD license:
//  * Redistributions of source code must retain the above copyright
//    notice, this list of conditions and the following disclaimer.
//  * Redistributions in binary form must reproduce the above copyright
//    notice, this list of conditions and the following disclaimer in the
//    documentation and/or other materials provided with the distribution.
//  * Neither the name of any author or any participating institution
//    may be used to endorse or promote products derived from this software
//    without specific prior written permission.
// For a full list of authors, refer to the file AUTHORS.
// --------------------------------------------------------------------------
// THIS SOFTWARE IS PROVIDED BY THE COPYRIGHT HOLDERS AND CONTRIBUTORS "AS IS"
// AND ANY EXPRESS OR IMPLIED WARRANTIES, INCLUDING, BUT NOT LIMITED TO, THE
// IMPLIED WARRANTIES OF MERCHANTABILITY AND FITNESS FOR A PARTICULAR PURPOSE
// ARE DISCLAIMED. IN NO EVENT SHALL ANY OF THE AUTHORS OR THE CONTRIBUTING
// INSTITUTIONS BE LIABLE FOR ANY DIRECT, INDIRECT, INCIDENTAL, SPECIAL,
// EXEMPLARY, OR CONSEQUENTIAL DAMAGES (INCLUDING, BUT NOT LIMITED TO,
// PROCUREMENT OF SUBSTITUTE GOODS OR SERVICES; LOSS OF USE, DATA, OR PROFITS;
// OR BUSINESS INTERRUPTION) HOWEVER CAUSED AND ON ANY THEORY OF LIABILITY,
// WHETHER IN CONTRACT, STRICT LIABILITY, OR TORT (INCLUDING NEGLIGENCE OR
// OTHERWISE) ARISING IN ANY WAY OUT OF THE USE OF THIS SOFTWARE, EVEN IF
// ADVISED OF THE POSSIBILITY OF SUCH DAMAGE.
//
// --------------------------------------------------------------------------
// $Maintainer: Oliver Alka $
// $Authors: Oliver Alka, Timo Sachsenberg $
// --------------------------------------------------------------------------

#include <OpenMS/ANALYSIS/ID/SiriusAdapterAlgorithm.h>
#include <OpenMS/ANALYSIS/ID/SiriusMSConverter.h>
#include <OpenMS/APPLICATIONS/TOPPBase.h>
#include <OpenMS/CHEMISTRY/Element.h>
#include <OpenMS/CHEMISTRY/EmpiricalFormula.h>
#include <OpenMS/DATASTRUCTURES/ListUtils.h>
#include <OpenMS/FORMAT/DATAACCESS/CsiFingerIdMzTabWriter.h>
#include <OpenMS/FORMAT/DATAACCESS/SiriusMzTabWriter.h>
#include <OpenMS/FORMAT/MzMLFile.h>
#include <OpenMS/FORMAT/MzTabFile.h>
#include <OpenMS/SYSTEM/File.h>
#include <QDebug>
#include <QDir>
#include <QDirIterator>
#include <QtCore/QProcess>
#include <fstream>

using namespace OpenMS;
using namespace std;

//----------------------------------------------------------
// Doxygen docu
//----------------------------------------------------------
/**
  @page UTILS_SiriusAdapter SiriusAdapter

  @brief De novo metabolite identification.

  CSI:FingerID (Compound Structure Identification: FingerID) is a method for searching a tandem mass spectrum of a small molecule (metabolite) in a database of molecular structures.

  To use this feature, the Sirius command line tool as well as a java installation is needed.

  Sirius can be found on https://bio.informatik.uni-jena.de/software/sirius/ 

  Please use Sirius Version 4.0.1

  If you want to use the software with the Gurobi solver or CPLEX instead of GLPK, please follow the instructions in the sirius manual.

  Internal procedure in SiriusAdapter \n
  1. Input mzML (and optional featureXML) \n
  2. Preprocessing (see below)\n
  3. Parsed by SiriusMSConverter into (sirius internal) .ms format \n
  4. Submission of .ms and additional parameters to wrapped SIRIUS.jar \n
  5. Sirius output saved in interal temporary folder structure \n
  6. Sirius output is parsed (SiriusMzTabWriter/CsiFingerIDMzTabWriter) \n
  7. Merge corresponding output in one mzTab (out_sirius/out_fingerid) \n

  Preprocessing (featureXML): 
  By providing a featureXML, the feature information can be used for feature mapping.
  Sirius will then process the internally merged MS2 spectra allocated to one feature (instead of all available MS2).
  To reduce the feature space even further a masstrace filter can be set. 
  Additional adduct information can be provided using a featureXML from the MetaboliteAdductDecharger or AccurateMassSearch.

  <B>The command line parameters of this tool are:</B>
  @verbinclude UTILS_SiriusAdapter.cli
  <B>INI file documentation of this tool:</B>
  @htmlinclude UTILS_SiriusAdapter.html
 */

/// @cond TOPPCLASSES

class TOPPSiriusAdapter :
 public TOPPBase
{
 public:
  TOPPSiriusAdapter() :
    TOPPBase("SiriusAdapter", "Tool for metabolite identification using single and tandem mass spectrometry", false,
      {
        {"Kai Dührkop and Sebastian Böcker",
         "Fragmentation trees reloaded",
         "J Cheminform; 2016",
         "10.1186/s13321-016-0116-8"},
        {"Kai Dührkop, Huibin Shen, Marvin Meusel, Juho Rousu, and Sebastian Böcker",
         "Searching molecular structure databases with tandem mass spectra using CSI:FingerID",
         "Proceedings of the National Academy of Sciences; 2015",
         "10.1073/pnas.1509788112"}
      })
    {}

private:
  SiriusAdapterAlgorithm algorithm;

protected:

  static bool extractAndCompareScanIndexLess_(const String& i, const String& j)
  {
    return (SiriusMzTabWriter::extract_scan_index(i) < SiriusMzTabWriter::extract_scan_index(j));
  }

  void registerOptionsAndFlags_() override
  {
    registerInputFile_("executable", "<executable>", 
      // choose the default value according to the platform where it will be executed
#ifdef OPENMS_WINDOWSPLATFORM
      "sirius-console-64.exe",
#else
      "sirius",
#endif
      "The Sirius executable. Provide a full or relative path, or make sure it can be found in your PATH environment.", false, false, {"is_executable"});

    registerInputFile_("in", "<file>", "", "MzML Input file");
    setValidFormats_("in", ListUtils::create<String>("mzML"));

    registerInputFile_("in_featureinfo", "<file>", "", "FeatureXML input with feature and adduct information", false);
    setValidFormats_("in_featureinfo", ListUtils::create<String>("featureXML"));

    registerOutputFile_("out_sirius", "<file>", "", "MzTab output file for SIRIUS results", false);
    setValidFormats_("out_sirius", ListUtils::create<String>("mzTab"));

    registerOutputFile_("out_fingerid","<file>", "", "MzTab output file for CSI:FingerID, if this parameter is given, SIRIUS will search for a molecular structure using CSI:FingerID after determining the sum formula", false);
    setValidFormats_("out_fingerid", ListUtils::create<String>("mzTab"));

    registerOutputFile_("out_results","<file>", "", "MzTab-m output file for all results (depending on parameters used)", false);
    setValidFormats_("out_results", ListUtils::create<String>("mzTab"));

    registerOutputFile_("out_ms","<file>", "", "Internal SIRIUS .ms format after OpenMS preprocessing", false);
    setValidFormats_("out_ms", ListUtils::create<String>("ms"));

    registerStringOption_("out_project_space", "<directory>", "", "Output directory for SIRIUS project space", false);

    registerFlag_("converter_mode", "Use this flag in combination with the out_ms file to convert the input mzML and featureXML to a .ms file. Without further SIRIUS processing.", true);

    addEmptyLine_();

    registerFullParam_(algorithm.getDefaults());
  }

  ExitCodes main_(int, const char **) override
  {
    //-------------------------------------------------------------
    // Parsing parameters
    //-------------------------------------------------------------
    String executable = getStringOption_("executable");
    String in = getStringOption_("in");
    String out_sirius = getStringOption_("out_sirius");
    String out_csifingerid = getStringOption_("out_fingerid");
    String featureinfo = getStringOption_("in_featureinfo");
    String out_ms = getStringOption_("out_ms");
    String sirius_workspace_directory = getStringOption_("out_project_space");
    bool converter_mode = getFlag_("converter_mode");

    algorithm.updateExistingParameter(getParam_());

    writeDebug_("Parameters passed to SiriusAdapterAlgorithm", algorithm.getParameters(), 3);

    //-------------------------------------------------------------
    // Calculations
    //-------------------------------------------------------------
    MSExperiment spectra;
    MzMLFile f;
    f.setLogType(log_type_);
    f.load(in, spectra);

    // make temporary files
    SiriusAdapterAlgorithm::SiriusTemporaryFileSystemObjects sirius_tmp(debug_level_);

    // run masstrace filter and feature mapping
    vector<FeatureMap> v_fp; // copy FeatureMap via push_back
    KDTreeFeatureMaps fp_map_kd; // reference to *basefeature in vector<FeatureMap>
    FeatureMapping::FeatureToMs2Indices feature_mapping; // reference to *basefeature in vector<FeatureMap>
    algorithm.preprocessingSirius(featureinfo,
                                  spectra,
                                  v_fp,
                                  fp_map_kd,
                                  feature_mapping);

    // returns Log of feature and/or spectra number
    algorithm.logFeatureSpectraNumber(featureinfo, feature_mapping, spectra);

    // write msfile and store the compound information in CompoundInfo Object
    vector<SiriusMSFile::CompoundInfo> v_cmpinfo;
    SiriusMSFile::store(spectra,
                        sirius_tmp.getTmpMsFile(),
                        feature_mapping,
                        algorithm.isFeatureOnly(),
                        algorithm.getIsotopePatternIterations(),
                        algorithm.isNoMasstraceInfoIsotopePattern(),
                        v_cmpinfo);

    // converter_mode enabled (only needed for SiriusAdapter)
    if (!out_ms.empty() && converter_mode)
    {
      QFile::copy(sirius_tmp.getTmpMsFile().toQString(), out_ms.toQString());
      
      OPENMS_LOG_WARN << "SiriusAdapter was used in converter mode and is terminated after openms preprocessing. \n"
<<<<<<< HEAD
                  "If you would like to run SIRIUS internally please disable the converter mode." << std::endl;
=======
                         "If you would like to run SIRIUS internally please disable the converter mode." << std::endl;
      
>>>>>>> e26c2ced
      return EXECUTION_OK;
    }

    // calls Sirius and returns vector of paths to sirius folder structure
    std::vector<String> subdirs;
<<<<<<< HEAD
    subdirs = algorithm.callSiriusQProcess(tmp_ms_file, tmp_out_dir, executable, out_csifingerid);
=======
    subdirs = SiriusAdapterAlgorithm::callSiriusQProcess(sirius_tmp.getTmpMsFile(),
                                                         sirius_tmp.getTmpOutDir(),
                                                         executable,
                                                         out_csifingerid,
                                                         sirius_algo);
>>>>>>> e26c2ced

    //-------------------------------------------------------------
    // writing output
    //-------------------------------------------------------------

    // sort vector path list
    std::sort(subdirs.begin(), subdirs.end(), extractAndCompareScanIndexLess_);

    // convert sirius_output to mztab and store file
    const int candidates = algorithm.getNumberOfCandidates();
    MzTab sirius_result;
    MzTabFile siriusfile;
    SiriusMzTabWriter::read(subdirs, in, candidates, sirius_result);
    siriusfile.store(out_sirius, sirius_result);

    // TODO Currently CSI:FingerID parameters are not yet finalized
    // convert sirius_output to mztab and store file
//    if (!out_csifingerid.empty())
//    {
//      int top_n_hits = sirius_algo.getTopNHits();
//      MzTab csi_result;
//      MzTabFile csifile;
//      CsiFingerIdMzTabWriter::read(subdirs, in, top_n_hits, csi_result);
//      csifile.store(out_csifingerid, csi_result);
//    }

    // should the sirius workspace be retained
    if (!sirius_workspace_directory.empty())
    {
      // convert path to absolute path
      QDir sw_dir(sirius_workspace_directory.toQString());
      sirius_workspace_directory = String(sw_dir.absolutePath());
      
      // move tmp folder to new location
      bool copy_status = File::copyDirRecursively(sirius_tmp.getTmpDir().toQString(), sirius_workspace_directory.toQString());
      if (copy_status)
      { 
        OPENMS_LOG_INFO << "Sirius Workspace was successfully copied to " << sirius_workspace_directory << std::endl;
      }
      else
      {
        OPENMS_LOG_INFO << "Sirius Workspace could not be copied to " << sirius_workspace_directory << ". Please run SiriusAdapter with debug >= 2." << std::endl;
      }
    }
   
    // should the ms file be retained (non-converter mode)
    if (!out_ms.empty())
    {  
      QFile::copy(sirius_tmp.getTmpMsFile().toQString(), out_ms.toQString());
      OPENMS_LOG_INFO << "Preprocessed .ms files was moved to " << out_ms << std::endl; 
    }

<<<<<<< HEAD
    // clean tmp directory if debug level < 2 
    if (debug_level_ >= 2)
    {
      writeDebug_("Keeping temporary files in directory '" + tmp_dir + " and msfile at this location "+ tmp_ms_file + ". Set debug level to 1 or lower to remove them.", 2);
    }
    else
    {
      if ( ! tmp_dir.empty())
      {
        writeDebug_("Deleting temporary directory '" + tmp_dir + "'. Set debug level to 2 or higher to keep it.", 0);
        File::removeDir(tmp_dir.toQString());
      }
      if ( ! tmp_ms_file.empty() )
      {
        writeDebug_("Deleting temporary msfile '" + tmp_ms_file + "'. Set debug level to 2 or higher to keep it.", 0);
        File::remove(tmp_ms_file); // remove msfile
      }
    }

=======
>>>>>>> e26c2ced
    return EXECUTION_OK;
  }
};

int main(int argc, const char ** argv)
{
  TOPPSiriusAdapter tool;
  return tool.main(argc, argv);
}

/// @endcond<|MERGE_RESOLUTION|>--- conflicted
+++ resolved
@@ -2,11 +2,7 @@
 //                   OpenMS -- Open-Source Mass Spectrometry
 // --------------------------------------------------------------------------
 // Copyright The OpenMS Team -- Eberhard Karls University Tuebingen,
-<<<<<<< HEAD
-// ETH Zurich, and Freie Universitaet Berlin 2002-2019.
-=======
 // ETH Zurich, and Freie Universitaet Berlin 2002-2020.
->>>>>>> e26c2ced
 //
 // This software is released under a three-clause BSD license:
 //  * Redistributions of source code must retain the above copyright
@@ -221,27 +217,18 @@
       QFile::copy(sirius_tmp.getTmpMsFile().toQString(), out_ms.toQString());
       
       OPENMS_LOG_WARN << "SiriusAdapter was used in converter mode and is terminated after openms preprocessing. \n"
-<<<<<<< HEAD
-                  "If you would like to run SIRIUS internally please disable the converter mode." << std::endl;
-=======
                          "If you would like to run SIRIUS internally please disable the converter mode." << std::endl;
       
->>>>>>> e26c2ced
       return EXECUTION_OK;
     }
 
     // calls Sirius and returns vector of paths to sirius folder structure
     std::vector<String> subdirs;
-<<<<<<< HEAD
-    subdirs = algorithm.callSiriusQProcess(tmp_ms_file, tmp_out_dir, executable, out_csifingerid);
-=======
-    subdirs = SiriusAdapterAlgorithm::callSiriusQProcess(sirius_tmp.getTmpMsFile(),
-                                                         sirius_tmp.getTmpOutDir(),
-                                                         executable,
-                                                         out_csifingerid,
-                                                         sirius_algo);
->>>>>>> e26c2ced
-
+    subdirs = algorithm.callSiriusQProcess(sirius_tmp.getTmpMsFile(),
+                                           sirius_tmp.getTmpOutDir(),
+                                           executable,
+                                           out_csifingerid);
+    
     //-------------------------------------------------------------
     // writing output
     //-------------------------------------------------------------
@@ -292,29 +279,6 @@
       QFile::copy(sirius_tmp.getTmpMsFile().toQString(), out_ms.toQString());
       OPENMS_LOG_INFO << "Preprocessed .ms files was moved to " << out_ms << std::endl; 
     }
-
-<<<<<<< HEAD
-    // clean tmp directory if debug level < 2 
-    if (debug_level_ >= 2)
-    {
-      writeDebug_("Keeping temporary files in directory '" + tmp_dir + " and msfile at this location "+ tmp_ms_file + ". Set debug level to 1 or lower to remove them.", 2);
-    }
-    else
-    {
-      if ( ! tmp_dir.empty())
-      {
-        writeDebug_("Deleting temporary directory '" + tmp_dir + "'. Set debug level to 2 or higher to keep it.", 0);
-        File::removeDir(tmp_dir.toQString());
-      }
-      if ( ! tmp_ms_file.empty() )
-      {
-        writeDebug_("Deleting temporary msfile '" + tmp_ms_file + "'. Set debug level to 2 or higher to keep it.", 0);
-        File::remove(tmp_ms_file); // remove msfile
-      }
-    }
-
-=======
->>>>>>> e26c2ced
     return EXECUTION_OK;
   }
 };
