// --------------------------------------------------------------------------
//                   OpenMS -- Open-Source Mass Spectrometry
// --------------------------------------------------------------------------
// Copyright The OpenMS Team -- Eberhard Karls University Tuebingen,
// ETH Zurich, and Freie Universitaet Berlin 2002-2020.
//
// This software is released under a three-clause BSD license:
//  * Redistributions of source code must retain the above copyright
//    notice, this list of conditions and the following disclaimer.
//  * Redistributions in binary form must reproduce the above copyright
//    notice, this list of conditions and the following disclaimer in the
//    documentation and/or other materials provided with the distribution.
//  * Neither the name of any author or any participating institution
//    may be used to endorse or promote products derived from this software
//    without specific prior written permission.
// For a full list of authors, refer to the file AUTHORS.
// --------------------------------------------------------------------------
// THIS SOFTWARE IS PROVIDED BY THE COPYRIGHT HOLDERS AND CONTRIBUTORS "AS IS"
// AND ANY EXPRESS OR IMPLIED WARRANTIES, INCLUDING, BUT NOT LIMITED TO, THE
// IMPLIED WARRANTIES OF MERCHANTABILITY AND FITNESS FOR A PARTICULAR PURPOSE
// ARE DISCLAIMED. IN NO EVENT SHALL ANY OF THE AUTHORS OR THE CONTRIBUTING
// INSTITUTIONS BE LIABLE FOR ANY DIRECT, INDIRECT, INCIDENTAL, SPECIAL,
// EXEMPLARY, OR CONSEQUENTIAL DAMAGES (INCLUDING, BUT NOT LIMITED TO,
// PROCUREMENT OF SUBSTITUTE GOODS OR SERVICES; LOSS OF USE, DATA, OR PROFITS;
// OR BUSINESS INTERRUPTION) HOWEVER CAUSED AND ON ANY THEORY OF LIABILITY,
// WHETHER IN CONTRACT, STRICT LIABILITY, OR TORT (INCLUDING NEGLIGENCE OR
// OTHERWISE) ARISING IN ANY WAY OUT OF THE USE OF THIS SOFTWARE, EVEN IF
// ADVISED OF THE POSSIBILITY OF SUCH DAMAGE.
//
// --------------------------------------------------------------------------
// $Maintainer: Oliver Alka $
// $Authors: Oliver Alka $
// --------------------------------------------------------------------------

#include <OpenMS/ANALYSIS/ID/SiriusAdapterAlgorithm.h>
#include <OpenMS/ANALYSIS/OPENSWATH/MRMAssay.h>
#include <OpenMS/ANALYSIS/OPENSWATH/TransitionPQPFile.h>
#include <OpenMS/ANALYSIS/OPENSWATH/TransitionTSVFile.h>
#include <OpenMS/ANALYSIS/QUANTITATION/KDTreeFeatureMaps.h>
#include <OpenMS/ANALYSIS/TARGETED/MetaboTargetedAssay.h>
#include <OpenMS/ANALYSIS/TARGETED/MetaboTargetedTargetDecoy.h>
#include <OpenMS/APPLICATIONS/TOPPBase.h>
#include <OpenMS/CONCEPT/Exception.h>
#include <OpenMS/FILTERING/CALIBRATION/PrecursorCorrection.h>
#include <OpenMS/FILTERING/DATAREDUCTION/Deisotoper.h>
#include <OpenMS/FORMAT/DATAACCESS/SiriusFragmentAnnotation.h>
#include <OpenMS/FORMAT/DATAACCESS/SiriusMzTabWriter.h>
#include <OpenMS/FORMAT/FeatureXMLFile.h>
#include <OpenMS/FORMAT/MzMLFile.h>
#include <OpenMS/FORMAT/TraMLFile.h>
#include <OpenMS/KERNEL/RangeUtils.h>
#include <OpenMS/KERNEL/StandardTypes.h>
#include <OpenMS/SYSTEM/File.h>
#include <QDir>
#include <algorithm>
#include <map>

using namespace OpenMS;

//-------------------------------------------------------------
//Doxygen docu
//----------------------------------------------------------
/**
  @page UTILS_AssayGeneratorMetabo AssayGeneratorMetabo

  @brief Generates an assay library using DDA data (Metabolomics)

    <CENTER>
      <table>
          <tr>
              <td ALIGN = "center" BGCOLOR="#EBEBEB"> potential predecessor tools </td>
              <td VALIGN="middle" ROWSPAN=2> \f$ \longrightarrow \f$ AssayGeneratorMetabo \f$ \longrightarrow \f$</td>
              <td ALIGN = "center" BGCOLOR="#EBEBEB"> potential successor tools </td>
          </tr>
          <tr>
              <td VALIGN="middle" ALIGN = "center" ROWSPAN=1> @ref TOPP_FeatureFinderMetabo </td>
              <td VALIGN="middle" ALIGN = "center" ROWSPAN=1> OpenSWATH pipeline </td>
          </tr>
          <tr>
              <td VALIGN="middle" ALIGN = "center" ROWSPAN=1> @ref UTILS_AccurateMassSearch </td>
          </tr>
      </table>
  </CENTER>

  Build an assay library from DDA data (MS and MS/MS) (mzML).
  Please provide a list of features found in the data (featureXML).

  Features can be detected using the FeatureFinderMetabo (FFM) and identifcation information
  can be added using the AccurateMassSearch feautreXML output.

  If the FFM featureXML is provided the "use_known_unknowns" flag is used automatically.

  Internal procedure AssayGeneratorMetabo: \n
  1. Input mzML and featureXML \n
  2. Reannotate precursor mz and intensity \n
  3. Filter feature by number of masstraces \n
  4. Assign precursors to specific feature (FeatureMapping) \n
  5. Extract feature meta information (if possible) \n
  6. Find MS2 spectrum with highest intensity precursor for one feature \n
  7. Dependent on the method fragment annotation via SIRIUS is used for transition
  extraction. \n
  If not fragment annotation is performed either the MS2 with the highest intensity precursor or a consensus spectrum
   can be used for the transition extractuib. \n
  8. Calculate thresholds (maximum and minimum intensity for transition peak) \n
  9. Extract and write transitions (tsv, traml) \n

  <B>The command line parameters of this tool are:</B>
  @verbinclude UTILS_SiriusAdapter.cli
  <B>INI file documentation of this tool:</B>
  @htmlinclude UTILS_SiriusAdapter.html
 */

/// @cond TOPPCLASSES

class TOPPAssayGeneratorMetabo :
  public TOPPBase,
  private TransitionTSVFile
{
public:
  TOPPAssayGeneratorMetabo() :
    TOPPBase("AssayGeneratorMetabo", "Assay library generation from DDA data (Metabolomics)", false)
    {}

private:
  SiriusAdapterAlgorithm algorithm;

protected:

  void registerOptionsAndFlags_() override
  {
    registerInputFile_("executable", "<executable>", "", "SIRIUS executable e.g. sirius", false, false, ListUtils::create<String>("skipexists"));

    registerInputFileList_("in", "<file(s)>", StringList(), "MzML input file(s) used for assay library generation");
    setValidFormats_("in", ListUtils::create<String>("mzML"));

    registerInputFileList_("in_id", "<file(s)>", StringList(), "FeatureXML input file(s) containing identification information (e.g. AccurateMassSearch)");
    setValidFormats_("in_id", ListUtils::create<String>("featureXML"));

    registerOutputFile_("out", "<file>", "", "Assay library output file");
    setValidFormats_("out", ListUtils::create<String>("tsv,traML,pqp"));

    registerStringOption_("fragment_annotation", "<choice>", "none", "Fragment annotation method",false);
    setValidStrings_("fragment_annotation", ListUtils::create<String>("none,sirius"));

    registerDoubleOption_("fragment_annotation_score_threshold", "<num>", 0.80, "Filters annotations based on the explained intensity of the peaks in a spectrum", false);
    setMinFloat_("fragment_annotation_score_threshold", 0.0);
    setMaxFloat_("fragment_annotation_score_threshold", 1.0);

    registerFlag_("decoy_generation", "Decoys will be generated using the fragmentation tree re-rooting appraoch. This option does only work in combination with the fragment annotation via sirius.", false);

    registerStringOption_("decoy_generation_method", "<choice>", "original", "Uses different methods for decoy generation. Basis for the method is the fragmentation-tree re-rooting approach (original). This approach can be extended by using resolve_overlap, which will resolve overlapping fragments of the highest intensity fragments chosen, by adding -CH2 mass to the overlapping fragments. Add_shift which will add a -CH2 mass shift to the target fragments and use them as additional decoy if fragmentation-tree re-rooting failed. Both combines the extended methods (resolve_overlap, add_shift).",false);
    setValidStrings_("decoy_generation_method", ListUtils::create<String>("original,resolve_overlap,add_shift,both"));

    registerStringOption_("method", "<choice>", "highest_intensity", "Spectrum with the highest precursor intensity or a consensus spectrum ist used for assay library construction (if no fragment annotation is used).",false);
    setValidStrings_("method", ListUtils::create<String>("highest_intensity,consensus_spectrum"));

    registerFlag_("use_exact_mass", "Use exact mass for fragment annotation", false);
    registerFlag_("exclude_ms2_precursor", "Excludes precursor in ms2 from transition list", false);

    // preprocessing
    registerDoubleOption_("precursor_mz_distance", "<num>", 0.0001, "Max m/z distance of the precursor entries of two spectra to be merged in [Da].", false);
    registerDoubleOption_("precursor_recalibration_window", "<num>", 0.1, "Tolerance window for precursor selection (Annotation of precursor mz and intensity)", false, true);
    registerStringOption_("precursor_recalibration_window_unit", "<choice>", "Da", "Unit of the precursor_mz_tolerance_annotation", false, true);
    setValidStrings_("precursor_recalibration_window_unit", ListUtils::create<String>("Da,ppm"));
    registerDoubleOption_("consensus_spectrum_precursor_rt_tolerance", "<num>", 5, "Tolerance window (left and right) for precursor selection [seconds], for consensus spectrum generation (only available without fragment annotation)", false);
    registerFlag_("use_known_unknowns", "Use features without identification information", false);

    // transition extraction 
    registerIntOption_("min_transitions", "<int>", 3, "Minimal number of transitions", false);
    registerIntOption_("max_transitions", "<int>", 3, "Maximal number of transitions", false);
    registerDoubleOption_("cosine_similarity_threshold", "<num>", 0.98, "Threshold for cosine similarity of MS2 spectra from the same precursor used in consensus spectrum creation", false);
    registerDoubleOption_("transition_threshold", "<num>", 5, "Further transitions need at least x% of the maximum intensity (default 5%)", false);
    registerDoubleOption_("min_fragment_mz", "<num>", 0.0, "Minimal m/z of a fragment ion choosen as a transition", false, true);
    registerDoubleOption_("max_fragment_mz", "<num>", 2000.0, "Maximal m/z of a fragment ion choosen as a transition" , false, true);

    registerTOPPSubsection_("deisotoping", "deisotoping");
    registerFlag_("deisotoping:use_deisotoper", "Use Deisotoper (if no fragment annotation is used)", false);
    registerDoubleOption_("deisotoping:fragment_tolerance", "<num>", 1, "Tolerance used to match isotopic peaks", false);
    registerStringOption_("deisotoping:fragment_unit", "<choice>", "ppm", "Unit of the fragment tolerance", false);
    setValidStrings_("deisotoping:fragment_unit", ListUtils::create<String>("ppm,Da"));
    registerIntOption_("deisotoping:min_charge", "<num>", 1, "The minimum charge considered", false);
    setMinInt_("deisotoping:min_charge", 1);
    registerIntOption_("deisotoping:max_charge", "<num>", 1, "The maximum charge considered", false);
    setMinInt_("deisotoping:max_charge", 1);
    registerIntOption_("deisotoping:min_isopeaks", "<num>", 2, "The minimum number of isotopic peaks (at least 2) required for an isotopic cluster", false);
    setMinInt_("deisotoping:min_isopeaks", 2);
    registerIntOption_("deisotoping:max_isopeaks", "<num>", 3, "The maximum number of isotopic peaks (at least 2) considered for an isotopic cluster", false);
    setMinInt_("deisotoping:max_isopeaks", 3);
    registerFlag_("deisotoping:keep_only_deisotoped", "Only monoisotopic peaks of fragments with isotopic pattern are retained", false);
    registerFlag_("deisotoping:annotate_charge", "Annotate the charge to the peaks", false);

    // sirius 
<<<<<<< HEAD
    registerFullParam_(algorithm.getDefaults());
    registerStringOption_("out_workspace_directory", "<directory>", "", "Output directory for SIRIUS workspace", false);
=======
    registerFullParam_(SiriusAdapterAlgorithm().getDefaults());
    registerStringOption_("out_workspace_directory", "<directory>", "", "Output directory for SIRIUS workspace", false);  
>>>>>>> 0b29c657
  }

  ExitCodes main_(int, const char **) override
  {
    //-------------------------------------------------------------
    // Parsing parameters
    //-------------------------------------------------------------

    // param AssayGeneratorMetabo
    StringList in = getStringList_("in");
    StringList id = getStringList_("in_id");
    String out = getStringOption_("out");
    String fragment_annotation = getStringOption_("fragment_annotation");
    String method = getStringOption_("method");
    bool use_fragment_annotation = fragment_annotation == "sirius" ? true : false;
    double score_threshold = getDoubleOption_("fragment_annotation_score_threshold");
    bool decoy_generation = getFlag_("decoy_generation");
    if (decoy_generation && !use_fragment_annotation)
    {
      decoy_generation = false;
      OPENMS_LOG_WARN << "Warning: Decoy generation was switched off, due to the use of no or an unsupported fragment annotation method." << std::endl;
    }
    bool method_consensus_spectrum = method == "consensus_spectrum" ? true : false;
    bool use_exact_mass = getFlag_("use_exact_mass");
    bool exclude_ms2_precursor = getFlag_("exclude_ms2_precursor");

    String decoy_generation_method = getStringOption_("decoy_generation_method");
    bool original = false;
    bool resolve_overlap = false;
    bool add_shift = false;
    if (decoy_generation_method == "original" && decoy_generation)
    {
      OPENMS_LOG_INFO << "Decoy method: fragmentation tree re-rooting." << std::endl;
      original = true;
    }
    else if (decoy_generation_method == "resolve_overlap" && decoy_generation)
    {
      OPENMS_LOG_INFO << "Decoy method: fragmentation tree re-rooting and overlap resolution." << std::endl;
      resolve_overlap = true;
    }
    else if (decoy_generation_method == "add_shift" && decoy_generation)
    {
      OPENMS_LOG_INFO << "Decoy method: fragmentation tree re-rooting and addition of -CH2 mass shift where re-rooting was not possible." << std::endl;
      add_shift = true;
    }
    else if (decoy_generation_method == "both" && decoy_generation)
    {
      OPENMS_LOG_INFO << "Decoy method: fragmentation tree re-rooting with overlap resolution and addition of -CH2 mass shift where re-rooting was not possible." << std::endl;
      resolve_overlap = true;
      add_shift = true;
    }
    int min_transitions = getIntOption_("min_transitions");
    int max_transitions = getIntOption_("max_transitions");
    double min_fragment_mz = getDoubleOption_("min_fragment_mz");
    double max_fragment_mz = getDoubleOption_("max_fragment_mz");

    double consensus_spectrum_precursor_rt_tolerance = getDoubleOption_("consensus_spectrum_precursor_rt_tolerance");
    double pre_recal_win = getDoubleOption_("precursor_recalibration_window");
    String pre_recal_win_unit = getStringOption_("precursor_recalibration_window_unit");
    bool ppm_recal = pre_recal_win_unit == "ppm" ? true : false;

    double precursor_mz_distance = getDoubleOption_("precursor_mz_distance");

    double cosine_sim_threshold = getDoubleOption_("cosine_similarity_threshold");
    double transition_threshold = getDoubleOption_("transition_threshold");
    bool use_known_unknowns = getFlag_("use_known_unknowns");

    // param deisotoper
    bool use_deisotoper = getFlag_("deisotoping:use_deisotoper");
    double fragment_tolerance = getDoubleOption_("deisotoping:fragment_tolerance");
    String fragment_unit = getStringOption_("deisotoping:fragment_unit");
    bool fragment_unit_ppm = fragment_unit == "ppm" ? true : false;
    int min_charge = getIntOption_("deisotoping:min_charge");
    int max_charge = getIntOption_("deisotoping:max_charge");
    unsigned int min_isopeaks = getIntOption_("deisotoping:min_isopeaks");
    unsigned int max_isopeaks = getIntOption_("deisotoping:max_isopeaks");
    bool keep_only_deisotoped = getFlag_("deisotoping:keep_only_deisotoped");
    bool annotate_charge = getFlag_("deisotoping:annotate_charge");

    // param SiriusAdapterAlgorithm
    String executable = getStringOption_("executable");

    writeDebug_("Parameters passed to SiriusAdapterAlgorithm", algorithm.getParameters(), 3);

    algorithm.updateExistingParameter(getParam_());
    
    // SIRIUS workspace (currently needed for fragmentation trees)
    String sirius_workspace_directory = getStringOption_("out_workspace_directory");

    //-------------------------------------------------------------
    // input and check
    //-------------------------------------------------------------

    // check size of .mzML & .featureXML input
    if (in.size() != id.size())
    {
      throw Exception::MissingInformation(__FILE__, __LINE__, OPENMS_PRETTY_FUNCTION,
                                          "Number of .mzML do not match to the number of .featureXML files. \n Please check and provide the corresponding files.");
    }

    vector<MetaboTargetedAssay> v_mta;

    // iterate over all the files
    for (unsigned file_counter = 0; file_counter < in.size(); file_counter++)
    {
      // load mzML
      MzMLFile mzml;
      PeakMap spectra;
      mzml.load(in[file_counter], spectra);

      // load featurexml
      FeatureXMLFile fxml;
      FeatureMap feature_map;
      fxml.load(id[file_counter], feature_map);

      // check if featureXML corresponds to mzML
      StringList featurexml_primary_path;
      feature_map.getPrimaryMSRunPath(featurexml_primary_path);

      if (in != featurexml_primary_path)
      {
        OPENMS_LOG_WARN << "Warning: Original paths of the mzML files do not correspond to the featureXML files. Please check and provide the corresponding files." << std::endl;

        OPENMS_LOG_WARN << "Input MzML: " << std::endl;
                        for (const String& it_mzml : in)
                            {
                              OPENMS_LOG_WARN << " " << it_mzml << std::endl;
                            }
        OPENMS_LOG_WARN << "Input FeatureXML: " << std::endl;
                        for (const String& it_fxml : id)
                            {
                              OPENMS_LOG_WARN << " " << it_fxml << std::endl;
                            }
        OPENMS_LOG_WARN << "Original paths: " << std::endl;
                        for (const String& it_fpp : featurexml_primary_path)
                            {
                              OPENMS_LOG_WARN << " " << it_fpp << std::endl;
                            }
      }

      // determine type of spectral data (profile or centroided)
      if (!spectra[0].empty())
      {
        SpectrumSettings::SpectrumType spectrum_type = spectra[0].getType();

        if (spectrum_type == SpectrumSettings::PROFILE)
        {
          if (!getFlag_("force"))
          {
            throw OpenMS::Exception::FileEmpty(__FILE__,
                                               __LINE__,
                                               __FUNCTION__,
                                               "Error: Profile data provided but centroided spectra expected. ");
          }
        }
      }

      //-------------------------------------------------------------
      // Processing
      //-------------------------------------------------------------

      // sort spectra
      spectra.sortSpectra();

      // check if correct featureXML is given and set use_known_unkowns parameter if no id information is available
      const std::vector<DataProcessing> &processing = feature_map.getDataProcessing();
      for (auto it = processing.begin(); it != processing.end(); ++it)
      {
        if (it->getSoftware().getName() == "FeatureFinderMetabo")
        {
          // if id information is missing set use_known_unknowns to true
          if (feature_map.getProteinIdentifications().empty())
          {
            use_known_unknowns = true;
            OPENMS_LOG_INFO << "Due to the use of data without previous identification "
                     << "use_known_unknowns will be switched on." << std::endl;
          }
        }
      }

      // annotate and recalibrate precursor mz and intensity
      vector<double> delta_mzs;
      vector<double> mzs;
      vector<double> rts;
      PrecursorCorrection::correctToHighestIntensityMS1Peak(spectra, pre_recal_win, ppm_recal, delta_mzs, mzs, rts);

      // always use preprocessing: 
      // run masstrace filter and feature mapping
      vector<FeatureMap> v_fp; // copy FeatureMap via push_back
      KDTreeFeatureMaps fp_map_kd; // reference to *basefeature in vector<FeatureMap>
      FeatureMapping::FeatureToMs2Indices feature_mapping; // reference to *basefeature in vector<FeatureMap>
      algorithm.preprocessingSirius(id[file_counter],
                                                  spectra,
                                                  v_fp,
                                                  fp_map_kd,
                                                  feature_mapping);
    
      // filter known_unkowns based on description (UNKNOWN) (AMS)
      Map<const BaseFeature*, std::vector<size_t>> feature_ms2_spectra_map = feature_mapping.assignedMS2;
      Map<const BaseFeature*, std::vector<size_t>> known_features;
      if (!use_known_unknowns)
      {
        for (auto it = feature_ms2_spectra_map.begin(); it != feature_ms2_spectra_map.end(); ++it)
        {
          const BaseFeature *feature = it->first;
          if (!(feature->getPeptideIdentifications().empty()) &&
              !(feature->getPeptideIdentifications()[0].getHits().empty()))
              {
                String description;
                // one hit is enough for prefiltering
                description = feature->getPeptideIdentifications()[0].getHits()[0].getMetaValue("description");
                // change format of description [name] to name
                description.erase(remove_if(begin(description),
                                            end(description),
                                            [](char c) { return c == '[' || c == ']'; }), end(description));
                known_features.insert({it->first, it->second});
              }
        }
        feature_mapping.assignedMS2 = known_features;
      }

      vector< MetaboTargetedAssay::CompoundTargetDecoyPair > v_cmp_spec;

      if (use_fragment_annotation && executable.empty())
      {
        throw Exception::FileNotFound(__FILE__, __LINE__, OPENMS_PRETTY_FUNCTION,
            "SIRIUS executable was not found.");
      }
      else if (use_fragment_annotation && !executable.empty())
      {
        // make temporary files
        SiriusAdapterAlgorithm::SiriusTemporaryFileSystemObjects sirius_tmp(debug_level_);

        // write msfile and store the compound information in CompoundInfo Object
        vector<SiriusMSFile::CompoundInfo> v_cmpinfo;
        SiriusMSFile::store(spectra,
            sirius_tmp.getTmpMsFile(),
            feature_mapping,
            algorithm.isFeatureOnly(),
            algorithm.getIsotopePatternIterations(),
            algorithm.isNoMasstraceInfoIsotopePattern(),
            v_cmpinfo);

        algorithm.logFeatureSpectraNumber(id[file_counter],
            feature_mapping,
            spectra);

        // calls SIRIUS and returns vector of paths to sirius folder structure
        std::vector<String> subdirs;
        String out_csifingerid;
        subdirs = algorithm.callSiriusQProcess(sirius_tmp.getTmpMsFile(),
            sirius_tmp.getTmpOutDir(),
            executable,
            out_csifingerid,
            decoy_generation);
  
        OPENMS_LOG_DEBUG << subdirs.size() << " spectra were annotated using SIRIUS." << std::endl;
<<<<<<< HEAD

                // sort vector path list
        std::vector<String> sorted_subdirs = SiriusAdapterAlgorithm::sortSiriusWorkspacePathsByScanIndex(std::move(subdirs));

        // extract Sirius/Passatutto FragmentAnnotation and DecoyAnnotation from subdirs
        // and resolve ambiguous identifications in one file based on the native_id_ids and the SIRIUS IsotopeTree_Score
        vector <SiriusFragmentAnnotation::SiriusTargetDecoySpectra> annotated_spectra = SiriusFragmentAnnotation::extractAndResolveSiriusAnnotations(sorted_subdirs, score_threshold, use_exact_mass);

=======
  
        // sort vector path list
        SiriusAdapterAlgorithm::sortSiriusWorkspacePathsByScanIndex(subdirs);

        // get Sirius FragmentAnnotation from subdirs
        vector<MSSpectrum> annotated_spectra;
        for (const auto& subdir : subdirs)
        {
          MSSpectrum annotated_spectrum;
          SiriusFragmentAnnotation::extractSiriusFragmentAnnotationMapping(subdir, 
                                                                           annotated_spectrum, 
                                                                           use_exact_mass);
          annotated_spectra.push_back(std::move(annotated_spectrum));
        }

>>>>>>> 0b29c657
        // should the sirius workspace be retained
        if (!sirius_workspace_directory.empty())
        {
          // convert path to absolute path
          QDir sw_dir(sirius_workspace_directory.toQString());
          sirius_workspace_directory = String(sw_dir.absolutePath());

          // move tmp folder to new location
          bool copy_status = File::copyDirRecursively(sirius_tmp.getTmpDir().toQString(), sirius_workspace_directory.toQString());
          if (copy_status)
          {
            OPENMS_LOG_INFO << "Sirius Workspace was successfully copied to " << sirius_workspace_directory << std::endl;
          }
          else
          {
            OPENMS_LOG_INFO << "Sirius Workspace could not be copied to " << sirius_workspace_directory << ". Please run AssayGeneratorMetabo with debug >= 2." << std::endl;
          }
        }

        // combine compound information (SiriusMSFile) with annotated Spectra (SiriusFragmentAnnotation)
        v_cmp_spec = MetaboTargetedAssay::pairCompoundWithAnnotatedSpectra(v_cmpinfo, annotated_spectra);

      }
      else // use heuristic
      {
        if (use_deisotoper)
        {
          bool make_single_charged = false;
          for (auto& peakmap_it : spectra)
          {
            MSSpectrum& spectrum = peakmap_it;
            if (spectrum.getMSLevel() == 1) 
            {
              continue;
            }
            else 
            {
              Deisotoper::deisotopeAndSingleCharge(spectrum,
                                                  fragment_tolerance,
                                                  fragment_unit_ppm,
                                                  min_charge,
                                                  max_charge,
                                                  keep_only_deisotoped,
                                                  min_isopeaks,
                                                  max_isopeaks,
                                                  make_single_charged,
                                                  annotate_charge);
            }
          }
        }

        // remove peaks form MS2 which are at a higher mz than the precursor + 10 ppm
        for (auto& peakmap_it : spectra)
        {
          MSSpectrum& spectrum = peakmap_it;
          if (spectrum.getMSLevel() == 1) 
          {
            continue;
          }
          else 
          {
            // if peak mz higher than precursor mz set intensity to zero
            double prec_mz = spectrum.getPrecursors()[0].getMZ();
            double mass_diff = Math::ppmToMass(10.0, prec_mz);
            for (auto& spec : spectrum)
            {
              if (spec.getMZ() > prec_mz + mass_diff)
              {
                spec.setIntensity(0);
              }
            }
            spectrum.erase(remove_if(spectrum.begin(),
                                     spectrum.end(),
                                     InIntensityRange<PeakMap::PeakType>(1,
                                                                         numeric_limits<PeakMap::PeakType::IntensityType>::max(),
                                                                         true)), spectrum.end());
          }
        }
      }

      // potential transitions of one file
      vector<MetaboTargetedAssay> tmp_mta;
      vector<MetaboTargetedAssay> tmp_decoy;
      if (use_fragment_annotation)
      {
        tmp_mta = MetaboTargetedAssay::extractMetaboTargetedAssayFragmentAnnotation(v_cmp_spec,
                                                                                    transition_threshold,
                                                                                    min_fragment_mz,
                                                                                    max_fragment_mz,
                                                                                    use_exact_mass,
                                                                                    exclude_ms2_precursor,
                                                                                    file_counter);

      }
      else // use heuristics
      {
        tmp_mta = MetaboTargetedAssay::extractMetaboTargetedAssay(spectra,
                                                                  feature_mapping,
                                                                  consensus_spectrum_precursor_rt_tolerance,
                                                                  precursor_mz_distance,
                                                                  cosine_sim_threshold,
                                                                  transition_threshold,
                                                                  min_fragment_mz,
                                                                  max_fragment_mz,
                                                                  method_consensus_spectrum,
                                                                  exclude_ms2_precursor,
                                                                  file_counter);
      }

      // append potential transitions of one file to vector of all files
      v_mta.insert(v_mta.end(), tmp_mta.begin(), tmp_mta.end());

    } // end iteration over all files

    // resolve over all files and use first rank based on precursor intensity
    std::map< std::pair <String,String>, MetaboTargetedAssay > map_mta;
    for (const auto& it : v_mta)
    {
      std::pair<String,String> pair_mta = make_pair(it.compound_name, it.compound_adduct);
      // check if value in map with key k does not exists and fill with current pair
      if (map_mta.count(pair_mta) == 0)
      {
        map_mta[pair_mta] = it;
      }
      else
      {
        // check which on has the higher intensity precursor and if replace the current value
        double map_precursor_int = map_mta.at(pair_mta).precursor_int;
        double current_precursor_int = it.precursor_int;
        if (map_precursor_int < current_precursor_int)
        {
          map_mta[pair_mta] = it;
        }
      }
    }

    // merge possible transitions
    vector<TargetedExperiment::Compound> v_cmp;
    vector<ReactionMonitoringTransition> v_rmt_all;
    for (const auto& it : map_mta)
    {
      v_cmp.push_back(it.second.potential_cmp);
      v_rmt_all.insert(v_rmt_all.end(), it.second.potential_rmts.begin(), it.second.potential_rmts.end());
    }

    // convert possible transitions to TargetedExperiment
    TargetedExperiment t_exp;
    t_exp.setCompounds(v_cmp);
    t_exp.setTransitions(v_rmt_all);

    // use MRMAssay methods for filtering
    MRMAssay assay;

    // sort by highest intensity - filter:  min/max transitions (targets), filter: max transitions (decoys)
    // e.g. if only one decoy is available it will not be filtered out!
    assay.detectingTransitionsCompound(t_exp, min_transitions, max_transitions);

    // remove decoys which do not have a respective target after min/max transition filtering
    // based on the TransitionGroupID (similar for targets "0_Acephate_[M+H]+_0" and decoys "0_Acephate_decoy_[M+H]+_0")
    if (decoy_generation)
    {
      assay.filterUnreferencedDecoysCompound(t_exp);
    }

    // resolve overlapping target and decoy masses
    // after selection of decoy masses based on highest intensity (arbitrary, since passatutto uses
    // the intensities based on the previous fragmentation tree), overlapping masses between targets
    // and decoys of one respective metabolite_adduct combination can be resolved by adding a CH2 mass
    if (decoy_generation && !original)
    {
      const double chtwo_mass = EmpiricalFormula("CH2").getMonoWeight();
      vector<MetaboTargetedTargetDecoy::MetaboTargetDecoyMassMapping> mappings = MetaboTargetedTargetDecoy::constructTargetDecoyMassMapping(t_exp);
      if (resolve_overlap)
      {
        MetaboTargetedTargetDecoy::resolveOverlappingTargetDecoyMassesByIndividualMassShift(t_exp, mappings, chtwo_mass);
      }
      if (add_shift)
      {
        MetaboTargetedTargetDecoy::generateMissingDecoysByMassShift(t_exp, mappings, chtwo_mass);
      }
    }

    //-------------------------------------------------------------
    // writing output
    //-------------------------------------------------------------

    String extension = out.substr(out.find_last_of(".")+1);

    if (extension == "tsv")
    {
      // validate and write
      OpenMS::TransitionTSVFile::convertTargetedExperimentToTSV(out.c_str(), t_exp);
    }
    else if (extension == "traML")
    {
      // validate
      OpenMS::TransitionTSVFile::validateTargetedExperiment(t_exp);
      // write traML
      TraMLFile traml_out;
      traml_out.store(out, t_exp);
    }
    else if (extension == "pqp")
    {
      //validate
      OpenMS::TransitionTSVFile::validateTargetedExperiment(t_exp);
      // write pqp
      TransitionPQPFile pqp_out;
      pqp_out.convertTargetedExperimentToPQP(out.c_str(), t_exp);
    }

    return EXECUTION_OK;
  }

};

int main(int argc, const char ** argv)
{
  TOPPAssayGeneratorMetabo tool;
  return tool.main(argc, argv);
}
/// @endcond<|MERGE_RESOLUTION|>--- conflicted
+++ resolved
@@ -189,14 +189,9 @@
     registerFlag_("deisotoping:keep_only_deisotoped", "Only monoisotopic peaks of fragments with isotopic pattern are retained", false);
     registerFlag_("deisotoping:annotate_charge", "Annotate the charge to the peaks", false);
 
-    // sirius 
-<<<<<<< HEAD
+    // sirius
     registerFullParam_(algorithm.getDefaults());
     registerStringOption_("out_workspace_directory", "<directory>", "", "Output directory for SIRIUS workspace", false);
-=======
-    registerFullParam_(SiriusAdapterAlgorithm().getDefaults());
-    registerStringOption_("out_workspace_directory", "<directory>", "", "Output directory for SIRIUS workspace", false);  
->>>>>>> 0b29c657
   }
 
   ExitCodes main_(int, const char **) override
@@ -454,32 +449,14 @@
             decoy_generation);
   
         OPENMS_LOG_DEBUG << subdirs.size() << " spectra were annotated using SIRIUS." << std::endl;
-<<<<<<< HEAD
-
-                // sort vector path list
-        std::vector<String> sorted_subdirs = SiriusAdapterAlgorithm::sortSiriusWorkspacePathsByScanIndex(std::move(subdirs));
+
+        // sort vector path list
+        SiriusAdapterAlgorithm::sortSiriusWorkspacePathsByScanIndex(subdirs);
 
         // extract Sirius/Passatutto FragmentAnnotation and DecoyAnnotation from subdirs
         // and resolve ambiguous identifications in one file based on the native_id_ids and the SIRIUS IsotopeTree_Score
-        vector <SiriusFragmentAnnotation::SiriusTargetDecoySpectra> annotated_spectra = SiriusFragmentAnnotation::extractAndResolveSiriusAnnotations(sorted_subdirs, score_threshold, use_exact_mass);
-
-=======
-  
-        // sort vector path list
-        SiriusAdapterAlgorithm::sortSiriusWorkspacePathsByScanIndex(subdirs);
-
-        // get Sirius FragmentAnnotation from subdirs
-        vector<MSSpectrum> annotated_spectra;
-        for (const auto& subdir : subdirs)
-        {
-          MSSpectrum annotated_spectrum;
-          SiriusFragmentAnnotation::extractSiriusFragmentAnnotationMapping(subdir, 
-                                                                           annotated_spectrum, 
-                                                                           use_exact_mass);
-          annotated_spectra.push_back(std::move(annotated_spectrum));
-        }
-
->>>>>>> 0b29c657
+        vector <SiriusFragmentAnnotation::SiriusTargetDecoySpectra> annotated_spectra = SiriusFragmentAnnotation::extractAndResolveSiriusAnnotations(subdirs, score_threshold, use_exact_mass);
+
         // should the sirius workspace be retained
         if (!sirius_workspace_directory.empty())
         {
