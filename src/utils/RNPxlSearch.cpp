--- conflicted
+++ resolved
@@ -670,7 +670,6 @@
                         float& plss_pc_MIC,
                         float& plss_im_MIC)
   {
-<<<<<<< HEAD
     OPENMS_PRECONDITION(exp_spectrum.size() >= 1, "Experimental spectrum empty.");
     OPENMS_PRECONDITION(exp_charges.size() == exp_spectrum.size(), "Error: HyperScore: #charges != #peaks in experimental spectrum.");
     OPENMS_PRECONDITION(intensity_sum.size() == partial_loss_template_z1_b_ions.size(), "Sum array needs to be of same size as b-ion array");
@@ -716,28 +715,6 @@
         } 
       }
     } 
-=======
-    // Map a nucleotide (e.g. U to all possible fragment adducts)
-    using NucleotideToFragmentAdductMap = map<char, set<FragmentAdductDefinition_> >;
-    // @brief Parse tool parameter to create map from target nucleotide to all its fragment adducts
-    // It maps a single letter nucleotide (e.g., 'T', 'C', ...)
-    // to the maximum set of fragment adducts that may arise if the nucleotide is cross-linked.
-    // Losses, that might reduce this set, are not considered in this data structure and handled later
-    // when specific precursor adducts are considered.
-    static NucleotideToFragmentAdductMap getTargetNucleotideToFragmentAdducts(StringList fragment_adducts);
-
-
-    // @brief Determines the fragment adducts and marker ions for a given precursor.
-    // The precursor adduct (the oligo including losses, e.g.: "TC-H3PO4") is mapped to all contained nucleotides
-    // and their marker ions. In addition, each cross-linkable nucleotide is mapped to its chemically feasible fragment adducts.
-    // Chemical feasible means in this context, that the fragment or marker ion adduct is a subformula of the precursor adduct.
-    static MS2AdductsOfSinglePrecursorAdduct getFeasibleFragmentAdducts(
-      const String& exp_pc_adduct,
-      const String& exp_pc_formula,
-      const NucleotideToFragmentAdductMap& nucleotide_to_fragment_adducts,
-      const set<char>& can_xl
-    );
->>>>>>> e87e6d8c
 
     // match y-ions
     for (Size z = 1; z <= max_z; ++z)
@@ -1220,8 +1197,8 @@
           const String& unmodified_sequence = ah.sequence.getString();
           AASequence aas = AASequence::fromString(unmodified_sequence);
           vector<AASequence> all_modified_peptides;
-          ModifiedPeptideGenerator::applyFixedModifications(fixed_modifications.begin(), fixed_modifications.end(), aas);
-          ModifiedPeptideGenerator::applyVariableModifications(variable_modifications.begin(), variable_modifications.end(), aas, max_variable_mods_per_peptide, all_modified_peptides);
+          ModifiedPeptideGenerator::applyFixedModifications(fixed_modifications, aas);
+          ModifiedPeptideGenerator::applyVariableModifications(variable_modifications, aas, max_variable_mods_per_peptide, all_modified_peptides);
           AASequence fixed_and_variable_modified_peptide = all_modified_peptides[ah.peptide_mod_index]; 
           double current_peptide_mass_without_NA = fixed_and_variable_modified_peptide.getMonoWeight();
 
@@ -1380,13 +1357,9 @@
         if (precursor_rna_adduct == "none") { continue; }
 
         // generate all partial loss spectra (excluding the complete loss spectrum) merged into one spectrum
-<<<<<<< HEAD
         // 1. get all possible NA fragment shifts in the MS2 (based on the precursor RNA/DNA)
-        LOG_DEBUG << "Precursor NA adduct: "  << precursor_rna_adduct << endl;
-=======
-        // 1. get all possible RNA fragment shifts in the MS2 (based on the precursor RNA/DNA)
-        OPENMS_LOG_DEBUG << "precursor_rna_adduct: "  << precursor_rna_adduct << endl;
->>>>>>> e87e6d8c
+        OPENMS_LOG_DEBUG << "Precursor NA adduct: "  << precursor_rna_adduct << endl;
+
         const vector<NucleotideToFeasibleFragmentAdducts>& feasible_MS2_adducts = all_feasible_adducts.at(precursor_rna_adduct).feasible_adducts;
 
         if (feasible_MS2_adducts.empty()) { continue; } // should not be the case - check case of no nucleotide but base fragment ?
@@ -1404,10 +1377,10 @@
 
         // get marker ions (these are not specific to the cross-linked nucleotide but also depend on the whole oligo bound to the precursor)
         const vector<RNPxlFragmentAdductDefinition>& marker_ions = all_feasible_adducts.at(precursor_rna_adduct).marker_ions;
-        LOG_DEBUG << "Marker ions used for this Precursor NA adduct: "  << endl;
+        OPENMS_LOG_DEBUG << "Marker ions used for this Precursor NA adduct: "  << endl;
         for (auto & fa : marker_ions)
         {
-          LOG_DEBUG << fa.name << " " << fa.mass << endl;
+          OPENMS_LOG_DEBUG << fa.name << " " << fa.mass << endl;
         }
 
         // generate total loss spectrum for the fixed and variable modified peptide (without NAs) (using the settings for partial loss generation)
@@ -1524,42 +1497,17 @@
               unshifted_loss_ions.push_back(fa);
               peak_is_annotated.insert(aligned.second);
             }
-<<<<<<< HEAD
             else // no neutral loss
-=======
-            else
-            {
-            String ion_nr_string = ion_name.substr(1, charge_pos - 1);
-            Size ion_number = (Size)ion_nr_string.toInt();
-            #ifdef DEBUG_RNPXLSEARCH
-              const AASequence& peptide_sequence = fixed_and_variable_modified_peptide.getSuffix(ion_number);
-              OPENMS_LOG_DEBUG << "Annotating ion: " << ion_name << " at position: " << fragment_mz << " " << peptide_sequence.toString() << " intensity: " << fragment_intensity << endl;
-            #endif
-            peak_is_annotated.insert(aligned.second);
-
-            // only allow matching charges (if a fragment charge was assigned)
-            if (fragment_charge == 0 || fragment_charge == charge)
->>>>>>> e87e6d8c
             {
               String ion_nr_string = ion_name.substr(1, charge_pos - 1);
               Size ion_number = (Size)ion_nr_string.toInt();
               RNPxlFragmentAnnotationHelper::FragmentAnnotationDetail_ d("", charge, fragment_mz, fragment_intensity);
               unshifted_y_ions[ion_number].push_back(d);
-<<<<<<< HEAD
               #ifdef DEBUG_RNPXLSEARCH
                 const AASequence& peptide_sequence = fixed_and_variable_modified_peptide.getSuffix(ion_number);
-                LOG_DEBUG << "Annotating ion: " << ion_name << " at position: " << fragment_mz << " " << peptide_sequence.toString() << " intensity: " << fragment_intensity << endl;
+                OPENMS_LOG_DEBUG << "Annotating ion: " << ion_name << " at position: " << fragment_mz << " " << peptide_sequence.toString() << " intensity: " << fragment_intensity << endl;
               #endif
               peak_is_annotated.insert(aligned.second);
-=======
-            }
-            #ifdef DEBUG_RNPXLSEARCH
-            else
-            {
-              OPENMS_LOG_DEBUG << "Charge missmatch in alignment: " << ion_name << " at position: " << fragment_mz << " charge fragment: " << fragment_charge << " theo. charge: " << charge << endl;
-            }
-            #endif
->>>>>>> e87e6d8c
             }
           }
           else if (ion_name[0] == 'b')
@@ -1582,34 +1530,13 @@
             {
               String ion_nr_string = ion_name.substr(1, charge_pos - 1);
               Size ion_number = (Size)ion_nr_string.toInt();
-<<<<<<< HEAD
               #ifdef DEBUG_RNPXLSEARCH
                 const AASequence& peptide_sequence = aas.getPrefix(ion_number);
-                LOG_DEBUG << "Annotating ion: " << ion_name << " at position: " << fragment_mz << " " << peptide_sequence.toString() << " intensity: " << fragment_intensity << endl;
+                OPENMS_LOG_DEBUG << "Annotating ion: " << ion_name << " at position: " << fragment_mz << " " << peptide_sequence.toString() << " intensity: " << fragment_intensity << endl;
               #endif
               RNPxlFragmentAnnotationHelper::FragmentAnnotationDetail_ d("", charge, fragment_mz, fragment_intensity);
               unshifted_b_ions[ion_number].push_back(d);
               peak_is_annotated.insert(aligned.second);
-=======
-            #ifdef DEBUG_RNPXLSEARCH
-              const AASequence& peptide_sequence = aas.getPrefix(ion_number);
-              OPENMS_LOG_DEBUG << "Annotating ion: " << ion_name << " at position: " << fragment_mz << " " << peptide_sequence.toString() << " intensity: " << fragment_intensity << endl;
-            #endif
-            peak_is_annotated.insert(aligned.second);
-
-            // only allow matching charges (if a fragment charge was assigned)
-            if (fragment_charge == 0 || fragment_charge == charge)
-            {
-              RNPxlFragmentAnnotationHelper::FragmentAnnotationDetail_ d("", charge, fragment_mz, fragment_intensity);
-              unshifted_b_ions[ion_number].push_back(d);
-            }
-            #ifdef DEBUG_RNPXLSEARCH
-            else
-            {
-              OPENMS_LOG_DEBUG << "Charge missmatch in alignment: " << ion_name << " at position: " << fragment_mz << " charge fragment: " << fragment_charge << " theo. charge: " << charge << endl;
-            }
-            #endif
->>>>>>> e87e6d8c
             }
           }
           else if (ion_name[0] == 'a')
@@ -1632,34 +1559,13 @@
             {
               String ion_nr_string = ion_name.substr(1, charge_pos - 1);
               auto ion_number = (Size)ion_nr_string.toInt();
-<<<<<<< HEAD
               #ifdef DEBUG_RNPXLSEARCH
                 const AASequence& peptide_sequence = aas.getPrefix(ion_number);
-                LOG_DEBUG << "Annotating ion: " << ion_name << " at position: " << fragment_mz << " " << peptide_sequence.toString() << " intensity: " << fragment_intensity << endl;
+                OPENMS_LOG_DEBUG << "Annotating ion: " << ion_name << " at position: " << fragment_mz << " " << peptide_sequence.toString() << " intensity: " << fragment_intensity << endl;
               #endif
               RNPxlFragmentAnnotationHelper::FragmentAnnotationDetail_ d("", charge, fragment_mz, fragment_intensity);
               unshifted_a_ions[ion_number].push_back(d);
               peak_is_annotated.insert(aligned.second);
-=======
-            #ifdef DEBUG_RNPXLSEARCH
-              const AASequence& peptide_sequence = aas.getPrefix(ion_number);
-              OPENMS_LOG_DEBUG << "Annotating ion: " << ion_name << " at position: " << fragment_mz << " " << peptide_sequence.toString() << " intensity: " << fragment_intensity << endl;
-            #endif
-            peak_is_annotated.insert(aligned.second);
-
-            // only allow matching charges (if a fragment charge was assigned)
-            if (fragment_charge == 0 || fragment_charge == charge)
-            {
-              RNPxlFragmentAnnotationHelper::FragmentAnnotationDetail_ d("", charge, fragment_mz, fragment_intensity);
-              unshifted_a_ions[ion_number].push_back(d);
-            }
-            #ifdef DEBUG_RNPXLSEARCH
-            else
-            {
-              OPENMS_LOG_DEBUG << "Charge missmatch in alignment: " << ion_name << " at position: " << fragment_mz << " charge fragment: " << fragment_charge << " theo. charge: " << charge << endl;
-            }
-            #endif
->>>>>>> e87e6d8c
             }
           }
           else if (ion_name.hasPrefix("[M+")) // precursor ion
@@ -1748,14 +1654,14 @@
           const double & fragment_mz = fragment.getMZ();
           const int & fragment_charge = exp_spectrum.getIntegerDataArrays().back()[fragment_index];
           #ifdef DEBUG_RNPXLSEARCH
-            LOG_DEBUG << "fragment_mz:" << fragment_mz << " fragment_charge:" << fragment_charge << endl; 
+            OPENMS_LOG_DEBUG << "fragment_mz:" << fragment_mz << " fragment_charge:" << fragment_charge << endl; 
           #endif
 
           String ion_name = partial_loss_annotations[pair_it->first];
           const int charge = partial_loss_charges[pair_it->first];
 
           #ifdef DEBUG_RNPXLSEARCH
-            LOG_DEBUG << "theo_name:" << ion_name  << " theo_charge:" << charge << endl; 
+            OPENMS_LOG_DEBUG << "theo_name:" << ion_name  << " theo_charge:" << charge << endl; 
           #endif
           vector<String> f;
 
@@ -1777,23 +1683,8 @@
             ion_nr_string.substitute("+", ""); // remove one or multiple '+'
             auto ion_number = (Size)ion_nr_string.toInt();
 
-<<<<<<< HEAD
             RNPxlFragmentAnnotationHelper::FragmentAnnotationDetail_ d(fragment_shift_name, charge, fragment_mz, fragment_intensity);
             shifted_y_ions[ion_number].push_back(d);
-=======
-            // only allow matching charges (if a fragment charge was assigned)
-            if (fragment_charge == 0 || fragment_charge == charge)
-            {
-              RNPxlFragmentAnnotationHelper::FragmentAnnotationDetail_ d(fragment_shift_name, charge, fragment_mz, fragment_intensity);
-              shifted_y_ions[ion_number].push_back(d);
-            }
-            #ifdef DEBUG_RNPXLSEARCH
-            else
-            {
-              OPENMS_LOG_DEBUG << "Charge missmatch in alignment: " << ion_name << " at position: " << fragment_mz << " charge fragment: " << fragment_charge << " theo. charge: " << charge << endl;
-            }
-            #endif
->>>>>>> e87e6d8c
           }
           else if (fragment_ion_name.hasPrefix("b"))
           {
@@ -1802,23 +1693,8 @@
             ion_nr_string.substitute("+", ""); // remove one or multiple '+'
             auto ion_number = (Size)ion_nr_string.toInt();
 
-<<<<<<< HEAD
             RNPxlFragmentAnnotationHelper::FragmentAnnotationDetail_ d(fragment_shift_name, charge, fragment_mz, fragment_intensity);
             shifted_b_ions[ion_number].push_back(d);
-=======
-            // only allow matching charges (if a fragment charge was assigned)
-            if (fragment_charge == 0 || fragment_charge == charge)
-            {
-              RNPxlFragmentAnnotationHelper::FragmentAnnotationDetail_ d(fragment_shift_name, charge, fragment_mz, fragment_intensity);
-              shifted_b_ions[ion_number].push_back(d);
-            }
-            #ifdef DEBUG_RNPXLSEARCH
-            else
-            {
-              OPENMS_LOG_DEBUG << "Charge missmatch in alignment: " << ion_name << " at position: " << fragment_mz << " charge fragment: " << fragment_charge << " theo. charge: " << charge << endl;
-            }
-            #endif
->>>>>>> e87e6d8c
           }
           else if (fragment_ion_name.hasPrefix("a"))
           {
@@ -1827,27 +1703,12 @@
             ion_nr_string.substitute("+", ""); // remove one or multiple '+'
             auto ion_number = (Size)ion_nr_string.toInt();
 
-<<<<<<< HEAD
             RNPxlFragmentAnnotationHelper::FragmentAnnotationDetail_ d(fragment_shift_name, charge, fragment_mz, fragment_intensity);
             shifted_a_ions[ion_number].push_back(d);
-=======
-            // only allow matching charges (if a fragment charge was assigned)
-            if (fragment_charge == 0 || fragment_charge == charge)
-            {
-              RNPxlFragmentAnnotationHelper::FragmentAnnotationDetail_ d(fragment_shift_name, charge, fragment_mz, fragment_intensity);
-              shifted_a_ions[ion_number].push_back(d);
-            }
-            #ifdef DEBUG_RNPXLSEARCH
-            else
-            {
-              OPENMS_LOG_DEBUG << "Charge missmatch in alignment: " << ion_name << " at position: " << fragment_mz << " charge fragment: " << fragment_charge << " theo. charge: " << charge << endl;
-            }
-            #endif
->>>>>>> e87e6d8c
           }
           else if (ion_name.hasPrefix(RNPxlFragmentIonGenerator::ANNOTATIONS_MARKER_ION_PREFIX))
           {
-            LOG_DEBUG << "Marker ion aligned: " << ion_name << " fragment_mz: " << fragment_mz << " fragment_charge: " << fragment_charge << endl;
+            OPENMS_LOG_DEBUG << "Marker ion aligned: " << ion_name << " fragment_mz: " << fragment_mz << " fragment_charge: " << fragment_charge << endl;
             if (fragment_charge == 1)
             {
               PeptideHit::PeakAnnotation fa;
@@ -1857,15 +1718,6 @@
               fa.annotation = ion_name;
               annotated_marker_ions.push_back(fa);
             }
-<<<<<<< HEAD
-=======
-            #ifdef DEBUG_RNPXLSEARCH
-            else
-            {
-              OPENMS_LOG_DEBUG << "Charge missmatch in alignment: " << ion_name << " at position: " << fragment_mz << " charge fragment: " << fragment_charge << " theo. charge: " << 1 << endl;
-            }
-            #endif
->>>>>>> e87e6d8c
           }
           else if (ion_name.hasPrefix("i"))
           {
@@ -1878,15 +1730,6 @@
               fa.annotation = ion_name;
               shifted_immonium_ions.push_back(fa);
             }
-<<<<<<< HEAD
-=======
-            #ifdef DEBUG_RNPXLSEARCH
-            else
-            {
-              OPENMS_LOG_DEBUG << "Charge missmatch in alignment: " << ion_name << " at position: " << fragment_mz << " charge fragment: " << fragment_charge << " theo. charge: " << 1 << endl;
-            }
-            #endif
->>>>>>> e87e6d8c
           }
           else if (ion_name.hasPrefix("[M+"))
           {
@@ -2173,21 +2016,20 @@
           { 
             const Residue& r = fixed_and_variable_modified_peptide[i];
             if (!r.isModified()) continue;
-            if (std::find(variable_modifications.begin(), variable_modifications.end(), *(r.getModification())) != variable_modifications.end()) 
+            if (variable_modifications.val.find(r.getModification()) != variable_modifications.val.end())
             {
               ++n_var_mods;
             }
+
             if (r.getModification()->getId() == "Phospho") { is_phospho = 1; }
           }
           auto n_term_mod = fixed_and_variable_modified_peptide.getNTerminalModification();
           auto c_term_mod = fixed_and_variable_modified_peptide.getCTerminalModification();
 
           if (n_term_mod != nullptr &&
-            std::find(variable_modifications.begin(), variable_modifications.end(), 
-            *n_term_mod) != variable_modifications.end()) ++n_var_mods;
+            variable_modifications.val.find(n_term_mod) != variable_modifications.val.end()) ++n_var_mods;
           if (c_term_mod != nullptr &&
-            std::find(variable_modifications.begin(), variable_modifications.end(), 
-            *c_term_mod) != variable_modifications.end()) ++n_var_mods;
+            variable_modifications.val.find(c_term_mod) != variable_modifications.val.end()) ++n_var_mods;
 
           ph.setMetaValue(String("variable_modifications"), n_var_mods);
 
@@ -2531,10 +2373,10 @@
 
     if (isolation_windows_reannotated > 0)
     {
-      LOG_WARN << "Isolation windows format was incorrect. Reannotated " << isolation_windows_reannotated << " precursors windows. " << endl;
+      OPENMS_LOG_WARN << "Isolation windows format was incorrect. Reannotated " << isolation_windows_reannotated << " precursors windows. " << endl;
       if (isolation_windows_reannotation_error > 0)
       {
-        LOG_WARN << "Reannotation failed for " << isolation_windows_reannotation_error 
+        OPENMS_LOG_WARN << "Reannotation failed for " << isolation_windows_reannotation_error 
           << " precursors windows because the target m/z was outside of boundaries." << endl;
       }
     }
@@ -2854,31 +2696,16 @@
 
         const String unmodified_sequence = cit->getString();
 
-<<<<<<< HEAD
          // only process peptides without ambiguous amino acids (placeholder / any amino acid)
         if (unmodified_sequence.find_first_of("XBZ") != std::string::npos) continue;
-=======
-#ifdef _OPENMP
-#pragma omp critical (residuedb_access)
-#endif
-        {
-           // only process peptides without ambiguous amino acids (placeholder / any amino acid)
-          if (unmodified_sequence.find_first_of("XBZ") == std::string::npos)
-          {
-            AASequence aas = AASequence::fromString(unmodified_sequence);
-            ModifiedPeptideGenerator::applyFixedModifications(fixed_modifications, aas);
-            ModifiedPeptideGenerator::applyVariableModifications(variable_modifications, aas, max_variable_mods_per_peptide, all_modified_peptides);
-          }
-        }
->>>>>>> e87e6d8c
 
         // determine which residues might give rise to an immonium ion
         ImmoniumIonsInPeptide iip(unmodified_sequence);
 
         AASequence aas = AASequence::fromString(unmodified_sequence);
-        ModifiedPeptideGenerator::applyFixedModifications(fixed_modifications.begin(), fixed_modifications.end(), aas);
+        ModifiedPeptideGenerator::applyFixedModifications(fixed_modifications, aas);
         vector<AASequence> all_modified_peptides;
-        ModifiedPeptideGenerator::applyVariableModifications(variable_modifications.begin(), variable_modifications.end(), aas, max_variable_mods_per_peptide, all_modified_peptides);
+        ModifiedPeptideGenerator::applyVariableModifications(variable_modifications, aas, max_variable_mods_per_peptide, all_modified_peptides);
         
         for (SignedSize mod_pep_idx = 0; mod_pep_idx < (SignedSize)all_modified_peptides.size(); ++mod_pep_idx)
         {
@@ -2934,13 +2761,8 @@
 
               if (precursor_rna_adduct == "none")
               {
-<<<<<<< HEAD
                 // score peptide without NA (same method as fast scoring)
                 for (auto & l = low_it; l != up_it; ++l)
-=======
-                // score peptide without RNA (same method as fast scoring)
-                for (auto l = low_it; l != up_it; ++l) // OMS_CODING_TEST_EXCLUDE
->>>>>>> e87e6d8c
                 {
                   //const double exp_pc_mass = l->first;
                   const Size & scan_index = l->second.first;
@@ -3075,14 +2897,9 @@
                     marker_ions_sub_score_spectrum_z1.getIntegerDataArrays()[0],
                     marker_ions_sub_score_spectrum_z1.getStringDataArrays()[0]);
 
-<<<<<<< HEAD
-
                   // nucleotide is associated with certain NA-related fragment losses?
                   vector<double> partial_loss_template_z1_bions, partial_loss_template_z1_yions;
                   if (!partial_loss_modification.empty())
-=======
-                  for (auto l = low_it; l != up_it; ++l) // OMS_CODING_TEST_EXCLUDE
->>>>>>> e87e6d8c
                   {
                     generateTheoreticalMZsZ1_(fixed_and_variable_modified_peptide, Residue::BIon, partial_loss_template_z1_bions);
                     generateTheoreticalMZsZ1_(fixed_and_variable_modified_peptide, Residue::YIon, partial_loss_template_z1_yions);
@@ -3240,7 +3057,6 @@
             }
             else // fast scoring
             {
-<<<<<<< HEAD
               for (auto & l = low_it; l != up_it; ++l)
               {
                 const Size & scan_index = l->second.first;
@@ -3265,67 +3081,6 @@
                   fragment_mass_tolerance,
                   fragment_mass_tolerance_unit_ppm,
                   annotated_hits[scan_index],
-=======
-              for (auto l = low_it; l != up_it; ++l) // OMS_CODING_TEST_EXCLUDE
-              {
-                //const double exp_pc_mass = l->first;
-                const Size &scan_index = l->second.first;
-                const int &isotope_error = l->second.second;
-                const PeakSpectrum &exp_spectrum = spectra[scan_index];
-                float total_loss_score;
-                float immonium_sub_score;
-                float precursor_sub_score;
-                float a_ion_sub_score;
-                float tlss_MIC;
-                float tlss_err;
-                float tlss_Morph;
-
-                const int & exp_pc_charge = exp_spectrum.getPrecursors()[0].getCharge();
-                PeakSpectrum & total_loss_spectrum = (exp_pc_charge < 3) ? total_loss_spectrum_z1 : total_loss_spectrum_z2;
-
-                scoreTotalLossFragments_(exp_spectrum, 
-                                         total_loss_spectrum, 
-                                         fragment_mass_tolerance,
-                                         fragment_mass_tolerance_unit_ppm, 
-                                         a_ion_sub_score_spectrum,
-                                         precursor_sub_score_spectrum, 
-                                         immonium_sub_score_spectrum, 
-                                         total_loss_score, 
-                                         tlss_MIC,
-                                         tlss_err,
-                                         tlss_Morph,
-                                         immonium_sub_score,
-                                         precursor_sub_score,
-                                         a_ion_sub_score);
-
-                // no good hit
-                if (total_loss_score < 0.01) { continue; }
-
-                // add peptide hit
-                AnnotatedHit ah;
-                ah.sequence = *cit; // copy StringView
-                ah.peptide_mod_index = mod_pep_idx;
-                ah.total_loss_score = total_loss_score;
-                ah.MIC = tlss_MIC;
-                ah.err = tlss_err;
-                ah.Morph = tlss_Morph;
-                ah.immonium_score = immonium_sub_score;
-                ah.precursor_score = precursor_sub_score;
-                ah.a_ion_score = a_ion_sub_score;
-
-                ah.total_MIC = tlss_MIC + immonium_sub_score + a_ion_sub_score + precursor_sub_score;
-
-                ah.rna_mod_index = rna_mod_index;
-                ah.isotope_error = isotope_error;
-
-                // simple combined score in fast scoring:
-                ah.score = total_loss_score + ah.total_MIC; 
-
-#ifdef DEBUG_RNPXLSEARCH
-                OPENMS_LOG_DEBUG << "best score in pre-score: " << score << endl;
-#endif
-
->>>>>>> e87e6d8c
 #ifdef _OPENMP
                   annotated_hits_lock[scan_index],
 #endif
@@ -3509,589 +3264,14 @@
 #ifdef DEBUG_RNPXLSEARCH
     OPENMS_LOG_DEBUG << "scan index: " << scan_index << " achieved score: " << score << endl;
 #endif
-  // cap plss_err to something larger than the mean_mz * max_ppm_error
-  float ft_da = fragment_mass_tolerance_unit_ppm ? fragment_mass_tolerance * 1e-6 * 1000.0 : fragment_mass_tolerance;
-  if (plss_err > ft_da) plss_err = ft_da;
+    // cap plss_err to something larger than the mean_mz * max_ppm_error
+    float ft_da = fragment_mass_tolerance_unit_ppm ? fragment_mass_tolerance * 1e-6 * 1000.0 : fragment_mass_tolerance;
+    if (plss_err > ft_da) plss_err = ft_da;
   }
 };
 
-<<<<<<< HEAD
-=======
-RNPxlSearch::RNPxlParameterParsing::PrecursorsToMS2Adducts
-RNPxlSearch::RNPxlParameterParsing::getAllFeasibleFragmentAdducts(
-  const RNPxlModificationMassesResult &precursor_adducts,
-  const RNPxlSearch::RNPxlParameterParsing::NucleotideToFragmentAdductMap &nucleotide_to_fragment_adducts,
-  const set<char> &can_xl) 
-{
-  PrecursorsToMS2Adducts all_pc_all_feasible_adducts;
-
-  // for all possible precursor adducts
-  for (auto const & pa : precursor_adducts.mod_masses)
-  {
-    const String& ef = pa.first;
-    const set<String>& ambiguities = precursor_adducts.mod_combinations.at(ef);
-
-    // for each ambiguous precursor adduct (stored as nucleotide formula e.g.: "AU-H2O")
-    for (auto const & pc_adduct : ambiguities)
-    {
-      // calculate feasible fragment adducts and store them for lookup
-      auto feasible_adducts = getFeasibleFragmentAdducts(pc_adduct, ef, nucleotide_to_fragment_adducts, can_xl);
-      // TODO: check if needed anymore - std::sort(feasible_adducts.begin(), feasible_adducts.end());
-      all_pc_all_feasible_adducts[pc_adduct] = feasible_adducts;
-      break; // only store one precursor adduct for multiple ambiguities (e.g. AUG, AGU, UAG..)
-    }
-  }
-
-  // print feasible fragment adducts and marker ions
-  for (auto const & fa : all_pc_all_feasible_adducts)
-  {
-    OPENMS_LOG_DEBUG << "Precursor adduct: " << fa.first << "\n";
-
-    for (auto const & ffa : fa.second.feasible_adducts)
-    {
-      const char & nucleotide = ffa.first;
-      OPENMS_LOG_DEBUG << "  Cross-linkable nucleotide '" << nucleotide << "' and feasible fragment adducts:" << endl;
-      for (auto const & a : ffa.second)
-      {
-        OPENMS_LOG_DEBUG << "    " << a.name << "\t" << a.formula.toString() << "\t" << a.mass << "\n";
-      }
-    }
-
-    OPENMS_LOG_DEBUG << "  Marker ions." << endl;
-    for (auto const & ffa : fa.second.marker_ions)
-    {
-      OPENMS_LOG_DEBUG << "    "  << ffa.name << "\t" << ffa.formula.toString() << "\t" << ffa.mass << "\n";
-    }
-  }
-  OPENMS_LOG_DEBUG << endl;
-
-  return all_pc_all_feasible_adducts;
-}
-
-RNPxlSearch::RNPxlParameterParsing::NucleotideToFragmentAdductMap
-RNPxlSearch::RNPxlParameterParsing::getTargetNucleotideToFragmentAdducts(StringList fragment_adducts)
-{
-  NucleotideToFragmentAdductMap nucleotide_to_fragment_adducts;
-  for (String t : fragment_adducts)
-  {
-    t.removeWhitespaces();
-
-    EmpiricalFormula formula;
-    String name;
-
-    // format is: target_nucletide:formula;name
-    char target_nucleotide = t[0];
-    if (t[1] != ':')
-    {
-      OPENMS_LOG_WARN << "Missing ':'. Wrong format of fragment_adduct string: " << t << endl;
-      return NucleotideToFragmentAdductMap();
-    }
-
-    // remove target nucleotide and : character from t
-    t = t.substr(2);
-
-    // split into formula and name
-    vector<String> fs;
-    t.split(";", fs);
-    if (fs.size() == 1) // no name provided so we just take the formula as name
-    {
-      formula = EmpiricalFormula(fs[0]);
-      name = formula.toString();
-    }
-    else if (fs.size() == 2)
-    {
-      formula = EmpiricalFormula(fs[0]);
-      name = fs[1];
-    }
-    else
-    {
-      OPENMS_LOG_WARN << "Wrong format of fragment_adduct string: " << t << endl;
-      return NucleotideToFragmentAdductMap();
-    }
-
-    FragmentAdductDefinition_ fad;
-    fad.name = name;
-    fad.formula = formula;
-    fad.mass = formula.getMonoWeight();
-
-    nucleotide_to_fragment_adducts[target_nucleotide].insert(fad);
-
-    // register all fragment adducts as N- and C-terminal modification (if not already registered)
-    if (!ModificationsDB::getInstance()->has(name))
-    {
-      ResidueModification* c_term = new ResidueModification();
-      c_term->setId(name);
-      c_term->setName(name);
-      c_term->setFullId(name + " (C-term)");
-      c_term->setTermSpecificity(ResidueModification::C_TERM);
-      c_term->setDiffMonoMass(fad.mass);
-      ModificationsDB::getInstance()->addModification(c_term);
-
-      ResidueModification* n_term = new ResidueModification();
-      n_term->setId(name);
-      n_term->setName(name);
-      n_term->setFullId(name + " (N-term)");
-      n_term->setTermSpecificity(ResidueModification::N_TERM);
-      n_term->setDiffMonoMass(fad.mass);
-      ModificationsDB::getInstance()->addModification(n_term);
-    }
-  }
-
-#ifdef DEBUG_RNPXLSEARCH
-  for (auto const & p2fas : precursor_to_fragment_adducts)
-    {
-      for (auto const & p2fa : p2fas.second)
-      {
-        cout << "nucleotide:" << p2fas.first
-             << " fragment adduct:" << p2fa.formula.toString()
-             << " fragment adduct mass:" << p2fa.mass
-             << " name:" <<  p2fa.name << endl;
-      }
-    }
-#endif
-
-  return nucleotide_to_fragment_adducts;
-}
-
-RNPxlSearch::MS2AdductsOfSinglePrecursorAdduct
-RNPxlSearch::RNPxlParameterParsing::getFeasibleFragmentAdducts(const String &exp_pc_adduct,
-                                                               const String &exp_pc_formula,
-                                                               const RNPxlSearch::RNPxlParameterParsing::NucleotideToFragmentAdductMap &nucleotide_to_fragment_adducts,
-                                                               const set<char> &can_xl)
-{
-  OPENMS_LOG_DEBUG << "Generating fragment adducts for precursor adduct: '" << exp_pc_adduct << "'" << endl;
-
-  MS2AdductsOfSinglePrecursorAdduct ret;
-
-  // no precursor adduct? 
-  if (exp_pc_formula.empty()) { return ret; } // no fragment adducts or marker ions are expected!
-
-  // count nucleotides in precursor adduct (e.g.: "TCA-H2O" yields map: T->1, C->1, A->1)
-  // and determine the set of cross-linkable nucleotides in the precursor adduct
-  size_t nt_count(0);
-  map<char, Size> exp_pc_nucleotide_count;
-  set<char> exp_pc_xl_nts;
-  String::const_iterator exp_pc_it = exp_pc_adduct.begin();
-  for (; exp_pc_it != exp_pc_adduct.end(); ++exp_pc_it, ++nt_count)
-  {
-    // we are finished with nucleotides in string if first loss/gain is encountered
-    if (*exp_pc_it == '+' || *exp_pc_it == '-') break;
-
-    // count occurence of nucleotide
-    if (exp_pc_nucleotide_count.count(*exp_pc_it) == 0)
-    {
-      exp_pc_nucleotide_count[*exp_pc_it] = 1;
-      if (can_xl.count(*exp_pc_it)) { exp_pc_xl_nts.insert(*exp_pc_it); };
-    }
-    else
-    {
-      exp_pc_nucleotide_count[*exp_pc_it]++;
-    }
-  }
-
-  // check if at least one nucleotide present that can cross link
-  bool has_xl_nt(false);
-  for (auto const & m : exp_pc_nucleotide_count) { if (can_xl.count(m.first)) { has_xl_nt = true; break; } }
-
-  OPENMS_LOG_DEBUG << "\t" << exp_pc_adduct << " has cross-linkable nucleotide (0 = false, 1 = true): " << has_xl_nt << endl;
-
-  // no cross-linkable nt contained in the precursor adduct? Return an empty fragment adduct definition set
-  if (!has_xl_nt) { return ret; }
-
-  // HERE: at least one cross-linkable nt present in precursor adduct
-
-  // extract loss string from precursor adduct (e.g.: "-H2O")
-  // String exp_pc_loss_string(exp_pc_it, exp_pc_adduct.end());
-
-  OPENMS_LOG_DEBUG << "\t" << exp_pc_adduct << " is monomer (1 = true, >1 = false): " << nt_count << endl;
-
-  // Handle the cases of monomer or oligo nucleotide bound to the precursor.
-  // This distinction is made because potential losses on the precursor only allows us to reduce the set of chemical feasible fragment adducts if they are on a monomer.
-  // In the case of an oligo we can't be sure if the cross-linked amino acid or any other in the oligo had the loss.
-  if (nt_count > 1)  // No monomer? For every nucleotide that can be cross-linked: Create all fragment adducts without restriction by losses (no restriction as the loss could be on the other nts)
-  {
-    // for each nucleotide and potential set of fragment adducts
-    for (auto const & n2fa : nucleotide_to_fragment_adducts)
-    {
-      const char & nucleotide = n2fa.first; // the nucleotide without any associated loss
-      const set<FragmentAdductDefinition_>& fragment_adducts = n2fa.second; // all potential fragment adducts that may arise from the unmodified nucleotide
-
-      // check if nucleotide is cross-linkable and part of the precursor adduct
-      if (exp_pc_xl_nts.find(nucleotide) != exp_pc_xl_nts.end())
-      {
-        OPENMS_LOG_DEBUG << "\t" << exp_pc_adduct << " found nucleotide: " << String(nucleotide) << " in precursor RNA." << endl;
-        OPENMS_LOG_DEBUG << "\t" << exp_pc_adduct << " nucleotide: " << String(nucleotide) << " has fragment_adducts: " << fragment_adducts.size() << endl;
-
-        // store feasible adducts associated with a cross-link with character nucleotide
-        vector<FragmentAdductDefinition_> faa;
-        std::copy(fragment_adducts.begin(), fragment_adducts.end(), back_inserter(faa));
-        ret.feasible_adducts.emplace_back(make_pair(nucleotide, faa));
-      }
-    }
-
-    // Create set of marker ions for all nucleotides contained in the precursor (including those that do not cross-link.)
-    // Note: The non-cross-linked nt in the precursor adduct are more likely to produce the marker ions (=more fragile than the cross-linked nt).
-    set<FragmentAdductDefinition_> marker_ion_set;
-    for (auto const & n2fa : nucleotide_to_fragment_adducts)
-    {
-      const char & nucleotide = n2fa.first; // the nucleotide without any associated loss
-      if (exp_pc_nucleotide_count.find(nucleotide) != exp_pc_nucleotide_count.end()) { marker_ion_set.insert(n2fa.second.begin(), n2fa.second.end()); }
-    }
-    std::move(std::begin(marker_ion_set), std::end(marker_ion_set), std::back_inserter(ret.marker_ions));
-  }
-  else // nt_count == 1: monomer. We need to check if the neutral loss reduces the set of feasible (e.g., chemically sound) fragment adducts
-  {
-    for (auto const & n2fa : nucleotide_to_fragment_adducts)
-    {
-      const char & nucleotide = n2fa.first; // one letter code of the nt
-      set<FragmentAdductDefinition_> fas = n2fa.second; // all potential fragment adducts that may arise from nt (if no losses are considered)
-
-      // check if nucleotide is cross-linkable and part of the precursor adduct
-      if (exp_pc_xl_nts.find(nucleotide) != exp_pc_xl_nts.end())
-      {
-        OPENMS_LOG_DEBUG << "\t" << exp_pc_adduct << " found nucleotide: " << String(nucleotide) << " in precursor RNA." << endl;
-        OPENMS_LOG_DEBUG << "\t" << exp_pc_adduct << " nucleotide: " << String(nucleotide) << " has fragment_adducts: " << fas.size() << endl;
-
-        // check chemical feasibility by checking if subtraction of adduct would result in negative elemental composition
-        for (auto it = fas.begin(); it != fas.end(); )
-        {
-          bool negative_elements = (EmpiricalFormula(exp_pc_formula) - it->formula).toString().hasSubstring("-");
-
-          if (negative_elements) // fragment adduct can't be subformula of precursor adduct
-          {
-            it = fas.erase(it);
-          }
-          else
-          {
-            ++it; // STL erase idiom (mind the pre-increment)
-          }
-        }
-
-        // store feasible adducts associated with a cross-link with character nucleotide[0]
-        vector<FragmentAdductDefinition_> faa;
-        std::copy(fas.begin(), fas.end(), back_inserter(faa));
-        ret.feasible_adducts.emplace_back(make_pair(nucleotide, faa));
-
-        // store feasible marker ions (in this case (monomer) we also restrict them on the nt on the precursor)
-        // Note that these peaks are likely missing or of very low intensity,
-        std::copy(std::begin(fas), std::end(fas), std::back_inserter(ret.marker_ions));
-      }
-    }
-  }
-
-  // Because, e.g., ribose might be a feasible fragment of any nucleotide, we keep only one version
-  // Note: sort by formula and (as tie breaker) the name
-  std::sort(ret.marker_ions.begin(), ret.marker_ions.end(),
-    [](FragmentAdductDefinition_ const & a, FragmentAdductDefinition_ const & b)
-    {
-      const String as = a.formula.toString();
-      const String bs = b.formula.toString();
-      return std::tie(as, a.name) < std::tie(bs, b.name);
-    }
-  );
-  // Note: for uniqueness, we only rely on the formula (in case of tie: keeping the first = shortest name)
-  auto it = std::unique(ret.marker_ions.begin(), ret.marker_ions.end(),
-    [](FragmentAdductDefinition_ const & a, FragmentAdductDefinition_ const & b)
-    {
-      return a.formula == b.formula;
-    }
-  );
-  ret.marker_ions.resize(std::distance(ret.marker_ions.begin(), it));
-
-  // print feasible fragment adducts
-  for (auto const & ffa : ret.feasible_adducts)
-  {
-    const char & nucleotide = ffa.first;
-    OPENMS_LOG_DEBUG << "  Cross-linkable nucleotide '" << nucleotide << "' and feasible fragment adducts:" << endl;
-    for (auto const & a : ffa.second)
-    {
-      OPENMS_LOG_DEBUG << "\t" << a.name << "\t" << a.formula.toString() << "\t" << a.mass << "\n";
-    }
-  }
-
-  // print marker ions
-  OPENMS_LOG_DEBUG << "  Marker ions:" << endl;
-  for (auto const & a : ret.marker_ions)
-  {
-    OPENMS_LOG_DEBUG << "\t" << a.name << "\t" << a.formula.toString() << "\t" << a.mass << "\n";
-  }
-
-  return ret;
-}
-
-void RNPxlSearch::RNPxlFragmentIonGenerator::addMS2MarkerIons(
-  const vector<RNPxlSearch::FragmentAdductDefinition_> &marker_ions, 
-  PeakSpectrum &spectrum,
-  PeakSpectrum::IntegerDataArray &spectrum_charge, 
-  PeakSpectrum::StringDataArray &spectrum_annotation)
-{
-  for (auto const & m : marker_ions)
-  {
-    const double mz = m.mass + Constants::PROTON_MASS_U;
-
-    spectrum.emplace_back(mz, 1.0);
-    spectrum_charge.emplace_back(1);
-    spectrum_annotation.emplace_back(ANNOTATIONS_MARKER_ION_PREFIX + m.name);  // add name (e.g., MI:U-H2O)
-  }
-}
-
-void RNPxlSearch::RNPxlFragmentIonGenerator::addSpecialLysImmonumIons(
-  const String& unmodified_sequence,
-  PeakSpectrum &spectrum,
-  PeakSpectrum::IntegerDataArray &spectrum_charge, 
-  PeakSpectrum::StringDataArray &spectrum_annotation)
-{
-   if (unmodified_sequence.has('K'))
-   {
-      const double immonium_ion2_mz = EmpiricalFormula("C5H10N1").getMonoWeight(); 
-      spectrum.emplace_back(immonium_ion2_mz, 1.0);
-      spectrum_charge.emplace_back(1);
-      spectrum_annotation.emplace_back(String("iK(C5H10N1)"));
-
-      // usually only observed without shift (A. Stuetzer)
-      const double immonium_ion3_mz = EmpiricalFormula("C6H13N2O").getMonoWeight(); 
-      spectrum.emplace_back(immonium_ion3_mz, 1.0);
-      spectrum_charge.emplace_back(1);
-      spectrum_annotation.emplace_back(String("iK(C6H13N2O)"));
-    }
-}
-
-void RNPxlSearch::RNPxlFragmentIonGenerator::addShiftedImmoniumIons(const String &unmodified_sequence,
-                                                                    const String &fragment_shift_name,
-                                                                    const double fragment_shift_mass,
-                                                                    PeakSpectrum &partial_loss_spectrum,
-                                                                    PeakSpectrum::IntegerDataArray &partial_loss_spectrum_charge,
-                                                                    PeakSpectrum::StringDataArray &partial_loss_spectrum_annotation) 
-{
-
-  if (unmodified_sequence.hasSubstring("Y"))
-  {
-    const double immonium_ion_mz = EmpiricalFormula("C8H10NO").getMonoWeight() + fragment_shift_mass;
-    partial_loss_spectrum.emplace_back(immonium_ion_mz, 1.0);
-    partial_loss_spectrum_charge.emplace_back(1);
-    partial_loss_spectrum_annotation.emplace_back(RNPxlFragmentAnnotationHelper::getAnnotatedImmoniumIon('Y', fragment_shift_name));
-  }
-  else if (unmodified_sequence.hasSubstring("W"))
-  {
-    const double immonium_ion_mz = EmpiricalFormula("C10H11N2").getMonoWeight() + fragment_shift_mass;
-    partial_loss_spectrum.emplace_back(immonium_ion_mz, 1.0);
-    partial_loss_spectrum_charge.emplace_back(1);
-    partial_loss_spectrum_annotation.emplace_back(RNPxlFragmentAnnotationHelper::getAnnotatedImmoniumIon('W', fragment_shift_name));
-  }
-  else if (unmodified_sequence.hasSubstring("F"))
-  {
-    const double immonium_ion_mz = EmpiricalFormula("C8H10N").getMonoWeight() + fragment_shift_mass;
-    partial_loss_spectrum.emplace_back(immonium_ion_mz, 1.0);
-    partial_loss_spectrum_charge.emplace_back(1);
-    partial_loss_spectrum_annotation.emplace_back(RNPxlFragmentAnnotationHelper::getAnnotatedImmoniumIon('F', fragment_shift_name));
-  }
-  else if (unmodified_sequence.hasSubstring("H"))
-  {
-    const double immonium_ion_mz = EmpiricalFormula("C5H8N3").getMonoWeight() + fragment_shift_mass;
-    partial_loss_spectrum.emplace_back(immonium_ion_mz, 1.0);
-    partial_loss_spectrum_charge.emplace_back(1);
-    partial_loss_spectrum_annotation.emplace_back(RNPxlFragmentAnnotationHelper::getAnnotatedImmoniumIon('H', fragment_shift_name));
-  }
-  else if (unmodified_sequence.hasSubstring("C"))
-  {
-    const double immonium_ion_mz = EmpiricalFormula("C2H6NS").getMonoWeight() + fragment_shift_mass;
-    partial_loss_spectrum.emplace_back(immonium_ion_mz, 1.0);
-    partial_loss_spectrum_charge.emplace_back(1);
-    partial_loss_spectrum_annotation.emplace_back(RNPxlFragmentAnnotationHelper::getAnnotatedImmoniumIon('C', fragment_shift_name));
-  }
-  else if (unmodified_sequence.hasSubstring("P"))
-  {
-    const double immonium_ion_mz = EmpiricalFormula("C4H8N").getMonoWeight() + fragment_shift_mass;
-    partial_loss_spectrum.emplace_back(immonium_ion_mz, 1.0);
-    partial_loss_spectrum_charge.emplace_back(1);
-    partial_loss_spectrum_annotation.emplace_back(RNPxlFragmentAnnotationHelper::getAnnotatedImmoniumIon('P', fragment_shift_name));
-  }
-  else if (unmodified_sequence.hasSubstring("L") || unmodified_sequence.hasSubstring("I"))
-  {
-    const double immonium_ion_mz = EmpiricalFormula("C5H12N").getMonoWeight() + fragment_shift_mass;
-    partial_loss_spectrum.emplace_back(immonium_ion_mz, 1.0);
-    partial_loss_spectrum_charge.emplace_back(1);
-    partial_loss_spectrum_annotation.emplace_back(RNPxlFragmentAnnotationHelper::getAnnotatedImmoniumIon('L', fragment_shift_name));
-  }
-  else if (unmodified_sequence.hasSubstring("K"))
-  {
-    // classical immonium ion
-    const double immonium_ion_mz = EmpiricalFormula("C5H13N2").getMonoWeight() + fragment_shift_mass;
-    partial_loss_spectrum.emplace_back(immonium_ion_mz, 1.0);
-    partial_loss_spectrum_charge.emplace_back(1);
-    partial_loss_spectrum_annotation.emplace_back(RNPxlFragmentAnnotationHelper::getAnnotatedImmoniumIon('K', fragment_shift_name));
-
-    // TODO: check if only DNA specific and if also other shifts are observed
-    // according to A. Stuetzer mainly observed with C‘-NH3 (94.0167 Da)
-    const double immonium_ion2_mz = EmpiricalFormula("C5H10N1").getMonoWeight()  + fragment_shift_mass; 
-    partial_loss_spectrum.emplace_back(immonium_ion2_mz, 1.0);
-    partial_loss_spectrum_charge.emplace_back(1);
-    partial_loss_spectrum_annotation.emplace_back(String("iK(C5H10N1)" + fragment_shift_name));
-
-    // usually only observed without shift (A. Stuetzer)
-    const double immonium_ion3_mz = EmpiricalFormula("C6H13N2O").getMonoWeight()  + fragment_shift_mass; 
-    partial_loss_spectrum.emplace_back(immonium_ion3_mz, 1.0);
-    partial_loss_spectrum_charge.emplace_back(1);
-    partial_loss_spectrum_annotation.emplace_back(String("iK(C6H13N2O)" + fragment_shift_name));
-  }
-  else if (unmodified_sequence.hasSubstring("M"))
-  {
-    const double immonium_ion_mz = 104.05285 + fragment_shift_mass;
-    partial_loss_spectrum.emplace_back(immonium_ion_mz, 1.0);
-    partial_loss_spectrum_charge.emplace_back(1);
-    partial_loss_spectrum_annotation.emplace_back(RNPxlFragmentAnnotationHelper::getAnnotatedImmoniumIon('M', fragment_shift_name));
-  }
-}
-
-  /* 
-  * Add peaks with shifts induced by the RNA/DNA:
-  *   - Precursor with complete NA-oligo for charge 1..z
-  *   - Partial shifts (without complete precursor adduct)
-  *     - Add shifted immonium ions for charge 1 only
-  *     and create shifted shifted b,y,a ions + precursors for charge 1..z (adding the unshifted version and performing the shift)
-  *     based on the total_loss_spectrum provide to the method
-  */
-void RNPxlSearch::RNPxlFragmentIonGenerator::generatePartialLossSpectrum(const String &unmodified_sequence,
-                                                                         const double &fixed_and_variable_modified_peptide_weight,
-                                                                         const String &precursor_rna_adduct,
-                                                                         const double &precursor_rna_weight,
-                                                                         const int &precursor_charge,
-                                                                         const vector<RNPxlSearch::FragmentAdductDefinition_> &partial_loss_modification,
-                                                                         const PeakSpectrum& partial_loss_template_z1,
-                                                                         const PeakSpectrum& partial_loss_template_z2,
-                                                                         const PeakSpectrum& partial_loss_template_z3,
-                                                                         PeakSpectrum &partial_loss_spectrum)
-{
-  partial_loss_spectrum.getIntegerDataArrays().resize(1);
-  PeakSpectrum::IntegerDataArray& partial_loss_spectrum_charge = partial_loss_spectrum.getIntegerDataArrays()[0];
-
-  partial_loss_spectrum.getStringDataArrays().resize(1); // annotation
-  PeakSpectrum::StringDataArray& partial_loss_spectrum_annotation = partial_loss_spectrum.getStringDataArrays()[0];
-
-  // ADD: (mainly for ETD) MS2 precursor peaks of the MS1 adduct (total RNA) carrying peptide for all z <= precursor charge
-  for (int charge = 1; charge <= static_cast<int>(precursor_charge); ++charge)
-  {
-    addPrecursorWithCompleteRNA_(fixed_and_variable_modified_peptide_weight,
-                                 precursor_rna_adduct,
-                                 precursor_rna_weight,
-                                 charge,
-                                 partial_loss_spectrum,
-                                 partial_loss_spectrum_charge,
-                                 partial_loss_spectrum_annotation);
-  }
-
-  // for all observable MS2 adducts ...
-  for (Size i = 0; i != partial_loss_modification.size(); ++i)
-  {
-    // get name and mass of fragment adduct
-    const String& fragment_shift_name = partial_loss_modification[i].name; // e.g. U-H2O
-    const double fragment_shift_mass = partial_loss_modification[i].mass;
-
-    // ADD: shifted immonium ion peaks of charge 1 (if the amino acid is present in the sequence)
-    RNPxlFragmentIonGenerator::addShiftedImmoniumIons(
-      unmodified_sequence,
-      fragment_shift_name,
-      fragment_shift_mass,
-      partial_loss_spectrum,
-      partial_loss_spectrum_charge,
-      partial_loss_spectrum_annotation);
-
-    // annotate generated a,b,y ions with fragment shift name
-    PeakSpectrum shifted_series_peaks;
-    shifted_series_peaks.getStringDataArrays().resize(1); // annotation
-    shifted_series_peaks.getIntegerDataArrays().resize(1); // charge
-
-    PeakSpectrum::StringDataArray& shifted_series_annotations = shifted_series_peaks.getStringDataArrays()[0];
-    PeakSpectrum::IntegerDataArray& shifted_series_charges = shifted_series_peaks.getIntegerDataArrays()[0];
-
-    // For every charge state
-    for (int z = 1; z <= precursor_charge; ++z)
-    {
-      // 1. add shifted peaks 
-      if (z == 1)
-      {
-        for (Size i = 0; i != partial_loss_template_z1.size(); ++i) 
-        { 
-          Peak1D p = partial_loss_template_z1[i];
-          p.setMZ(p.getMZ() + fragment_shift_mass / static_cast<double>(z));         
-          shifted_series_peaks.push_back(p);
-          shifted_series_annotations.push_back(partial_loss_template_z1.getStringDataArrays()[0][i]);
-          shifted_series_charges.push_back(partial_loss_template_z1.getIntegerDataArrays()[0][i]);
-        } 
-      }
-      else if (z == 2)
-      {
-        for (Size i = 0; i != partial_loss_template_z2.size(); ++i) 
-        { 
-          Peak1D p = partial_loss_template_z2[i];
-          p.setMZ(p.getMZ() + fragment_shift_mass / static_cast<double>(z));         
-          shifted_series_peaks.push_back(p);
-          shifted_series_annotations.push_back(partial_loss_template_z2.getStringDataArrays()[0][i]);
-          shifted_series_charges.push_back(partial_loss_template_z2.getIntegerDataArrays()[0][i]);
-        } 
-      }
-      else if (z == 3)
-      {
-        for (Size i = 0; i != partial_loss_template_z3.size(); ++i) 
-        { 
-          Peak1D p = partial_loss_template_z3[i];
-          p.setMZ(p.getMZ() + fragment_shift_mass / static_cast<double>(z));         
-          shifted_series_peaks.push_back(p);
-          shifted_series_annotations.push_back(partial_loss_template_z3.getStringDataArrays()[0][i]);
-          shifted_series_charges.push_back(partial_loss_template_z3.getIntegerDataArrays()[0][i]);
-        } 
-      }
-      else // don't consider fragment ions with charge >= 4 
-
-      { 
-        break; 
-      }    
-    }
-
-    // 2. add fragment shift name to annotation of shifted peaks
-    for (Size j = 0; j != shifted_series_annotations.size(); ++j)
-    {
-      shifted_series_annotations[j] += " " + fragment_shift_name;
-    }
-
-    // append shifted and annotated ion series to partial loss spectrum
-    partial_loss_spectrum.insert(partial_loss_spectrum.end(), shifted_series_peaks.begin(), shifted_series_peaks.end());
-    // std::move strings during insert
-    partial_loss_spectrum_annotation.insert(
-      partial_loss_spectrum_annotation.end(),
-      make_move_iterator(shifted_series_annotations.begin()),
-      make_move_iterator(shifted_series_annotations.end())
-    );
-    partial_loss_spectrum.getIntegerDataArrays()[0].insert(
-      partial_loss_spectrum_charge.end(),
-      shifted_series_charges.begin(),
-      shifted_series_charges.end()
-    );
-  }
-
-  partial_loss_spectrum.sortByPosition();
-}
-
-void RNPxlSearch::RNPxlFragmentIonGenerator::addPrecursorWithCompleteRNA_(
-  const double fixed_and_variable_modified_peptide_weight, 
-  const String &precursor_rna_adduct,
-  const double precursor_rna_weight, 
-  const int charge, 
-  PeakSpectrum &partial_loss_spectrum,
-  MSSpectrum::IntegerDataArray &partial_loss_spectrum_charge,
-  MSSpectrum::StringDataArray &partial_loss_spectrum_annotation)
-{
-  const double xl_mz = (fixed_and_variable_modified_peptide_weight + precursor_rna_weight +
-                  static_cast<double>(charge) * Constants::PROTON_MASS_U)
-                 / static_cast<double>(charge);
-  partial_loss_spectrum.push_back(Peak1D(xl_mz, 1.0));
-  partial_loss_spectrum_charge.push_back(charge);
-  partial_loss_spectrum_annotation.push_back(String("[M+") + precursor_rna_adduct + "]");
-}
-
->>>>>>> e87e6d8c
 int main(int argc, const char** argv)
 {
   RNPxlSearch tool;
   return tool.main(argc, argv);
-}+}
