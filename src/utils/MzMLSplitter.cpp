--- conflicted
+++ resolved
@@ -140,14 +140,9 @@
 
     PeakMap experiment;
     MzMLFile().load(in, experiment);
-<<<<<<< HEAD
-    vector<MSSpectrum > spectra;
-    vector<MSChromatogram > chromatograms;
-=======
 
     vector<MSSpectrum> spectra;
     vector<MSChromatogram> chromatograms;
->>>>>>> 889b81e3
 
     if (no_spec)
     {
