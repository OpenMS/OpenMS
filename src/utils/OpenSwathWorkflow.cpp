--- conflicted
+++ resolved
@@ -636,11 +636,8 @@
     String extraction_function = getStringOption_("extraction_function");
     String swath_windows_file = getStringOption_("swath_windows_file");
     int batchSize = (int)getIntOption_("batchSize");
-<<<<<<< HEAD
     int outer_loop_threads = (int)getIntOption_("outer_loop_threads");
-=======
     int ms1_isotopes = (int)getIntOption_("ms1_isotopes");
->>>>>>> 09465142
     Size debug_level = (Size)getIntOption_("debug");
 
     double mz_extraction_window_ms1 = getDoubleOption_("mz_extraction_window_ms1");
