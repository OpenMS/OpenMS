--- conflicted
+++ resolved
@@ -811,16 +811,11 @@
     }
     else if (tr_type == FileTypes::TSV || tr_file.suffix(3).toLower() == "tsv"  )
     {
-<<<<<<< HEAD
       progresslogger.startProgress(0, 1, "Load TSV file");
-      TransitionTSVReader().convertTSVToTargetedExperiment(tr_file.c_str(), tr_type, transition_exp);
-      progresslogger.endProgress();
-=======
       TransitionTSVReader tsv_reader;
       tsv_reader.setParameters(tsv_reader_param);
       tsv_reader.convertTSVToTargetedExperiment(tr_file.c_str(), tr_type, transition_exp);
-
->>>>>>> a3a09490
+      progresslogger.endProgress();
     }
     else
     {
