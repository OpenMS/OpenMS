--- conflicted
+++ resolved
@@ -1979,29 +1979,16 @@
     search_params.fragment_mass_tolerance_ppm =  fragment_mass_tolerance_unit_ppm ? "ppm" : "Da";
     search_params.precursor_mass_tolerance = precursor_mass_tolerance;
     search_params.precursor_mass_tolerance_ppm = precursor_mass_tolerance_unit_ppm ? "ppm" : "Da";
-<<<<<<< HEAD
-
-=======
->>>>>>> 9159f6c6
 
     // As MetaValues
     search_params.setMetaValue("input_consensusXML", in_consensus);
     //protein_ids[0].setMetaValue("input_mzML", in_mzml);
-<<<<<<< HEAD
-    search_params.setMetaValue("input_consensusXML", in_consensus);
     //protein_ids[0].setMetaValue("input_database", in_fasta);
+
     search_params.setMetaValue("input_decoys", in_decoy_fasta);
     search_params.setMetaValue("decoy_prefix", decoy_prefix);
     search_params.setMetaValue("decoy_string", decoy_string);
 
-=======
-    //protein_ids[0].setMetaValue("input_database", in_fasta);
-
-    search_params.setMetaValue("input_decoys", in_decoy_fasta);
-    search_params.setMetaValue("decoy_prefix", decoy_prefix);
-    search_params.setMetaValue("decoy_string", decoy_string);
-
->>>>>>> 9159f6c6
     search_params.setMetaValue("precursor:min_charge", min_precursor_charge);
     search_params.setMetaValue("precursor:max_charge", max_precursor_charge);
     //protein_ids[0].setMetaValue("precursor:mass_tolerance", precursor_mass_tolerance);
@@ -2009,10 +1996,6 @@
 
     search_params.setMetaValue("fragment:mass_tolerance_xlinks", fragment_mass_tolerance_xlinks);
     //protein_ids[0].setMetaValue("fragment:mass_tolerance", fragment_mass_tolerance);
-<<<<<<< HEAD
-    search_params.setMetaValue("fragment:mass_tolerance_xlinks", fragment_mass_tolerance_xlinks);
-=======
->>>>>>> 9159f6c6
     //protein_ids[0].setMetaValue("fragment:mass_tolerance_unit", fragment_mass_tolerance_unit_ppm ? "ppm" : "Da");
 
     search_params.setMetaValue("peptide:min_size", peptide_min_size);
@@ -2028,15 +2011,8 @@
     //protein_ids[0].setMetaValue("modifications:fixed", fixedModNames);
     //protein_ids[0].setMetaValue("modifications:variable", varModNames);
     search_params.setMetaValue("modifications:variable_max_per_peptide", max_variable_mods_per_peptide);
-<<<<<<< HEAD
 
     search_params.setMetaValue("algorithm:candidate_search", ion_index_mode ? "ion-tag" : "enumeration");
-
-    protein_ids[0].setSearchParameters(search_params);
-=======
-
-    search_params.setMetaValue("algorithm:candidate_search", ion_index_mode ? "ion-tag" : "enumeration");
->>>>>>> 9159f6c6
 
     protein_ids[0].setSearchParameters(search_params);
 
@@ -2904,13 +2880,9 @@
                 ph_beta.setMetaValue("xl_pos", DataValue(beta_pos));
                 ph_beta.setMetaValue("spec_heavy_RT", spectra[scan_index_heavy].getRT());
                 ph_beta.setMetaValue("spec_heavy_MZ", spectra[scan_index_heavy].getPrecursors()[0].getMZ());
-<<<<<<< HEAD
-                //ph_beta.setMetaValue("spectrum_reference", spectra[scan_index].getNativeID());
-                //ph_beta.setMetaValue("spectrum_reference_heavy", spectra[scan_index_heavy].getNativeID());
-=======
                 ph_beta.setMetaValue("spectrum_reference", spectra[scan_index].getNativeID());
                 ph_beta.setMetaValue("spectrum_reference_heavy", spectra[scan_index_heavy].getNativeID());
->>>>>>> 9159f6c6
+
                 phs.push_back(ph_beta);
               }
 
