// --------------------------------------------------------------------------
//                   OpenMS -- Open-Source Mass Spectrometry
// --------------------------------------------------------------------------
// Copyright The OpenMS Team -- Eberhard Karls University Tuebingen,
// ETH Zurich, and Freie Universitaet Berlin 2002-2015.
//
// This software is released under a three-clause BSD license:
//  * Redistributions of source code must retain the above copyright
//    notice, this list of conditions and the following disclaimer.
//  * Redistributions in binary form must reproduce the above copyright
//    notice, this list of conditions and the following disclaimer in the
//    documentation and/or other materials provided with the distribution.
//  * Neither the name of any author or any participating institution
//    may be used to endorse or promote products derived from this software
//    without specific prior written permission.
// For a full list of authors, refer to the file AUTHORS.
// --------------------------------------------------------------------------
// THIS SOFTWARE IS PROVIDED BY THE COPYRIGHT HOLDERS AND CONTRIBUTORS "AS IS"
// AND ANY EXPRESS OR IMPLIED WARRANTIES, INCLUDING, BUT NOT LIMITED TO, THE
// IMPLIED WARRANTIES OF MERCHANTABILITY AND FITNESS FOR A PARTICULAR PURPOSE
// ARE DISCLAIMED. IN NO EVENT SHALL ANY OF THE AUTHORS OR THE CONTRIBUTING
// INSTITUTIONS BE LIABLE FOR ANY DIRECT, INDIRECT, INCIDENTAL, SPECIAL,
// EXEMPLARY, OR CONSEQUENTIAL DAMAGES (INCLUDING, BUT NOT LIMITED TO,
// PROCUREMENT OF SUBSTITUTE GOODS OR SERVICES; LOSS OF USE, DATA, OR PROFITS;
// OR BUSINESS INTERRUPTION) HOWEVER CAUSED AND ON ANY THEORY OF LIABILITY,
// WHETHER IN CONTRACT, STRICT LIABILITY, OR TORT (INCLUDING NEGLIGENCE OR
// OTHERWISE) ARISING IN ANY WAY OUT OF THE USE OF THIS SOFTWARE, EVEN IF
// ADVISED OF THE POSSIBILITY OF SUCH DAMAGE.
//
// --------------------------------------------------------------------------
// $Maintainer: Eugen Netz $
// $Authors: Timo Sachsenberg, Eugen Netz $
// --------------------------------------------------------------------------

#include <OpenMS/KERNEL/StandardTypes.h>
#include <OpenMS/FORMAT/FASTAFile.h>
#include <OpenMS/FORMAT/MzMLFile.h>
#include <OpenMS/FORMAT/ConsensusXMLFile.h>
#include <OpenMS/DATASTRUCTURES/ListUtilsIO.h>
#include <OpenMS/APPLICATIONS/TOPPBase.h>
#include <OpenMS/FORMAT/IdXMLFile.h>
#include <OpenMS/FORMAT/MzIdentMLFile.h>
#include <OpenMS/CHEMISTRY/EnzymaticDigestion.h>
#include <OpenMS/CHEMISTRY/EnzymesDB.h>
#include <OpenMS/CHEMISTRY/ModificationsDB.h>
#include <OpenMS/ANALYSIS/RNPXL/ModifiedPeptideGenerator.h>
#include <OpenMS/ANALYSIS/ID/IDMapper.h>
#include <OpenMS/FORMAT/Base64.h>
#include <OpenMS/ANALYSIS/ID/PeptideIndexing.h>

// preprocessing and filtering
#include <OpenMS/FILTERING/TRANSFORMERS/ThresholdMower.h>
#include <OpenMS/FILTERING/TRANSFORMERS/NLargest.h>
#include <OpenMS/FILTERING/TRANSFORMERS/WindowMower.h>
#include <OpenMS/FILTERING/TRANSFORMERS/Normalizer.h>

#include <OpenMS/CHEMISTRY/TheoreticalSpectrumGenerator.h>
#include <OpenMS/COMPARISON/SPECTRA/SpectrumAlignment.h>
#include <OpenMS/CHEMISTRY/TheoreticalSpectrumGeneratorXLinks.h>

// results
#include <OpenMS/METADATA/ProteinIdentification.h>

#include <iostream>
#include <cmath>
#include <numeric>

#include <boost/unordered_map.hpp>
#include <boost/math/special_functions/binomial.hpp>

using namespace std;
using namespace OpenMS;


#ifdef _OPENMP
#include <omp.h>
#define NUMBER_OF_THREADS (omp_get_num_threads())
#else
#define NUMBER_OF_THREADS (1)
#endif


/**
    @page UTILS_xQuest xQuest

    @brief Perform protein-protein cross-linking experiment search.

    <CENTER>
    <table>
        <tr>
            <td ALIGN = "center" BGCOLOR="#EBEBEB"> pot. predecessor tools </td>
            <td VALIGN="middle" ROWSPAN=2> \f$ \longrightarrow \f$ xQuest \f$ \longrightarrow \f$</td>
            <td ALIGN = "center" BGCOLOR="#EBEBEB"> pot. successor tools </td>
        </tr>
        <tr>
            <td VALIGN="middle" ALIGN = "center" ROWSPAN=1> - </td>
            <td VALIGN="middle" ALIGN = "center" ROWSPAN=1> - </td>
        </tr>
    </table>
</CENTER>

    <B>The command line parameters of this tool are:</B>
    @verbinclude UTILS_xQuest.cli
    <B>INI file documentation of this tool:</B>
    @htmlinclude UTILS_xQuest.html
*/

class TOPPxQuest :
  public TOPPBase
{
public:
  TOPPxQuest() :
    TOPPBase("xQuest", "Tool for protein-protein cross linking using the xQuest algorithm.", false)
  {
  }

  struct CrossLinkSpectrumMatch
  {
    /// structure of the cross-link
    TheoreticalSpectrumGeneratorXLinks::ProteinProteinCrossLink cross_link;

    /// reference to pair of spectra
    Size scan_index_light;
    Size scan_index_heavy;

    /// final score
    double score;

    /// rank among the matches to the same spectrum
    Size rank;

    /// counts, scores and other data for xQuest-like output
    double pre_score;
    double percTIC;
    double wTIC;
    double int_sum;
    double match_odds;
    vector< double > xcorrx;
    double xcorrx_max;
    vector< double > xcorrc;
    double xcorrc_max;
    Size matched_common_alpha;
    Size matched_common_beta;
    Size matched_xlink_alpha;
    Size matched_xlink_beta;

    vector<PeptideHit::FragmentAnnotation> frag_annotations_alpha;

    Size peptide_id_index;
//    PeptideIdentification *peptide_id = NULL;

    bool operator<(const CrossLinkSpectrumMatch& other) const
    {
      return score < other.score;
    }

    bool operator==(const CrossLinkSpectrumMatch& other) const
    {
      return cross_link.alpha == other.cross_link.alpha &&
           cross_link.beta == other.cross_link.beta &&
           cross_link.cross_link_position == other.cross_link.cross_link_position &&
           score == other.score &&
           pre_score == other.pre_score &&
           percTIC == other.percTIC &&
           wTIC == other.wTIC &&
           int_sum == other.int_sum &&
           match_odds == other.match_odds &&
           xcorrx == other.xcorrx &&
           xcorrx_max == other.xcorrx_max &&
           xcorrc == other.xcorrc &&
           xcorrc_max == other.xcorrc_max &&
           matched_common_alpha == other.matched_common_alpha &&
           matched_common_beta == other.matched_common_beta &&
           matched_xlink_alpha == other.matched_xlink_alpha &&
           matched_xlink_beta == other.matched_xlink_beta &&
           rank == other.rank;
    }

  };

protected:
  static void wrap_(const String& input, Size width, String & output)
  { 
    Size start = 0;

    while (start + width < input.size())
    {
      output += input.substr(start, width) + "\n";
      start += width;
    }
    
    if (start < input.size())
    {
      output += input.substr(start, input.size() - start) + "\n";
    }
  }

protected:
  static String getxQuestBase64EncodedSpectrum_(const PeakSpectrum& spec, String header)
  {
    vector<String> in_strings;
    StringList sl;

    double precursor_mz = spec.getPrecursors()[0].getMZ();
    double precursor_z = spec.getPrecursors()[0].getCharge();

    // header lines
    if (!header.empty()) // common or xlinker spectrum will be reported
    {
      sl.push_back(header + "\n"); // e.g. GUA1372-S14-A-LRRK2_DSS_1A3.03873.03873.3.dta,GUA1372-S14-A-LRRK2_DSS_1A3.03863.03863.3.dta
      sl.push_back(String(precursor_mz) + "\n");
      sl.push_back(String(precursor_z) + "\n");
    }
    else // light or heavy spectrum will be reported
    {
      sl.push_back(String(precursor_mz) + "\t" + String(precursor_z) + "\n");
    }

    // write peaks
    for (Size i = 0; i != spec.size(); ++i)
    {
      String s;
      s += String(spec[i].getMZ()) + "\t";
      s += String(spec[i].getIntensity()) + "\t";

      // add fragment charge if meta value exists (must be present for 'common' and 'xlinker'.
//      if (spec[i].metaValueExists("z"))
//      {
//        s += String(spec[i].getMetaValue("z"));
//      }
      s += "0";

      s += "\n"; 

      sl.push_back(s);
    }
    
    String out;
    out.concatenate(sl.begin(), sl.end(), "");
    in_strings.push_back(out);

    String out_encoded;
    Base64().encodeStrings(in_strings, out_encoded, false, false);   
    String out_wrapped;
    wrap_(out_encoded, 76, out_wrapped);
    return out_wrapped;
  }

protected:
  void registerOptionsAndFlags_()
  {
    // input files
    registerInputFile_("in", "<file>", "", "Input file containing the spectra.");
    setValidFormats_("in", ListUtils::create<String>("mzML"));

    registerInputFile_("consensus", "<file>", "", "Input file containing the linked mass peaks.");
    setValidFormats_("consensus", ListUtils::create<String>("consensusXML"));

    registerInputFile_("database", "<file>", "", "Input file containing the protein database.");
    setValidFormats_("database", ListUtils::create<String>("fasta"));

    registerInputFile_("decoy_database", "<file>", "", "Input file containing the decoy protein database.", false);
    setValidFormats_("decoy_database", ListUtils::create<String>("fasta"));

    registerStringOption_("decoy_string", "<string>", "decoy", "String that was appended (or prefixed - see 'prefix' flag below) to the accessions in the protein database to indicate decoy proteins.", false);
    registerFlag_("decoy_prefix", "Set flag, if the decoy_string is a prefix of accessions in the protein database. Otherwise it is a suffix.");

    registerTOPPSubsection_("precursor", "Precursor (Parent Ion) Options");
    registerDoubleOption_("precursor:mass_tolerance", "<tolerance>", 10.0, "Width of precursor mass tolerance window", false);

    StringList precursor_mass_tolerance_unit_valid_strings;
    precursor_mass_tolerance_unit_valid_strings.push_back("ppm");
    precursor_mass_tolerance_unit_valid_strings.push_back("Da");

    registerStringOption_("precursor:mass_tolerance_unit", "<unit>", "ppm", "Unit of precursor mass tolerance.", false, false);
    setValidStrings_("precursor:mass_tolerance_unit", precursor_mass_tolerance_unit_valid_strings);

    registerIntOption_("precursor:min_charge", "<num>", 3, "Minimum precursor charge to be considered.", false, true);
    registerIntOption_("precursor:max_charge", "<num>", 7, "Maximum precursor charge to be considered.", false, true);

    registerTOPPSubsection_("fragment", "Fragments (Product Ion) Options");
    registerDoubleOption_("fragment:mass_tolerance", "<tolerance>", 0.2, "Fragment mass tolerance", false);
    registerDoubleOption_("fragment:mass_tolerance_xlinks", "<tolerance>", 0.3, "Fragment mass tolerance for cross-link ions", false);

    StringList fragment_mass_tolerance_unit_valid_strings;
    fragment_mass_tolerance_unit_valid_strings.push_back("ppm");
    fragment_mass_tolerance_unit_valid_strings.push_back("Da");

    registerStringOption_("fragment:mass_tolerance_unit", "<unit>", "Da", "Unit of fragment m", false, false);
    setValidStrings_("fragment:mass_tolerance_unit", fragment_mass_tolerance_unit_valid_strings);

    registerTOPPSubsection_("modifications", "Modifications Options");
    vector<String> all_mods;
    ModificationsDB::getInstance()->getAllSearchModifications(all_mods);
    registerStringList_("modifications:fixed", "<mods>", ListUtils::create<String>(""), "Fixed modifications, specified using UniMod (www.unimod.org) terms, e.g. 'Carbamidomethyl (C)'", false);
    setValidStrings_("modifications:fixed", all_mods);
    registerStringList_("modifications:variable", "<mods>", ListUtils::create<String>(""), "Variable modifications, specified using UniMod (www.unimod.org) terms, e.g. 'Oxidation (M)'", false);
    setValidStrings_("modifications:variable", all_mods);
    registerIntOption_("modifications:variable_max_per_peptide", "<num>", 2, "Maximum number of residues carrying a variable modification per candidate peptide", false, false);

    registerTOPPSubsection_("peptide", "Peptide Options");
    registerIntOption_("peptide:min_size", "<num>", 5, "Minimum size a peptide must have after digestion to be considered in the search.", false, true);
    registerIntOption_("peptide:missed_cleavages", "<num>", 2, "Number of missed cleavages.", false, false);
    vector<String> all_enzymes;
    EnzymesDB::getInstance()->getAllNames(all_enzymes);
    registerStringOption_("peptide:enzyme", "<cleavage site>", "Trypsin", "The enzyme used for peptide digestion.", false);
    setValidStrings_("peptide:enzyme", all_enzymes);


    registerTOPPSubsection_("cross_linker", "Cross Linker Options");
    registerStringList_("cross_linker:residue1", "<one letter code>", ListUtils::create<String>("K"), "Comma separated residues, that the first side of a bifunctional cross-linker can attach to", false);
    registerStringList_("cross_linker:residue2", "<one letter code>", ListUtils::create<String>("K"), "Comma separated residues, that the second side of a bifunctional cross-linker can attach to", false);
    registerDoubleOption_("cross_linker:mass_light", "<mass>", 138.0680796, "Mass of the light cross-linker, linking two residues on one or two peptides", false);
    registerDoubleOption_("cross_linker:mass_iso_shift", "<mass>", 12.075321, "Mass of the isotopic shift between the light and heavy linkers", false);
    registerDoubleList_("cross_linker:mass_mono_link", "<mass>", ListUtils::create<double>("156.0786442, 155.0964278"), "Possible masses of the linker, when attached to only one peptide", false);
    registerStringList_("cross_linker:names", "<list of strings>", ListUtils::create<String>("Xlink:DSS, Xlink:DSS!Hydrolyzed, Xlink:DSS!Amidated"), "Names of the searched cross-links, first the cross-link and then the mono-links in the same order as their masses", false);

    registerTOPPSubsection_("algorithm", "Algorithm Options");
    registerStringOption_("algorithm:candidate_search", "<param>", "index", "Mode used to generate candidate peptides.", false, false);
    StringList candidate_search_modes_strings;
    candidate_search_modes_strings.push_back("index");
    candidate_search_modes_strings.push_back("enumeration");
    setValidStrings_("algorithm:candidate_search", candidate_search_modes_strings);

    registerIntOption_("algorithm:number_top_hits", "<num>", 5, "Number of top hits reported for each spectrum pair", false, true);

    // output file
    registerOutputFile_("out_xquestxml", "<file>", "", "Results in the original xquest.xml format", false);
    setValidFormats_("out_xquestxml", ListUtils::create<String>("xml"));

    registerOutputFile_("out_idXML", "<file>", "", "Results in idXML format", false);
    setValidFormats_("out_idXML", ListUtils::create<String>("idXML"));

    registerOutputFile_("out_mzIdentML", "<file>","", "Results in mzIdentML (.mzid) format", false);
    setValidFormats_("out_mzIdentML", ListUtils::create<String>("mzid"));
  }

  vector<ResidueModification> getModifications_(StringList modNames)
  {
    vector<ResidueModification> modifications;

    // iterate over modification names and add to vector
    for (StringList::iterator mod_it = modNames.begin(); mod_it != modNames.end(); ++mod_it)
    {
      String modification(*mod_it);
      modifications.push_back(ModificationsDB::getInstance()->getModification(modification));
    }

    return modifications;
  }

  // check if for minimum size
  class HasInvalidPeptideLengthPredicate
  {
      public:
        explicit HasInvalidPeptideLengthPredicate(Size min_size)
          :min_size_(min_size)
        {
        }

        bool operator()(const AASequence& aas)
        {
          return (aas.size() < min_size_);
        }
    private:
        Size min_size_;
  };

//  void nlargest_filter_rich(RichPeakSpectrum & spectrum, Size peakcount)
//  {
//    if (spectrum.size() <= peakcount) return;

//    // sort by reverse intensity
//    spectrum.sortByIntensity(true);

//    // keep the n largest peaks if more than n are present
//    spectrum.resize(peakcount);
//  }

protected:
  void preprocessSpectra_(PeakMap& exp)
  {
    // filter MS2 map
    // remove 0 intensities
    ThresholdMower threshold_mower_filter;
    threshold_mower_filter.filterPeakMap(exp);
    // TODO perl code filters by dynamic range (1000), meaning everything below max_intensity / 1000 is filtered out additionally to 0 int, before scaling / normalizing
 
    Normalizer normalizer;
    normalizer.filterPeakMap(exp);
    // TODO perl code scales to 0-100: int / max_int * 100

    // sort by rt
    exp.sortSpectra(false);

    // filter settings
//    WindowMower window_mower_filter;
//    Param filter_param = window_mower_filter.getParameters();
//    filter_param.setValue("windowsize", 100.0, "The size of the sliding window along the m/z axis.");
//    filter_param.setValue("peakcount", 20, "The number of peaks that should be kept.");
//    filter_param.setValue("movetype", "jump", "Whether sliding window (one peak steps or jumping window window size steps) should be used.");
//    window_mower_filter.setParameters(filter_param);
//    NLargest nlargest_filter = NLargest(250);   // De-noising in xQuest: Dynamic range = 1000, 250 most intense peaks?
  
#ifdef _OPENMP
#pragma omp parallel for
#endif
    for (Size exp_index = 0; exp_index < exp.size(); ++exp_index)
    {
//      // sort by mz
      exp[exp_index].sortByPosition();
//      nlargest_filter.filterSpectrum(exp[exp_index]);
//      window_mower_filter.filterPeakSpectrum(exp[exp_index]);
//      // sort (nlargest changes order)
//      exp[exp_index].sortByPosition();
     }
   }

  // fast pre-Score for cross-links
  // required: numbers of peaks for each chain, and how many of them were matched
  float preScore(Size matchedAlpha, Size ionsAlpha, Size matchedBeta, Size ionsBeta)
  {
    if ( (ionsAlpha > 0) && (ionsBeta > 0) )
    {
      float result = sqrt((static_cast<float>(matchedAlpha) / static_cast<float>(ionsAlpha)) * (static_cast<float>(matchedBeta) / static_cast<float>(ionsBeta)));
      return result;
    } else
    {
      return 0.0;
    }
  }

  // fast pre-Score for mono-links and loop-links
  float preScore(Size matchedAlpha, Size ionsAlpha)
  {
    if (ionsAlpha > 0)
    {
      float result = static_cast<float>(matchedAlpha) / static_cast<float>(ionsAlpha);
      return result;
    } else
    {
      return 0.0;
    }
  }

  // Statistics/Combinatorics functions for match-odds score
  // Standard cumulative binomial distribution
  double cumulativeBinomial(Size n, Size k, double p)
  {
    double p_cumul = 0.0;
    if (p < 1e-99) return static_cast<double>(k == 0); //  (not true/false, but 1/0 as probability)
    if (1 - p < 1e-99) return static_cast<double>(k != n); //
    if (k > n)  return 1.0;

    for (Size j = 0; j < k; j++)
    {
      double coeff = boost::math::binomial_coefficient<double>(static_cast<unsigned int>(n), static_cast<unsigned int>(j));
      p_cumul += coeff * pow(p,  j) * pow((1-p), (n-j));
    }

    // match-odds score becomes INFINITY for p_cumul >= 1, p_cumul might reach 1 because of insufficient precision, solved by using largest value smaller than 1
    if (p_cumul >= 1.0)
    {
      p_cumul = nexttoward(1.0, 0.0);
    }

    return p_cumul;
  }

  // match odds score, spectra must be sorted by position
  double match_odds_score(const RichPeakSpectrum& theoretical_spec,  const vector< pair< Size, Size > >& matched_spec, double fragment_mass_tolerance, bool fragment_mass_tolerance_unit_ppm, bool is_xlink_spectrum, Size n_charges = 1)
  {
    // TODO Theoretical spectra for cross-links contain 1. and 2. isotopic peak, is mostly one of them matched making theo_size = 2 * matched_size in the best case?
    // how does that skew the statistics?
    // should we use theo_size / 2 for cross-links?
    // or n_charges * 2?
    Size matched_size = matched_spec.size();
    Size theo_size = theoretical_spec.size();
    double range = theoretical_spec[theo_size-1].getMZ() -  theoretical_spec[0].getMZ();

    // Compute fragment tolerance for the middle of the range / mean of MZ values, if ppm
    // TODO mean should be used, so sum over MZs and devide by number, if ppm
    double tolerance_Th = fragment_mass_tolerance_unit_ppm ? (theoretical_spec[theo_size-1].getMZ() + range / 2) * 1e-6 * fragment_mass_tolerance : fragment_mass_tolerance;

    // A priori probability of a random match given info about the theoretical spectrum
    //    double a_priori_p = a_priori_probability(tolerance_Th, theo_size, range, 3);
    double a_priori_p = 0;

    if (is_xlink_spectrum)
    {
      a_priori_p = (1 - ( pow( (1 - 2 * tolerance_Th / (0.5 * range)),  (theo_size / n_charges))));
    }
    else
    {
      a_priori_p = (1 - ( pow( (1 - 2 * tolerance_Th / (0.5 * range)),  (theo_size))));
    }

    double match_odds = 0;
    match_odds = -log(1 - cumulativeBinomial(theo_size, matched_size, a_priori_p) + 1e-5);

    // score lower than 0 does not make sense, but can happen if cumBinom = 0, -log( 1 + 1e5 ) < 0
    if (match_odds >= 0.0)
    {
      return match_odds;
    }
    else
    {
      return 0;
    }
  }
  
  // Cross-correlation, with shifting the second spectrum from -maxshift to +maxshift of tolerance bins (Tolerance in Da, a constant binsize)
  template <typename SpectrumType1, typename SpectrumType2>
  vector< double > xCorrelation(const SpectrumType1 & spec1, const SpectrumType2 & spec2, Int maxshift, double tolerance)
  {
    // generate vector of results, filled with zeroes
    vector< double > results(maxshift * 2 + 1, 0);

    // return 0 = no correlation, either positive nor negative, when one of the spectra is empty (e.g. when no common ions or xlink ions could be matched between light and heavy spectra)
    if (spec1.size() == 0 || spec2.size() == 0) {
      return results;
    }

    double maxionsize = max(spec1[spec1.size()-1].getMZ(), spec2[spec2.size()-1].getMZ());
    Int table_size = ceil(maxionsize / tolerance)+1;
    vector< double > ion_table1(table_size, 0);
    vector< double > ion_table2(table_size, 0);

    // Build tables of the same size, each bin has the size of the tolerance
    for (Size i = 0; i < spec1.size(); ++i)
    {
      Size pos = static_cast<Size>(ceil(spec1[i].getMZ() / tolerance));
      // TODO this line leads to using real intensities
//      ion_table1[pos] = spec1[i].getIntensity();
      // TODO this line leads to using intensities normalized to 10
      ion_table1[pos] = 10.0;
    }
    for (Size i = 0; i < spec2.size(); ++i)
    {
      Size pos =static_cast<Size>(ceil(spec2[i].getMZ() / tolerance));
      // TODO this line leads to using real intensities
//      ion_table2[pos] = spec2[i].getIntensity();
      // TODO this line leads to using intensities normalized to 10
      ion_table2[pos] = 10.0;
    }

    // Compute means for real intensities
    double mean1 = (accumulate(ion_table1.begin(), ion_table1.end(), 0.0)) / table_size;
    double mean2 = (accumulate(ion_table2.begin(), ion_table2.end(), 0.0)) / table_size;

    // Compute denominator
    double s1 = 0;
    double s2 = 0;
    for (Int i = 0; i < table_size; ++i)
    {
      s1 += pow((ion_table1[i] - mean1), 2);
      s2 += pow((ion_table2[i] - mean2), 2);
    }
    double denom = sqrt(s1 * s2);

    // Calculate correlation for each shift
    for (Int shift = -maxshift; shift <= maxshift; ++shift)
    {
      double s = 0;
      for (Int i = 0; i < table_size; ++i)
      {
        Int j = i + shift;
        if ( (j >= 0) && (j < table_size))
        {
          s += (ion_table1[i] - mean1) * (ion_table2[j] - mean2);
        }
      }
      if (denom > 0)
      {
        results[shift + maxshift] = s / denom;
      }
    }
    return results;
  }

  // weigthed TIC score, using standard max- and mindigestlength, TODO remove digestlength from equation after benchmarking scores against xQuest?
  double weighted_TIC_score(Size alpha_size, Size beta_size, double intsum_alpha, double intsum_beta, double intsum, double total_current, bool type_is_cross_link)
  {
    // TODO from xquest.def, but not used in this program aside from this calculation
    double maxdigestlength = 50;
    double mindigestlength = 5;
    if (!type_is_cross_link)
    {
      beta_size = ( maxdigestlength + mindigestlength ) - alpha_size;
      // this should already be the case
      intsum_beta = 0;
      intsum_alpha = intsum;
    }

    double aatotal = alpha_size + beta_size;

    // TODO maybe use this alternative version, based only on the lengths of the sequences?
    //double invMax = 1 / (min(alpha_size, beta_size) / aatotal);
    double invMax = 1 / (mindigestlength / (mindigestlength + maxdigestlength));
    double invFrac_alpha = 1 / (alpha_size / aatotal);
    double invFrac_beta = 1 / (beta_size / aatotal);
    double TIC_weight_alpha = invFrac_alpha / invMax;
    double TIC_weight_beta = invFrac_beta / invMax;

    double wTIC = TIC_weight_alpha * (intsum_alpha / total_current ) + TIC_weight_beta * (intsum_beta / total_current);
    return wTIC;
  }
     

  struct PreprocessedPairSpectra_
  {
    // pre-initialize so we can simply std::swap the spectra (no synchronization in multi-threading context needed as we get no reallocation of the PeakMapreprocessed_pair_spectra. 
//    PeakMap spectra_light_different; // peaks in light spectrum after common peaks have been removed
//    PeakMap spectra_heavy_different; // peaks in heavy spectrum after common peaks have been removed
//    PeakMap spectra_heavy_to_light; // heavy peaks transformed to light ones and after common peaks have been removed
    PeakMap spectra_common_peaks; // merge spectrum of common peaks (present in both spectra)
    PeakMap spectra_xlink_peaks; // Xlink peaks in the light spectrum (common peaks between spectra_light_different and spectra heavy_to_light)

    PreprocessedPairSpectra_(Size size)
    {
      for (Size i = 0; i != size; ++i)
      {
//        spectra_light_different.addSpectrum(PeakSpectrum());
//        spectra_heavy_different.addSpectrum(PeakSpectrum());
//        spectra_heavy_to_light.addSpectrum(PeakSpectrum());
        spectra_common_peaks.addSpectrum(PeakSpectrum());
        spectra_xlink_peaks.addSpectrum(PeakSpectrum());
      }
    }
  };

  // Sum of matched ion intesity, for Intsum score and %TIC score
  double matched_current_chain(const vector< pair< Size, Size > >& matched_spec_common, const vector< pair< Size, Size > >& matched_spec_xlinks, const PreprocessedPairSpectra_& preprocessed_pair_spectra, Size pair_index)
  {
    double intsum = 0;
    for (SignedSize j = 0; j < static_cast<SignedSize>(matched_spec_common.size()); ++j)
    {
      intsum += preprocessed_pair_spectra.spectra_common_peaks[pair_index][matched_spec_common[j].second].getIntensity();
    }
    for (SignedSize j = 0; j < static_cast<SignedSize>(matched_spec_xlinks.size()); ++j)
    {
      intsum += preprocessed_pair_spectra.spectra_xlink_peaks[pair_index][matched_spec_xlinks[j].second].getIntensity();
    }
    return intsum;
  }

  double total_matched_current(const vector< pair< Size, Size > >& matched_spec_common_alpha, const vector< pair< Size, Size > >& matched_spec_common_beta, const vector< pair< Size, Size > >& matched_spec_xlinks_alpha, const vector< pair< Size, Size > >& matched_spec_xlinks_beta, const PreprocessedPairSpectra_& preprocessed_pair_spectra, Size pair_index)
  {
    // make vectors of matched peak indices
    double intsum = 0;
    vector< Size > indices_common;
    vector< Size > indices_xlinks;
    for (Size j = 0; j < matched_spec_common_alpha.size(); ++j)
    {
      indices_common.push_back(matched_spec_common_alpha[j].second);
    }
    for (Size j = 0; j < matched_spec_common_beta.size(); ++j)
    {
      indices_common.push_back(matched_spec_common_beta[j].second);
    }
    for (Size j = 0; j < matched_spec_xlinks_alpha.size(); ++j)
    {
      indices_xlinks.push_back(matched_spec_xlinks_alpha[j].second);
    }
    for (Size j = 0; j < matched_spec_xlinks_beta.size(); ++j)
    {
      indices_xlinks.push_back(matched_spec_xlinks_beta[j].second);
    }

    // make the indices in the vectors unique
    sort(indices_common.begin(), indices_common.end());
    sort(indices_xlinks.begin(), indices_xlinks.end());
    vector< Size >::iterator last_unique_common = unique(indices_common.begin(), indices_common.end());
    vector< Size >::iterator last_unique_xlinks = unique(indices_xlinks.begin(), indices_xlinks.end());
    indices_common.erase(last_unique_common, indices_common.end());
    indices_xlinks.erase(last_unique_xlinks, indices_xlinks.end());

    // sum over intensities under the unique indices
    for (Size j = 0; j < indices_common.size(); ++j)
    {
      intsum += preprocessed_pair_spectra.spectra_common_peaks[pair_index][indices_common[j]].getIntensity();
    }
    for (Size j = 0; j < indices_xlinks.size(); ++j)
    {
      intsum += preprocessed_pair_spectra.spectra_xlink_peaks[pair_index][indices_xlinks[j]].getIntensity();
    }

    return intsum;
  }


  // create common / shifted peak spectra for all pairs
  PreprocessedPairSpectra_ preprocessPairs_(const PeakMap& spectra, const vector< pair<Size, Size> >& spectrum_pairs, const double cross_link_mass_iso_shift)
  {
    PreprocessedPairSpectra_ preprocessed_pair_spectra(spectrum_pairs.size());
 
#ifdef _OPENMP
#pragma omp parallel for
#endif
    for (Size pair_index = 0; pair_index < spectrum_pairs.size(); ++pair_index)
    {
      Size scan_index = spectrum_pairs[pair_index].first;
      const PeakSpectrum& spectrum_light = spectra[scan_index];
      Size max_charge_xlink = spectrum_light.getPrecursors()[0].getCharge();

      const Size scan_index_heavy = spectrum_pairs[pair_index].second;
      const PeakSpectrum& spectrum_heavy = spectra[scan_index_heavy];
      vector< pair< Size, Size > > matched_fragments_without_shift;
      //ms2_aligner.getSpectrumAlignment(matched_fragments_without_shift, spectrum_light, spectrum_heavy);
      //getSpectrumAlignment(matched_fragments_without_shift, spectrum_light, spectrum_heavy, 0.2, false, 0.3);
      getSpectrumIntensityMatching(matched_fragments_without_shift, spectrum_light, spectrum_heavy, 0.2, false, 0.3);

      // different fragments may carry light or heavy cross-linker.
      PeakSpectrum spectrum_heavy_different;
      PeakSpectrum spectrum_light_different;

      // TODO: maybe speed this up - can be done in linear time
      for (Size i = 0; i != spectrum_light.size(); ++i)
      {
        bool found = false;
        for (Size j = 0; j != matched_fragments_without_shift.size(); ++j)
        {
          if (matched_fragments_without_shift[j].first == i) { found = true; break; }
        }
        if (!found)
        {
          spectrum_light_different.push_back(spectrum_light[i]);
        }
      }
      for (Size i = 0; i != spectrum_heavy.size(); ++i)
      {
        bool found = false;
        for (Size j = 0; j != matched_fragments_without_shift.size(); ++j)
        {
          if (matched_fragments_without_shift[j].second == i) { found = true; break; }
        }
        if (!found)
        {
          spectrum_heavy_different.push_back(spectrum_heavy[i]);
        }
      }

      // transform by m/z difference between unlabeled and labeled cross-link to make heavy and light comparable.
      // assume different charged MS2 fragments
      PeakSpectrum spectrum_heavy_to_light;
      PeakSpectrum xlink_peaks;
      for (Size charge = 1; charge <= max_charge_xlink; ++charge)
      {
        spectrum_heavy_to_light.clear(false);
        double mass_shift = cross_link_mass_iso_shift / charge;
        // transform heavy spectrum to light spectrum, collect peaks with the current charge into the spectrum
        // for (Size i = 0; i != spectrum_heavy_different.size(); ++i)  // in xQuest the whole heavy spec is used
        for (Size i = 0; i != spectrum_heavy.size(); ++i)
        {
          //Peak1D p = spectrum_heavy_different[i];
          Peak1D p = spectrum_heavy[i];
          p.setMZ(p.getMZ() - mass_shift);
          spectrum_heavy_to_light.push_back(p);
        }

        // align potentially shifted peaks from light MS2 with potentially shifted peaks from heavy (after transformation to resemble the light MS2)
        // matching fragments are potentially carrying the cross-linker
        vector< pair< Size, Size > > matched_fragments_with_shift;

        //ms2_aligner_xlinks.getSpectrumAlignment(matched_fragments_with_shift, spectrum_light_different, spectrum_heavy_to_light);
        spectrum_heavy_to_light.sortByPosition();
        if (spectrum_light_different.size() > 0 && spectrum_heavy_to_light.size() > 0)
        {
          //getSpectrumIntensityMatching(matched_fragments_with_shift, spectrum_light_different, spectrum_heavy_to_light, 0.3, false, 0.3); // OLD maybe better version
          getSpectrumIntensityMatching(matched_fragments_with_shift, spectrum_light, spectrum_heavy_to_light, 0.3, false, 0.3); // xQuest Perl does not remove common peaks from xlink search

          for (Size i = 0; i != matched_fragments_with_shift.size(); ++i)
          {
            //xlink_peaks.push_back(spectrum_light_different[matched_fragments_with_shift[i].first]);
            xlink_peaks.push_back(spectrum_light[matched_fragments_with_shift[i].first]);
          }
          // make sure to not include the same peaks more than once with a different charge
//          for (Size i = 0; i != matched_fragments_with_shift.size(); ++i)
//          {
//            spectrum_light_different.erase(spectrum_light_different.begin() + matched_fragments_with_shift[i].first);
//            Size heavy_index = spectrum_heavy_different.findNearest(spectrum_heavy_to_light[matched_fragments_with_shift[i].second].getMZ() + mass_shift);
//            spectrum_heavy_different.erase(spectrum_heavy_different.begin() + heavy_index);
//          }
        }
      }


#ifdef DEBUG_XQUEST
        LOG_DEBUG << "Common peaks: " << matched_fragments_without_shift.size() << " different peaks: " << spectrum_light.size() - matched_fragments_without_shift.size() << ", " << spectrum_heavy.size() - matched_fragments_without_shift.size() << endl;
        LOG_DEBUG << "Matched shifted peaks: " << matched_fragments_with_shift.size() << " unexplained peaks: " << spectrum_light_different.size() - matched_fragments_with_shift.size() << ", " << spectrum_heavy_to_light.size() - matched_fragments_with_shift.size() << endl;
#endif
      // generate common peaks spectrum
      PeakSpectrum common_peaks;
      for (Size i = 0; i != matched_fragments_without_shift.size(); ++i)
      {
        common_peaks.push_back(spectrum_light[matched_fragments_without_shift[i].first]);
      }
#ifdef DEBUG_XQUEST
        LOG_DEBUG << "Peaks to match: " << common_peaks.size() << endl;
#endif
      // TODO make this a tool parameter
      Size max_peak_number = 100;
      NLargest nlargest_filter = NLargest(max_peak_number);
      nlargest_filter.filterSpectrum(common_peaks);
      nlargest_filter.filterSpectrum(xlink_peaks);
//      swap(preprocessed_pair_spectra.spectra_light_different[pair_index], spectrum_light_different);
//      swap(preprocessed_pair_spectra.spectra_heavy_different[pair_index], spectrum_heavy_different);
//      swap(preprocessed_pair_spectra.spectra_heavy_to_light[pair_index], spectrum_heavy_to_light);
      swap(preprocessed_pair_spectra.spectra_common_peaks[pair_index], common_peaks);
      swap(preprocessed_pair_spectra.spectra_xlink_peaks[pair_index], xlink_peaks);

      preprocessed_pair_spectra.spectra_common_peaks[pair_index].setPrecursors(spectrum_light.getPrecursors());
      preprocessed_pair_spectra.spectra_xlink_peaks[pair_index].setPrecursors(spectrum_light.getPrecursors());

//      preprocessed_pair_spectra.spectra_light_different[pair_index].sortByPosition();
//      preprocessed_pair_spectra.spectra_heavy_different[pair_index].sortByPosition();
//      preprocessed_pair_spectra.spectra_heavy_to_light[pair_index].sortByPosition();
      preprocessed_pair_spectra.spectra_common_peaks[pair_index].sortByPosition();
      preprocessed_pair_spectra.spectra_xlink_peaks[pair_index].sortByPosition();

#ifdef DEBUG_XQUEST
        LOG_DEBUG << "spectrum_light_different: " << preprocessed_pair_spectra.spectra_light_different[pair_index].size() << endl;
        LOG_DEBUG << "spectrum_heavy_different: " << preprocessed_pair_spectra.spectra_heavy_different[pair_index].size() << endl;
        LOG_DEBUG << "spectrum_heavy_to_light alignment: " << preprocessed_pair_spectra.spectra_heavy_to_light[pair_index].size() << endl;
        LOG_DEBUG << "spctrum_common_peaks: " << preprocessed_pair_spectra.spectra_common_peaks[pair_index].size() << endl;
        LOG_DEBUG << "spectrum_xlink_peaks: " << preprocessed_pair_spectra.spectra_xlink_peaks[pair_index].size() << endl;
#endif

    }
    return preprocessed_pair_spectra;
  }

//  struct OPENMS_DLLAPI MatchedIonCount
//  {
//    // Note: code is optimize for theo_spectrum to contain less peaks than the exp_spectrum
//    static Size compute(double fragment_mass_tolerance, bool fragment_mass_tolerance_unit_ppm, const MSSpectrum<RichPeak1D>& theo_spectrum, const MSSpectrum<Peak1D>& exp_spectrum)
//    {
//      Size matches(0), i(0), j(0);
//      const Size count_exp_spectrum = exp_spectrum.size();
//      const Size count_theo_spectrum = theo_spectrum.size();
//      do
//      {
//        // advance i until in or right of tolerance window
//        while (i < count_exp_spectrum && j < count_theo_spectrum)
//        {
//          const double tolerance_Th = fragment_mass_tolerance_unit_ppm ? theo_spectrum[j].getMZ() * 1e-6 * fragment_mass_tolerance : fragment_mass_tolerance;
//          if (exp_spectrum[i].getMZ() < (theo_spectrum[j].getMZ() - tolerance_Th))
//          {
//            ++i;
//          }
//          else
//          {
//            break;
//          }
//        }

//        if (i == count_exp_spectrum || j == count_theo_spectrum) return matches;

//        // check if in tolerance window (could also be to the right of it) and count as match
//        const double tolerance_Th = fragment_mass_tolerance_unit_ppm ? theo_spectrum[j].getMZ() * 1e-6 * fragment_mass_tolerance : fragment_mass_tolerance;
//        if (exp_spectrum[i].getMZ() < (theo_spectrum[j].getMZ() + tolerance_Th))
//        {
//          // matched i and j (can't match again)
//          ++matches;
//          ++j;
//          ++i;
//        }

//        if (i == count_exp_spectrum || j == count_theo_spectrum) return matches;

//        ++j;
//      } while (true);
//      return matches;
//    }
//  };

  struct OPENMS_DLLAPI HashGrid1D
  {
    // bucket size should be 2.0 * fragment mass tolerance
    // this ensures that two neighboring buckets cover all position possible given the fragment mass tolerance
    // Note: min and max are the absolute boundaries so no (position < min) or (position > max) is allowed
    HashGrid1D(double min, double max, double bucket_size) : 
      min_(min), 
      max_(max), 
      bucket_size_(bucket_size)
    {
      Size n_buckets = ceil((max - min) / bucket_size) + 1;
      h_.rehash(n_buckets);
    }

    void insert(double position, AASequence*& v)
    {     
      if (position < min_ || position > max_) 
      { 
        cerr << "Trying to add element left or right of allowed bounds. (min, max, position): " << min_ << ", " << max_ << ", " << position << endl;
        return;
      }

      const double bucket_index = (position - min_) / bucket_size_;
      h_.insert(make_pair(bucket_index, v));
    }

    vector<AASequence*> get(double position, Size max_elements = numeric_limits<Size>::max())
    {
      if (position < min_ || position > max_) 
      {
        cerr << "Trying to access element left or right of allowed bounds. (min, max, position): " << min_ << ", " << max_ << ", " << position << endl;
        if (position < min_) return vector<AASequence*>();
        if (position > max_) return vector<AASequence*>();
      }

      vector<AASequence*> elements;

      double bucket_pos = (position - min_) / bucket_size_;
      int bucket_index = static_cast<int>(bucket_pos);

      boost::unordered_multimap<int, AASequence*>::const_iterator it = h_.find(bucket_index);

      while (it != h_.end() && it->first == bucket_index && elements.size() < max_elements)
      {
        elements.push_back(it->second);
        ++it;
      }

      // add elements from neighboring buckets
//      if (bucket_pos - bucket_index <= 0.5)
//      {
//        it = h_.find(bucket_index - 1);
//        while (it != h_.end() && it->first == (bucket_index - 1) && elements.size() < max_elements)
//        {
//          elements.push_back(it->second);
//          ++it;
//        }
//      }
//      else
//      {
//        it = h_.find(bucket_index + 1);
//        while (it != h_.end() && it->first == (bucket_index + 1) && elements.size() < max_elements)
//        {
//          elements.push_back(it->second);
//          ++it;
//        }
//      }
      return elements;
    }

    boost::unordered_multimap<int, AASequence*> h_; // map bucket number to AASequences
    double min_;
    double max_;
    double bucket_size_;
  };

  // Enumerates all possible combinations containing a cross-link, without specific cross-link positions. (There are cases where multiple positions are possible, but they have the same precursor mass)
  // At this point the only difference between mono-links and loop-links is the added cross-link mass
  static multimap<double, pair<const AASequence*, const AASequence*> > enumerateCrossLinksAndMasses_(const multimap<StringView, AASequence>&  peptides, double cross_link_mass_light, const DoubleList& cross_link_mass_mono_link, const StringList& cross_link_residue1, const StringList& cross_link_residue2)
  {
    multimap<double, pair<const AASequence*, const AASequence*> > mass_to_candidates;
    Size countA = 0;

    for (map<StringView, AASequence>::const_iterator a = peptides.begin(); a != peptides.end(); ++a)
    {
      String seq_first = a->second.toUnmodifiedString();

      countA += 1;
      if (countA % 50 == 0)
      {
        LOG_DEBUG << "Enumerating pairs with sequence " << countA << " of " << peptides.size() << ";\t Current pair count: " << mass_to_candidates.size() << endl;
      }

      // generate mono-links
      for (Size i = 0; i < cross_link_mass_mono_link.size(); i++)
      {
        double cross_link_mass = a->second.getMonoWeight() + cross_link_mass_mono_link[i];
        // Make sure it is clear this is a monolink, (is a NULL pointer a good idea?)
        mass_to_candidates.insert(make_pair(cross_link_mass, make_pair<const AASequence*, const AASequence*>(&(a->second), NULL)));
      }

      // generate loop-links
      bool first_res = false;
      bool second_res = false;
      for (Size k = 0; k < seq_first.size()-1; ++k)
      {
        for (Size i = 0; i < cross_link_residue1.size(); ++i)
        {
          if (seq_first.substr(k, 1) == cross_link_residue1[i])
          {
            first_res = true;
          }
        }
        for (Size i = 0; i < cross_link_residue2.size(); ++i)
        {
          if (seq_first.substr(k, 1) == cross_link_residue2[i])
          {
            second_res = true;
          }
        }
      }
      // If both sides of a homo- or heterobifunctional cross-linker can link to this peptide, generate the loop-link
      if (first_res && second_res)
      {
        double cross_link_mass = a->second.getMonoWeight() + cross_link_mass_light;
        mass_to_candidates.insert(make_pair(cross_link_mass, make_pair<const AASequence*, const AASequence*>(&(a->second), NULL)));
      }

      // Generate cross-link between two peptides
      for (map<StringView, AASequence>::const_iterator b = a; b != peptides.end(); ++b)
      {
        // mass peptide1 + mass peptide2 + cross linker mass - cross link loss
        double cross_link_mass = a->second.getMonoWeight() + b->second.getMonoWeight() + cross_link_mass_light;
        mass_to_candidates.insert(make_pair(cross_link_mass, make_pair<const AASequence*, const AASequence*>(&(a->second), &(b->second))));
      }
    }

    return mass_to_candidates;
  }

  // Transform a PeakSpectrum into a RichPeakSpectrum
//  RichPeakSpectrum makeRichPeakSpectrum(PeakSpectrum spectrum, bool is_common_or_xlink_spectrum)
//  {
//    RichPeakSpectrum rich_spectrum;

//    rich_spectrum.setPrecursors(spectrum.getPrecursors());
//    rich_spectrum.setRT(spectrum.getRT());

//    for(Size i = 0; i < spectrum.size(); ++i)
//    {
//      Peak1D peak = spectrum[i];
//      RichPeak1D p;
//      p.setMZ(peak.getMZ());
//      p.setIntensity(peak.getIntensity());
//      if (is_common_or_xlink_spectrum)
//      {
//        p.setMetaValue("z", 0); // TODO Where to get the actual charge?
//      }
//      rich_spectrum.push_back(p);
//    }
//    return rich_spectrum;
//  }

    // Deisotopes and single charges spectrum, may be more useful with higher resolution data
    // spectrum must not contain 0 intensity peaks and must be sorted by m/z
//    RichPeakSpectrum deisotopeAndSingleChargeMSSpectrum(PeakSpectrum& old_spectrum, Int min_charge, Int max_charge, double fragment_tolerance, bool fragment_unit_ppm, bool keep_only_deisotoped = false, Size min_isopeaks = 3, Size max_isopeaks = 10, bool make_single_charged = false)
//    {

//      // Input Spectrum originally called "in"
//      //PeakSpectrum old_spectrum = in;
//      RichPeakSpectrum out;
//      vector<Size> mono_isotopic_peak(old_spectrum.size(), 0);
//      if (old_spectrum.empty())
//      {
//        return out;
//      }


//      // determine charge seeds and extend them
//      vector<Int> features(old_spectrum.size(), -1);
//      Int feature_number = 0;

//      for (Size current_peak = 0; current_peak != old_spectrum.size(); ++current_peak)
//      {
//        double current_mz = old_spectrum[current_peak].getPosition()[0];

//        for (Int q = max_charge; q >= min_charge; --q)   // important: test charge hypothesis from high to low
//        {
//          // try to extend isotopes from mono-isotopic peak
//          // if extension larger then min_isopeaks possible:
//          //   - save charge q in mono_isotopic_peak[]
//          //   - annotate all isotopic peaks with feature number
//          if (features[current_peak] == -1)   // only process peaks which have no assigned feature number
//          {
//            bool has_min_isopeaks = true;
//            vector<Size> extensions;
//            for (Size i = 0; i < max_isopeaks; ++i)
//            {
//              double expected_mz = current_mz + i * Constants::C13C12_MASSDIFF_U / q;
//              Size p = old_spectrum.findNearest(expected_mz);
//              double tolerance_dalton = fragment_unit_ppm ? fragment_tolerance * old_spectrum[p].getPosition()[0] * 1e-6 : fragment_tolerance;
//              if (fabs(old_spectrum[p].getPosition()[0] - expected_mz) > tolerance_dalton)   // test for missing peak
//              {
//                if (i < min_isopeaks)
//                {
//                  has_min_isopeaks = false;
//                }
//                break;
//              }
//              else
//              {
//                // TODO: include proper averagine model filtering. for now start at the second peak to test hypothesis
//                Size n_extensions = extensions.size();
//                if (n_extensions != 0)
//                {
//                  if (old_spectrum[p].getIntensity() > old_spectrum[extensions[n_extensions - 1]].getIntensity())
//                  {
//                    if (i < min_isopeaks)
//                    {
//                      has_min_isopeaks = false;
//                    }
//                    break;
//                  }
//                }

//                // averagine check passed
//                extensions.push_back(p);
//              }
//            }

//            if (has_min_isopeaks)
//            {
//              //LOG_DEBUG << "min peaks at " << current_mz << " " << " extensions: " << extensions.size() << endl;
//              mono_isotopic_peak[current_peak] = q;
//              for (Size i = 0; i != extensions.size(); ++i)
//              {
//                features[extensions[i]] = feature_number;
//              }
//              feature_number++;
//            }
//          }
//        }
//      }

//// OLD VERSION, creating deisotoped PeakSpectrum
////      in.clear(false);
////      for (Size i = 0; i != old_spectrum.size(); ++i)
////      {
////        Int z = mono_isotopic_peak[i];
////        if (keep_only_deisotoped)
////        {
////          if (z == 0)
////          {
////            continue;
////          }

////          // if already single charged or no decharging selected keep peak as it is
////          if (!make_single_charged)
////          {
////            in.push_back(old_spectrum[i]);
////          }
////          else
////          {
////            Peak1D p = old_spectrum[i];
////            p.setMZ(p.getMZ() * z - (z - 1) * Constants::PROTON_MASS_U);
////            in.push_back(p);
////          }
////        }
////        else
////        {
////          // keep all unassigned peaks
////          if (features[i] < 0)
////          {
////            in.push_back(old_spectrum[i]);
////            continue;
////          }

////          // convert mono-isotopic peak with charge assigned by deisotoping
////          if (z != 0)
////          {
////            if (!make_single_charged)
////            {
////              in.push_back(old_spectrum[i]);
////            }
////            else
////            {
////              Peak1D p = old_spectrum[i];
////              p.setMZ(p.getMZ() * z - (z - 1) * Constants::PROTON_MASS_U);
////              in.push_back(p);
////            }
////          }
////        }
////      }

//      // NEW VERSION, creating RichPeakSpectrum containing charges
//      //out.clear(false);

//      for (Size i = 0; i != old_spectrum.size(); ++i)
//      {
//        Int z = mono_isotopic_peak[i];
//        if (keep_only_deisotoped)
//        {
//          if (z == 0)
//          {
//            continue;
//          }

//          // if already single charged or no decharging selected keep peak as it is
//          if (!make_single_charged)
//          {
//            RichPeak1D p;
//            p.setMZ(old_spectrum[i].getMZ());
//            p.setIntensity(old_spectrum[i].getIntensity());
//            p.setMetaValue("z", z);
//            out.push_back(p);
//          }
//          else
//          {
//            RichPeak1D p;
//            p.setIntensity(old_spectrum[i].getIntensity());
//            p.setMZ(old_spectrum[i].getMZ() * z - (z - 1) * Constants::PROTON_MASS_U);
//            p.setMetaValue("z", 1);
//            out.push_back(p);
//          }
//        }
//        else
//        {
//          // keep all unassigned peaks
//          if (features[i] < 0)
//          {
//            RichPeak1D p;
//            p.setMZ(old_spectrum[i].getMZ());
//            p.setIntensity(old_spectrum[i].getIntensity());
//            p.setMetaValue("z", 0);
//            out.push_back(p);
//            continue;
//          }

//          // convert mono-isotopic peak with charge assigned by deisotoping
//          if (z != 0)
//          {
//            if (!make_single_charged)
//            {
//              RichPeak1D p;
//              p.setMZ(old_spectrum[i].getMZ());
//              p.setIntensity(old_spectrum[i].getIntensity());
//              p.setMetaValue("z", z);
//              out.push_back(p);
//            }
//            else
//            {
//              RichPeak1D p;
//              p.setMZ(old_spectrum[i].getMZ());
//              p.setIntensity(old_spectrum[i].getIntensity());
//              p.setMetaValue("z", z);
//              out.push_back(p);
//            }
//          }
//        }
//      }

////      vector<Precursor> precursors;
////      Precursor pc;
////      pc.setMZ(712.0402832);
////      pc.setCharge(3);
////      precursors.push_back(pc);
//      out.setPrecursors(old_spectrum.getPrecursors());
//      out.setRT(old_spectrum.getRT());
//      out.sortByPosition();
//      return out;
//    }

    // Spectrum Alignment function adapted from SpectrumAlignment.h, intensity_cutoff: 0 for not considering, 0.3 = lower intentity has to be at least 30% of higher intensity (< 70% difference)
    template <typename SpectrumType1, typename SpectrumType2>
    void getSpectrumAlignment(std::vector<std::pair<Size, Size> > & alignment, const SpectrumType1 & s1, SpectrumType2 s2, double tolerance, bool relative_tolerance, double intensity_cutoff = 0.0) const
    {
      if (!s1.isSorted() || !s2.isSorted())
        {
          throw Exception::IllegalArgument(__FILE__, __LINE__, __PRETTY_FUNCTION__, "Input to SpectrumAlignment is not sorted!");
        }

      // clear result
      alignment.clear();
      //double tolerance = (double)param_.getValue("tolerance");

      if (!(relative_tolerance))
        {
          std::map<Size, std::map<Size, std::pair<Size, Size> > > traceback;
          std::map<Size, std::map<Size, double> > matrix;

          // init the matrix with "gap costs" tolerance
          matrix[0][0] = 0;
          for (Size i = 1; i <= s1.size(); ++i)
            {
              matrix[i][0] = i * tolerance;
              traceback[i][0]  = std::make_pair(i - 1, 0);
            }
          for (Size j = 1; j <= s2.size(); ++j)
            {
              matrix[0][j] = j * tolerance;
              traceback[0][j] = std::make_pair(0, j - 1);
            }

          // fill in the matrix
          Size left_ptr(1);
          Size last_i(0), last_j(0);

          //Size off_band_counter(0);
          for (Size i = 1; i <= s1.size(); ++i)
            {
              double pos1(s1[i - 1].getMZ());

              for (Size j = left_ptr; j <= s2.size(); ++j)
                {
                  bool off_band(false);
                  // find min of the three possible directions
                  double pos2(s2[j - 1].getMZ());
                  double diff_align = fabs(pos1 - pos2);

                  // running off the right border of the band?
                  if (pos2 > pos1 && diff_align >= tolerance)
                    {
                      if (i < s1.size() && j < s2.size() && s1[i].getMZ() < pos2)
                        {
                          off_band = true;
                        }
                    }

                  // can we tighten the left border of the band?
                  if (pos1 > pos2 && diff_align >= tolerance && j > left_ptr + 1)
                    {
                      ++left_ptr;
                    }

                  double score_align = diff_align;

                  if (matrix.find(i - 1) != matrix.end() && matrix[i - 1].find(j - 1) != matrix[i - 1].end())
                    {
                      score_align += matrix[i - 1][j - 1];
                    }
                  else
                    {
                      score_align += (i - 1 + j - 1) * tolerance;
                    }

                  double score_up = tolerance;
                  if (matrix.find(i) != matrix.end() && matrix[i].find(j - 1) != matrix[i].end())
                    {
                      score_up += matrix[i][j - 1];
                    }
                  else
                    {
                      score_up += (i + j - 1) * tolerance;
                    }

                  double score_left = tolerance;
                  if (matrix.find(i - 1) != matrix.end() && matrix[i - 1].find(j) != matrix[i - 1].end())
                    {
                      score_left += matrix[i - 1][j];
                    }
                  else
                    {
                      score_left += (i - 1 + j) * tolerance;
                    }

                  // check for similar intensity values
                  double intensity1(s1[i - 1].getIntensity());
                  double intensity2(s2[j - 1].getIntensity());
                  bool diff_int_clear = (min(intensity1, intensity2) / max(intensity1, intensity2)) > intensity_cutoff;

                  if (score_align <= score_up && score_align <= score_left && diff_align < tolerance && diff_int_clear)
                    {
                      matrix[i][j] = score_align;
                      traceback[i][j] = std::make_pair(i - 1, j - 1);
                      last_i = i;
                      last_j = j;
                    }
                  else
                    {
                      if (score_up <= score_left)
                        {
                          matrix[i][j] = score_up;
                          traceback[i][j] = std::make_pair(i, j - 1);
                        }
                      else
                        {
                          matrix[i][j] = score_left;
                          traceback[i][j] = std::make_pair(i - 1, j);
                        }
                    }

                  if (off_band)
                    {
                      break;
                    }
                }
            }

          // do traceback
          Size i = last_i;
          Size j = last_j;

          while (i >= 1 && j >= 1)
            {
              if (traceback[i][j].first == i - 1 && traceback[i][j].second == j - 1)
                {
                  alignment.push_back(std::make_pair(i - 1, j - 1));
                }
              Size new_i = traceback[i][j].first;
              Size new_j = traceback[i][j].second;

              i = new_i;
              j = new_j;
            }

          std::reverse(alignment.begin(), alignment.end());

        }
      else  // relative alignment (ppm tolerance)
        {
          for (Size i = 0; i != s1.size(); ++i)
            {
              const double& theo_mz = s1[i].getMZ();
              double max_dist_dalton = theo_mz * tolerance * 1e-6;

              // iterate over peaks in experimental spectrum in given fragment tolerance around theoretical peak
              Size j = s2.findNearest(theo_mz);
              double exp_mz = s2[j].getMZ();

              // check for similar intensity values
              double intensity1(s1[i - 1].getIntensity());
              double intensity2(s2[j - 1].getIntensity());
              bool diff_int_clear = (min(intensity1, intensity2) / max(intensity1, intensity2)) > intensity_cutoff;

              // found peak match
              if (std::abs(theo_mz - exp_mz) <= max_dist_dalton && diff_int_clear)
                {
                  alignment.push_back(std::make_pair(i, j));
                } else if (std::abs(theo_mz - exp_mz) <= max_dist_dalton && !diff_int_clear)
                {
                  s2.erase(s2.begin() + s2.findNearest(theo_mz));
                  if (i > 0)
                  {
                    i--;
                   }
                }
            }
        }
    }

    PeakSpectrum getToleranceWindowPeaks(PeakSpectrum spec, double mz, double tolerance, bool relative_tolerance) const
    {
      PeakSpectrum peaks;
      double max_dist;

      if (relative_tolerance)
      {
        max_dist = mz + (mz * tolerance * 1e-6);
      } else
      {
        max_dist = tolerance;
      }

      bool inside = true;
      while (inside)
      {
        Size index = spec.findNearest(mz);
        double peak_mz = spec[index].getMZ();
        double dist = abs(mz - peak_mz);

        if (dist <= max_dist)
        {
          peaks.push_back(spec[index]);
          spec.erase(spec.begin() + index);
        } else
        {
          inside = false;
        }
      }
      return peaks;
    }

    // Spectrum Alignment function, that considers intensity similarity.  intensity_cutoff: 0 for not considering, 0.3 = lower intentity has to be at least 30% of higher intensity (< 70% difference)
    void getSpectrumIntensityMatching(std::vector<std::pair<Size, Size> > & alignment, PeakSpectrum s1, PeakSpectrum s2, double tolerance, bool relative_tolerance, double intensity_cutoff = 0.0) const
    {
      if (!s2.isSorted())
      {
        throw Exception::IllegalArgument(__FILE__, __LINE__, __PRETTY_FUNCTION__, "Input to SpectrumAlignment is not sorted!");
      }
      PeakSpectrum spec1 = s1;

      // clear result
      alignment.clear();

      s1.sortByIntensity(true);

      //TODO s1 spectrum must be prepared more thoroughly for high resolution ms2. Perl code uses deconvolution / deisotoping / single charging, then adding additional peaks
      // add 4 new peaks for each peak in s1: - C13, -2*C13, + C13, + 2 * C13 with C13shift = 1.0033548378
      // Deisotoping not working on lower res data, like the 26S
      // After that look at matching algorithm in bin/compare_peaks3.pl, line 767



      for (Size i = 0; i != s1.size(); ++i)
      {
        const double& s1_mz = s1[i].getMZ();

        PeakSpectrum peaks = getToleranceWindowPeaks(s2, s1_mz, tolerance, relative_tolerance);
        if (peaks.size() > 1)
        {
          LOG_DEBUG << "SpectrumIntensityMatch: Peaks in tolerance window: " << peaks.size() << endl;
        }

        if (peaks.size() > 0)
        {
          peaks.sortByIntensity();
          double intensity1(s1[i].getIntensity());

          for (Size j = 0; j < peaks.size(); ++j)
          {
            // check for similar intensity values
            double intensity2(peaks[j].getIntensity());
            double high_cutoff = 1 / intensity_cutoff;
            //bool diff_int_clear = (min(intensity1, intensity2) / max(intensity1, intensity2)) >= intensity_cutoff;
            bool diff_int_clear = (intensity1 / intensity2) >= intensity_cutoff && (intensity1 / intensity2) <= high_cutoff;

            // found peak match. if intensity similar enough, update alignment and remove peak, so that it will not get matched again to another peak
            if (diff_int_clear)
            {
              Size s2_index = s2.findNearest(peaks[j].getMZ());
              Size s1_index = spec1.findNearest(s1_mz);
              alignment.push_back(std::make_pair(s1_index, s2_index));
              s2.erase(s2.begin() + s2_index);
              break;
            } else
            {
              // erase the most intense peak, because it does not fulfill the similarity constraint and try with the rest of the peaks
              peaks.erase(peaks.begin() + j);
              --j;
            }
          }
        }
      }
    }

    // Write xQuest.xml output
    void writeXQuestXML(const String& out_file, String base_name, const vector< PeptideIdentification >& peptide_ids, const vector< vector< CrossLinkSpectrumMatch > >& all_top_csms, const PeakMap& spectra)
    {
      String spec_xml_name = base_name + "_matched";
      ofstream xml_file;
      xml_file.open(out_file.c_str(), ios::trunc);
      // XML Header
      xml_file << "<?xml version=\"1.0\" encoding=\"UTF-8\"?>" << endl;
      xml_file << "<?xml-stylesheet type=\"text/xsl\" href=\"\"?>" << endl;

      // TODO!!! write actual experiment data
      // original date/time: Fri Dec 18 12:28:23 2015
      DateTime time= DateTime::now();
      String timestring = time.getDate() + " " + time.getTime();

      String precursor_mass_tolerance_unit = getStringOption_("precursor:mass_tolerance_unit");
      String fragment_mass_tolerance_unit = getStringOption_("fragment:mass_tolerance_unit");
      double precursor_mass_tolerance = getDoubleOption_("precursor:mass_tolerance");
      double fragment_mass_tolerance = getDoubleOption_("fragment:mass_tolerance");
      double fragment_mass_tolerance_xlinks = getDoubleOption_("fragment:mass_tolerance_xlinks");

      StringList cross_link_names = getStringList_("cross_linker:names");
      double cross_link_mass_light = getDoubleOption_("cross_linker:mass_light");
      DoubleList cross_link_mass_mono_link = getDoubleList_("cross_linker:mass_mono_link");
      String mono_masses;
      for (Size k = 0; k < cross_link_mass_mono_link.size()-1; ++k)
      {
        mono_masses += String(cross_link_mass_mono_link[k]) + ", ";
      }
      mono_masses += cross_link_mass_mono_link[cross_link_mass_mono_link.size()-1];

      const string in_fasta(getStringOption_("database"));
      const string in_decoy_fasta(getStringOption_("decoy_database"));
      StringList cross_link_residue1 = getStringList_("cross_linker:residue1");
      StringList cross_link_residue2 = getStringList_("cross_linker:residue2");
      String aarequired1, aarequired2;
      for (Size k= 0; k < cross_link_residue1.size()-1; ++k)
      {
        aarequired1 += cross_link_residue1[k] + ",";
      }
      aarequired1 += cross_link_residue1[cross_link_residue1.size()-1];
      for (Size k= 0; k < cross_link_residue2.size()-1; ++k)
      {
        aarequired2 += cross_link_residue2[k] + ",";
      }
      aarequired2 += cross_link_residue2[cross_link_residue2.size()-1];

      double cross_link_mass_iso_shift = getDoubleOption_("cross_linker:mass_iso_shift");
      String enzyme_name = getStringOption_("peptide:enzyme");
      Size missed_cleavages = getIntOption_("peptide:missed_cleavages");

      xml_file << "<xquest_results xquest_version=\"openxquest 1.0\" date=\"" << timestring <<
             "\" author=\"Eugen Netz, Timo Sachsenberg\" tolerancemeasure_ms1=\"" << precursor_mass_tolerance_unit  <<
             "\" tolerancemeasure_ms2=\"" << fragment_mass_tolerance_unit << "\" ms1tolerance=\"" << precursor_mass_tolerance <<
             "\" ms2tolerance=\"" << fragment_mass_tolerance << "\" xlink_ms2tolerance=\"" << fragment_mass_tolerance_xlinks <<
             "\" crosslinkername=\"" << cross_link_names[0] << "\" xlinkermw=\"" << cross_link_mass_light <<
             "\" monolinkmw=\"" << mono_masses << "\" database=\"" << in_fasta << "\" database_dc=\"" << in_decoy_fasta <<
             "\" xlinktypes=\"1111\" AArequired1=\"" << aarequired1 << "\" AArequired2=\"" << aarequired2 <<  "\" cp_isotopediff=\"" << cross_link_mass_iso_shift <<
             "\" enzyme_name=\"" << enzyme_name << "\" outputpath=\"" << spec_xml_name <<
             "\" Iontag_charges_for_index=\"1\" missed_cleavages=\"" << missed_cleavages <<
             "\" ntermxlinkable=\"0\" CID_match2ndisotope=\"1" <<
             "\" variable_mod=\"TODO\" nocutatxlink=\"1\" xcorrdelay=\"5\" >" << endl;



      for (vector< vector< CrossLinkSpectrumMatch > >::const_iterator top_csms_spectrum = all_top_csms.begin(); top_csms_spectrum != all_top_csms.end(); ++top_csms_spectrum)
      {
        vector< CrossLinkSpectrumMatch > top_vector = (*top_csms_spectrum);

        if (!top_vector.empty())
        {
          // Spectrum Data, for each spectrum
          Size scan_index_light = top_vector[0].scan_index_light;
          Size scan_index_heavy = top_vector[0].scan_index_heavy;
          const PeakSpectrum& spectrum_light = spectra[scan_index_light];
          double precursor_charge = spectrum_light.getPrecursors()[0].getCharge();

          double precursor_mz = spectrum_light.getPrecursors()[0].getMZ();
          double precursor_rt = spectrum_light.getRT();
          double precursor_mass = precursor_mz * static_cast<double>(precursor_charge) - static_cast<double>(precursor_charge) * Constants::PROTON_MASS_U;

          double precursor_mz_heavy = spectra[scan_index_heavy].getPrecursors()[0].getMZ();
          double precursor_rt_heavy = spectra[scan_index_heavy].getRT();

          // print information about new peak to file (starts with <spectrum_search..., ends with </spectrum_search>
          String spectrum_light_name = base_name + ".light." + scan_index_light;
          String spectrum_heavy_name = base_name + ".heavy." + scan_index_heavy;
//          String spectrum_light_name = String("spectrumlight") + scan_index_light;
//          String spectrum_heavy_name = String("spectrumheavy") + scan_index_heavy;
          String spectrum_name = spectrum_light_name + String("_") + spectrum_heavy_name;
          String rt_scans = String(precursor_rt) + ":" + String(precursor_rt_heavy);
          String mz_scans = String(precursor_mz) + ":" + String(precursor_mz_heavy);

          // Mean ion intensity (light spectrum, TODO add heavy spectrum?)
          double mean_intensity= 0;
          for (SignedSize j = 0; j < static_cast<SignedSize>(spectrum_light.size()); ++j) mean_intensity += spectrum_light[j].getIntensity();
          for (SignedSize j = 0; j < static_cast<SignedSize>(spectra[scan_index_heavy].size()); ++j) mean_intensity += spectra[scan_index_heavy][j].getIntensity();
          mean_intensity = mean_intensity / (spectrum_light.size() + spectra[scan_index_heavy].size());

          xml_file << "<spectrum_search spectrum=\"" << spectrum_name << "\" mean_ionintensity=\"" << mean_intensity << "\" ionintensity_stdev=\"" << "TODO" << "\" addedMass=\"" << "TODO" << "\" iontag_ncandidates=\"" << "TODO"
            << "\"  apriori_pmatch_common=\"" << "TODO" << "\" apriori_pmatch_xlink=\"" << "TODO" << "\" ncommonions=\"" << "TODO" << "\" nxlinkions=\"" << "TODO" << "\" mz_precursor=\"" << precursor_mz
            << "\" scantype=\"" << "light_heavy" << "\" charge_precursor=\"" << precursor_charge << "\" Mr_precursor=\"" << precursor_mass <<  "\" rtsecscans=\"" << rt_scans << "\" mzscans=\"" << mz_scans << "\" >" << endl;


          for (vector< CrossLinkSpectrumMatch>::const_iterator top_csm = top_csms_spectrum->begin(); top_csm != top_csms_spectrum->end(); ++top_csm)
          {
            String xltype = "monolink";
            String structure = top_csm->cross_link.alpha.toUnmodifiedString();
            String letter_first = structure.substr(top_csm->cross_link.cross_link_position.first, 1);


             // TODO track or otherwise find out, which kind of mono-link it was (if there are several possibilities for the weigths)
            double weight = top_csm->cross_link.alpha.getMonoWeight() + top_csm->cross_link.cross_linker_mass;
//            bool is_monolink = (top_csm->cross_link.cross_link_position.second == -1);
            int alpha_pos = top_csm->cross_link.cross_link_position.first + 1;
            int beta_pos = top_csm->cross_link.cross_link_position.second + 1;

            String topology = String("a") + alpha_pos;
            String id = structure + String("-") + letter_first + alpha_pos + String("-") + static_cast<int>(top_csm->cross_link.cross_linker_mass);

            if (top_csm->cross_link.getType() == TheoreticalSpectrumGeneratorXLinks::ProteinProteinCrossLink::CROSS)
            {
              xltype = "xlink";
              structure += "-" + top_csm->cross_link.beta.toUnmodifiedString();
              topology += String("-b") + beta_pos;
              weight += top_csm->cross_link.beta.getMonoWeight();
              id = structure + "-" + topology;
            }
            else if (top_csm->cross_link.getType() == TheoreticalSpectrumGeneratorXLinks::ProteinProteinCrossLink::LOOP)
            {
              xltype = "intralink";
              topology += String("-b") + beta_pos;
              String letter_second = structure.substr(top_csm->cross_link.cross_link_position.second, 1);
              id = structure + String("-") + letter_first + alpha_pos + String("-") + letter_second + beta_pos;
            }

            // Error calculation
            double cl_mz = (weight + (static_cast<double>(precursor_charge) * Constants::PROTON_MASS_U)) / static_cast<double>(precursor_charge);

            double error = precursor_mz - cl_mz;
            //double rel_error = (error / precursor_mz) / 1e-6;
            double rel_error = (error / cl_mz) / 1e-6;
            cout << "rel_error[ppm]: " << rel_error << "\terror: " << error << "\tcl_mz: " << cl_mz << "\tweight: " << weight << endl;

            PeptideIdentification pep_id = peptide_ids[top_csm->peptide_id_index];
            vector< PeptideHit > pep_hits = pep_id.getHits();

            String prot_alpha = pep_hits[0].getPeptideEvidences()[0].getProteinAccession();
            if (pep_hits[0].getPeptideEvidences().size() > 1)
            {
              for (Size i = 1; i < pep_hits[0].getPeptideEvidences().size(); ++i)
              {
                prot_alpha = prot_alpha + "," + pep_hits[0].getPeptideEvidences()[i].getProteinAccession();
              }
            }

            String prot_beta = "";

            if (pep_hits.size() > 1)
            {
              prot_beta= pep_hits[1].getPeptideEvidences()[0].getProteinAccession();
              if (pep_hits[1].getPeptideEvidences().size() > 1)
              {
                for (Size i = 1; i < pep_hits[1].getPeptideEvidences().size(); ++i)
                {
                  prot_alpha = prot_alpha + "," + pep_hits[1].getPeptideEvidences()[i].getProteinAccession();
                }
              }
            }
            // Hit Data, for each cross-link to Spectrum Hit (e.g. top 5 per spectrum)
            xml_file << "<search_hit search_hit_rank=\"" <<top_csm->rank << "\" id=\"" << id << "\" type=\"" << xltype << "\" structure=\"" << structure << "\" seq1=\"" << top_csm->cross_link.alpha.toUnmodifiedString() << "\" seq2=\"" << top_csm->cross_link.beta.toUnmodifiedString()
                << "\" prot1=\"" << prot_alpha << "\" prot2=\"" << prot_beta << "\" topology=\"" << topology << "\" xlinkposition=\"" << (top_csm->cross_link.cross_link_position.first+1) << "," << (top_csm->cross_link.cross_link_position.second+1)
                << "\" Mr=\"" << weight << "\" mz=\"" << cl_mz << "\" charge=\"" << precursor_charge << "\" xlinkermass=\"" << top_csm->cross_link.cross_linker_mass << "\" measured_mass=\"" << precursor_mass << "\" error=\"" << error
                << "\" error_rel=\"" << rel_error << "\" xlinkions_matched=\"" << (top_csm->matched_xlink_alpha + top_csm->matched_xlink_beta) << "\" backboneions_matched=\"" << (top_csm->matched_common_alpha + top_csm->matched_common_beta)
                << "\" weighted_matchodds_mean=\"" << "TODO" << "\" weighted_matchodds_sum=\"" << "TODO" << "\" match_error_mean=\"" << "TODO" << "\" match_error_stdev=\"" << "TODO" << "\" xcorrx=\"" << top_csm->xcorrx_max << "\" xcorrb=\"" << top_csm->xcorrc_max << "\" match_odds=\"" <<top_csm->match_odds << "\" prescore=\"" << top_csm->pre_score
                << "\" prescore_alpha=\"" << "TODO" << "\" prescore_beta=\"" << "TODO" << "\" match_odds_alphacommon=\"" << "TODO" << "\" match_odds_betacommon=\"" << "TODO" << "\" match_odds_alphaxlink=\"" << "TODO"
                << "\" match_odds_betaxlink=\"" << "TODO" << "\" num_of_matched_ions_alpha=\"" << (top_csm->matched_common_alpha + top_csm->matched_xlink_alpha) << "\" num_of_matched_ions_beta=\"" << (top_csm->matched_common_beta + top_csm->matched_xlink_beta) << "\" num_of_matched_common_ions_alpha=\"" << top_csm->matched_common_alpha
                << "\" num_of_matched_common_ions_beta=\"" << top_csm->matched_common_beta << "\" num_of_matched_xlink_ions_alpha=\"" << top_csm->matched_xlink_alpha << "\" num_of_matched_xlink_ions_beta=\"" << top_csm->matched_xlink_beta << "\" xcorrall=\"" << "TODO" << "\" TIC=\"" << top_csm->percTIC
                << "\" TIC_alpha=\"" << "TODO" << "\" TIC_beta=\"" << "TODO" << "\" wTIC=\"" << top_csm->wTIC << "\" intsum=\"" << top_csm->int_sum * 100 << "\" apriori_match_probs=\"" << "TODO" << "\" apriori_match_probs_log=\"" << "TODO"
                << "\" series_score_mean=\"" << "TODO" << "\" annotated_spec=\"" << "" << "\" score=\"" << top_csm->score << "\" >" << endl;
            xml_file << "</search_hit>" << endl;
          }
          // Closing tag for Spectrum
          xml_file << "</spectrum_search>" << endl;
        }
      }

      // Closing tag for results (end of file)
      xml_file << "</xquest_results>" << endl;
      xml_file.close();

      return;
    }

    void writeXQuestXMLSpec(String base_name, const PreprocessedPairSpectra_& preprocessed_pair_spectra, const vector< pair<Size, Size> >& spectrum_pairs, const vector< vector< CrossLinkSpectrumMatch > >& all_top_csms, const PeakMap& spectra)
    {
      String spec_xml_filename = base_name + "_matched.spec.xml";
      // XML Header
      ofstream spec_xml_file;
      spec_xml_file.open(spec_xml_filename.c_str(), ios::trunc); // ios::app = append to file, ios::trunc = overwrites file
      // TODO write actual data
      spec_xml_file << "<?xml version=\"1.0\" encoding=\"UTF-8\"?><xquest_spectra compare_peaks_version=\"3.4\" date=\"Tue Nov 24 12:41:18 2015\" author=\"Thomas Walzthoeni,Oliver Rinner\" homepage=\"http://proteomics.ethz.ch\" resultdir=\"aleitner_M1012_004_matched\" deffile=\"xquest.def\" >" << endl;

      for (Size i = 0; i < spectrum_pairs.size(); ++i)
      {
        if (!all_top_csms[i].empty())
        {
          Size scan_index_light = spectrum_pairs[i].first;
          Size scan_index_heavy = spectrum_pairs[i].second;
          // TODO more correct alternative
          String spectrum_light_name = base_name + ".light." + scan_index_light;
          String spectrum_heavy_name = base_name + ".heavy." + scan_index_heavy;
//          String spectrum_light_name = String("spectrumlight") + scan_index_light;
//          String spectrum_heavy_name = String("spectrumheavy") + scan_index_heavy;
          String spectrum_name = spectrum_light_name + String("_") + spectrum_heavy_name;

          // 4 Spectra resulting from a light/heavy spectra pair.  Write for each spectrum, that is written to xquest.xml (should be all considered pairs, or better only those with at least one sensible Hit, meaning a score was computed)
          spec_xml_file << "<spectrum filename=\"" << spectrum_light_name << ".dta" << "\" type=\"light\">" << endl;
          spec_xml_file << TOPPxQuest::getxQuestBase64EncodedSpectrum_(spectra[scan_index_light], String(""));
          spec_xml_file << "</spectrum>" << endl;

          spec_xml_file << "<spectrum filename=\"" << spectrum_heavy_name << ".dta" << "\" type=\"heavy\">" << endl;
          spec_xml_file << TOPPxQuest::getxQuestBase64EncodedSpectrum_(spectra[scan_index_heavy], String(""));
          spec_xml_file << "</spectrum>" << endl;

          String spectrum_common_name = spectrum_name + String("_common.txt");
          spec_xml_file << "<spectrum filename=\"" << spectrum_common_name << "\" type=\"common\">" << endl;
          spec_xml_file << TOPPxQuest::getxQuestBase64EncodedSpectrum_(preprocessed_pair_spectra.spectra_common_peaks[i], spectrum_light_name + ".dta," + spectrum_heavy_name + ".dta");
          spec_xml_file << "</spectrum>" << endl;

          String spectrum_xlink_name = spectrum_name + String("_xlinker.txt");
          spec_xml_file << "<spectrum filename=\"" << spectrum_xlink_name << "\" type=\"xlinker\">" << endl;
          spec_xml_file <<TOPPxQuest::getxQuestBase64EncodedSpectrum_(preprocessed_pair_spectra.spectra_xlink_peaks[i], spectrum_light_name + ".dta," + spectrum_heavy_name + ".dta");
          spec_xml_file << "</spectrum>" << endl;
        }
      }

      spec_xml_file << "</xquest_spectra>" << endl;
      spec_xml_file.close();

      return;
    }

  ExitCodes main_(int, const char**)
  {
    ProgressLogger progresslogger;
    progresslogger.setLogType(log_type_);

    const string in_mzml(getStringOption_("in"));
    const string in_fasta(getStringOption_("database"));
    const string in_decoy_fasta(getStringOption_("decoy_database"));
    const string in_consensus(getStringOption_("consensus"));
    const string out_idXML(getStringOption_("out_idXML"));
    const string out_xquest = getStringOption_("out_xquestxml");
    const string out_mzIdentML = getStringOption_("out_mzIdentML");

    const bool decoy_prefix(getFlag_("decoy_prefix"));
    const string decoy_string(getStringOption_("decoy_string"));

    Int min_precursor_charge = getIntOption_("precursor:min_charge");
    Int max_precursor_charge = getIntOption_("precursor:max_charge");
    double precursor_mass_tolerance = getDoubleOption_("precursor:mass_tolerance");
    bool precursor_mass_tolerance_unit_ppm = (getStringOption_("precursor:mass_tolerance_unit") == "ppm");

    double fragment_mass_tolerance = getDoubleOption_("fragment:mass_tolerance");
    double fragment_mass_tolerance_xlinks = getDoubleOption_("fragment:mass_tolerance_xlinks");
    bool fragment_mass_tolerance_unit_ppm = (getStringOption_("fragment:mass_tolerance_unit") == "ppm");

    SpectrumAlignment ms2_aligner;
    Param ms2_alinger_param = ms2_aligner.getParameters();
    String ms2_relative_tolerance = fragment_mass_tolerance_unit_ppm ? "true" : "false";
    ms2_alinger_param.setValue("is_relative_tolerance", ms2_relative_tolerance);
    ms2_alinger_param.setValue("tolerance", fragment_mass_tolerance);
    ms2_aligner.setParameters(ms2_alinger_param);

    SpectrumAlignment ms2_aligner_xlinks;
    Param ms2_aligner_xlinks_param = ms2_aligner_xlinks.getParameters();
    ms2_aligner_xlinks_param.setValue("is_relative_tolerance", ms2_relative_tolerance);
    ms2_aligner_xlinks_param.setValue("tolerance", fragment_mass_tolerance_xlinks);
    ms2_aligner_xlinks.setParameters(ms2_aligner_xlinks_param);

    StringList cross_link_residue1 = getStringList_("cross_linker:residue1");
    StringList cross_link_residue2 = getStringList_("cross_linker:residue2");
    double cross_link_mass_light = getDoubleOption_("cross_linker:mass_light");
    double cross_link_mass_iso_shift = getDoubleOption_("cross_linker:mass_iso_shift");
    DoubleList cross_link_mass_mono_link = getDoubleList_("cross_linker:mass_mono_link");
    StringList cross_link_names = getStringList_("cross_linker:names");

    StringList fixedModNames = getStringList_("modifications:fixed");
    set<String> fixed_unique(fixedModNames.begin(), fixedModNames.end());

    Size peptide_min_size = getIntOption_("peptide:min_size");

    bool ion_index_mode = (getStringOption_("algorithm:candidate_search") == "index");
    Int number_top_hits = getIntOption_("algorithm:number_top_hits");

    if (fixed_unique.size() != fixedModNames.size())
    {
      LOG_DEBUG << "duplicate fixed modification provided." << endl;
      return ILLEGAL_PARAMETERS;
    }

    StringList varModNames = getStringList_("modifications:variable");
    set<String> var_unique(varModNames.begin(), varModNames.end());
    if (var_unique.size() != varModNames.size())
    {
      LOG_DEBUG << "duplicate variable modification provided." << endl;
      return ILLEGAL_PARAMETERS;
    }
    //TODO add crosslinker

    vector<ResidueModification> fixed_modifications = getModifications_(fixedModNames);
    vector<ResidueModification> variable_modifications = getModifications_(varModNames);
    Size max_variable_mods_per_peptide = getIntOption_("modifications:variable_max_per_peptide");
    
    // load MS2 map
    PeakMap spectra;
    MzMLFile f;
    f.setLogType(log_type_);

    PeakFileOptions options;
    options.clearMSLevels();
    options.addMSLevel(2);
    f.getOptions() = options;
    f.load(in_mzml, spectra);
    spectra.sortSpectra(true);

    // preprocess spectra (filter out 0 values, sort by position)
    progresslogger.startProgress(0, 1, "Filtering spectra...");
    preprocessSpectra_(spectra);
    progresslogger.endProgress();

    // load linked features
    ConsensusMap cfeatures;
    ConsensusXMLFile cf;
    cf.load(in_consensus, cfeatures); 

    // load fasta database    
    progresslogger.startProgress(0, 1, "Load database from FASTA file...");
    FASTAFile fastaFile;
    vector<FASTAFile::FASTAEntry> fasta_db;
    fastaFile.load(in_fasta, fasta_db);

    progresslogger.endProgress();
    
    const Size missed_cleavages = getIntOption_("peptide:missed_cleavages");
    EnzymaticDigestion digestor;
    String enzyme_name = getStringOption_("peptide:enzyme");
    digestor.setEnzyme(enzyme_name);
    digestor.setMissedCleavages(missed_cleavages);

    // lookup for processed peptides. must be defined outside of omp section and synchronized
    multimap<StringView, AASequence> processed_peptides;
    
    // set minimum size of peptide after digestion
    Size min_peptide_length = getIntOption_("peptide:min_size");

    // build multimap of precursor mass to scan index
    multimap<double, Size> multimap_mass_2_scan_index;

    vector<PeptideIdentification> pseudo_ids; // used to map precursor positions to consensus features
    for (PeakMap::ConstIterator s_it = spectra.begin(); s_it != spectra.end(); ++s_it)
    {
      int scan_index = s_it - spectra.begin();
      vector<Precursor> precursor = s_it->getPrecursors();
    
      // there should only one precursor and MS2 should contain at least a few peaks to be considered (e.g. at least for every AA in the peptide)
      if (precursor.size() == 1 && s_it->size() >= peptide_min_size)
      {
        int precursor_charge = precursor[0].getCharge();
        if (precursor_charge < min_precursor_charge || precursor_charge > max_precursor_charge)
        {
          continue;
        }
    
        double precursor_mz = precursor[0].getMZ();
        double precursor_mass = static_cast<double>(precursor_charge) * precursor_mz - static_cast<double>(precursor_charge) * Constants::PROTON_MASS_U;
    
        multimap_mass_2_scan_index.insert(make_pair(precursor_mass, scan_index));
        PeptideIdentification temp_pi;
        temp_pi.setRT(s_it->getRT());
        temp_pi.setMZ(precursor_mz);
        temp_pi.setMetaValue("scan_index", scan_index);
        vector<PeptideHit> temp_hits;
        PeptideHit temp_ph;
        temp_ph.setCharge(precursor_charge);
        temp_hits.push_back(temp_ph);
        temp_pi.setHits(temp_hits);
        pseudo_ids.push_back(temp_pi);
      }
    }

    IDMapper idmapper;
    Param p = idmapper.getParameters();
    p.setValue("rt_tolerance", 30.0);
    p.setValue("mz_tolerance", precursor_mass_tolerance);
    String mz_measure = precursor_mass_tolerance_unit_ppm ? "ppm" : "Da";
    p.setValue("mz_measure", mz_measure);
    p.setValue("mz_reference", "precursor");
    p.setValue("ignore_charge", "false");
    idmapper.setParameters(p);

    vector< pair<Size, Size> > spectrum_pairs;
    {
      vector<ProteinIdentification> protein_ids;
      // protein identifications (leave as is...)
      protein_ids = vector<ProteinIdentification>(1);
      protein_ids[0].setDateTime(DateTime::now());
      protein_ids[0].setSearchEngineVersion(VersionInfo::getVersion());
      protein_ids[0].setMetaValue("SpectrumIdentificationProtocol", DataValue("MS:1002494")); // cross-linking search = MS:1002494

      idmapper.annotate(cfeatures, pseudo_ids, protein_ids, true, true);

      // find pairs of MS2 spectra, that correspond to MS1 features linked by the consensus map / FeatureFinderMultiplex
      for (ConsensusMap::const_iterator cit = cfeatures.begin(); cit != cfeatures.end(); ++cit)
      {
        if (cit->getFeatures().size() == 2 && cit->getPeptideIdentifications().size() >= 2)
        {
          for (Size x = 0; x < cit->getPeptideIdentifications().size(); ++x)
          {
            if (static_cast<int>(cit->getPeptideIdentifications()[x].getMetaValue("map index")) == 0)
            {
              for (Size y = 0; y < cit->getPeptideIdentifications().size(); ++y)
              {
                if (static_cast<int>(cit->getPeptideIdentifications()[y].getMetaValue("map index")) == 1)
                {
                  const PeptideIdentification& pi_0 = cit->getPeptideIdentifications()[x];
                  const PeptideIdentification& pi_1 = cit->getPeptideIdentifications()[y];
                  spectrum_pairs.push_back(make_pair(pi_0.getMetaValue("scan_index"), pi_1.getMetaValue("scan_index")));
                }
              }
            }
          }
        }
      }
    }

    // create common peak / shifted peak spectra for all pairs
    progresslogger.startProgress(0, 1, "Preprocessing Spectra Pairs...");
//    PreprocessedPairSpectra_ preprocessed_pair_spectra = preprocessPairs_(spectra, map_light_to_heavy, cross_link_mass_light, cross_link_mass_heavy);
    PreprocessedPairSpectra_ preprocessed_pair_spectra = preprocessPairs_(spectra, spectrum_pairs, cross_link_mass_iso_shift);
    progresslogger.endProgress();
 
    Size count_proteins = 0;
    Size count_peptides = 0;


    // one identification run
    vector<ProteinIdentification> protein_ids(1);
    protein_ids[0].setDateTime(DateTime::now());
    protein_ids[0].setSearchEngine("OpenMSxQuest");
    protein_ids[0].setSearchEngineVersion(VersionInfo::getVersion());
    protein_ids[0].setPrimaryMSRunPath(spectra.getPrimaryMSRunPath());
    protein_ids[0].setMetaValue("SpectrumIdentificationProtocol", DataValue("MS:1002494")); // cross-linking search = MS:1002494

    ProteinIdentification::SearchParameters search_params;
    search_params.charges = "2,3,4,5,6";
    search_params.db = in_fasta;
    search_params.digestion_enzyme = (*EnzymesDB::getInstance()->getEnzyme(enzyme_name));
    search_params.fixed_modifications = fixedModNames;
    search_params.variable_modifications = varModNames;
    search_params.mass_type = ProteinIdentification::MONOISOTOPIC;
    search_params.missed_cleavages = missed_cleavages;
    search_params.fragment_mass_tolerance = fragment_mass_tolerance;
    search_params.fragment_mass_tolerance_ppm =  fragment_mass_tolerance_unit_ppm ? "ppm" : "Da";
    search_params.precursor_mass_tolerance = precursor_mass_tolerance;
    search_params.precursor_mass_tolerance_ppm = precursor_mass_tolerance_unit_ppm ? "ppm" : "Da";

    // As MetaValues
    search_params.setMetaValue("input_consensusXML", in_consensus);
    protein_ids[0].setMetaValue("input_mzML", in_mzml);
    //protein_ids[0].setMetaValue("input_database", in_fasta);

    search_params.setMetaValue("input_decoys", in_decoy_fasta);
    search_params.setMetaValue("decoy_prefix", decoy_prefix);
    search_params.setMetaValue("decoy_string", decoy_string);

    search_params.setMetaValue("precursor:min_charge", min_precursor_charge);
    search_params.setMetaValue("precursor:max_charge", max_precursor_charge);
    //protein_ids[0].setMetaValue("precursor:mass_tolerance", precursor_mass_tolerance);
    //protein_ids[0].setMetaValue("precursor:mass_tolerance_unit", precursor_mass_tolerance_unit_ppm ? "ppm" : "Da");

    search_params.setMetaValue("fragment:mass_tolerance_xlinks", fragment_mass_tolerance_xlinks);
    //protein_ids[0].setMetaValue("fragment:mass_tolerance", fragment_mass_tolerance);
    //protein_ids[0].setMetaValue("fragment:mass_tolerance_unit", fragment_mass_tolerance_unit_ppm ? "ppm" : "Da");

    search_params.setMetaValue("peptide:min_size", peptide_min_size);
    //protein_ids[0].setMetaValue("peptide:missed_cleavages", missed_cleavages);
    //protein_ids[0].setMetaValue("peptide:enzyme", enzyme_name);

    search_params.setMetaValue("cross_link:residue1", cross_link_residue1);
    search_params.setMetaValue("cross_link:residue2", cross_link_residue2);
    search_params.setMetaValue("cross_link:mass", cross_link_mass_light);
    search_params.setMetaValue("cross_link:mass_isoshift", cross_link_mass_iso_shift);
    search_params.setMetaValue("cross_link:mass_monolink", cross_link_mass_mono_link);

    //protein_ids[0].setMetaValue("modifications:fixed", fixedModNames);
    //protein_ids[0].setMetaValue("modifications:variable", varModNames);
    search_params.setMetaValue("modifications:variable_max_per_peptide", max_variable_mods_per_peptide);

    search_params.setMetaValue("algorithm:candidate_search", ion_index_mode ? "ion-tag" : "enumeration");

    protein_ids[0].setSearchParameters(search_params);

    vector<PeptideIdentification> peptide_ids;

#ifdef _OPENMP
#pragma omp parallel for
#endif
    // digest and filter database
    for (SignedSize fasta_index = 0; fasta_index < static_cast<SignedSize>(fasta_db.size()); ++fasta_index)
    {
#ifdef _OPENMP
#pragma omp atomic
#endif
      ++count_proteins;

      IF_MASTERTHREAD
      {
        progresslogger.setProgress(static_cast<SignedSize>(fasta_index) * NUMBER_OF_THREADS);
      }

      // store vector of substrings pointing in fasta database (bounded by pairs of begin, end iterators)    
      vector<StringView> current_digest;
      digestor.digestUnmodifiedString(fasta_db[fasta_index].sequence, current_digest, min_peptide_length);

      for (vector<StringView>::iterator cit = current_digest.begin(); cit != current_digest.end(); ++cit)
      {
        // skip peptides with invalid AAs // TODO is this necessary?
        if (cit->getString().has('B') || cit->getString().has('O') || cit->getString().has('U') || cit->getString().has('X') || cit->getString().has('Z')) continue;

        // skip if no cross-linked residue
        bool skip = true;
        for (Size k = 0; k < cross_link_residue1.size(); k++)
        {
          if (cit->getString().find(cross_link_residue1[k]) < cit->getString().size()-1) skip = false;
        }
        for (Size k = 0; k < cross_link_residue2.size(); k++)
        {
            if (cit->getString().find(cross_link_residue2[k]) < cit->getString().size()-1) skip = false;
        }
        if (skip) continue;

        bool already_processed = false;
#ifdef _OPENMP
#pragma omp critical (processed_peptides_access)
#endif
        {
          if (processed_peptides.find(*cit) != processed_peptides.end())
          {
            // peptide (and all modified variants) already processed so skip it
            already_processed = true;
          }
        }

        if (already_processed)
        {
          continue;
        }
        if (cit->getString().find('K') >= cit->getString().size()-1)
        {
          continue;
        }
            
#ifdef _OPENMP
#pragma omp atomic
#endif
        ++count_peptides;

        vector<AASequence> all_modified_peptides;

        // generate all modified variants of a peptide
        // Note: no critial section is needed despite ResidueDB not beeing thread sage.
        //       It is only written to on introduction of novel modified residues. These residues have been already added above (single thread context).
        {
          AASequence aas = AASequence::fromString(cit->getString());
          ModifiedPeptideGenerator::applyFixedModifications(fixed_modifications.begin(), fixed_modifications.end(), aas);
          ModifiedPeptideGenerator::applyVariableModifications(variable_modifications.begin(), variable_modifications.end(), aas, max_variable_mods_per_peptide, all_modified_peptides);
        }
        
        for (SignedSize mod_pep_idx = 0; mod_pep_idx < static_cast<SignedSize>(all_modified_peptides.size()); ++mod_pep_idx)
        {
          const AASequence& candidate = all_modified_peptides[mod_pep_idx];

#ifdef _OPENMP
#pragma omp critical (processed_peptides_access)
#endif
          {
            processed_peptides.insert(pair<StringView, AASequence>(*cit, candidate));
          }
        }
      }
    }


    // digest and filter decoy database
    if (!in_decoy_fasta.empty())
    {
      vector<FASTAFile::FASTAEntry> fasta_decoys;
      fastaFile.load(in_decoy_fasta, fasta_decoys);

      for (SignedSize fasta_index = 0; fasta_index < static_cast<SignedSize>(fasta_decoys.size()); ++fasta_index)
      {
  #ifdef _OPENMP
  #pragma omp atomic
  #endif
        ++count_proteins;

        IF_MASTERTHREAD
        {
          progresslogger.setProgress(static_cast<SignedSize>(fasta_index) * NUMBER_OF_THREADS);
        }

        // store vector of substrings pointing in fasta database (bounded by pairs of begin, end iterators)
        vector<StringView> current_digest;
        digestor.digestUnmodifiedString(fasta_decoys[fasta_index].sequence, current_digest, min_peptide_length);

        for (vector<StringView>::iterator cit = current_digest.begin(); cit != current_digest.end(); ++cit)
        {
          // skip peptides with invalid AAs
          if (cit->getString().has('B') || cit->getString().has('O') || cit->getString().has('U') || cit->getString().has('X') || cit->getString().has('Z')) continue;

          // skip if no K
          if (!cit->getString().has('K')) continue;

          bool already_processed = false;
  #ifdef _OPENMP
  #pragma omp critical (processed_peptides_access)
  #endif
          {
            if (processed_peptides.find(*cit) != processed_peptides.end())
            {
              // peptide (and all modified variants) already processed so skip it
              already_processed = true;
            }
          }

          if (already_processed)
          {
            continue;
          }
          if (cit->getString().find('K') >= cit->getString().size()-1)
          {
            continue;
          }

  #ifdef _OPENMP
  #pragma omp atomic
  #endif
          ++count_peptides;

          vector<AASequence> all_modified_peptides;

          // generate all modified variants of a peptide
          // Note: no critial section is needed despite ResidueDB not beeing thread sage.
          //       It is only written to on introduction of novel modified residues. These residues have been already added above (single thread context).
          {
            AASequence aas = AASequence::fromString(cit->getString());
            ModifiedPeptideGenerator::applyFixedModifications(fixed_modifications.begin(), fixed_modifications.end(), aas);
            ModifiedPeptideGenerator::applyVariableModifications(variable_modifications.begin(), variable_modifications.end(), aas, max_variable_mods_per_peptide, all_modified_peptides);
          }

          for (SignedSize mod_pep_idx = 0; mod_pep_idx < static_cast<SignedSize>(all_modified_peptides.size()); ++mod_pep_idx)
          {
            const AASequence& candidate = all_modified_peptides[mod_pep_idx];

  #ifdef _OPENMP
  #pragma omp critical (processed_peptides_access)
  #endif
            {
              processed_peptides.insert(pair<StringView, AASequence>(*cit, candidate));
              fasta_db.reserve(fasta_db.size() + fasta_decoys.size());
              fasta_db.insert(fasta_db.end(), fasta_decoys.begin(), fasta_decoys.end());

              // TODO doeas this actually save space or something? or is the object removed automatically, since it is not used after this
              fasta_decoys.clear();
            }
          }
        }
      }
    }

    // create spectrum generator
    TheoreticalSpectrumGenerator spectrum_generator;
    TheoreticalSpectrumGeneratorXLinks specGen;

    // TODO constant binsize for HashGrid computation
    double tolerance_binsize = 0.2;

    LOG_DEBUG << "Peptide candidates: " << processed_peptides.size() << endl;

    //TODO refactor, so that only the used mode is initialized and the pre-scoring code only appears once
    // Initialize enumeration mode
    multimap<double, pair<const AASequence*, const AASequence*> > enumerated_cross_link_masses;

    //TODO remove, adapt to ppm
    HashGrid1D hg(0.0, 20000.0, tolerance_binsize);

    map<AASequence*, MSSpectrum<RichPeak1D> > peptide_spectra;

    if (!ion_index_mode)
    {
      progresslogger.startProgress(0, 1, "Enumerating cross-links...");
      enumerated_cross_link_masses = enumerateCrossLinksAndMasses_(processed_peptides, cross_link_mass_light, cross_link_mass_mono_link, cross_link_residue1, cross_link_residue2);
      progresslogger.endProgress();
      LOG_DEBUG << "Enumerated cross-links: " << enumerated_cross_link_masses.size() << endl;
    }
    else
    {
      LOG_DEBUG << "Adding peaks to hash map ...";
      for (map<StringView, AASequence>::iterator a = processed_peptides.begin(); a != processed_peptides.end(); ++a)
      {
        //create theoretical spectrum
        MSSpectrum<RichPeak1D> theo_spectrum = MSSpectrum<RichPeak1D>();
        // LOG_DEBUG << a->second.toString() << endl;
        AASequence * seq = &(a->second);
        // generate common ions
        spectrum_generator.getSpectrum(theo_spectrum, *seq, 3); // TODO check which charge and which ion series are used for ion index
        peptide_spectra.insert(make_pair(seq, theo_spectrum));
      
        //sort by mz (is done in getCommonIonSpectrum)
//        theo_spectrum.sortByPosition();

        for (Size i = 0; i != theo_spectrum.size(); ++i)
        {
          hg.insert(theo_spectrum[i].getMZ(), seq);
        }
      }
      LOG_DEBUG << " finished."  << endl;
    }

    // TODO collect peptide Hits and stuff to write out to mzIdentML
    ProteinIdentification prot_id_run;


    // TODO test variables, can be removed, or set to be used in debug mode?
    double pScoreMax = 0;
    double TICMax = 0;
    double wTICMax = 0;
    double intsumMax = 0;
    double matchOddsMax = 0;
    double xcorrxMax = 0;
    double xcorrcMax = 0;
    double maxMatchCount = 0;
    double sumMatchCount = 0;

    // iterate over all spectra
    progresslogger.startProgress(0, 1, "Matching to theoretical spectra and scoring...");
    vector< vector< CrossLinkSpectrumMatch > > all_top_csms;

    for (Size pair_index = 0; pair_index < spectrum_pairs.size(); ++pair_index)
    {

      // If this spectra pair has less than 15 common peaks, then ignore it.
      //TODO is a xquest.def parameter in perl xQuest, set to 25 usually
      if (preprocessed_pair_spectra.spectra_common_peaks[pair_index].size() < 15)
      {
        continue;
      }

      Size scan_index = spectrum_pairs[pair_index].first;
      Size scan_index_heavy = spectrum_pairs[pair_index].second;
      LOG_DEBUG << "Scan indices: " << scan_index << "\t" << scan_index_heavy << endl;
      const PeakSpectrum& spectrum_light = spectra[scan_index];
      const double precursor_charge = spectrum_light.getPrecursors()[0].getCharge();
      const double precursor_mz = spectrum_light.getPrecursors()[0].getMZ();
      const double precursor_mass = precursor_mz * static_cast<double>(precursor_charge) - static_cast<double>(precursor_charge) * Constants::PROTON_MASS_U;

      // Mean ion intensity (light spectrum, TODO add heavy spectrum?)
      double mean_intensity= 0;
      for (SignedSize j = 0; j < static_cast<SignedSize>(spectrum_light.size()); ++j)
      {
        mean_intensity += spectrum_light[j].getIntensity();
      }
      mean_intensity = mean_intensity / spectrum_light.size();

      const PeakSpectrum& common_peaks = preprocessed_pair_spectra.spectra_common_peaks[pair_index];

      vector< CrossLinkSpectrumMatch > top_csms_spectrum;

      if (common_peaks.size() > 0 || preprocessed_pair_spectra.spectra_xlink_peaks[pair_index].size() > 0) // TODO: check if this is done in xQuest?
      {
        // determine candidates
        vector<pair<const AASequence*, const AASequence*> > candidates;
        double allowed_error = 0;

        if (ion_index_mode)
        {
          LOG_DEBUG << "Ion tag Mode, start collecting candidate peptides" << endl;
          // Use 50 most intense common peaks of exp. spectrum, consider all peptides that produce any of these as theor. common ions
          NLargest nlargest_filter = NLargest(50);
          PeakSpectrum common_peaks_50 = common_peaks;
          nlargest_filter.filterSpectrum(common_peaks_50);
          common_peaks_50.sortByPosition();

          set<AASequence*> ion_tag_candidates;
          for (Size i = 0; i != common_peaks_50.size(); ++i)
          {
            const vector<AASequence*> new_ion_tag_candidates = hg.get(common_peaks_50[i].getMZ(), 5000);
            ion_tag_candidates.insert(ion_tag_candidates.end(), new_ion_tag_candidates.begin(), new_ion_tag_candidates.end());
          }
          //LOG_DEBUG << "Ion tag Mode, start uniquifying" << endl;
          //sort(ion_tag_candidates.begin(), ion_tag_candidates.end());
          //vector<AASequence*>::iterator last_unique = unique(ion_tag_candidates.begin(), ion_tag_candidates.end());
          //ion_tag_candidates.erase(last_unique, ion_tag_candidates.end());
          //LOG_DEBUG << "Ion tag Mode, end uniquifying" << endl;

          // Pre-Score all candidates
          LOG_DEBUG << "Start pre-scoring candidate peptides...." << endl;
          vector<pair<double, AASequence*> > pre_scores;
          for (Size i = 0; i < ion_tag_candidates.size(); ++i)
          {
            vector< pair< Size, Size > > matched_spec;
            getSpectrumAlignment(matched_spec, peptide_spectra.at(ion_tag_candidates[i]), preprocessed_pair_spectra.spectra_common_peaks[pair_index], fragment_mass_tolerance, false);

            double pre_score = 0;
            if (matched_spec.size() > 0)
            {
              pre_score = preScore(matched_spec.size(), peptide_spectra.at(ion_tag_candidates[i]).size());
            }
            pre_scores.push_back(make_pair(pre_score, ion_tag_candidates[i]));
          }
          LOG_DEBUG << "Sorting scored results" << endl;
          sort(pre_scores.begin(), pre_scores.end());
          LOG_DEBUG << "Sorting finished" << endl;


          // Clear candidates and add 50 highest scoring
          ion_tag_candidates.clear();
          Size max_candidates = 500;
          for (Size i = 0; i < max_candidates; ++i)
          {
            ion_tag_candidates.push_back(pre_scores[i].second);
          }
          LOG_DEBUG << "Pre-scoring completed." << endl;
          LOG_DEBUG << "Ion tag candidates before mass filtering: " << ion_tag_candidates.size() << endl;


          //vector<pair<AASequence, AASequence> > candidates;
          for (Size i = 0; i != ion_tag_candidates.size(); ++i)
          {
            const AASequence* peptide_a = ion_tag_candidates[i];
              
            for (Size j = i + 1; j < ion_tag_candidates.size(); ++j)
            {
              const AASequence* peptide_b = ion_tag_candidates[j];

              double cross_link_mass = peptide_a->getMonoWeight() + peptide_b->getMonoWeight() + cross_link_mass_light; //TODO: find a way to precalculate individual peptide masses
              double error_Da = abs(cross_link_mass - precursor_mass);
              if (error_Da < precursor_mass_tolerance)
              {
                candidates.push_back(make_pair(peptide_a, peptide_b));
              }
            }
          }
            LOG_DEBUG << "Ion tag candidates after mass filtering: " << candidates.size() << endl;
        } else // enumeration mode
        {
          //LOG_DEBUG << "Number of common peaks, xlink peaks: " << preprocessed_pair_spectra.spectra_common_peaks[scan_index].size() << "\t" << preprocessed_pair_spectra.spectra_xlink_peaks[scan_index].size();

          // determine MS2 precursors that match to the current peptide mass
          multimap<double, pair<const AASequence*, const AASequence*> >::const_iterator low_it;
          multimap<double, pair<const AASequence*, const AASequence*> >::const_iterator up_it;

          if (precursor_mass_tolerance_unit_ppm) // ppm
          {
            allowed_error = precursor_mass * precursor_mass_tolerance * 1e-6;
            low_it = enumerated_cross_link_masses.lower_bound(precursor_mass - allowed_error);
            up_it = enumerated_cross_link_masses.upper_bound(precursor_mass + allowed_error);
          }
          else // Dalton
          {
            allowed_error = precursor_mass_tolerance;
            low_it = enumerated_cross_link_masses.lower_bound(precursor_mass - allowed_error);
            up_it =  enumerated_cross_link_masses.upper_bound(precursor_mass + allowed_error);
          }

          if (!(low_it == up_it)) // no matching precursor in data
          {
            for (; low_it != up_it; ++low_it)
            {
              candidates.push_back(low_it->second);
            }
          }
        }

        // Find all positions of lysine (K) in the peptides (possible scross-linking sites), create cross_link_candidates with all combinations
        vector <TheoreticalSpectrumGeneratorXLinks::ProteinProteinCrossLink> cross_link_candidates;
        for (Size i = 0; i != candidates.size(); ++i)
        {
          pair<const AASequence*, const AASequence*> candidate = candidates[i];
          vector <SignedSize> link_pos_first;
          vector <SignedSize> link_pos_second;
          AASequence peptide_first = *candidate.first;
          AASequence peptide_second;
          if (candidate.second)
          {
            peptide_second = *candidate.second;
          }
          String seq_first = peptide_first.toUnmodifiedString();
          String seq_second =  peptide_second.toUnmodifiedString();


          // TODO mono-links and loop-links with different masses can be generated for the same precursor mass, but only one of them can be valid each time.
          // Find out which is the case. But it should not happen often enough to slow down the tool significantly.
          bool is_loop = abs(precursor_mass - (peptide_first.getMonoWeight() + cross_link_mass_light)) <= allowed_error;

          for (Size k = 0; k < seq_first.size()-1; ++k)
          {
            for (Size x = 0; x < cross_link_residue1.size(); ++x)
            {
              if (seq_first.substr(k, 1) == cross_link_residue1[x]) link_pos_first.push_back(k);
            }
          }
          if (candidate.second)
          {
            for (Size k = 0; k < seq_second.size()-1; ++k)
            {
              for (Size x = 0; x < cross_link_residue2.size(); ++x)
              {
                if (seq_second.substr(k, 1) == cross_link_residue2[x]) link_pos_second.push_back(k);
              }
            }
          } else
          {
            // Second position defining a mono-link and the second positions on the same peptide for loop links (only one of these two is valid for any specific precursor)
            if (!is_loop)
            {
              link_pos_second.push_back(-1);
            }
            else
            {
              for (Size k = 0; k < seq_first.size()-1; ++k)
              {
                for (Size x = 0; x < cross_link_residue2.size(); ++x)
                {
                  if (seq_first.substr(k, 1) == cross_link_residue2[x]) link_pos_second.push_back(k);
                }
              }
            }
          }

          // Determine larger peptide (alpha) by sequence length, use mass as tie breaker
          bool alpha_first = true;

          if (seq_second.size() > seq_first.size())
          {
            alpha_first = false;
          } else if (seq_second.size() == seq_first.size() && peptide_second.getMonoWeight() > peptide_first.getMonoWeight())
          {
            alpha_first = false;
          }

          // generate cross_links for all valid combinations
          for (Size x = 0; x < link_pos_first.size(); ++x)
          {
            for (Size y = 0; y < link_pos_second.size(); ++y)
            {
              TheoreticalSpectrumGeneratorXLinks::ProteinProteinCrossLink cross_link_candidate;
              // if loop link, and the positions are the same, then it is linking the same residue with itself,  skip this combination, also pos1 > pos2 would be the same link as pos1 < pos2
              if (((seq_second.size() == 0) && (link_pos_first[x] >= link_pos_second[y])) && (link_pos_second[y] != -1))
              {
                continue;
              }
              if (alpha_first)
              {
                cross_link_candidate.alpha = peptide_first;
                cross_link_candidate.beta = peptide_second;
                cross_link_candidate.cross_link_position.first = link_pos_first[x];
                cross_link_candidate.cross_link_position.second = link_pos_second[y];
              }
              else
              {
                cross_link_candidate.alpha = peptide_second;
                cross_link_candidate.beta = peptide_first;
                cross_link_candidate.cross_link_position.first = link_pos_second[y];
                cross_link_candidate.cross_link_position.second = link_pos_first[x];
              }
              // Cross-linker mass is only one of the mono-link masses, if there is no second position (second == -1), otherwise the normal linker mass
              if (link_pos_second[y] != -1)
              {
                cross_link_candidate.cross_linker_mass = cross_link_mass_light;
                cross_link_candidate.cross_linker_name = cross_link_names[0];
                cross_link_candidates.push_back(cross_link_candidate);
              }
              else
              {
                for (Size k = 0; k < cross_link_mass_mono_link.size(); ++k)
                {
                  cross_link_candidate.cross_linker_mass = cross_link_mass_mono_link[k];
                  cross_link_candidate.cross_linker_name = cross_link_names[k+1];
                  cross_link_candidates.push_back(cross_link_candidate);
                }
              }
            }
          }
        }

        // lists for one spectrum, to determine best match to the spectrum
        vector< CrossLinkSpectrumMatch > all_csms_spectrum;

        // TODO variables for benchmarking and testing purposes
        if (cross_link_candidates.size() > maxMatchCount) maxMatchCount = cross_link_candidates.size();
        sumMatchCount += cross_link_candidates.size();

        for (Size i = 0; i != cross_link_candidates.size(); ++i)
        {
          TheoreticalSpectrumGeneratorXLinks::ProteinProteinCrossLink cross_link_candidate = cross_link_candidates[i];
          double candidate_mz = (cross_link_candidate.alpha.getMonoWeight() + cross_link_candidate.beta.getMonoWeight() +  cross_link_candidate.cross_linker_mass+ (static_cast<double>(precursor_charge) * Constants::PROTON_MASS_U)) / precursor_charge;

          LOG_DEBUG << "Pair: " << cross_link_candidate.alpha.toString() << "-" << cross_link_candidate.beta.toString() << " matched to light spectrum " << scan_index << "\t and heavy spectrum " << scan_index_heavy
              << " with m/z: " << precursor_mz << "\t" << "and candidate m/z: " << candidate_mz << "\tK Positions: " << cross_link_candidate.cross_link_position.first << "\t" << cross_link_candidate.cross_link_position.second << endl;
//          LOG_DEBUG << a->second.getMonoWeight() << ", " << b->second.getMonoWeight() << " cross_link_mass_light: " <<  cross_link_mass_light <<  endl;

	  CrossLinkSpectrumMatch csm;
	  csm.cross_link = cross_link_candidate;

	  RichPeakSpectrum theoretical_spec_common_alpha;
	  RichPeakSpectrum theoretical_spec_common_beta;
	  RichPeakSpectrum theoretical_spec_xlinks_alpha;
	  RichPeakSpectrum theoretical_spec_xlinks_beta;

	  bool type_is_cross_link = cross_link_candidate.getType() == TheoreticalSpectrumGeneratorXLinks::ProteinProteinCrossLink::CROSS;

          Param specGenParams = specGen.getParameters();
          specGenParams.setValue("add_isotopes", "true", "If set to 1 isotope peaks of the product ion peaks are added");
          specGenParams.setValue("max_isotope", 2, "Defines the maximal isotopic peak which is added, add_isotopes must be set to 1");
          specGenParams.setValue("add_losses", "false", "Adds common losses to those ion expect to have them, only water and ammonia loss is considered");
          specGenParams.setValue("add_precursor_peaks", "false", "Adds peaks of the precursor to the spectrum, which happen to occur sometimes");
          specGenParams.setValue("add_abundant_immonium_ions", "false", "Add most abundant immonium ions");
          specGenParams.setValue("add_first_prefix_ion", "true", "If set to true e.g. b1 ions are added");
          specGenParams.setValue("add_y_ions", "true", "Add peaks of y-ions to the spectrum");
          specGenParams.setValue("add_b_ions", "true", "Add peaks of b-ions to the spectrum");
          specGenParams.setValue("add_a_ions", "false", "Add peaks of a-ions to the spectrum");
          specGenParams.setValue("add_c_ions", "false", "Add peaks of c-ions to the spectrum");
          specGenParams.setValue("add_x_ions", "false", "Add peaks of  x-ions to the spectrum");
          specGenParams.setValue("add_z_ions", "false", "Add peaks of z-ions to the spectrum");
          // TODO does nothing yet
          specGenParams.setValue("multiple_fragmentation_mode" , "false", "If set to true, multiple fragmentation events on the same cross-linked peptide pair are considered (HCD fragmentation)");
          specGen.setParameters(specGenParams);

          specGen.getCommonIonSpectrum(theoretical_spec_common_alpha, cross_link_candidate, 2, true);
          if (type_is_cross_link)
          {
            specGen.getCommonIonSpectrum(theoretical_spec_common_beta, cross_link_candidate, 2, false);
            specGen.getXLinkIonSpectrum(theoretical_spec_xlinks_alpha, theoretical_spec_xlinks_beta, cross_link_candidate, 2, precursor_charge);
          } else
          {
            // Function for mono-links or loop-links
            specGen.getXLinkIonSpectrum(theoretical_spec_xlinks_alpha, cross_link_candidate, 2, precursor_charge);
          }

          vector< pair< Size, Size > > matched_spec_common_alpha;
          vector< pair< Size, Size > > matched_spec_common_beta;
          vector< pair< Size, Size > > matched_spec_xlinks_alpha;
          vector< pair< Size, Size > > matched_spec_xlinks_beta;

          if (preprocessed_pair_spectra.spectra_common_peaks[pair_index].size() > 0)
          {
            getSpectrumAlignment(matched_spec_common_alpha, theoretical_spec_common_alpha, preprocessed_pair_spectra.spectra_common_peaks[pair_index], fragment_mass_tolerance, false);
            getSpectrumAlignment(matched_spec_common_beta, theoretical_spec_common_beta, preprocessed_pair_spectra.spectra_common_peaks[pair_index], fragment_mass_tolerance, false);
          }
          if (preprocessed_pair_spectra.spectra_xlink_peaks[pair_index].size() > 0)
          {
            getSpectrumAlignment(matched_spec_xlinks_alpha, theoretical_spec_xlinks_alpha, preprocessed_pair_spectra.spectra_xlink_peaks[pair_index], fragment_mass_tolerance_xlinks, false);
            getSpectrumAlignment(matched_spec_xlinks_beta, theoretical_spec_xlinks_beta, preprocessed_pair_spectra.spectra_xlink_peaks[pair_index], fragment_mass_tolerance_xlinks, false);
          }

          // Pre-Score calculations
          Size matched_alpha_count = matched_spec_common_alpha.size() + matched_spec_xlinks_alpha.size();
          Size theor_alpha_count = theoretical_spec_common_alpha.size() + theoretical_spec_xlinks_alpha.size();
          Size matched_beta_count = matched_spec_common_beta.size() + matched_spec_xlinks_beta.size();
          Size theor_beta_count = theoretical_spec_common_beta.size() + theoretical_spec_xlinks_beta.size();

          if (matched_alpha_count + matched_beta_count > 0)
          {
            // Simplified pre-Score
            //float pre_score = preScore(matched_fragments_theor_spec.size(), theoretical_spec.size());
            double pre_score = 0;
            if (type_is_cross_link)
            {
               pre_score = preScore(matched_alpha_count, theor_alpha_count, matched_beta_count, theor_beta_count);
             }
             else
             {
              pre_score = preScore(matched_alpha_count, theor_alpha_count);
             }
             //LOG_DEBUG << "Number of matched peaks to theor. spectrum: " << matched_alpha_count << "\t" << matched_beta_count << endl;
             //LOG_DEBUG << "Number of theoretical ions: " << theor_alpha_count << "\t" << theor_beta_count << endl;
             //LOG_DEBUG << "Pre Score: " << pre_score << endl;
             //LOG_DEBUG << "Peptide size: " << a->second.size() << "\t" << b->second.size() << "\t" << "K Pos:" << K_pos_a[i] << "\t" << K_pos_b[i] << endl;
             if (pre_score > pScoreMax) pScoreMax = pre_score;

             // compute intsum score
             double intsum = total_matched_current(matched_spec_common_alpha, matched_spec_common_beta, matched_spec_xlinks_alpha, matched_spec_xlinks_beta, preprocessed_pair_spectra, pair_index);


              // Total ion intensity of light spectrum
              // sum over common and xlink ion spectra instead of unfiltered
              double total_current = 0;
              for (SignedSize j = 0; j < static_cast<SignedSize>(preprocessed_pair_spectra.spectra_common_peaks[pair_index].size()); ++j)
              {
                total_current += preprocessed_pair_spectra.spectra_common_peaks[pair_index][j].getIntensity();
              }
              for (SignedSize j = 0; j < static_cast<SignedSize>(preprocessed_pair_spectra.spectra_xlink_peaks[pair_index].size()); ++j)
              {
                total_current += preprocessed_pair_spectra.spectra_xlink_peaks[pair_index][j].getIntensity();
              }
              double TIC = intsum / total_current;

              if (TIC > TICMax) TICMax = TIC;

              // TIC_alpha and _beta
              double intsum_alpha = matched_current_chain(matched_spec_common_alpha, matched_spec_xlinks_alpha, preprocessed_pair_spectra, pair_index);
              double intsum_beta = 0;
              if (type_is_cross_link)
              {
                intsum_beta = matched_current_chain(matched_spec_common_beta, matched_spec_xlinks_beta, preprocessed_pair_spectra, pair_index);
              }

              // normalize TIC_alpha and  _beta
              if ((intsum_alpha + intsum_beta) > 0.0)
              {
                intsum_alpha = intsum_alpha * intsum / (intsum_alpha + intsum_beta);
                intsum_beta = intsum_beta *  intsum / (intsum_alpha + intsum_beta);
              }

              // compute wTIC
              double wTIC = weighted_TIC_score(cross_link_candidate.alpha.size(), cross_link_candidate.beta.size(), intsum_alpha, intsum_beta, intsum, total_current, type_is_cross_link);

              if (wTIC > wTICMax) wTICMax = wTIC;
              if (intsum > intsumMax) intsumMax = intsum;

              // maximal xlink ion charge = (Precursor charge - 1), minimal xlink ion charge: 2
              Size n_xlink_charges = (precursor_charge - 1) - 2;
              if (n_xlink_charges < 1) n_xlink_charges = 1;

              // compute match odds (unweighted), the 3 is the number of charge states in the theoretical spectra
              double match_odds_c_alpha = match_odds_score(theoretical_spec_common_alpha, matched_spec_common_alpha, fragment_mass_tolerance, fragment_mass_tolerance_unit_ppm, false);
              double match_odds_x_alpha = match_odds_score(theoretical_spec_xlinks_alpha, matched_spec_xlinks_alpha, fragment_mass_tolerance_xlinks , fragment_mass_tolerance_unit_ppm, true, n_xlink_charges);
              double match_odds = 0;
              if (type_is_cross_link)
              {
                double match_odds_c_beta = match_odds_score(theoretical_spec_common_beta, matched_spec_common_beta, fragment_mass_tolerance, fragment_mass_tolerance_unit_ppm, false);
                double match_odds_x_beta = match_odds_score(theoretical_spec_xlinks_beta, matched_spec_xlinks_beta, fragment_mass_tolerance_xlinks, fragment_mass_tolerance_unit_ppm, true, n_xlink_charges);
                match_odds = (match_odds_c_alpha + match_odds_x_alpha + match_odds_c_beta + match_odds_x_beta) / 4;
              }
              else
              {
                match_odds = (match_odds_c_alpha + match_odds_x_alpha) / 2;
              }

              // Debug output, TODO remove if match odds is robust enough
              if (match_odds == INFINITY)
              {
                LOG_DEBUG << "INFINITY Match-odds (bug, should not happen) \n";
                return UNEXPECTED_RESULT;
              }

              if (match_odds > matchOddsMax) matchOddsMax = match_odds;

              //Cross-correlation
              RichPeakSpectrum theoretical_spec_common;
              RichPeakSpectrum theoretical_spec_xlinks;

              if (type_is_cross_link)
              {
                theoretical_spec_common.reserve(theoretical_spec_common_alpha.size() + theoretical_spec_common_beta.size());
                theoretical_spec_xlinks.reserve( theoretical_spec_xlinks_alpha.size() + theoretical_spec_xlinks_beta.size());
                theoretical_spec_common.insert(theoretical_spec_common.end(), theoretical_spec_common_alpha.begin(), theoretical_spec_common_alpha.end());
                theoretical_spec_common.insert(theoretical_spec_common.end(), theoretical_spec_common_beta.begin(), theoretical_spec_common_beta.end());
                theoretical_spec_xlinks.insert(theoretical_spec_xlinks.end(), theoretical_spec_xlinks_alpha.begin(), theoretical_spec_xlinks_alpha.end());
                theoretical_spec_xlinks.insert(theoretical_spec_xlinks.end(), theoretical_spec_xlinks_beta.begin(), theoretical_spec_xlinks_beta.end());
                theoretical_spec_common.sortByPosition();
                theoretical_spec_xlinks.sortByPosition();
              }
              else
              {
                theoretical_spec_common = theoretical_spec_common_alpha;
                theoretical_spec_xlinks = theoretical_spec_xlinks_alpha;
              }

               vector< double > xcorrx = xCorrelation(preprocessed_pair_spectra.spectra_xlink_peaks[pair_index], theoretical_spec_xlinks, 5, 0.3);
               vector< double > xcorrc = xCorrelation(preprocessed_pair_spectra.spectra_common_peaks[pair_index], theoretical_spec_common, 5, 0.2);

                // TODO save time: only needs to be done once per light spectrum, here it is repeated for cross-link each candidate
                vector< double > aucorrx = xCorrelation(spectrum_light, spectrum_light, 5, 0.3);
                vector< double > aucorrc = xCorrelation(spectrum_light, spectrum_light, 5, 0.2);
                double aucorr_sumx = accumulate(aucorrx.begin(), aucorrx.end(), 0.0);
                double aucorr_sumc = accumulate(aucorrc.begin(), aucorrc.end(), 0.0);
                double xcorrx_max = accumulate(xcorrx.begin(), xcorrx.end(), 0.0) / aucorr_sumx;
                double xcorrc_max = accumulate(xcorrc.begin(), xcorrc.end(), 0.0) / aucorr_sumc;
//                LOG_DEBUG << "xCorrelation X: " << xcorrx << endl;
//                LOG_DEBUG << "xCorrelation C: " << xcorrc << endl;
//                LOG_DEBUG << "Autocorr: " << aucorr << "\t Autocorr_sum: " << aucorr_sum << "\t xcorrx_max: " << xcorrx_max << "\t xcorrc_max: " << xcorrc_max << endl;

                if (xcorrx_max > xcorrxMax) xcorrxMax = xcorrx_max;
                if (xcorrc_max > xcorrcMax) xcorrcMax = xcorrc_max;

                // Compute score from the 4 scores and 4 weights
                double xcorrx_weight = 2.488;
                double xcorrc_weight = 21.279;
                double match_odds_weight = 1.973;
                double wTIC_weight = 12.829;
                double intsum_weight = 1.8;

//                double match_odds_weight = 1;  // 1.973;
//                double wTIC_weight = 24;           // 12.829;
//                double intsum_weight = 2.8;       // 1.8;

                double score = xcorrx_weight * xcorrx_max + xcorrc_weight * xcorrc_max + match_odds_weight * match_odds + wTIC_weight * wTIC + intsum_weight * intsum;

                csm.score = score;
                csm.pre_score = pre_score;
                csm.percTIC = TIC;
                csm.wTIC = wTIC;
                csm.int_sum = intsum;
                csm.match_odds = match_odds;
//                csm.xcorrx = xcorrx;
                csm.xcorrx_max = xcorrx_max;
//                csm.xcorrc = xcorrc;
                csm.xcorrc_max = xcorrc_max;
                csm.matched_common_alpha = matched_spec_common_alpha.size();
                csm.matched_common_beta = matched_spec_common_beta.size();
                csm.matched_xlink_alpha = matched_spec_xlinks_alpha.size();
                csm.matched_xlink_beta = matched_spec_xlinks_beta.size();
                csm.scan_index_light = scan_index;
                csm.scan_index_heavy = scan_index_heavy;


                // write fragment annotations
                LOG_DEBUG << "Start writing annotations" << endl;
                vector<PeptideHit::FragmentAnnotation> frag_annotations_alpha;
                for (Size k = 0; k < matched_spec_common_alpha.size(); --k)
                {
                  PeptideHit::FragmentAnnotation frag_anno;
                  frag_anno.charge = static_cast<int>(theoretical_spec_common_alpha[matched_spec_common_alpha[k].first].getMetaValue("z"));
                  frag_anno.mz = spectrum_light[matched_spec_common_alpha[k].second].getMZ();
                  frag_anno.intensity = spectrum_light[matched_spec_common_alpha[k].second].getIntensity();
                  frag_anno.annotation = theoretical_spec_common_alpha[matched_spec_common_alpha[k].first].getMetaValue("IonName");
                  frag_annotations_alpha.push_back(frag_anno);
                }
                for (Size k = 0; k < matched_spec_common_beta.size(); --k)
                {
                  PeptideHit::FragmentAnnotation frag_anno;
                  frag_anno.charge = static_cast<int>(theoretical_spec_common_beta[matched_spec_common_beta[k].first].getMetaValue("z"));
                  frag_anno.mz = spectrum_light[matched_spec_common_beta[k].second].getMZ();
                  frag_anno.intensity = spectrum_light[matched_spec_common_beta[k].second].getIntensity();
                  frag_anno.annotation = theoretical_spec_common_beta[matched_spec_common_beta[k].first].getMetaValue("IonName");
                  frag_annotations_alpha.push_back(frag_anno);
                }
                for (Size k = 0; k < matched_spec_xlinks_alpha.size(); --k)
                {
                  PeptideHit::FragmentAnnotation frag_anno;
                  frag_anno.charge = static_cast<int>(theoretical_spec_xlinks_alpha[matched_spec_xlinks_alpha[k].first].getMetaValue("z"));
                  frag_anno.mz = spectrum_light[matched_spec_xlinks_alpha[k].second].getMZ();
                  frag_anno.intensity = spectrum_light[matched_spec_xlinks_alpha[k].second].getIntensity();
                  frag_anno.annotation = theoretical_spec_xlinks_alpha[matched_spec_xlinks_alpha[k].first].getMetaValue("IonName");
                  frag_annotations_alpha.push_back(frag_anno);
                }
                for (Size k = 0; k < matched_spec_xlinks_beta.size(); --k)
                {
                  PeptideHit::FragmentAnnotation frag_anno;
                  frag_anno.charge = static_cast<int>(theoretical_spec_xlinks_beta[matched_spec_xlinks_beta[k].first].getMetaValue("z"));
                  frag_anno.mz = spectrum_light[matched_spec_xlinks_beta[k].second].getMZ();
                  frag_anno.intensity = spectrum_light[matched_spec_xlinks_beta[k].second].getIntensity();
                  frag_anno.annotation = theoretical_spec_xlinks_beta[matched_spec_xlinks_beta[k].first].getMetaValue("IonName");
                  frag_annotations_alpha.push_back(frag_anno);
                }
                LOG_DEBUG << "End writing annotations" << endl;
                csm.frag_annotations_alpha = frag_annotations_alpha;

                all_csms_spectrum.push_back(csm);
              }
            } // candidates for peak finished, determine best matching candidate

            Int top = 0;

            // collect top n matches to spectrum
            while(!all_csms_spectrum.empty() && top < number_top_hits)
            {
              top++;

              //double max_score = *max_element(candidate_score.begin(), candidate_score.end());
              Int max_position = distance(all_csms_spectrum.begin(), max_element(all_csms_spectrum.begin(), all_csms_spectrum.end()));
              all_csms_spectrum[max_position].rank = top;
              top_csms_spectrum.push_back(all_csms_spectrum[max_position]);
              all_csms_spectrum.erase(all_csms_spectrum.begin() + max_position);

              LOG_DEBUG << "Score: " << all_csms_spectrum[max_position].score << "\t wTIC: " << all_csms_spectrum[max_position].wTIC << "\t xcorrx: " << all_csms_spectrum[max_position].xcorrx_max
                      << "\t xcorrc: " << all_csms_spectrum[max_position].xcorrc_max << "\t match-odds: " << all_csms_spectrum[max_position].match_odds << "\t Intsum: " << all_csms_spectrum[max_position].int_sum << endl;

              if (all_csms_spectrum[max_position].cross_link.getType() == TheoreticalSpectrumGeneratorXLinks::ProteinProteinCrossLink::CROSS)
              {
                LOG_DEBUG << "Matched ions calpha , cbeta , xalpha , xbeta" << "\t" << all_csms_spectrum[max_position].matched_common_alpha << "\t" << all_csms_spectrum[max_position].matched_common_beta
                        << "\t" << all_csms_spectrum[max_position].matched_xlink_alpha <<  "\t" << all_csms_spectrum[max_position].matched_xlink_beta << endl;
              }
              else
              {
                LOG_DEBUG << "Matched ions common, cross-links " << all_csms_spectrum[max_position].matched_common_alpha << "\t" << all_csms_spectrum[max_position].matched_xlink_alpha << endl;
              }
            }
            all_top_csms.push_back(top_csms_spectrum);

            // Write PeptideIdentifications and PeptideHits for n top hits
            for (Size i = 0; i < top_csms_spectrum.size(); ++i)
            {
              PeptideIdentification peptide_id;

              String xltype = "cross-link";
              SignedSize alpha_pos = top_csms_spectrum[i].cross_link.cross_link_position.first;
              SignedSize beta_pos = top_csms_spectrum[i].cross_link.cross_link_position.second;

              if (top_csms_spectrum[i].cross_link.getType() == TheoreticalSpectrumGeneratorXLinks::ProteinProteinCrossLink::MONO)
              {
                xltype = "mono-link";
              }
              else if (top_csms_spectrum[i].cross_link.getType() == TheoreticalSpectrumGeneratorXLinks::ProteinProteinCrossLink::LOOP)
              {
                xltype = "loop-link";
              }

              PeptideHit ph_alpha, ph_beta;
              // Set monolink as a modification or add MetaValue for cross-link identity and mass
              AASequence seq_alpha = top_csms_spectrum[i].cross_link.alpha;
              if (top_csms_spectrum[i].cross_link.getType() == TheoreticalSpectrumGeneratorXLinks::ProteinProteinCrossLink::MONO)
              {
                //AASequence seq_alpha = top_csms_spectrum[i].cross_link.alpha;
                vector< String > mods;
                const String residue = seq_alpha[alpha_pos].getOneLetterCode();
                ModificationsDB::getInstance()->getModificationsByDiffMonoMass(mods, residue, top_csms_spectrum[i].cross_link.cross_linker_mass, 0.01);
                LOG_DEBUG << "number of modifications fitting the mono-link: " << mods.size() << "\t" << mods << endl;
                if (mods.size() > 0)
                {
                  // TODO only valid if there are no alternatives, but we know we searched for a cross-linking reagent
                  LOG_DEBUG << "applied modification: " << mods[0] << endl;
                  seq_alpha.setModification(alpha_pos, mods[0]);
                }
                else
                {
//                  // TODO hardcoded for DSS, Xlink:DSS-NH2  not found by mass
//                  LOG_DEBUG << "applied modification: " << "Xlink:DSS-NH2" << endl;
//                  ph_alpha.setMetaValue("xl_mod",  "Xlink:DSS-NH2");
                }
              }
              else
              {
                // TODO hardcoded for DSS, make this an input parameter or something, NO UNIMOD ACCESSION AVAILBALE, for now name and mass
              ph_alpha.setMetaValue("xl_mod", top_csms_spectrum[i].cross_link.cross_linker_name);
              ph_alpha.setMetaValue("xl_mass", DataValue(top_csms_spectrum[i].cross_link.cross_linker_mass));
              }


              if (top_csms_spectrum[i].cross_link.getType() == TheoreticalSpectrumGeneratorXLinks::ProteinProteinCrossLink::LOOP)
              {
                ph_alpha.setMetaValue("xl_pos2", DataValue(beta_pos));
              }

              vector<PeptideHit> phs;

              ph_alpha.setSequence(seq_alpha);
              ph_alpha.setCharge(precursor_charge);
              ph_alpha.setScore(top_csms_spectrum[i].score);
              ph_alpha.setRank(DataValue(i+1));
              ph_alpha.setMetaValue("xl_chain", "MS:1002509");  // donor (longer, heavier, alphabetically earlier)
              ph_alpha.setMetaValue("xl_pos", DataValue(alpha_pos));
              ph_alpha.setMetaValue("spec_heavy_RT", spectra[scan_index_heavy].getRT());
              ph_alpha.setMetaValue("spec_heavy_MZ", spectra[scan_index_heavy].getPrecursors()[0].getMZ());
              ph_alpha.setMetaValue("spectrum_reference", spectra[scan_index].getNativeID());
              ph_alpha.setMetaValue("spectrum_reference_heavy", spectra[scan_index_heavy].getNativeID());
              ph_alpha.setMetaValue("xl_type", xltype);
              ph_alpha.setMetaValue("xl_rank", DataValue(i + 1));
<<<<<<< HEAD
              ph_alpha.setFragmentAnnotations(top_csms_spectrum[i].frag_annotations_alpha);
=======

              ph_alpha.setMetaValue("OpenXQuest:xcorr xlink", top_csms_spectrum[i].xcorrx_max);
              ph_alpha.setMetaValue("OpenXQuest:xcorr common", top_csms_spectrum[i].xcorrc_max);
              ph_alpha.setMetaValue("OpenXQuest:match-odds", top_csms_spectrum[i].match_odds);
              ph_alpha.setMetaValue("OpenXQuest:intsum", top_csms_spectrum[i].int_sum);
              ph_alpha.setMetaValue("OpenXQuest:wTIC", top_csms_spectrum[i].wTIC);

              ph_alpha.setFragmentAnnotations(top_csms_spectrum[i].frag_annotations);
>>>>>>> 2abb038f
              LOG_DEBUG << "Annotations of size " << ph_alpha.getFragmentAnnotations().size() << endl;
              phs.push_back(ph_alpha);

              if (top_csms_spectrum[i].cross_link.getType() == TheoreticalSpectrumGeneratorXLinks::ProteinProteinCrossLink::CROSS)
              {
                ph_beta.setSequence(top_csms_spectrum[i].cross_link.beta);
                ph_beta.setCharge(precursor_charge);
                ph_beta.setScore(top_csms_spectrum[i].score);
                ph_beta.setRank(DataValue(i+1));
                ph_beta.setMetaValue("xl_chain", "MS:1002510"); // receiver
                ph_beta.setMetaValue("xl_pos", DataValue(beta_pos));
                ph_beta.setMetaValue("spec_heavy_RT", spectra[scan_index_heavy].getRT());
                ph_beta.setMetaValue("spec_heavy_MZ", spectra[scan_index_heavy].getPrecursors()[0].getMZ());
                ph_beta.setMetaValue("spectrum_reference", spectra[scan_index].getNativeID());
                ph_beta.setMetaValue("spectrum_reference_heavy", spectra[scan_index_heavy].getNativeID());

                ph_beta.setMetaValue("OpenXQuest:xcorr xlink", top_csms_spectrum[i].xcorrx_max);
                ph_beta.setMetaValue("OpenXQuest:xcorr common", top_csms_spectrum[i].xcorrc_max);
                ph_beta.setMetaValue("OpenXQuest:match-odds", top_csms_spectrum[i].match_odds);
                ph_beta.setMetaValue("OpenXQuest:intsum", top_csms_spectrum[i].int_sum);
                ph_beta.setMetaValue("OpenXQuest:wTIC", top_csms_spectrum[i].wTIC);

                phs.push_back(ph_beta);
              }

              peptide_id.setRT(spectrum_light.getRT());
              peptide_id.setMZ(precursor_mz);
              String specIDs = spectra[scan_index].getNativeID() + "," + spectra[scan_index_heavy].getNativeID();
              peptide_id.setMetaValue("spectrum_reference", specIDs);
//              peptide_id.setMetaValue("spec_heavy_RT", spectra[scan_index_heavy].getRT());
//              peptide_id.setMetaValue("spec_heavy_MZ", spectra[scan_index_heavy].getPrecursors()[0].getMZ());
//              peptide_id.setMetaValue("spectrum_reference", spectra[scan_index].getNativeID());
//              peptide_id.setMetaValue("spectrum_reference_heavy", spectra[scan_index_heavy].getNativeID());
//              peptide_id.setMetaValue("xl_type", xltype); // TODO: needs CV term
//              peptide_id.setMetaValue("xl_rank", DataValue(i + 1));

              peptide_id.setHits(phs);
              peptide_id.setScoreType("OpenXQuest:combined score");
              peptide_ids.push_back(peptide_id);
              all_top_csms[all_top_csms.size()-1][i].peptide_id_index = peptide_ids.size()-1;
            }


            LOG_DEBUG << "Next Spectrum ################################## \n";
          }
    }
    // end of matching / scoring
    progresslogger.endProgress();

    LOG_DEBUG << "Pre Score maximum: " << pScoreMax << "\t TIC maximum: " << TICMax << "\t wTIC maximum: " << wTICMax << "\t Match-Odds maximum: " << matchOddsMax << endl;
    LOG_DEBUG << "XLink Cross-correlation maximum: " << xcorrxMax << "\t Common Cross-correlation maximum: " << xcorrcMax << "\t Intsum maximum: " << intsumMax << endl;
    LOG_DEBUG << "Total number of matched candidates: " << sumMatchCount << "\t Maximum number of matched candidates to one spectrum pair: " << maxMatchCount << "\t Average: " << sumMatchCount / spectra.size() << endl;

    // Add protein identifications
    PeptideIndexing pep_indexing;
    Param indexing_param = pep_indexing.getParameters();

    // TODO update additional parameters of PeptideIndexing (enzyme etc.)
    String d_prefix = decoy_prefix ? "true" : "false";
    indexing_param.setValue("prefix", d_prefix, "If set, protein accessions in the database contain 'decoy_string' as prefix.");
    indexing_param.setValue("decoy_string", decoy_string, "String that was appended (or prefixed - see 'prefix' flag below) to the accessions in the protein database to indicate decoy proteins.");
    pep_indexing.setParameters(indexing_param);

    pep_indexing.run(fasta_db, protein_ids, peptide_ids);

    // write output
    progresslogger.startProgress(0, 1, "Writing output...");
    if (out_idXML.size() > 0)
    {
      IdXMLFile().store(out_idXML, protein_ids, peptide_ids);
    }
    if (out_mzIdentML.size() > 0)
    {
      MzIdentMLFile().store(out_mzIdentML, protein_ids, peptide_ids);
    }
    if (out_xquest.size() > 0)
    {
      vector<String> input_split_dir;
      vector<String> input_split;
      getStringOption_("in").split(String("/"), input_split_dir);
      input_split_dir[input_split_dir.size()-1].split(String("."), input_split);
      String base_name = input_split[0];
      //String spec_xml_filename = spec_xml_name + ".spec.xml";
      writeXQuestXML(out_xquest, base_name, peptide_ids, all_top_csms, spectra);
      writeXQuestXMLSpec(base_name, preprocessed_pair_spectra, spectrum_pairs, all_top_csms, spectra);
    }
    progresslogger.endProgress();

    return EXECUTION_OK;
  }

};

int main(int argc, const char** argv)
{

  TOPPxQuest tool;
  
  return tool.main(argc, argv);
}
<|MERGE_RESOLUTION|>--- conflicted
+++ resolved
@@ -2891,9 +2891,6 @@
               ph_alpha.setMetaValue("spectrum_reference_heavy", spectra[scan_index_heavy].getNativeID());
               ph_alpha.setMetaValue("xl_type", xltype);
               ph_alpha.setMetaValue("xl_rank", DataValue(i + 1));
-<<<<<<< HEAD
-              ph_alpha.setFragmentAnnotations(top_csms_spectrum[i].frag_annotations_alpha);
-=======
 
               ph_alpha.setMetaValue("OpenXQuest:xcorr xlink", top_csms_spectrum[i].xcorrx_max);
               ph_alpha.setMetaValue("OpenXQuest:xcorr common", top_csms_spectrum[i].xcorrc_max);
@@ -2902,7 +2899,6 @@
               ph_alpha.setMetaValue("OpenXQuest:wTIC", top_csms_spectrum[i].wTIC);
 
               ph_alpha.setFragmentAnnotations(top_csms_spectrum[i].frag_annotations);
->>>>>>> 2abb038f
               LOG_DEBUG << "Annotations of size " << ph_alpha.getFragmentAnnotations().size() << endl;
               phs.push_back(ph_alpha);
 
