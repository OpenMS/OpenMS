--- conflicted
+++ resolved
@@ -659,11 +659,7 @@
     // write all (!) parameters as metavalues to the search parameters
     if (!protein_identifications.empty())
     {
-<<<<<<< HEAD
-      DefaultParamHandler::writeParametersToMetaValues(this->getParam_(), protein_identifications[0].getSearchParameters(), TOPPBase::getToolPrefix(this->toolName_()));
-=======
       DefaultParamHandler::writeParametersToMetaValues(this->getParam_(), protein_identifications[0].getSearchParameters(), this->getToolPrefix());
->>>>>>> 62899d62
     }
 
     IdXMLFile().store(output_file, protein_identifications, peptide_identifications);
