// --------------------------------------------------------------------------
//                   OpenMS -- Open-Source Mass Spectrometry
// --------------------------------------------------------------------------
// Copyright The OpenMS Team -- Eberhard Karls University Tuebingen,
// ETH Zurich, and Freie Universitaet Berlin 2002-2021.
//
// This software is released under a three-clause BSD license:
//  * Redistributions of source code must retain the above copyright
//    notice, this list of conditions and the following disclaimer.
//  * Redistributions in binary form must reproduce the above copyright
//    notice, this list of conditions and the following disclaimer in the
//    documentation and/or other materials provided with the distribution.
//  * Neither the name of any author or any participating institution
//    may be used to endorse or promote products derived from this software
//    without specific prior written permission.
// For a full list of authors, refer to the file AUTHORS.
// --------------------------------------------------------------------------
// THIS SOFTWARE IS PROVIDED BY THE COPYRIGHT HOLDERS AND CONTRIBUTORS "AS IS"
// AND ANY EXPRESS OR IMPLIED WARRANTIES, INCLUDING, BUT NOT LIMITED TO, THE
// IMPLIED WARRANTIES OF MERCHANTABILITY AND FITNESS FOR A PARTICULAR PURPOSE
// ARE DISCLAIMED. IN NO EVENT SHALL ANY OF THE AUTHORS OR THE CONTRIBUTING
// INSTITUTIONS BE LIABLE FOR ANY DIRECT, INDIRECT, INCIDENTAL, SPECIAL,
// EXEMPLARY, OR CONSEQUENTIAL DAMAGES (INCLUDING, BUT NOT LIMITED TO,
// PROCUREMENT OF SUBSTITUTE GOODS OR SERVICES; LOSS OF USE, DATA, OR PROFITS;
// OR BUSINESS INTERRUPTION) HOWEVER CAUSED AND ON ANY THEORY OF LIABILITY,
// WHETHER IN CONTRACT, STRICT LIABILITY, OR TORT (INCLUDING NEGLIGENCE OR
// OTHERWISE) ARISING IN ANY WAY OUT OF THE USE OF THIS SOFTWARE, EVEN IF
// ADVISED OF THE POSSIBILITY OF SUCH DAMAGE.
//
// --------------------------------------------------------------------------
// $Maintainer: Hendrik Weisser $
// $Authors: Hendrik Weisser $
// --------------------------------------------------------------------------

#include <OpenMS/APPLICATIONS/TOPPBase.h>

#include <OpenMS/ANALYSIS/OPENSWATH/ChromatogramExtractor.h>
#include <OpenMS/ANALYSIS/OPENSWATH/MRMFeatureFinderScoring.h>
#include <OpenMS/ANALYSIS/OPENSWATH/DATAACCESS/SimpleOpenMSSpectraAccessFactory.h>
#include <OpenMS/ANALYSIS/TARGETED/TargetedExperiment.h>
#include <OpenMS/CHEMISTRY/ISOTOPEDISTRIBUTION/CoarseIsotopePatternGenerator.h>
#include <OpenMS/FORMAT/FeatureXMLFile.h>
#include <OpenMS/FORMAT/MzMLFile.h>
#include <OpenMS/FORMAT/TraMLFile.h>
#include <OpenMS/FORMAT/TransformationXMLFile.h>
#include <OpenMS/KERNEL/MSSpectrum.h>
#include <OpenMS/MATH/MISC/MathFunctions.h>
#include <OpenMS/TRANSFORMATIONS/FEATUREFINDER/ElutionModelFitter.h>
#include <OpenMS/TRANSFORMATIONS/FEATUREFINDER/FeatureFinderAlgorithmPickedHelperStructs.h>
#include <OpenMS/TRANSFORMATIONS/FEATUREFINDER/EGHTraceFitter.h>
#include <OpenMS/TRANSFORMATIONS/FEATUREFINDER/GaussTraceFitter.h>
#include <OpenMS/TRANSFORMATIONS/FEATUREFINDER/FeatureFinderAlgorithmMetaboIdent.h>
#include <OpenMS/SYSTEM/File.h>

#include <OpenMS/CONCEPT/LogStream.h>

using namespace OpenMS;
using namespace std;

//-------------------------------------------------------------
//Doxygen docu
//-------------------------------------------------------------

/**
   @page UTILS_FeatureFinderMetaboIdent FeatureFinderMetaboIdent

   @brief Detects features in MS1 data corresponding to small molecule identifications.

   <CENTER>
     <table>
       <tr>
         <td ALIGN="center" BGCOLOR="#EBEBEB"> pot. predecessor tools </td>
         <td VALIGN="middle" ROWSPAN=2> \f$ \longrightarrow \f$ FeatureFinderMetaboIdent \f$ \longrightarrow \f$</td>
         <td ALIGN="center" BGCOLOR="#EBEBEB"> pot. successor tools </td>
       </tr>
       <tr>
         <td VALIGN="middle" ALIGN="center" ROWSPAN=1> @ref TOPP_PeakPickerHiRes (optional) </td>
         <td VALIGN="middle" ALIGN="center" ROWSPAN=1> @ref TOPP_TextExporter</td>
       </tr>
     </table>
   </CENTER>

   This tool detects quantitative features in MS1 data for a list of targets, typically small molecule/metabolite identifications.
   It uses algorithms for targeted data analysis from the OpenSWATH pipeline.

   @note This tool is still experimental!

   @see @ref TOPP_FeatureFinderIdentification - targeted feature detection based on peptide identifications.

   <B>Input format</B>

   Spectra are expected in centroided or profile mode. Only MS1 level spectra are considered for feature detection.

   The targets to quantify have to be specified in a tab-separated text file that is passed via the @p id parameter.
   This file has to start with the following header line, defining its columns:
   <pre>
   <TT>CompoundName    SumFormula    Mass    Charge    RetentionTime    RetentionTimeRange    IsoDistribution</TT>
   </pre>

   Every subsequent line defines a target.
   (Except lines starting with "#", which are considered as comments and skipped.)
   The following requirements apply:
   - @p CompoundName: unique name for the target compound
   - @p SumFormula: chemical sum formula (see @ref OpenMS::EmpiricalFormula), optional
   - @p Mass: neutral mass; if zero calculated from @p Formula
   - @p Charge: charge state, or comma-separated list of multiple charges
   - @p RetentionTime: retention time (RT), or comma-separated list of multiple RTs
   - @p RetentionTimeRange: RT window around @p RetentionTime for chromatogram extraction, either one value or one per @p RT entry; if zero parameter @p extract:rt_window is used
   - @p IsoDistribution: comma-separated list of relative abundances of isotopologues (see @ref OpenMS::IsotopeDistribution); if zero calculated from @p Formula

   In the simplest case, only @p CompoundName, @p SumFormula, @p Charge and @p RetentionTime need to be given, all other values may be zero.
   Every combination of compound (mass), RT and charge defines one target for feature detection.

   <B>Output format</B>

   The main output (parameter @p out) is a featureXML file containing the detected features, with annotations in meta data entries.
   This file can be visualized in TOPPView - perhaps most usefully as a layer on top of the LC-MS data that gave rise to it.
   Compound annotations of features (@p Name entries from the @p id input) can be shown by clicking the "Show feature annotation" button in the tool bar and selecting "Label meta data".
   Positions of targets for which no feature was detected can be shown by clicking the "Show unassigned peptide identifications" button and selecting "Show label meta data".

   To export the data from the featureXML file to a tabular text file (CSV), use @ref TOPP_TextExporter with the options @p no_ids and <TT>feature:add_metavalues 0</TT> (to include all meta data annotations).
   In the result, the information from the @p CompoundName, @p SumFormula, @p Charge and @p RetentionTime columns from the input will be in the @p label, @p sum_formula, @p charge and @p expected_rt columns, respectively.

   <B>The command line parameters of this tool are:</B>
   @verbinclude UTILS_FeatureFinderMetaboIdent.cli
   <B>INI file documentation of this tool:</B>
   @htmlinclude UTILS_FeatureFinderMetaboIdent.html

*/

// We do not want this class to show up in the docu:
/// @cond TOPPCLASSES


class TOPPFeatureFinderMetaboIdent :
  public TOPPBase
{
public:
  TOPPFeatureFinderMetaboIdent() :
    TOPPBase("FeatureFinderMetaboIdent", "Detects features in MS1 data based on metabolite identifications.", false)    
  {
  }

protected:

  void registerOptionsAndFlags_() override
  {
    registerInputFile_("in", "<file>", "", "Input file: LC-MS raw data");
    setValidFormats_("in", ListUtils::create<String>("mzML"));
    registerInputFile_("id", "<file>", "", "Input file: Metabolite identifications");
    setValidFormats_("id", ListUtils::create<String>("tsv"));
    registerOutputFile_("out", "<file>", "", "Output file: Features");
    setValidFormats_("out", ListUtils::create<String>("featureXML"));
    registerOutputFile_("lib_out", "<file>", "", "Output file: Assay library", false);
    setValidFormats_("lib_out", ListUtils::create<String>("traML"));
    registerOutputFile_("chrom_out", "<file>", "", "Output file: Chromatograms", false);
    setValidFormats_("chrom_out", ListUtils::create<String>("mzML"));
    registerOutputFile_("candidates_out", "<file>", "", "Output file: Feature candidates (before filtering and model fitting)", false);
    registerOutputFile_("trafo_out", "<file>", "", "Output file: Retention times (expected vs. observed)", false);
    setValidFormats_("trafo_out", ListUtils::create<String>("trafoXML"));
    setValidFormats_("candidates_out", ListUtils::create<String>("featureXML"));

    Param ffmetaboident_params;
    ffmetaboident_params.insert("", FeatureFinderAlgorithmMetaboIdent().getParameters());
    registerFullParam_(ffmetaboident_params); // register algorithm paramters as command line parameters
  }

  ProgressLogger prog_log_; ///< progress logger

  /// Read input file with information about targets
  vector<FeatureFinderAlgorithmMetaboIdent::FeatureFinderMetaboIdentCompound> readTargets_(const String& in_path)
  {
    vector<FeatureFinderAlgorithmMetaboIdent::FeatureFinderMetaboIdentCompound> metaboIdentTable;

    const string header =
      "CompoundName\tSumFormula\tMass\tCharge\tRetentionTime\tRetentionTimeRange\tIsoDistribution";
    ifstream source(in_path.c_str());
    if (!source.is_open())
    {
      throw Exception::FileNotReadable(__FILE__, __LINE__,
                                       OPENMS_PRETTY_FUNCTION, in_path);
    }
    string line;
    getline(source, line);
    if (!String(line).hasPrefix(header))
    {
      String msg = "expected header line starting with: '" + header + "'";
      throw Exception::ParseError(__FILE__, __LINE__, OPENMS_PRETTY_FUNCTION,
                                  line, msg);
    }
    Size line_count = 1;
    set<String> names;
    while (getline(source, line))
    {
      line_count++;
      if (line[0] == '#') continue; // skip comments
      vector<String> parts = ListUtils::create<String>(line, '\t'); // split
      if (parts.size() < 7)
      {
        OPENMS_LOG_ERROR
          << "Error: Expected 7 tab-separated fields, found only "
          << parts.size() << " in line " << line_count
          << " - skipping this line." << endl;
        continue;
      }
      String name = parts[0];
      if (name.empty())
      {
        OPENMS_LOG_ERROR << "Error: Empty name field in input line "
                         << line_count << " - skipping this line." << endl;
        continue;
      }
      if (!names.insert(name).second) // @TODO: is this check necessary?
      {
        OPENMS_LOG_ERROR << "Error: Duplicate name '" << name
                         << "' in input line " << line_count
                         << " - skipping this line." << endl;
        continue;
      }
      metaboIdentTable.push_back(FeatureFinderAlgorithmMetaboIdent::FeatureFinderMetaboIdentCompound(name,
                                 parts[1],
                                 parts[2].toDouble(),
                                 ListUtils::create<Int>(parts[3]),
                                 ListUtils::create<double>(parts[4]),
                                 ListUtils::create<double>(parts[5]),
                                 ListUtils::create<double>(parts[6])));
    }
    return metaboIdentTable;
  }

  /// Main function
  ExitCodes main_(int, const char**) override
  {
    //-------------------------------------------------------------
    // parameter handling
    //-------------------------------------------------------------
    String in = getStringOption_("in");
    String id = getStringOption_("id");
    String out = getStringOption_("out");
    String lib_out = getStringOption_("lib_out");
    String chrom_out = getStringOption_("chrom_out");
    String trafo_out = getStringOption_("trafo_out");

    prog_log_.setLogType(log_type_);

    //-------------------------------------------------------------
    // load input
    //-------------------------------------------------------------
    OPENMS_LOG_INFO << "Loading targets and creating assay library..." << endl;
    auto table = readTargets_(id);

    FeatureFinderAlgorithmMetaboIdent ff_mident;
    // copy (command line) tool parameters that match the algorithm parameters back to the algorithm
    ff_mident.setParameters(getParam_().copySubset(FeatureFinderAlgorithmMetaboIdent().getDefaults()));

    OPENMS_LOG_INFO << "Loading input LC-MS data..." << endl;
    MzMLFile mzml;
    mzml.setLogType(log_type_);
    mzml.getOptions().addMSLevel(1);
    mzml.load(in, ff_mident.getMSData());

    FeatureMap features;
    ff_mident.run(table, features, in);
<<<<<<< HEAD
=======
    
    // annotate "spectra_data" metavalue
    if (getFlag_("test"))
    {
      // if test mode set, add file without path so we can compare it
      features.setPrimaryMSRunPath({"file://" + File::basename(in)});
    }
    else
    {
      features.setPrimaryMSRunPath({in}, ff_mident.getMSData());
    }    
>>>>>>> bd254914

    addDataProcessing_(features, getProcessingInfo_(DataProcessing::QUANTITATION));

    if (!chrom_out.empty())
    {
      PeakMap& chrom_data = ff_mident.getChromatograms();
      addDataProcessing_(chrom_data,
                         getProcessingInfo_(DataProcessing::FILTERING));
      MzMLFile().store(chrom_out, ff_mident.getChromatograms());
    }
    ff_mident.getChromatograms().clear(true);

    //-------------------------------------------------------------
    // write output
    //-------------------------------------------------------------

    OPENMS_LOG_INFO << "Writing final results..." << endl;
    FeatureXMLFile().store(out, features);

    // write transition library in TraML format
    if (!lib_out.empty())
    {
      TraMLFile().store(lib_out, ff_mident.getLibrary());
    }

    // write expected vs. observed retention times
    if (!trafo_out.empty()) 
    {
      const TransformationDescription& trafo = ff_mident.getTransformations();
      TransformationXMLFile().store(trafo_out, trafo);
    }

    //-------------------------------------------------------------
    // statistics
    //-------------------------------------------------------------

    Size n_missing = features.getUnassignedPeptideIdentifications().size();
    OPENMS_LOG_INFO << "\nSummary statistics:\n"
             << ff_mident.getLibrary().getCompounds().size() << " targets specified\n"
             << features.size() << " features found\n"
             << ff_mident.getNShared() << " features with multiple target annotations\n"
             << n_missing << " targets without features";
    const Size n_examples = 5;
    if (n_missing)
    {
      OPENMS_LOG_INFO << ":";
      for (Size i = 0;
           ((i < features.getUnassignedPeptideIdentifications().size()) &&
            (i < n_examples)); ++i)
      {
        const PeptideIdentification& id =
          features.getUnassignedPeptideIdentifications()[i];
        const TargetedExperiment::Compound& compound =
          ff_mident.getLibrary().getCompoundByRef(id.getMetaValue("PeptideRef"));
        OPENMS_LOG_INFO << "\n- " << ff_mident.prettyPrintCompound(compound);
      }
      if (n_missing > n_examples)
      {
        OPENMS_LOG_INFO << "\n- ... (" << n_missing - n_examples << " more)";
      }
    }
    OPENMS_LOG_INFO << "\n" << endl;

    return EXECUTION_OK;
  }

};


int main(int argc, const char** argv)
{
  TOPPFeatureFinderMetaboIdent tool;
  return tool.main(argc, argv);
}

/// @endcond<|MERGE_RESOLUTION|>--- conflicted
+++ resolved
@@ -261,8 +261,6 @@
 
     FeatureMap features;
     ff_mident.run(table, features, in);
-<<<<<<< HEAD
-=======
     
     // annotate "spectra_data" metavalue
     if (getFlag_("test"))
@@ -274,7 +272,6 @@
     {
       features.setPrimaryMSRunPath({in}, ff_mident.getMSData());
     }    
->>>>>>> bd254914
 
     addDataProcessing_(features, getProcessingInfo_(DataProcessing::QUANTITATION));
 
