// --------------------------------------------------------------------------
//                   OpenMS -- Open-Source Mass Spectrometry
// --------------------------------------------------------------------------
// Copyright The OpenMS Team -- Eberhard Karls University Tuebingen,
// ETH Zurich, and Freie Universitaet Berlin 2002-2022.
//
// This software is released under a three-clause BSD license:
//  * Redistributions of source code must retain the above copyright
//    notice, this list of conditions and the following disclaimer.
//  * Redistributions in binary form must reproduce the above copyright
//    notice, this list of conditions and the following disclaimer in the
//    documentation and/or other materials provided with the distribution.
//  * Neither the name of any author or any participating institution
//    may be used to endorse or promote products derived from this software
//    without specific prior written permission.
// For a full list of authors, refer to the file AUTHORS.
// --------------------------------------------------------------------------
// THIS SOFTWARE IS PROVIDED BY THE COPYRIGHT HOLDERS AND CONTRIBUTORS "AS IS"
// AND ANY EXPRESS OR IMPLIED WARRANTIES, INCLUDING, BUT NOT LIMITED TO, THE
// IMPLIED WARRANTIES OF MERCHANTABILITY AND FITNESS FOR A PARTICULAR PURPOSE
// ARE DISCLAIMED. IN NO EVENT SHALL ANY OF THE AUTHORS OR THE CONTRIBUTING
// INSTITUTIONS BE LIABLE FOR ANY DIRECT, INDIRECT, INCIDENTAL, SPECIAL,
// EXEMPLARY, OR CONSEQUENTIAL DAMAGES (INCLUDING, BUT NOT LIMITED TO,
// PROCUREMENT OF SUBSTITUTE GOODS OR SERVICES; LOSS OF USE, DATA, OR PROFITS;
// OR BUSINESS INTERRUPTION) HOWEVER CAUSED AND ON ANY THEORY OF LIABILITY,
// WHETHER IN CONTRACT, STRICT LIABILITY, OR TORT (INCLUDING NEGLIGENCE OR
// OTHERWISE) ARISING IN ANY WAY OUT OF THE USE OF THIS SOFTWARE, EVEN IF
// ADVISED OF THE POSSIBILITY OF SUCH DAMAGE.
//  
// --------------------------------------------------------------------------
// $Maintainer: Timo Sachsenberg $
// $Authors: Timo Sachsenberg $
// --------------------------------------------------------------------------

#include <OpenMS/ANALYSIS/ID/BasicProteinInferenceAlgorithm.h>
#include <OpenMS/ANALYSIS/ID/BayesianProteinInferenceAlgorithm.h>
#include <OpenMS/ANALYSIS/ID/FalseDiscoveryRate.h>
#include <OpenMS/ANALYSIS/ID/IDBoostGraph.h>
#include <OpenMS/ANALYSIS/ID/IDConflictResolverAlgorithm.h>
#include <OpenMS/ANALYSIS/ID/IDScoreSwitcherAlgorithm.h>
#include <OpenMS/ANALYSIS/ID/PeptideIndexing.h>
#include <OpenMS/ANALYSIS/MAPMATCHING/ConsensusMapNormalizerAlgorithmMedian.h>
#include <OpenMS/ANALYSIS/ID/ConsensusMapMergerAlgorithm.h>
#include <OpenMS/ANALYSIS/MAPMATCHING/FeatureGroupingAlgorithmQT.h>
#include <OpenMS/ANALYSIS/MAPMATCHING/MapAlignmentAlgorithmIdentification.h>
#include <OpenMS/ANALYSIS/MAPMATCHING/MapAlignmentAlgorithmTreeGuided.h>
#include <OpenMS/ANALYSIS/MAPMATCHING/MapAlignmentTransformer.h>
#include <OpenMS/ANALYSIS/QUANTITATION/PeptideAndProteinQuant.h>
#include <OpenMS/APPLICATIONS/MapAlignerBase.h>
#include <OpenMS/APPLICATIONS/TOPPBase.h>
#include <OpenMS/DATASTRUCTURES/CalibrationData.h>
#include <OpenMS/FILTERING/CALIBRATION/InternalCalibration.h>
#include <OpenMS/FILTERING/CALIBRATION/MZTrafoModel.h>
#include <OpenMS/FILTERING/CALIBRATION/PrecursorCorrection.h>
#include <OpenMS/FILTERING/DATAREDUCTION/FeatureFindingMetabo.h>
#include <OpenMS/FILTERING/DATAREDUCTION/MassTraceDetection.h>
#include <OpenMS/FILTERING/ID/IDFilter.h>
#include <OpenMS/FILTERING/TRANSFORMERS/ThresholdMower.h>
#include <OpenMS/FORMAT/ConsensusXMLFile.h>
#include <OpenMS/FORMAT/ExperimentalDesignFile.h>
#include <OpenMS/FORMAT/FeatureXMLFile.h>
#include <OpenMS/FORMAT/IdXMLFile.h>
#include <OpenMS/FORMAT/MSstatsFile.h>
#include <OpenMS/FORMAT/MzMLFile.h>
#include <OpenMS/FORMAT/MzTabFile.h>
#include <OpenMS/FORMAT/PeakTypeEstimator.h>
#include <OpenMS/FORMAT/TransformationXMLFile.h>
#include <OpenMS/FORMAT/TriqlerFile.h>
#include <OpenMS/KERNEL/ConversionHelper.h>
#include <OpenMS/KERNEL/MSExperiment.h>
#include <OpenMS/KERNEL/MassTrace.h>
#include <OpenMS/MATH/STATISTICS/StatisticFunctions.h>
#include <OpenMS/METADATA/ExperimentalDesign.h>
#include <OpenMS/METADATA/SpectrumMetaDataLookup.h>
#include <OpenMS/SYSTEM/File.h>
#include <OpenMS/TRANSFORMATIONS/FEATUREFINDER/FeatureFinderIdentificationAlgorithm.h>
#include <OpenMS/TRANSFORMATIONS/FEATUREFINDER/FeatureFinderMultiplexAlgorithm.h>
#include <OpenMS/TRANSFORMATIONS/RAW2PEAK/PeakPickerHiRes.h>

using namespace OpenMS;
using namespace std;
using Internal::IDBoostGraph;

//-------------------------------------------------------------
//Doxygen docu
//-------------------------------------------------------------

/**
  @page UTILS_ProteomicsLFQ ProteomicsLFQ

  ProteomicsLFQ performs label-free quantification of peptides and proteins. @n

  Input: @n
         - Spectra in mzML format
         - Identifications in idXML or mzIdentML format with posterior error probabilities
           as score type.
           To generate those we suggest to run:
           1. PeptideIndexer to annotate target and decoy information.
           2. PSMFeatureExtractor to annotate percolator features.
           3. PercolatorAdapter tool (score_type = 'q-value', -post-processing-tdc)
           4. IDFilter (pep:score = 0.01) to filter PSMs at 1% FDR
           
         - An experimental design file: @n
           (see @ref OpenMS::ExperimentalDesign "ExperimentalDesign" for details) @n
         - A protein database in with appended decoy sequences in FASTA format @n
           (e.g., generated by the OpenMS DecoyDatabase tool) @n

  Processing: @n
         ProteomicsLFQ has different methods to extract features: ID-based (targeted only), or both ID-based and untargeted.
         1. The first method uses targeted feature dectection using RT and m/z information derived from identification data to extract features.
            Note: only identifications found in a particular MS run are used to extract features in the same run.
            No transfer of IDs (match between runs) is performed.
         2. The second method adds untargeted feature detection to obtain quantities from unidentified features.
            Transfer of Ids (match between runs) is performed by transfering feature identifications to coeluting, unidentified features with similar mass and RT in other runs.

         Requantification:
         2. Optionally, a requantification step is performed that tries to fill NA values.
            If a peptide has been quantified in more than half of all maps, the peptide is selected for requantification.
            In that case, the mean observed RT (and theoretical m/z) of the peptide is used to perform a second round of targeted extraction.
  Output:
         - mzTab file with analysis results
         - MSstats file with analysis results for statistical downstream analysis in MSstats
         - ConsensusXML file for visualization and further processing in OpenMS

  // experiments TODO:
  // - change percentage of missingness in ID transfer
  // - disable elution peak fit

  Potential scripts to perform the search can be found under src/tests/topp/ProteomicsLFQTestScripts
  
  <B>The command line parameters of this tool are:</B>
  @verbinclude UTILS_ProteomicsLFQ.cli
  <B>INI file documentation of this tool:</B>
  @htmlinclude UTILS_ProteomicsLFQ.html
 **/

// We do not want this class to show up in the docu:
/// @cond TOPPCLASSES

class ProteomicsLFQ :
  public TOPPBase
{
public:
  ProteomicsLFQ() :
    TOPPBase("ProteomicsLFQ", "A standard proteomics LFQ pipeline.", false)
  {
  }

protected:  
  void registerOptionsAndFlags_() override
  {
    registerInputFileList_("in", "<file list>", StringList(), "Input files");
    setValidFormats_("in", ListUtils::create<String>("mzML"));
    registerInputFileList_("ids", "<file list>", StringList(), 
      "Identifications filtered at PSM level (e.g., q-value < 0.01)."
      "And annotated with PEP as main score.\n"
      "We suggest using:\n"
      "1. PSMFeatureExtractor to annotate percolator features.\n"
      "2. PercolatorAdapter tool (score_type = 'q-value', -post-processing-tdc)\n"
      "3. IDFilter (pep:score = 0.05)\n"
      "To obtain well calibrated PEPs and an initial reduction of PSMs\n"
      "ID files must be provided in same order as spectra files.");
    setValidFormats_("ids", ListUtils::create<String>("idXML,mzId"));

    registerInputFile_("design", "<file>", "", "design file", false);
    setValidFormats_("design", ListUtils::create<String>("tsv"));

    registerInputFile_("fasta", "<file>", "", "fasta file", false);
    setValidFormats_("fasta", ListUtils::create<String>("fasta"));

    registerOutputFile_("out", "<file>", "", "output mzTab file");
    setValidFormats_("out", ListUtils::create<String>("mzTab"));

    registerOutputFile_("out_msstats", "<file>", "", "output MSstats input file", false, false);
    setValidFormats_("out_msstats", ListUtils::create<String>("csv"));

    registerOutputFile_("out_triqler", "<file>", "", "output Triqler input file", false, false);
    setValidFormats_("out_triqler", ListUtils::create<String>("tsv"));

    registerOutputFile_("out_cxml", "<file>", "", "output consensusXML file", false, false);
    setValidFormats_("out_cxml", ListUtils::create<String>("consensusXML"));

    registerDoubleOption_("proteinFDR", "<threshold>", 0.05, "Protein FDR threshold (0.05=5%).", false);
    setMinFloat_("proteinFDR", 0.0);
    setMaxFloat_("proteinFDR", 1.0);

    //TODO test rigorously
    registerStringOption_("picked_proteinFDR", "<choice>", "false", "Use a picked protein FDR?", false);
    setValidStrings_("picked_proteinFDR", {"true","false"});

    registerDoubleOption_("psmFDR", "<threshold>", 1.0, "FDR threshold for sub-protein level (e.g. 0.05=5%). Use -FDR_type to choose the level. Cutoff is applied at the highest level."
                          " If Bayesian inference was chosen, it is equivalent with a peptide FDR", false);
    setMinFloat_("psmFDR", 0.0);
    setMaxFloat_("psmFDR", 1.0);

    registerStringOption_("FDR_type", "<threshold>", "PSM", "Sub-protein FDR level. PSM, PSM+peptide (best PSM q-value).", false);
    setValidStrings_("FDR_type", {"PSM", "PSM+peptide"});

    //TODO expose all parameters of the inference algorithms (e.g. aggregation methods etc.)?
    registerStringOption_("protein_inference", "<option>", "aggregation",
      "Infer proteins:\n" 
      "aggregation  = aggregates all peptide scores across a protein (using the best score) \n"
      "bayesian     = computes a posterior probability for every protein based on a Bayesian network.\n"
      "               Note: 'bayesian' only uses and reports the best PSM per peptide.",
      false, true);
    setValidStrings_("protein_inference", ListUtils::create<String>("aggregation,bayesian"));

    registerStringOption_("protein_quantification", "<option>", "unique_peptides",
      "Quantify proteins based on:\n"
      "unique_peptides = use peptides mapping to single proteins or a group of indistinguishable proteins"
      "(according to the set of experimentally identified peptides).\n"
      "strictly_unique_peptides = use peptides mapping to a unique single protein only.\n"
      "shared_peptides = use shared peptides only for its best group (by inference score)", false, true);
    setValidStrings_("protein_quantification", ListUtils::create<String>("unique_peptides,strictly_unique_peptides,shared_peptides"));
    registerStringOption_("quantification_method", "<option>", 
      "feature_intensity", 
      "feature_intensity: MS1 signal.\n"
      "spectral_counting: PSM counts.", false, false);
    setValidStrings_("quantification_method", ListUtils::create<String>("feature_intensity,spectral_counting"));

    registerStringOption_("targeted_only", "<option>", "false", 
      "true: Only ID based quantification.\n"
      "false: include unidentified features so they can be linked to identified ones (=match between runs).", false, false);
    setValidStrings_("targeted_only", ListUtils::create<String>("true,false"));

    // TODO: support transfer with SVM if we figure out a computationally efficient way to do it.
    registerStringOption_("transfer_ids", "<option>", "false", 
      "Requantification using mean of aligned RTs of a peptide feature.\n"
      "Only applies to peptides that were quantified in more than 50% of all runs (of a fraction).", false, false);
    setValidStrings_("transfer_ids", ListUtils::create<String>("false,mean"));

    registerStringOption_("mass_recalibration", "<option>", "false", "Mass recalibration.", false, true);
    setValidStrings_("mass_recalibration", ListUtils::create<String>("true,false"));

    registerStringOption_("alignment_order", "<option>", "star", "If star, aligns all maps to the reference with most IDs,"
                                                                 "if treeguided, calculates a guiding tree first.", false, true);
    setValidStrings_("alignment_order", ListUtils::create<String>("star,treeguided"));

    registerStringOption_("keep_feature_top_psm_only", "<option>", "true", "If false, also keeps lower ranked PSMs that have the top-scoring"
                                                                     " sequence as a candidate per feature in the same file.", false, true);
    setValidStrings_("keep_feature_top_psm_only", ListUtils::create<String>("true,false"));

    registerTOPPSubsection_("Seeding", "Parameters for seeding of untargeted features");
    registerDoubleOption_("Seeding:intThreshold", "<threshold>", 1e4, "Peak intensity threshold applied in seed detection.", false, true);
    registerStringOption_("Seeding:charge", "<minChg:maxChg>", "2:5", "Charge range considered for untargeted feature seeds.", false, true); //TODO infer from IDs?
    registerDoubleOption_("Seeding:traceRTTolerance", "<tolerance(sec)>", 3.0, "Combines all spectra in the tolerance window to stabilize identification of isotope patterns. Controls sensitivity (low value) vs. specificity (high value) of feature seeds.", false, true); //TODO infer from average MS1 cycle time?

    /// TODO: think about export of quality control files (qcML?)

    Param pp_defaults = PeakPickerHiRes().getDefaults();
    for (const auto& s : {"report_FWHM", "report_FWHM_unit", "SignalToNoise:win_len", "SignalToNoise:bin_count", "SignalToNoise:min_required_elements", "SignalToNoise:write_log_messages"} )
    {
      pp_defaults.addTag(s, "advanced");
    }

    Param ffi_defaults = FeatureFinderIdentificationAlgorithm().getDefaults();
    ffi_defaults.setValue("svm:samples", 10000); // restrict number of samples for training
    ffi_defaults.setValue("svm:log2_C", DoubleList({-2.0, 5.0, 15.0})); 
    ffi_defaults.setValue("svm:log2_gamma", DoubleList({-3.0, -1.0, 2.0})); 
    ffi_defaults.setValue("svm:min_prob", 0.9); // keep only feature candidates with > 0.9 probability of correctness

    // hide entries
    for (const auto& s : {"svm:samples", "svm:log2_C", "svm:log2_gamma", "svm:min_prob", "svm:no_selection", "svm:xval_out", "svm:kernel", "svm:xval", "candidates_out", "extract:n_isotopes", "model:type"} )
    {
      ffi_defaults.addTag(s, "advanced");
    }
    ffi_defaults.remove("detect:peak_width"); // set from data

    Param ma_defaults = MapAlignmentAlgorithmTreeGuided().getDefaults();

    ma_defaults.setValue("align_algorithm:max_rt_shift", 0.1);
    ma_defaults.setValue("align_algorithm:use_unassigned_peptides", "false");
    ma_defaults.setValue("align_algorithm:use_feature_rt", "true");

    // hide entries
    for (const auto& s : {"align_algorithm:use_unassigned_peptides", "align_algorithm:use_feature_rt",
                          "align_algorithm:score_cutoff", "align_algorithm:min_score"} )
    {
      ma_defaults.addTag(s, "advanced");
    }

    //Param fl_defaults = FeatureGroupingAlgorithmKD().getDefaults();
    Param fl_defaults = FeatureGroupingAlgorithmQT().getDefaults();
    fl_defaults.setValue("distance_MZ:max_difference", 10.0);
    fl_defaults.setValue("distance_MZ:unit", "ppm");
    fl_defaults.setValue("distance_MZ:weight", 5.0);
    fl_defaults.setValue("distance_intensity:weight", 0.1); 
    fl_defaults.setValue("use_identifications", "true"); 
    fl_defaults.remove("distance_RT:max_difference"); // estimated from data
    for (const auto& s : {"distance_MZ:weight", "distance_intensity:weight", "use_identifications", "ignore_charge", "ignore_adduct"} )
    {
      fl_defaults.addTag(s, "advanced");
    }

    Param pq_defaults = PeptideAndProteinQuant().getDefaults();
    // overwrite algorithm default, so we export everything (important for copying back MSstats results)
    pq_defaults.setValue("top:include_all", "true");
    pq_defaults.addTag("top:include_all", "advanced");

    // combine parameters of the individual algorithms
    Param combined;
    combined.insert("Centroiding:", pp_defaults);
    combined.insert("PeptideQuantification:", ffi_defaults);
    combined.insert("Alignment:", ma_defaults);
    combined.insert("Linking:", fl_defaults);
    combined.insert("ProteinQuantification:", pq_defaults);

    registerFullParam_(combined);
  }

  // Map between mzML file and corresponding id file
  // Warn if the primaryMSRun indicates that files were provided in the wrong order.
  map<String, String> mapMzML2Ids_(StringList & in, StringList & in_ids)
  {
    // Detect the common case that ID files have same names as spectra files
    if (!File::validateMatchingFileNames(in, in_ids, true, true, false)) // only basenames, without extension, only order
    {
      // Spectra and id files have the same set of basenames but appear in different order. -> this is most likely an error
      throw Exception::IllegalArgument(__FILE__, __LINE__, OPENMS_PRETTY_FUNCTION,
        "ID and spectra file match but order of file names seem to differ. They need to be provided in the same order.");
    }

    map<String, String> mzfile2idfile;
    for (Size i = 0; i != in.size(); ++i)
    {
      const String& in_abs_path = File::absolutePath(in[i]);
      const String& id_abs_path = File::absolutePath(in_ids[i]);
      mzfile2idfile[in_abs_path] = id_abs_path;      
      writeDebug_("Spectra: " + in[i] + "\t Ids: " + in_ids[i],  1);
    }
    return mzfile2idfile;
  }

  // map back
  map<String, String> mapId2MzMLs_(const map<String, String>& m2i)
  {
    map<String, String> idfile2mzfile;
    for (const auto& m : m2i)
    {
      idfile2mzfile[m.second] = m.first;
    }
    return idfile2mzfile;
  }

  ExitCodes centroidAndCorrectPrecursors_(const String & mz_file, MSExperiment & ms_centroided)
  { 
    Param pp_param = getParam_().copy("Centroiding:", true);
    writeDebug_("Parameters passed to PeakPickerHiRes algorithm", pp_param, 3);

    // create scope for raw data, so it is properly freed (Note: clear() is not sufficient)
    // load raw file
    MzMLFile mzML_file;
    mzML_file.setLogType(log_type_);

    PeakMap ms_raw;
    mzML_file.load(mz_file, ms_raw);
    ms_raw.clearMetaDataArrays();

    if (ms_raw.empty())
    {
      OPENMS_LOG_WARN << "The given file does not contain any spectra.";
      return INCOMPATIBLE_INPUT_DATA;
    }

    // remove MS2 peak data and check if spectra are sorted
    //TODO can we load just MS1 or do we need precursor information?
    for (auto & spec : ms_raw)
    {
      if (spec.getMSLevel() == 2)
      {
        spec.clear(false);  // delete MS2 peaks
      }
      if (!spec.isSorted())
      {
<<<<<<< HEAD
        ms_raw[i].sortByPosition();
=======
        spec.sortByPosition();
>>>>>>> 70ed07f1
        writeLogInfo_("Info: Sorted peaks by m/z.");
      }
    }

    //-------------------------------------------------------------
    // Centroiding of MS1
    //-------------------------------------------------------------
    PeakPickerHiRes pp;
    pp.setLogType(log_type_);
    pp.setParameters(pp_param);
    pp.pickExperiment(ms_raw, ms_centroided, true);
      
    //-------------------------------------------------------------
    // HighRes Precursor Mass Correction
    //-------------------------------------------------------------
    std::vector<double> deltaMZs, mzs, rts;
    std::set<Size> corrected_to_highest_intensity_peak = PrecursorCorrection::correctToHighestIntensityMS1Peak(
      ms_centroided, 
      0.01, // check if we can estimate this from data (here it is given in m/z not ppm)
      false, // is ppm = false
      deltaMZs, 
      mzs, 
      rts
      );      
    writeLogInfo_("Info: Corrected " + String(corrected_to_highest_intensity_peak.size()) + " precursors.");
    if (!deltaMZs.empty())
    {
      vector<double> deltaMZs_ppm, deltaMZs_ppmabs;
      for (Size i = 0; i != deltaMZs.size(); ++i)
      {
        deltaMZs_ppm.push_back(Math::getPPM(mzs[i], mzs[i] + deltaMZs[i]));
        deltaMZs_ppmabs.push_back(Math::getPPMAbs(mzs[i], mzs[i] + deltaMZs[i]));
      }

      double median = Math::median(deltaMZs_ppm.begin(), deltaMZs_ppm.end());
      double MAD =  Math::MAD(deltaMZs_ppm.begin(), deltaMZs_ppm.end(), median);
      double median_abs = Math::median(deltaMZs_ppmabs.begin(), deltaMZs_ppmabs.end());
      double MAD_abs = Math::MAD(deltaMZs_ppmabs.begin(), deltaMZs_ppmabs.end(), median_abs);
<<<<<<< HEAD
      writeLogInfo_("Precursor correction:\n  median        = " 
=======
      writeLogInfo_("Precursor correction:\n  median        = "
>>>>>>> 70ed07f1
        + String(median) + " ppm  MAD = " + String(MAD)
        + "\n  median (abs.) = " + String(median_abs) 
        + " ppm  MAD = " + String(MAD_abs));
    }
    return EXECUTION_OK;
  }

  void recalibrateMasses_(MSExperiment & ms_centroided, vector<PeptideIdentification>& peptide_ids, const String & id_file_abs_path)
  {
    InternalCalibration ic;
    ic.setLogType(log_type_);
    ic.fillCalibrants(peptide_ids, 25.0); // >25 ppm maximum deviation defines an outlier TODO: check if we need to adapt this
    if (ic.getCalibrationPoints().size() <= 1) return;

    // choose calibration model based on number of calibration points

    // there seem to be some problems with the QUADRATIC model that we first need to investigate
    //MZTrafoModel::MODELTYPE md = (ic.getCalibrationPoints().size() == 2) ? MZTrafoModel::LINEAR : MZTrafoModel::QUADRATIC;
    //bool use_RANSAC = (md == MZTrafoModel::LINEAR || md == MZTrafoModel::QUADRATIC);

    MZTrafoModel::MODELTYPE md = MZTrafoModel::LINEAR;
    bool use_RANSAC = true;

    Size RANSAC_initial_points = (md == MZTrafoModel::LINEAR) ? 2 : 3;
    Math::RANSACParam p(RANSAC_initial_points, 70, 10, 30, true); // TODO: check defaults (taken from tool)
    MZTrafoModel::setRANSACParams(p);
    // these limits are a little loose, but should prevent grossly wrong models without burdening the user with yet another parameter.
    MZTrafoModel::setCoefficientLimits(25.0, 25.0, 0.5); 

    IntList ms_level = {1};
    double rt_chunk = 300.0; // 5 minutes
    String qc_residual_path, qc_residual_png_path;
    if (debug_level_ >= 1)
    {
      const String & id_basename = File::basename(id_file_abs_path);
      qc_residual_path = id_basename + "qc_residuals.tsv";
      qc_residual_png_path = id_basename + "qc_residuals.png";
    } 

    if (!ic.calibrate(ms_centroided, ms_level, md, rt_chunk, use_RANSAC, 
                  10.0,
                  5.0, 
                  "",                      
                  "",
                  qc_residual_path,
                  qc_residual_png_path,
                  "Rscript"))
    {
      OPENMS_LOG_WARN << "\nCalibration failed. See error message above!" << std::endl;
    }
  }

  double estimateMedianChromatographicFWHM_(MSExperiment & ms_centroided)
  {
    MassTraceDetection mt_ext;
    Param mtd_param = mt_ext.getParameters();
    writeDebug_("Parameters passed to MassTraceDetection", mtd_param, 3);

    std::vector<MassTrace> m_traces;
    mt_ext.run(ms_centroided, m_traces, 1000);

    std::vector<double> fwhm_1000;
    for (auto &m : m_traces)
    {
      if (m.getSize() == 0) continue;
      m.updateMeanMZ();
      m.updateWeightedMZsd();
      double fwhm = m.estimateFWHM(false);
      fwhm_1000.push_back(fwhm);
    }

    double median_fwhm = Math::median(fwhm_1000.begin(), fwhm_1000.end());

    OPENMS_LOG_INFO << "Median chromatographic FWHM: " << median_fwhm << std::endl;

    return median_fwhm;
  }

  void calculateSeeds_(const MSExperiment & ms_centroided, FeatureMap & seeds, double median_fwhm)
  {
    //TODO: Actually FFM provides a parameter for minimum intensity. Also it copies the full experiment again once or twice.
    MSExperiment e;
    for (const auto& s : ms_centroided)
    { 
      if (s.getMSLevel() == 1) 
      {              
        e.addSpectrum(s);
      }
    }

    ThresholdMower threshold_mower_filter;
    Param tm = threshold_mower_filter.getParameters();
    tm.setValue("threshold", getDoubleOption_("Seeding:intThreshold"));  // TODO: derive from data
    threshold_mower_filter.setParameters(tm);
    threshold_mower_filter.filterPeakMap(e);

    FeatureFinderMultiplexAlgorithm algorithm;
    Param p = algorithm.getParameters();
    p.setValue("algorithm:labels", ""); // unlabeled only
    p.setValue("algorithm:charge", getStringOption_("Seeding:charge")); //TODO infer from IDs?
    p.setValue("algorithm:rt_typical", median_fwhm * 3.0);
    p.setValue("algorithm:rt_band", getDoubleOption_("Seeding:traceRTTolerance")); // max 3 seconds shifts between isotopic traces
    p.setValue("algorithm:rt_min", median_fwhm * 0.5);
    p.setValue("algorithm:spectrum_type", "centroid");
    algorithm.setParameters(p);
    //FIXME progress of FFM is not printed at all
    const bool progress(true);
    algorithm.run(e, progress);
    seeds = algorithm.getFeatureMap(); 
    OPENMS_LOG_INFO << "Using " << seeds.size() << " seeds from untargeted feature extraction." << endl;
  }


  // aligns the feature maps 
  double align_(
    vector<FeatureMap> & feature_maps, 
    vector<TransformationDescription>& transformations
  )
  {
    if (feature_maps.size() > 1) // do we have several maps to align / link?
    {
      Param mat_param = getParam_().copy("Alignment:", true);
      writeDebug_("Parameters passed to MapAlignmentAlgorithms", mat_param, 3);

      Param model_params = MapAlignerBase::getModelDefaults("b_spline");
      String model_type = model_params.getValue("type").toString();
      model_params = model_params.copy(model_type + ":", true);

      try
      {
        if (getStringOption_("alignment_order") == "star")
        {
          // Determine reference from data, otherwise a change in order of input files
          // leads to slightly different results
          const int reference_index(-1); // set no reference (determine from data)
          Param ma_param = mat_param.copy("align_algorithm:", true);
          writeDebug_("Parameters passed to MapAlignerIdentification", ma_param, 3);
          MapAlignmentAlgorithmIdentification aligner;
          aligner.setLogType(log_type_);
          aligner.setParameters(ma_param);
          aligner.align(feature_maps, transformations, reference_index);
        }
        else //tree-guided
        {
          MapAlignmentAlgorithmTreeGuided aligner;
          aligner.setLogType(log_type_);
          aligner.setParameters(mat_param);
          aligner.align(feature_maps, transformations);
        }
      }
      catch (Exception::MissingInformation& err)
      {
        if (getFlag_("force"))
        {
          OPENMS_LOG_ERROR
            << "Error: alignment failed. Details:\n" << err.what()
            << "\nProcessing will continue using 'identity' transformations."
            << endl;
          model_type = "identity";
          transformations.resize(feature_maps.size());
        }
        else throw;
      }

      // find model parameters (if model_type == "identity" the fit is a NOP):
      vector<TransformationDescription::TransformationStatistics> alignment_stats;
      for (TransformationDescription & t : transformations)
      {
        writeDebug_("Using " + String() + " points in fit.", 1); 
        if (t.getDataPoints().size() > 10)
        {
          t.fitModel(model_type, model_params);
        }
        t.printSummary(OpenMS_Log_debug);
        alignment_stats.emplace_back(t.getStatistics());
      }

      // determine maximum RT shift after transformation that includes all high confidence IDs 
      using TrafoStat = TransformationDescription::TransformationStatistics;
      for (auto & s : alignment_stats)
      {
        OPENMS_LOG_INFO << "Alignment differences (second) for percentiles (before & after): " << endl;
        OPENMS_LOG_INFO << ListUtils::concatenate(s.percents,"%\t") << "%" << endl;
        OPENMS_LOG_INFO << "before alignment:" << endl;
        for (const auto& p : s.percents)
        {
          OPENMS_LOG_INFO << (int)s.percentiles_before[p] << "\t";
        }
        OPENMS_LOG_INFO << endl;

        OPENMS_LOG_INFO << "after alignment:" << endl;
        for (const auto& p : s.percents)
        {
          OPENMS_LOG_INFO << (int)s.percentiles_after[p] << "\t";
        }
        OPENMS_LOG_INFO << endl;
      }

      double max_alignment_diff = std::max_element(alignment_stats.begin(), alignment_stats.end(),
              [](TrafoStat a, TrafoStat b) 
              { return a.percentiles_after[100] < b.percentiles_after[100]; })->percentiles_after[100];
      // sometimes, very good alignments might lead to bad overall performance. Choose 2 minutes as minimum.
      OPENMS_LOG_INFO << "Max alignment difference (seconds): " << max_alignment_diff << endl;
      max_alignment_diff = std::max(max_alignment_diff, 120.0); // minimum 2 minutes
      max_alignment_diff = std::min(max_alignment_diff, 600.0); // maximum 10 minutes
      return max_alignment_diff;
    }
    return 0;
  }

  void transform_(
    vector<FeatureMap>& feature_maps, 
    vector<TransformationDescription>& transformations
  )
  {
    if (feature_maps.size() > 1 && !transformations.empty())
    {
      // Apply transformations
      for (Size i = 0; i < feature_maps.size(); ++i)
      {
        try 
        {
          MapAlignmentTransformer::transformRetentionTimes(feature_maps[i],
            transformations[i]);
        } catch (Exception::IllegalArgument& e)
        {
          OPENMS_LOG_WARN << e.what() << endl;
        }
          
        if (debug_level_ > 666)
        {
          // plot with e.g.:
          // Rscript ../share/OpenMS/SCRIPTS/plot_trafo.R debug_trafo_1.trafoXML debug_trafo_1.pdf
          TransformationXMLFile().store("debug_trafo_" + String(i) + ".trafoXML", transformations[i]);
        }
      }
    }
  }

  //-------------------------------------------------------------
  // Link all features of this fraction
  //-------------------------------------------------------------
  /// this method will only be used during requantification.
  void link_(
    vector<FeatureMap> & feature_maps, 
    double median_fwhm,
    double max_alignment_diff,
    ConsensusMap & consensus_fraction
  )
  {
    //since requantification only happens with 2+ maps, we do not need to check/skip,
    //in case of a singleton fraction. Would throw an exception in linker.group

    Param fl_param = getParam_().copy("Linking:", true);
    writeDebug_("Parameters passed to feature grouping algorithm", fl_param, 3);

    writeDebug_("Linking: " + String(feature_maps.size()) + " features.", 1);

    // grouping tolerance = max alignment error + median FWHM
    FeatureGroupingAlgorithmQT linker;
    fl_param.setValue("distance_RT:max_difference", 2.0 * max_alignment_diff + 2.0 * median_fwhm);
    linker.setParameters(fl_param);      
/*
    FeatureGroupingAlgorithmKD linker;
    fl_param.setValue("warp:rt_tol", 2.0 * max_alignment_diff + 2.0 * median_fwhm);
    fl_param.setValue("link:rt_tol", 2.0 * max_alignment_diff + 2.0 * median_fwhm);
    fl_param.setValue("link:mz_tol", 10.0);
    fl_param.setValue("mz_unit", "ppm");
    linker.setParameters(fl_param);      
*/
    linker.group(feature_maps, consensus_fraction);
    OPENMS_LOG_INFO << "Size of consensus fraction: " << consensus_fraction.size() << endl;
    assert(!consensus_fraction.empty());
  }

  /// Align and link.
  /// @return maximum alignment difference observed (to guide linking)
  double alignAndLink_(
    vector<FeatureMap> & feature_maps, 
    ConsensusMap & consensus_fraction,
    vector<TransformationDescription>& transformations,
    const double median_fwhm)
  {
    double max_alignment_diff(0.0);

    if (feature_maps.size() > 1)
    {
      max_alignment_diff = align_(feature_maps, transformations);

      transform_(feature_maps, transformations);

      link_(feature_maps,
        median_fwhm, 
        max_alignment_diff, 
        consensus_fraction);
    }
    else // only one feature map
    {
      MapConversion::convert(0, feature_maps.back(), consensus_fraction);                           
    }

    return max_alignment_diff;
  }

  /// determine co-occurrence of peptide in different runs
  /// returns map sequence+charge -> map index in consensus map
  map<pair<String, UInt>, vector<int> > getPeptideOccurrence_(const ConsensusMap &cons)
  {
    map<Size, UInt> num_consfeat_of_size;
    map<Size, UInt> num_consfeat_of_size_with_id;

    map<pair<String, UInt>, vector<int> > seq_charge2map_occurence;
    for (const ConsensusFeature& cfeature : cons)
    {
      ++num_consfeat_of_size[cfeature.size()];
      const auto& pids = cfeature.getPeptideIdentifications();
      if (!pids.empty())
      {
        ++num_consfeat_of_size_with_id[cfeature.size()];

        // count how often a peptide/charge pair has been observed in the different maps
        const vector<PeptideHit>& phits = pids[0].getHits();
        if (!phits.empty())
        {
          const String s = phits[0].getSequence().toString();
          const int z = phits[0].getCharge();

          if (seq_charge2map_occurence[make_pair(s,z)].empty())
          {
            seq_charge2map_occurence[make_pair(s,z)] = vector<int>(cons.getColumnHeaders().size(), 0);
          }

          // assign id to all dimensions in the consensus feature
          for (auto const & f : cfeature.getFeatures())
          {
            Size map_index = f.getMapIndex();
            seq_charge2map_occurence[make_pair(s,z)][map_index] += 1;
          }
        }
      }
    }
    return seq_charge2map_occurence;
  }

  /// simple transfer between runs
  /// if a peptide has not been quantified in more than min_occurrence runs, then take all consensus features that have it identified at least once
  /// and transfer the ID with RT of the consensus feature (the average if we have multiple consensus elements)
  multimap<Size, PeptideIdentification> transferIDsBetweenSameFraction_(const ConsensusMap& consensus_fraction, Size min_occurrence = 3)
  {
    // determine occurrence of ids
    map<pair<String, UInt>, vector<int> > occurrence = getPeptideOccurrence_(consensus_fraction);

    // build map of missing ids
    map<pair<String, UInt>, set<int> > missing; // set of maps missing the id
    for (auto & o : occurrence)
    {
      // more than min_occurrence elements in consensus map that are non-zero?
      const Size count_non_zero = (Size) std::count_if(o.second.begin(), o.second.end(), [](int i){return i > 0;});

      if (count_non_zero >= min_occurrence
       && count_non_zero < o.second.size())
      {
        for (Size i = 0; i != o.second.size(); ++i)
        {
          // missing ID for this consensus element
          if (o.second[i] == 0) { missing[o.first].insert(i); }
        }
      }
    }

    Size n_transferred_ids(0);
    // create representative id to transfer to missing
    multimap<Size, PeptideIdentification> transfer_ids;
    for (auto & c : consensus_fraction)
    {
      const auto& pids = c.getPeptideIdentifications();
      if (pids.empty()) continue; // skip consensus feature without IDs 

      const vector<PeptideHit>& phits = pids[0].getHits();
      if (phits.empty()) continue; // skip no PSM annotated

      const String s = phits[0].getSequence().toString();
      const int z = phits[0].getCharge();
      pair<String, UInt> seq_z = make_pair(s, z);
      map<pair<String, UInt>, set<int> >::const_iterator it = missing.find(seq_z);

      if (it == missing.end()) continue; // skip sequence and charge not marked as missing in one of the other maps

      for (int idx : it->second)
      {
        // use consensus feature ID and retention time to transfer between runs
        pair<Size, PeptideIdentification> p = make_pair(idx, pids[0]);
        p.second.setRT(c.getRT());
        transfer_ids.insert(p);
        ++n_transferred_ids;
      }
    }
    OPENMS_LOG_INFO << "Transferred IDs: " << n_transferred_ids << endl;
    return transfer_ids;
  }

  ExitCodes checkSingleRunPerID_(const vector<ProteinIdentification>& protein_ids, const String& id_file_abs_path)
  {
    if (protein_ids.size() != 1)
    {
      OPENMS_LOG_FATAL_ERROR << "Exactly one protein identification run must be annotated in " << id_file_abs_path << endl;
      return ExitCodes::INCOMPATIBLE_INPUT_DATA;
    }

    StringList run_paths;
    protein_ids[0].getPrimaryMSRunPath(run_paths);
    if (run_paths.size() > 1)
    {
      OPENMS_LOG_FATAL_ERROR << "ProteomicsLFQ does not support merged ID runs. ID file: " << id_file_abs_path << endl;
      return ExitCodes::INCOMPATIBLE_INPUT_DATA;
    }
    if (run_paths.empty())
    {
      OPENMS_LOG_WARN << "Warning: No mzML origin annotated in ID file. This can lead to errors or unexpected behaviour later: " << id_file_abs_path << endl;
    }
    
    return EXECUTION_OK;
  }

  ExitCodes switchScoreType_(vector<PeptideIdentification>& peptide_ids, const String& id_file_abs_path)
  {
    // Check if score types are valid. TODO
    try
    {
      IDScoreSwitcherAlgorithm switcher;
      Size c = 0;
      switcher.switchToGeneralScoreType(peptide_ids, IDScoreSwitcherAlgorithm::ScoreType::PEP, c);
    }
    catch(Exception::MissingInformation&)
    {
      OPENMS_LOG_FATAL_ERROR << "ProteomicsLFQ expects a Posterior Error Probability score in all Peptide IDs. ID file: " << id_file_abs_path << endl;
      return ExitCodes::INCOMPATIBLE_INPUT_DATA;
    }
    return EXECUTION_OK;
  }

  ExitCodes loadAndCleanupIDFile_(
    const String& id_file_abs_path,
    const String& mz_file,
    const String& in_db,
    const Size& fraction_group,
    const Size& fraction,
    vector<ProteinIdentification>& protein_ids, 
    vector<PeptideIdentification>& peptide_ids,
    set<String>& fixed_modifications,  // adds to
    set<String>& variable_modifications) // adds to
  {

    const String& mz_file_abs_path = File::absolutePath(mz_file);
    IdXMLFile().load(id_file_abs_path, protein_ids, peptide_ids);

    ExitCodes e = checkSingleRunPerID_(protein_ids, id_file_abs_path);
    if (e != EXECUTION_OK) return e;

    // Re-index
    if (!in_db.empty())
    {
      PeptideIndexing indexer;
      Param param_pi = indexer.getParameters();
      param_pi.setValue("missing_decoy_action", "silent");
      param_pi.setValue("write_protein_sequence", "true");
      param_pi.setValue("write_protein_description", "true");
      indexer.setParameters(param_pi);

      // stream data in fasta file
      FASTAContainer<TFI_File> fasta_db(in_db);
      PeptideIndexing::ExitCodes indexer_exit = indexer.run(fasta_db, protein_ids, peptide_ids);

      picked_decoy_string_ = indexer.getDecoyString();
      picked_decoy_prefix_ = indexer.isPrefix();
      if ((indexer_exit != PeptideIndexing::EXECUTION_OK) &&
          (indexer_exit != PeptideIndexing::PEPTIDE_IDS_EMPTY))
      {
        if (indexer_exit == PeptideIndexing::DATABASE_EMPTY)
        {
          return INPUT_FILE_EMPTY;
        }
        else if (indexer_exit == PeptideIndexing::UNEXPECTED_RESULT)
        {
          return UNEXPECTED_RESULT;
        }
        else
        {
          return UNKNOWN_ERROR;
        }
      }
    }

    e = switchScoreType_(peptide_ids, id_file_abs_path);
    if (e != EXECUTION_OK) return e;
  
    // TODO we could think about removing this limitation but it gets complicated quickly
    IDFilter::keepBestPeptideHits(peptide_ids, false); // strict = false
 
    // add to the (global) set of fixed and variable modifications
    const vector<String>& var_mods = protein_ids[0].getSearchParameters().variable_modifications;
    const vector<String>& fixed_mods = protein_ids[0].getSearchParameters().fixed_modifications;
    std::copy(var_mods.begin(), var_mods.end(), std::inserter(variable_modifications, variable_modifications.begin())); 
    std::copy(fixed_mods.begin(), fixed_mods.end(), std::inserter(fixed_modifications, fixed_modifications.end())); 

    // delete meta info to free some space
    for (PeptideIdentification & pid : peptide_ids)
    {
      // we currently can't clear the PeptideIdentification meta data
      // because the spectrum_reference is stored in the meta value (which it probably shouldn't)
      // TODO: pid.clearMetaInfo(); if we move it to the PeptideIdentification structure
      for (PeptideHit & ph : pid.getHits())
      {
        // TODO: we only have super inefficient meta value removal
        vector<String> keys;
        ph.getKeys(keys);
        for (const auto& k : keys)
        {
          if (!(k.hasSubstring("_score") 
            || k.hasSubstring("q-value") 
            || k.hasPrefix("Luciphor_global_flr")
            || k == "target_decoy") // keep target_decoy information for QC
            )            
          {
            ph.removeMetaValue(k);
          }
        }
        // we only clear selected metavalues
        //ph.clearMetaInfo();
      }
    }

    ///////////////////////////////////////////////////////
    // annotate experimental design
    // check and reannotate mzML file in ID
    StringList id_msfile_ref;
    protein_ids[0].getPrimaryMSRunPath(id_msfile_ref);

    // fix other problems like missing MS run path annotations
    if (id_msfile_ref.empty())
    {
      OPENMS_LOG_WARN  << "MS run path not set in ID file: " << id_file_abs_path << endl
                       << "Resetting reference to MS file provided at same input position." << endl;
    }
    else if (id_msfile_ref.size() == 1)
    {
      // Check if the annotated primary MS run filename matches the mzML filename (comparison by base name)
      const String& in_bn = FileHandler::stripExtension(File::basename(mz_file_abs_path));
      const String& id_primaryMSRun_bn = FileHandler::stripExtension(File::basename(id_msfile_ref[0]));

      if (in_bn != id_primaryMSRun_bn)  // mismatch between annotation in ID file and provided mzML file
      {
        OPENMS_LOG_WARN << "MS run path referenced from ID file does not match MS file at same input position: " << id_file_abs_path << endl
                        << "Resetting reference to MS file provided at same input position." << endl;
      }
    }
    else
    {
      OPENMS_LOG_WARN << "Multiple MS files referenced from ID file: " << id_file_abs_path << endl
                      << "Resetting reference to MS file provided at same input position." << endl;
    }
    id_msfile_ref = StringList{mz_file};
    protein_ids[0].setPrimaryMSRunPath(id_msfile_ref);
    protein_ids[0].setMetaValue("fraction_group", fraction_group);
    protein_ids[0].setMetaValue("fraction", fraction);

    // update identifiers to make them unique
    // fixes some bugs related to users splitting the original mzML and id files before running the analysis
    // in that case these files might have the same identifier
    const String old_identifier = protein_ids[0].getIdentifier();
    const String new_identifier = old_identifier + "_" + String(fraction_group) + "F" + String(fraction);
    protein_ids[0].setIdentifier(new_identifier);
    for (PeptideIdentification & p : peptide_ids)
    {
      if (p.getIdentifier() == old_identifier)
      {
        p.setIdentifier(new_identifier);
      }
      else
      {
        OPENMS_LOG_WARN << "Peptide ID identifier found not present in the protein ID" << endl;
      }
    }

    bool missing_spec_ref(false);
    for (const PeptideIdentification & pid : peptide_ids)
    {
      if (!pid.metaValueExists("spectrum_reference") 
        || pid.getMetaValue("spectrum_reference").toString().empty()) 
      {          
        missing_spec_ref = true;
        break;
      }
    }
    // reannotate spectrum references if missing
    if (missing_spec_ref)
    {
      OPENMS_LOG_WARN << "Warning: Identification file " << id_file_abs_path << " contains IDs without meta value for the spectrum native id.\n"
                         "OpenMS will try to reannotate them by matching retention times between ID and spectra." << endl;

      SpectrumMetaDataLookup::addMissingSpectrumReferences(
        peptide_ids, 
        mz_file_abs_path,
        true);
    }

    return EXECUTION_OK;
  }
 
  ExitCodes quantifyFraction_(
    const pair<unsigned int, std::vector<String> > & ms_files, 
    const map<String, String>& mzfile2idfile,
    const String& in_db,
    double median_fwhm,
    const multimap<Size, PeptideIdentification> & transfered_ids,
    ConsensusMap & consensus_fraction,
    vector<TransformationDescription> & transformations,
    double& max_alignment_diff,
    set<String>& fixed_modifications,
    set<String>& variable_modifications)
  {
    vector<FeatureMap> feature_maps;
    const Size fraction = ms_files.first;

    // debug output
    writeDebug_("Processing fraction number: " + String(fraction) + "\nFiles: ",  1);
    for (String const & mz_file : ms_files.second) { writeDebug_(mz_file,  1); }

    // for sanity checks we collect the primary MS run basenames as well as the ones stored in the ID files (below)
    StringList id_MS_run_ref;
    StringList in_MS_run = ms_files.second;

    // in theory a single file is "per-definition" aligned as well but has no transformations
    /// if an alignment algorithm was already run (false for singleton fractions, although they are inherently aligned)
    const bool is_already_aligned = !transformations.empty();

    // for each MS file of current fraction (e.g., all MS files that measured the n-th fraction) 
    Size fraction_group{1};
    for (String const & mz_file : ms_files.second)
    {
      writeDebug_("Processing file: " + mz_file,  1);
      // centroid spectra (if in profile mode) and correct precursor masses
      MSExperiment ms_centroided;    

      {
        ExitCodes e = centroidAndCorrectPrecursors_(mz_file, ms_centroided);
        if (e != EXECUTION_OK) { return e; }
      }

      // load and clean identification data associated with MS run
      vector<ProteinIdentification> protein_ids;
      vector<PeptideIdentification> peptide_ids;
      const String& mz_file_abs_path = File::absolutePath(mz_file);
      const String& id_file_abs_path = File::absolutePath(mzfile2idfile.at(mz_file_abs_path));

      {
        ExitCodes e = loadAndCleanupIDFile_(id_file_abs_path, mz_file, in_db, fraction_group, fraction, protein_ids, peptide_ids, fixed_modifications, variable_modifications);
        if (e != EXECUTION_OK) return e;
      }

      StringList id_msfile_ref;
      protein_ids[0].getPrimaryMSRunPath(id_msfile_ref);
      id_MS_run_ref.push_back(id_msfile_ref[0]);
     
      //-------------------------------------------------------------
      // Internal Calibration of spectra peaks and precursor peaks with high-confidence IDs
      //-------------------------------------------------------------
      if (getStringOption_("mass_recalibration") == "true")
      {
        recalibrateMasses_(ms_centroided, peptide_ids, id_file_abs_path);
      }

      vector<ProteinIdentification> ext_protein_ids;
      vector<PeptideIdentification> ext_peptide_ids;

      //////////////////////////////////////////////////////
      // Transfer aligned IDs
      //////////////////////////////////////////////////////
      if (!transfered_ids.empty()) // only non-empty if the fraction has more than one sample
      {
        OPENMS_PRECONDITION(is_already_aligned, "Data has not been aligned.")

        // transform observed IDs and spectra
        MapAlignmentTransformer::transformRetentionTimes(peptide_ids, transformations[fraction_group - 1]);
        MapAlignmentTransformer::transformRetentionTimes(ms_centroided, transformations[fraction_group - 1]);

        // copy the (already) aligned, consensus feature derived ids that are to be transferred to this map to peptide_ids
        auto range = transfered_ids.equal_range(fraction_group - 1);
        for (auto& it = range.first; it != range.second; ++it)
        {
           PeptideIdentification trans = it->second;
           trans.setIdentifier(protein_ids[0].getIdentifier());
           peptide_ids.push_back(trans);
        }
      }

      //////////////////////////////////////////
      // Chromatographic parameter estimation
      //////////////////////////////////////////
      median_fwhm = estimateMedianChromatographicFWHM_(ms_centroided);

      //-------------------------------------------------------------
      // Feature detection
      //-------------------------------------------------------------

      // Run MTD before FFM

      // create empty feature map and annotate MS file
      FeatureMap seeds;
      seeds.setPrimaryMSRunPath({mz_file});

      if (getStringOption_("targeted_only") == "false")
      {
        calculateSeeds_(ms_centroided, seeds, median_fwhm);
        if (debug_level_ > 666)
        {
          FeatureXMLFile().store("debug_seeds_fraction_" + String(ms_files.first) + "_" + String(fraction_group) + ".featureXML", seeds);
        }
      }

      /////////////////////////////////////////////////
      // Run FeatureFinderIdentification

      FeatureMap fm;

      FeatureFinderIdentificationAlgorithm ffi;
      ffi.getMSData().swap(ms_centroided);
      ffi.getProgressLogger().setLogType(log_type_);

      Param ffi_param = getParam_().copy("PeptideQuantification:", true);
      ffi_param.setValue("detect:peak_width", 5.0 * median_fwhm);
      ffi_param.setValue("EMGScoring:init_mom", "true");
      ffi_param.setValue("EMGScoring:max_iteration", 100);
      ffi_param.setValue("debug", debug_level_); // pass down debug level

      ffi.setParameters(ffi_param);
      writeDebug_("Parameters passed to FeatureFinderIdentification algorithm", ffi_param, 3);

      FeatureMap tmp = fm;

      ffi.run(peptide_ids, 
        protein_ids, 
        ext_peptide_ids, 
        ext_protein_ids, 
        tmp,
        seeds,
        mz_file);

      // TODO: consider moving this to FFid
      // free parts of feature map not needed for further processing (e.g., subfeatures...)
      for (auto & f : tmp)
      {
        //TODO keep FWHM meta value for QC
        f.clearMetaInfo();
        f.setSubordinates({});
        f.setConvexHulls({});
      }

      IDConflictResolverAlgorithm::resolve(tmp,
          getStringOption_("keep_feature_top_psm_only") == "false"); // keep only best peptide per feature per file

      feature_maps.push_back(tmp);
      
      if (debug_level_ > 666)
      {
        FeatureXMLFile().store("debug_fraction_" + String(ms_files.first) + "_" + String(fraction_group) + ".featureXML", feature_maps.back());
      }

      if (debug_level_ > 670)
      {
        MzMLFile().store("debug_fraction_" + String(ms_files.first) + "_" + String(fraction_group) + "_chroms.mzML", ffi.getChromatograms());
      }

      ++fraction_group;
    }

    // Check for common mistake that order of input files have been switched.
    // This is the case if basenames are identical but the order does not match.
    if (!File::validateMatchingFileNames(in_MS_run, id_MS_run_ref, true, true, false)) // only basenames, without extension, only order
    {
      throw Exception::IllegalArgument(__FILE__, __LINE__,
        OPENMS_PRETTY_FUNCTION, "MS run path reference in ID files and spectra filenames match but order differs.");
    }

    //-------------------------------------------------------------
    // Align all features of this fraction (if not already aligned)
    //-------------------------------------------------------------
    if (!is_already_aligned)
    {
      max_alignment_diff = alignAndLink_(
        feature_maps, 
        consensus_fraction, 
        transformations,
        median_fwhm);
    }
    else // Data already aligned. Link with previously determined alignment difference
    {
      link_(feature_maps,
        median_fwhm,
        max_alignment_diff,
        consensus_fraction);
    }

    // add dataprocessing
    if (feature_maps.size() > 1)
    {
      addDataProcessing_(consensus_fraction,
        getProcessingInfo_(DataProcessing::ALIGNMENT));
      addDataProcessing_(consensus_fraction,
        getProcessingInfo_(DataProcessing::FEATURE_GROUPING));
    }

    ////////////////////////////////////////////////////////////
    // Annotate experimental design in consensus map
    ////////////////////////////////////////////////////////////
    Size j(0);
    // for each MS file (as provided in the experimental design)
    const auto& path_label_to_sampleidx = design_.getPathLabelToSampleMapping(true);
    for (String const & mz_file : ms_files.second) 
    {
      const Size curr_fraction_group = j + 1;
      consensus_fraction.getColumnHeaders()[j].label = "label-free";
      consensus_fraction.getColumnHeaders()[j].filename = mz_file;
      consensus_fraction.getColumnHeaders()[j].unique_id = feature_maps[j].getUniqueId();
      consensus_fraction.getColumnHeaders()[j].setMetaValue("fraction", fraction);
      consensus_fraction.getColumnHeaders()[j].setMetaValue("fraction_group", curr_fraction_group);
      const auto& sample_index = path_label_to_sampleidx.at({File::basename(mz_file), 1});
      const auto& sample_name = design_.getSampleSection().getSampleName(sample_index);
      consensus_fraction.getColumnHeaders()[j].setMetaValue("sample_name", sample_name);
      ++j;
    }

    // assign unique ids
    consensus_fraction.applyMemberFunction(&UniqueIdInterface::setUniqueId);

    // sort list of peptide identifications in each consensus feature by map index
    consensus_fraction.sortPeptideIdentificationsByMapIndex();

    if (debug_level_ >= 666)
    {
      ConsensusXMLFile().store("debug_fraction_" + String(ms_files.first) +  ".consensusXML", consensus_fraction);
      writeDebug_("to produce a consensus map with: " + String(consensus_fraction.getColumnHeaders().size()) + " columns.", 1);
    }

    //-------------------------------------------------------------
    // ID conflict resolution
    //-------------------------------------------------------------
    IDConflictResolverAlgorithm::resolve(consensus_fraction, true);

    //-------------------------------------------------------------
    // ConsensusMap normalization (basic)
    //-------------------------------------------------------------
    if (getStringOption_("out_msstats").empty() 
    && getStringOption_("out_triqler").empty())  // only normalize if no MSstats/Triqler output is generated
    {
      ConsensusMapNormalizerAlgorithmMedian::normalizeMaps(
        consensus_fraction, 
        ConsensusMapNormalizerAlgorithmMedian::NM_SCALE, 
        "", 
        "");
    }



    // max_alignment_diff returned by reference
    return EXECUTION_OK;
  }


  ExitCodes inferProteinGroups_(ConsensusMap& consensus,
    const set<String>& fixed_modifications)
  {
    // since we don't require an index as input but need to calculate e.g., coverage we reindex here (fast)

    //-------------------------------------------------------------
    // Protein inference
    //-------------------------------------------------------------
    // TODO: This needs to be rewritten to work directly on the quant data.
    //  of course we need to provide options to keep decoys and unassigned PSMs all the way through quantification.
    // TODO: Think about ProteinInference on IDs only merged per condition
    bool groups = getStringOption_("protein_quantification") != "strictly_unique_peptides";
    bool bayesian = getStringOption_("protein_inference") == "bayesian";
    bool greedy_group_resolution = getStringOption_("protein_quantification") == "shared_peptides";

    if (!bayesian) // simple aggregation
    {
      ConsensusMapMergerAlgorithm cmerge;
      // The following will result in a SINGLE protein run for the whole consensusMap,
      // but I think the information about which protein was in which run, is not important
      cmerge.mergeAllIDRuns(consensus);

      BasicProteinInferenceAlgorithm bpia;
      auto bpiaparams = bpia.getParameters();
      bpiaparams.setValue("annotate_indistinguishable_groups", groups ? "true" : "false");
      bpiaparams.setValue("greedy_group_resolution", greedy_group_resolution ? "true" : "false");
      bpia.setParameters(bpiaparams);

      // TODO parameterize if unassigned IDs without feature should contribute?
      bpia.run(consensus, consensus.getProteinIdentifications()[0], true);
    }
    else // if (bayesian)
    {
      BayesianProteinInferenceAlgorithm bayes;
      auto bayesparams = bayes.getParameters();
      // We need all PSMs to collect all possible modifications, to do spectral counting and to do PSM FDR.
      // In theory, if none is needed we can save memory. For quantification,
      // we basically discard peptide+PSM information from inference and use the info from the cMaps.
      bayesparams.setValue("keep_best_PSM_only", "false");
      //bayesian inference automatically annotates groups, therefore remove them later
      bayes.inferPosteriorProbabilities(consensus, greedy_group_resolution);
      if (!groups)
      {
        // should be enough to just clear the groups. Only indistinguishable will be annotated above.
        consensus.getProteinIdentifications()[0].getIndistinguishableProteins().clear();
      }
    }

    // TODO think about order of greedy resolution, FDR calc and filtering

    //-------------------------------------------------------------
    // Protein (and additional peptide?) FDR
    //-------------------------------------------------------------
    const double max_fdr = getDoubleOption_("proteinFDR");
    const bool picked = getStringOption_("picked_proteinFDR") == "true";

    //TODO use new FDR_type parameter
    const double max_psm_fdr = getDoubleOption_("psmFDR");
    FalseDiscoveryRate fdr;
    if (getFlag_("PeptideQuantification:quantify_decoys"))
    {
      Param fdr_param = fdr.getParameters();
      fdr_param.setValue("add_decoy_peptides", "true");
      fdr_param.setValue("add_decoy_proteins", "true");
      fdr.setParameters(fdr_param);
    }

    // ensure that only one final inference result is generated for now
    assert(consensus.getProteinIdentifications().size() == 1);

    auto& overall_proteins = consensus.getProteinIdentifications()[0];
    if (!picked)
    {
      fdr.applyBasic(overall_proteins);
    }
    else
    {
      fdr.applyPickedProteinFDR(overall_proteins, picked_decoy_string_, picked_decoy_prefix_);
    }

    bool pepFDR = getStringOption_("FDR_type") == "PSM+peptide";
    //TODO Think about the implications of mixing PSMs from different files and searches.
    //  Score should be PEPs here. We could extract the original search scores, depending on preprocessing. PEPs allow some normalization but will
    //  disregard the absolute score differences between runs (i.e. if scores in one run are all lower than the ones in another run,
    //  do you want to filter them out preferably or do you say: this was a faulty run, if the decoys are equally bad, I want the
    //  best targets to be treated like the best targets from the other runs, even if the absolute match scores are much lower).
    if (pepFDR)
    {
      fdr.applyBasicPeptideLevel(consensus, true);
    }
    else
    {
      fdr.applyBasic(consensus, true);
    }

    if (!getFlag_("PeptideQuantification:quantify_decoys"))
    { // FDR filtering removed all decoy proteins -> update references and remove all unreferenced (decoy) PSMs
      IDFilter::updateProteinReferences(consensus, true);
      IDFilter::removeUnreferencedProteins(consensus, true); // if we don't filter peptides for now, we don't need this
      IDFilter::updateProteinGroups(overall_proteins.getIndistinguishableProteins(),
                                    overall_proteins.getHits());
      IDFilter::updateProteinGroups(overall_proteins.getProteinGroups(),
                                    overall_proteins.getHits());
    }

    // FDR filtering
    if (max_psm_fdr < 1.) // PSM level
    {
      for (auto& f : consensus)
      {
        IDFilter::filterHitsByScore(f.getPeptideIdentifications(), max_psm_fdr);
      }
      IDFilter::filterHitsByScore(consensus.getUnassignedPeptideIdentifications(), max_psm_fdr);
    }

    if (max_fdr < 1.) // protein level
    {
      IDFilter::filterHitsByScore(overall_proteins, max_fdr);
    }

    if (max_fdr < 1. || !getFlag_("PeptideQuantification:quantify_decoys"))
    {
      IDFilter::updateProteinReferences(consensus, true);
    }

    if (max_psm_fdr < 1.)
    {
      IDFilter::removeUnreferencedProteins(consensus, true);
    }

    if (max_fdr < 1. || max_psm_fdr < 1. || !getFlag_("PeptideQuantification:quantify_decoys"))
    {
      IDFilter::updateProteinGroups(overall_proteins.getIndistinguishableProteins(), overall_proteins.getHits());
      IDFilter::updateProteinGroups(overall_proteins.getProteinGroups(), overall_proteins.getHits());
    }

    if (overall_proteins.getHits().empty())
    {
      throw Exception::MissingInformation(
          __FILE__,
          __LINE__,
          OPENMS_PRETTY_FUNCTION,
          "No proteins left after FDR filtering. Please check the log and adjust your settings.");
    }

    // do we only want to keep strictly unique peptides (e.g., no groups)?
    // This filters for the VERY initially computed theoretical uniqueness calculated by PeptideIndexer
    //  which also means that e.g., target+decoy peptides are not unique
    if (!greedy_group_resolution && !groups)
    {
      for (auto& f : consensus)
      {
        IDFilter::keepUniquePeptidesPerProtein(f.getPeptideIdentifications());
      }
      IDFilter::keepUniquePeptidesPerProtein(consensus.getUnassignedPeptideIdentifications());
    }

    // compute coverage (sequence was annotated during PeptideIndexing)
    // TODO: do you really want to compute coverage from unquantified peptides also?
    overall_proteins.computeCoverage(consensus, true);

    // TODO: this might not be correct if only the best peptidoform is kept
    // determine observed modifications (exclude fixed mods)
    overall_proteins.computeModifications(consensus, StringList(fixed_modifications.begin(), fixed_modifications.end()), true);

    return EXECUTION_OK;
  }



  ExitCodes main_(int, const char **) override
  {
    //-------------------------------------------------------------
    // Parameter handling
    //-------------------------------------------------------------    

    // Read tool parameters
    StringList in = getStringList_("in");
    String out = getStringOption_("out");
    String out_msstats = getStringOption_("out_msstats");
    String out_triqler = getStringOption_("out_triqler");
    StringList in_ids = getStringList_("ids");
    String design_file = getStringOption_("design");
    String in_db = getStringOption_("fasta");

    // Validate parameters
    if (in.size() != in_ids.size())
    {
      throw Exception::FileNotFound(__FILE__, __LINE__, 
        OPENMS_PRETTY_FUNCTION, "Number of spectra file (" + String(in.size()) + ") must match number of ID files (" + String(in_ids.size()) + ").");
    }

    if (getStringOption_("quantification_method") == "spectral_counting")
    {
      if (!out_msstats.empty())
      {
        throw Exception::FileNotFound(__FILE__, __LINE__, 
          OPENMS_PRETTY_FUNCTION, "MSstats export for spectral counting data not supported. Please remove output file.");
      }
      if (!out_triqler.empty())
      {
        throw Exception::FileNotFound(__FILE__, __LINE__, 
          OPENMS_PRETTY_FUNCTION, "Triqler export for spectral counting data not supported. Please remove output file.");
      }
    }

    //-------------------------------------------------------------
    // Experimental design: read or generate default
    //-------------------------------------------------------------
    if (!design_file.empty())
    { // load from file
      design_ = ExperimentalDesignFile::load(design_file, false);
    }
    else
    {
      OPENMS_LOG_INFO << "No experimental design file provided.\n"
                      << "Assuming a label-free experiment without fractionation.\n"
                      << endl;

      // default to unfractionated design
      ExperimentalDesign::MSFileSection msfs;
      Size count{1};
      for (String & s : in)
      {
        ExperimentalDesign::MSFileSectionEntry e;
        e.fraction = 1;
        e.fraction_group = count;
        e.label = 1;
        e.path = s;
        e.sample = count;
        msfs.push_back(e);
        ++count;
      }      
      design_.setMSFileSection(msfs);
    }

    // some sanity checks
    // extract basenames from experimental design and input files
    const auto& pl2fg = design_.getPathLabelToFractionGroupMapping(true);
    set<String> ed_basenames;
    for (const auto& p : pl2fg)
    {
      const String& filename = p.first.first;
      ed_basenames.insert(filename);
    }

    set<String> in_basenames;
    for (const auto & f : in)
    {
      const String& in_bn = File::basename(f);
      in_basenames.insert(in_bn);
    }

    if (!std::includes(ed_basenames.begin(), ed_basenames.end(), in_basenames.begin(), in_basenames.end()))
    {
      throw Exception::InvalidParameter(__FILE__, __LINE__,
        OPENMS_PRETTY_FUNCTION, "Spectra file basenames provided as input need to match a subset the experimental design file basenames.");
    }

    Size nr_filtered = design_.filterByBasenames(in_basenames);
    if (nr_filtered > 0)
    {
      OPENMS_LOG_WARN << "WARNING: " << nr_filtered << " files from experimental design were not passed as mzMLs. Continuing with subset if the fractions still match." << std::endl;
    }

    if (design_.getNumberOfLabels() != 1)
    {
      throw Exception::InvalidParameter(__FILE__, __LINE__, 
        OPENMS_PRETTY_FUNCTION, "Experimental design is not label-free as it contains multiple labels.");          
    }
    if (!design_.sameNrOfMSFilesPerFraction())
    {
      OPENMS_LOG_WARN << "WARNING: Different number of fractions for different samples provided. Support maybe limited in ProteomicsLFQ." << std::endl;
    }
   
    std::map<unsigned int, std::vector<String> > frac2ms = design_.getFractionToMSFilesMapping();

    // experimental design file could contain URLs etc. that we want to overwrite with the actual input files
    for (auto & fraction_ms_files : frac2ms)
    {
      for (auto & s : fraction_ms_files.second)
      { // for all ms files of current fraction number
        // if basename in experimental design matches to basename in input file
        // overwrite experimental design to point to existing file (and only if they were different)
        if (auto it = std::find_if(in.begin(), in.end(), 
              [&s] (const String& in_filename) { return File::basename(in_filename) == File::basename(s); }); // basename matches?
                 it != in.end() && s != *it) // and differ?
        {
          OPENMS_LOG_INFO << "Path of spectra files differ between experimental design (1) and input (2). Using the path of the input file as "
                          << "we know this file exists on the file system: '" << *it << "' vs. '" << s << endl;
          s = *it; // overwrite filename in design with filename in input files
        }
      }
      
    } 

    for (auto & f : frac2ms)
    {
      writeDebug_("Fraction " + String(f.first) + ":", 10);
      for (const String & s : f.second)
      {
        writeDebug_("MS file: " + s, 10);
      }
    }

    // Map between mzML file and corresponding id file
    // Here we currently assume that these are provided in the exact same order.
    map<String, String> mzfile2idfile = mapMzML2Ids_(in, in_ids);
    map<String, String> idfile2mzfile = mapId2MzMLs_(mzfile2idfile);

    // TODO maybe check if mzMLs in experimental design match to mzMLs passed as in parameter
    //  IF both are present
    

    Param pep_param = getParam_().copy("Posterior Error Probability:", true);
    writeDebug_("Parameters passed to PEP algorithm", pep_param, 3);

    // TODO: inference parameter

    Param pq_param = getParam_().copy("ProteinQuantification:", true);
    writeDebug_("Parameters passed to PeptideAndProteinQuant algorithm", pq_param, 3);


    Param com_param = getParam_().copy("algorithm:common:", true);
    writeDebug_("Common parameters passed to both sub-algorithms (mtd and epd)", com_param, 3);

    set<String> fixed_modifications, variable_modifications;

    //-------------------------------------------------------------
    // Loading input
    //-------------------------------------------------------------
    ConsensusMap consensus;

    //-------------------------------------------------------------
    // feature-based quantifications
    //-------------------------------------------------------------
    if (getStringOption_("quantification_method") == "feature_intensity")
    {
      OPENMS_LOG_INFO << "Performing feature intensity-based quantification." << endl;
      double median_fwhm(0);
      for (auto const & ms_files : frac2ms) // for each fraction->ms file(s)
      {      
        ConsensusMap consensus_fraction; // quantitative result for this fraction identifier
        vector<TransformationDescription> transformations; // filled by RT alignment
        double max_alignment_diff(0.0);

        ExitCodes e = quantifyFraction_(
          ms_files, 
          mzfile2idfile,
          in_db,
          median_fwhm,
          multimap<Size, PeptideIdentification>(),
          consensus_fraction,
          transformations,  // transformations are empty, will be filled by alignment
          max_alignment_diff,  // max_alignment_diff not yet determined, will be filled by alignment
          fixed_modifications,
          variable_modifications);

        if (e != EXECUTION_OK) { return e; }
        
        if (getStringOption_("transfer_ids") != "false" && ms_files.second.size() > 1)
        {  
          OPENMS_LOG_INFO << "Transferring identification data between runs of the same fraction." << endl;
          // TODO parameterize
          // needs to occur in >= 50% of all runs for transfer

          const Size min_occurrance = (ms_files.second.size() + 1) / 2;
          multimap<Size, PeptideIdentification> transfered_ids = transferIDsBetweenSameFraction_(consensus_fraction, min_occurrance);
          consensus_fraction.clear();

          // The transferred IDs were calculated on the aligned data
          // So we make sure we use the aligned IDs and peak maps in the re-quantification step
          e = quantifyFraction_(
            ms_files, 
            mzfile2idfile,
            in_db,
            median_fwhm, 
            transfered_ids, 
            consensus_fraction, 
            transformations,  // transformations as determined by alignment
            max_alignment_diff, // max_alignment_error as determined by alignment
            fixed_modifications,
            variable_modifications);

          OPENMS_POSTCONDITION(!consensus_fraction.empty(), "ConsensusMap of fraction empty after ID transfer.!");
          if (e != EXECUTION_OK) { return e; }
        }
        consensus.appendColumns(consensus_fraction);  // append consensus map calculated for this fraction number
      }  // end of scope of fraction related data

      consensus.sortByPosition();
      consensus.sortPeptideIdentificationsByMapIndex();

      if (debug_level_ >= 666)
      {
        ConsensusXMLFile().store("debug_after_normalization.consensusXML", consensus);
      }
    }
    else if (getStringOption_("quantification_method") == "spectral_counting")
    {
      OPENMS_LOG_INFO << "Performing spectral counting-based quantification." << endl;

      // init consensus map with basic experimental design information
      consensus.setExperimentType("label-free");

      auto& all_protein_ids = consensus.getProteinIdentifications();
      auto& all_peptide_ids = consensus.getUnassignedPeptideIdentifications();

      Size run_index(0);
      for (auto const & ms_files : frac2ms) // for each fraction->ms file(s)
      {
        const Size& fraction = ms_files.first;

        // debug output
        writeDebug_("Processing fraction number: " + String(fraction) + "\nFiles: ",  1);
        for (String const & mz_file : ms_files.second) { writeDebug_(mz_file,  1); }

        // for sanity checks we collect the primary MS run basenames as well as the ones stored in the ID files (below)
        StringList id_MS_run_ref;
        StringList in_MS_run = ms_files.second;

        // for each MS file of current fraction (e.g., all MS files that measured the n-th fraction) 
        Size fraction_group{1};
        for (String const & mz_file : ms_files.second)
        { 
          // load and clean identification data associated with MS run
          vector<ProteinIdentification> protein_ids;
          vector<PeptideIdentification> peptide_ids;
          const String& mz_file_abs_path = File::absolutePath(mz_file);
          const String& id_file_abs_path = File::absolutePath(mzfile2idfile.at(mz_file_abs_path));

          {
            ExitCodes e = loadAndCleanupIDFile_(id_file_abs_path, mz_file, in_db, fraction_group, fraction, protein_ids, peptide_ids, fixed_modifications, variable_modifications);
            if (e != EXECUTION_OK) return e;
          }

          StringList id_msfile_ref;
          protein_ids[0].getPrimaryMSRunPath(id_msfile_ref);
          id_MS_run_ref.push_back(id_msfile_ref[0]);

          // append to consensus map
          all_protein_ids.emplace_back(std::move(protein_ids[0]));
          all_peptide_ids.insert(all_peptide_ids.end(), 
            std::make_move_iterator(peptide_ids.begin()), 
            std::make_move_iterator(peptide_ids.end()));
        }

        ////////////////////////////////////////////////////////////
        // Annotate experimental design in consensus map
        ////////////////////////////////////////////////////////////
        Size j(0);
        // for each MS file (as provided in the experimental design)
        const auto& path_label_to_sampleidx = design_.getPathLabelToSampleMapping(true);
        for (String const & mz_file : ms_files.second) 
        {
          const Size curr_fraction_group = j + 1;
          consensus.getColumnHeaders()[run_index].label = "label-free";
          consensus.getColumnHeaders()[run_index].filename = mz_file;
          consensus.getColumnHeaders()[run_index].unique_id = 1 + run_index;
          consensus.getColumnHeaders()[run_index].setMetaValue("fraction", fraction);
          consensus.getColumnHeaders()[run_index].setMetaValue("fraction_group", curr_fraction_group);
          consensus.getColumnHeaders()[run_index].setMetaValue("sample_name", design_.getSampleSection().getSampleName(path_label_to_sampleidx.at({File::basename(mz_file),1})));
          ++j;
          ++run_index;
        }
      }
    }

    //-------------------------------------------------------------
    // ID related algorithms
    //-------------------------------------------------------------

    ExitCodes e = inferProteinGroups_(consensus, fixed_modifications);
    if (e != EXECUTION_OK) return e;

    // clean up references (assigned and unassigned)
    IDFilter::removeUnreferencedProteins(consensus, true);

    //-------------------------------------------------------------
    // Peptide quantification
    //-------------------------------------------------------------
    PeptideAndProteinQuant quantifier;

    // TODO Why is there no easy quantifier.run(consensus,[inference_prot_ids]) function??
    if (getStringOption_("quantification_method") == "feature_intensity")
    {
      quantifier.setParameters(pq_param);
      quantifier.readQuantData(consensus, design_);
    }
    else if (getStringOption_("quantification_method") == "spectral_counting")
    {
      pq_param.setValue("top:aggregate", "sum");
      pq_param.setValue("top:N", 0); // all
      pq_param.setValue("consensus:normalize", "false");
      quantifier.setParameters(pq_param);

      quantifier.readQuantData(
       consensus.getProteinIdentifications(),
       consensus.getUnassignedPeptideIdentifications(),
       design_);
    }

    // nothing to filter. everything in consensus should be uptodate with inference.
    // on peptide level it does not annotate anything anyway
    quantifier.quantifyPeptides();

    //-------------------------------------------------------------
    // Protein quantification
    //-------------------------------------------------------------

    // Should always be there by now, even if just singletons
    ProteinIdentification& inferred_proteins = consensus.getProteinIdentifications()[0];
    if (inferred_proteins.getIndistinguishableProteins().empty())
    {
      throw Exception::MissingInformation(
       __FILE__, 
       __LINE__, 
       OPENMS_PRETTY_FUNCTION, 
       "No information on indistinguishable protein groups found.");
    }

    quantifier.quantifyProteins(inferred_proteins);
    auto const & protein_quants = quantifier.getProteinResults();
    if (protein_quants.empty())
    {        
     OPENMS_LOG_WARN << "Warning: No proteins were quantified." << endl;
    }

    //-------------------------------------------------------------
    // Export of MzTab file as final output
    //-------------------------------------------------------------

    // Annotate quants to protein(groups) for easier export in mzTab
    // Note: we keep protein groups that have not been quantified
    quantifier.annotateQuantificationsToProteins(
      protein_quants, inferred_proteins, false);

    // For correctness, we would need to set the run reference in the pepIDs of the consensusXML all to the first run then
    // And probably make sure that peptides that correspond to filtered out proteins are not producing errors
    // e.g. by removing them with a Filter beforehand.

    consensus.resolveUniqueIdConflicts(); // TODO: find out if this is still needed
    if (!getStringOption_("out_cxml").empty())
    {
      // Note: idXML and consensusXML doesn't support writing quantification at protein groups
      // (they are nevertheless stored and passed to mzTab for proper export)
      ConsensusXMLFile().store(getStringOption_("out_cxml"), consensus);
    }

    // Fill MzTab with meta data and quants annotated in identification data structure
    const bool report_unmapped(true);
    const bool report_unidentified_features(false);

    MzTabFile().store(out,
                      consensus,
                      false, // first run is inference but also a properly merged run, so we don't need the hack
                      report_unidentified_features,
                      report_unmapped,
                      "Export from ProteomicsLFQ workflow in OpenMS.");

    if (!out_msstats.empty())
    {
      MSstatsFile msstats;
      // TODO: add a helper method to quickly check if experimental design file contain the right columns
      //  (and put this at start of tool)

      // shrink protein runs to the one containing the inference data
      consensus.getProteinIdentifications().resize(1);

      msstats.storeLFQ(
        out_msstats, 
        consensus, 
        design_,
        StringList(), 
        false, //lfq
        "MSstats_BioReplicate", 
        "MSstats_Condition", 
        "max");
    }


    if (!out_triqler.empty())
    {
      TriqlerFile tf;

      // shrink protein runs to the one containing the inference data
      consensus.getProteinIdentifications().resize(1);


      IDScoreSwitcherAlgorithm switcher;
      Size c = 0;
      switcher.switchToGeneralScoreType(consensus, IDScoreSwitcherAlgorithm::ScoreType::PEP, c);

      tf.storeLFQ(
        out_triqler, 
        consensus, 
        design_,
        StringList(), 
        "MSstats_Condition" // TODO: choose something more generic like "Condition" for both MSstats and Triqler export
        );
    }    

    return EXECUTION_OK;
  }
  String picked_decoy_string_;
  bool picked_decoy_prefix_ = true;
  ExperimentalDesign design_;
};

int main(int argc, const char ** argv)
{
  ProteomicsLFQ tool;
  return tool.main(argc, argv);
}

/// @endcond<|MERGE_RESOLUTION|>--- conflicted
+++ resolved
@@ -372,11 +372,7 @@
       }
       if (!spec.isSorted())
       {
-<<<<<<< HEAD
-        ms_raw[i].sortByPosition();
-=======
         spec.sortByPosition();
->>>>>>> 70ed07f1
         writeLogInfo_("Info: Sorted peaks by m/z.");
       }
     }
@@ -415,11 +411,7 @@
       double MAD =  Math::MAD(deltaMZs_ppm.begin(), deltaMZs_ppm.end(), median);
       double median_abs = Math::median(deltaMZs_ppmabs.begin(), deltaMZs_ppmabs.end());
       double MAD_abs = Math::MAD(deltaMZs_ppmabs.begin(), deltaMZs_ppmabs.end(), median_abs);
-<<<<<<< HEAD
-      writeLogInfo_("Precursor correction:\n  median        = " 
-=======
       writeLogInfo_("Precursor correction:\n  median        = "
->>>>>>> 70ed07f1
         + String(median) + " ppm  MAD = " + String(MAD)
         + "\n  median (abs.) = " + String(median_abs) 
         + " ppm  MAD = " + String(MAD_abs));
