// --------------------------------------------------------------------------
//                   OpenMS -- Open-Source Mass Spectrometry
// --------------------------------------------------------------------------
// Copyright The OpenMS Team -- Eberhard Karls University Tuebingen,
// ETH Zurich, and Freie Universitaet Berlin 2002-2022.
//
// This software is released under a three-clause BSD license:
//  * Redistributions of source code must retain the above copyright
//    notice, this list of conditions and the following disclaimer.
//  * Redistributions in binary form must reproduce the above copyright
//    notice, this list of conditions and the following disclaimer in the
//    documentation and/or other materials provided with the distribution.
//  * Neither the name of any author or any participating institution
//    may be used to endorse or promote products derived from this software
//    without specific prior written permission.
// For a full list of authors, refer to the file AUTHORS.
// --------------------------------------------------------------------------
// THIS SOFTWARE IS PROVIDED BY THE COPYRIGHT HOLDERS AND CONTRIBUTORS "AS IS"
// AND ANY EXPRESS OR IMPLIED WARRANTIES, INCLUDING, BUT NOT LIMITED TO, THE
// IMPLIED WARRANTIES OF MERCHANTABILITY AND FITNESS FOR A PARTICULAR PURPOSE
// ARE DISCLAIMED. IN NO EVENT SHALL ANY OF THE AUTHORS OR THE CONTRIBUTING
// INSTITUTIONS BE LIABLE FOR ANY DIRECT, INDIRECT, INCIDENTAL, SPECIAL,
// EXEMPLARY, OR CONSEQUENTIAL DAMAGES (INCLUDING, BUT NOT LIMITED TO,
// PROCUREMENT OF SUBSTITUTE GOODS OR SERVICES; LOSS OF USE, DATA, OR PROFITS;
// OR BUSINESS INTERRUPTION) HOWEVER CAUSED AND ON ANY THEORY OF LIABILITY,
// WHETHER IN CONTRACT, STRICT LIABILITY, OR TORT (INCLUDING NEGLIGENCE OR
// OTHERWISE) ARISING IN ANY WAY OUT OF THE USE OF THIS SOFTWARE, EVEN IF
// ADVISED OF THE POSSIBILITY OF SUCH DAMAGE.
//  
// --------------------------------------------------------------------------
// $Maintainer: Timo Sachsenberg $
// $Authors: Timo Sachsenberg $
// --------------------------------------------------------------------------

#include <OpenMS/ANALYSIS/ID/BasicProteinInferenceAlgorithm.h>
#include <OpenMS/ANALYSIS/ID/BayesianProteinInferenceAlgorithm.h>
#include <OpenMS/ANALYSIS/ID/FalseDiscoveryRate.h>
#include <OpenMS/ANALYSIS/ID/IDBoostGraph.h>
#include <OpenMS/ANALYSIS/ID/IDConflictResolverAlgorithm.h>
#include <OpenMS/ANALYSIS/ID/IDMergerAlgorithm.h>
#include <OpenMS/ANALYSIS/ID/IDScoreSwitcherAlgorithm.h>
#include <OpenMS/ANALYSIS/ID/PeptideIndexing.h>
#include <OpenMS/ANALYSIS/ID/PeptideProteinResolution.h>
#include <OpenMS/ANALYSIS/MAPMATCHING/ConsensusMapNormalizerAlgorithmMedian.h>
//#include <OpenMS/ANALYSIS/MAPMATCHING/FeatureGroupingAlgorithmKD.h>
#include <OpenMS/ANALYSIS/ID/ConsensusMapMergerAlgorithm.h>
#include <OpenMS/ANALYSIS/MAPMATCHING/FeatureGroupingAlgorithmQT.h>
#include <OpenMS/ANALYSIS/MAPMATCHING/MapAlignmentAlgorithmIdentification.h>
#include <OpenMS/ANALYSIS/MAPMATCHING/MapAlignmentAlgorithmTreeGuided.h>
#include <OpenMS/ANALYSIS/MAPMATCHING/MapAlignmentTransformer.h>
#include <OpenMS/ANALYSIS/QUANTITATION/PeptideAndProteinQuant.h>
#include <OpenMS/APPLICATIONS/MapAlignerBase.h>
#include <OpenMS/APPLICATIONS/TOPPBase.h>
#include <OpenMS/DATASTRUCTURES/CalibrationData.h>
#include <OpenMS/FILTERING/CALIBRATION/InternalCalibration.h>
#include <OpenMS/FILTERING/CALIBRATION/MZTrafoModel.h>
#include <OpenMS/FILTERING/CALIBRATION/PrecursorCorrection.h>
#include <OpenMS/FILTERING/DATAREDUCTION/ElutionPeakDetection.h>
#include <OpenMS/FILTERING/DATAREDUCTION/FeatureFindingMetabo.h>
#include <OpenMS/FILTERING/DATAREDUCTION/MassTraceDetection.h>
#include <OpenMS/FILTERING/ID/IDFilter.h>
#include <OpenMS/FILTERING/TRANSFORMERS/ThresholdMower.h>
#include <OpenMS/FORMAT/ConsensusXMLFile.h>
#include <OpenMS/FORMAT/DATAACCESS/MSDataWritingConsumer.h>
#include <OpenMS/FORMAT/ExperimentalDesignFile.h>
#include <OpenMS/FORMAT/FeatureXMLFile.h>
#include <OpenMS/FORMAT/IdXMLFile.h>
#include <OpenMS/FORMAT/MSstatsFile.h>
#include <OpenMS/FORMAT/MzMLFile.h>
#include <OpenMS/FORMAT/MzTab.h>
#include <OpenMS/FORMAT/MzTabFile.h>
#include <OpenMS/FORMAT/PeakTypeEstimator.h>
#include <OpenMS/FORMAT/TransformationXMLFile.h>
#include <OpenMS/FORMAT/TriqlerFile.h>
#include <OpenMS/KERNEL/ConversionHelper.h>
#include <OpenMS/KERNEL/MSExperiment.h>
#include <OpenMS/KERNEL/MassTrace.h>
#include <OpenMS/MATH/STATISTICS/StatisticFunctions.h>
#include <OpenMS/METADATA/ExperimentalDesign.h>
#include <OpenMS/METADATA/SpectrumMetaDataLookup.h>
#include <OpenMS/SYSTEM/File.h>
#include <OpenMS/TRANSFORMATIONS/FEATUREFINDER/FeatureFinderIdentificationAlgorithm.h>
#include <OpenMS/TRANSFORMATIONS/FEATUREFINDER/FeatureFinderMultiplexAlgorithm.h>
#include <OpenMS/TRANSFORMATIONS/RAW2PEAK/PeakPickerHiRes.h>

using namespace OpenMS;
using namespace std;
using Internal::IDBoostGraph;

//-------------------------------------------------------------
//Doxygen docu
//-------------------------------------------------------------

/**
  @page UTILS_ProteomicsLFQ ProteomicsLFQ

  ProteomicsLFQ performs label-free quantification of peptides and proteins. @n

  Input: @n
         - Spectra in mzML format
         - Identifications in idXML or mzIdentML format with posterior error probabilities
           as score type.
           To generate those we suggest to run:
           1. PeptideIndexer to annotate target and decoy information.
           2. PSMFeatureExtractor to annotate percolator features.
           3. PercolatorAdapter tool (score_type = 'q-value', -post-processing-tdc)
           4. IDFilter (pep:score = 0.01) to filter PSMs at 1% FDR
           
         - An experimental design file: @n
           (see @ref OpenMS::ExperimentalDesign "ExperimentalDesign" for details) @n
         - A protein database in with appended decoy sequences in FASTA format @n
           (e.g., generated by the OpenMS DecoyDatabase tool) @n

  Processing: @n
         ProteomicsLFQ has different methods to extract features: ID-based (targeted only), or both ID-based and untargeted.
         1. The first method uses targeted feature dectection using RT and m/z information derived from identification data to extract features.
            Note: only identifications found in a particular MS run are used to extract features in the same run.
            No transfer of IDs (match between runs) is performed.
         2. The second method adds untargeted feature detection to obtain quantities from unidentified features.
            Transfer of Ids (match between runs) is performed by transfering feature identifications to coeluting, unidentified features with similar mass and RT in other runs.

         Requantification:
         2. Optionally, a requantification step is performed that tries to fill NA values.
            If a peptide has been quantified in more than half of all maps, the peptide is selected for requantification.
            In that case, the mean observed RT (and theoretical m/z) of the peptide is used to perform a second round of targeted extraction.
  Output:
         - mzTab file with analysis results
         - MSstats file with analysis results for statistical downstream analysis in MSstats
         - ConsensusXML file for visualization and further processing in OpenMS

  // experiments TODO:
  // - change percentage of missingness in ID transfer
  // - disable elution peak fit

  Potential scripts to perform the search can be found under src/tests/topp/ProteomicsLFQTestScripts
  
  <B>The command line parameters of this tool are:</B>
  @verbinclude UTILS_ProteomicsLFQ.cli
  <B>INI file documentation of this tool:</B>
  @htmlinclude UTILS_ProteomicsLFQ.html
 **/

// We do not want this class to show up in the docu:
/// @cond TOPPCLASSES

class ProteomicsLFQ :
  public TOPPBase
{
public:
  ProteomicsLFQ() :
    TOPPBase("ProteomicsLFQ", "A standard proteomics LFQ pipeline.", false)
  {
  }

protected:  
  void registerOptionsAndFlags_() override
  {
    registerInputFileList_("in", "<file list>", StringList(), "Input files");
    setValidFormats_("in", ListUtils::create<String>("mzML"));
    registerInputFileList_("ids", "<file list>", StringList(), 
      "Identifications filtered at PSM level (e.g., q-value < 0.01)."
      "And annotated with PEP as main score.\n"
      "We suggest using:\n"
      "1. PSMFeatureExtractor to annotate percolator features.\n"
      "2. PercolatorAdapter tool (score_type = 'q-value', -post-processing-tdc)\n"
      "3. IDFilter (pep:score = 0.05)\n"
      "To obtain well calibrated PEPs and an initial reduction of PSMs\n"
      "ID files must be provided in same order as spectra files.");
    setValidFormats_("ids", ListUtils::create<String>("idXML,mzId"));

    registerInputFile_("design", "<file>", "", "design file", false);
    setValidFormats_("design", ListUtils::create<String>("tsv"));

    registerInputFile_("fasta", "<file>", "", "fasta file", false);
    setValidFormats_("fasta", ListUtils::create<String>("fasta"));

    registerOutputFile_("out", "<file>", "", "output mzTab file");
    setValidFormats_("out", ListUtils::create<String>("mzTab"));

    registerOutputFile_("out_msstats", "<file>", "", "output MSstats input file", false, false);
    setValidFormats_("out_msstats", ListUtils::create<String>("csv"));

    registerOutputFile_("out_triqler", "<file>", "", "output Triqler input file", false, false);
    setValidFormats_("out_triqler", ListUtils::create<String>("tsv"));

    registerOutputFile_("out_cxml", "<file>", "", "output consensusXML file", false, false);
    setValidFormats_("out_cxml", ListUtils::create<String>("consensusXML"));

    registerDoubleOption_("proteinFDR", "<threshold>", 0.05, "Protein FDR threshold (0.05=5%).", false);
    setMinFloat_("proteinFDR", 0.0);
    setMaxFloat_("proteinFDR", 1.0);

    //TODO test rigorously
    registerStringOption_("picked_proteinFDR", "<choice>", "false", "Use a picked protein FDR?", false);
    setValidStrings_("picked_proteinFDR", {"true","false"});

    registerDoubleOption_("psmFDR", "<threshold>", 1.0, "FDR threshold for sub-protein level (e.g. 0.05=5%). Use -FDR_type to choose the level. Cutoff is applied at the highest level."
                          " If Bayesian inference was chosen, it is equivalent with a peptide FDR", false);
    setMinFloat_("psmFDR", 0.0);
    setMaxFloat_("psmFDR", 1.0);

    registerStringOption_("FDR_type", "<threshold>", "PSM", "Sub-protein FDR level. PSM, PSM+peptide (best PSM q-value).", false);
    setValidStrings_("FDR_type", {"PSM", "PSM+peptide"});

    //TODO expose all parameters of the inference algorithms (e.g. aggregation methods etc.)?
    registerStringOption_("protein_inference", "<option>", "aggregation",
      "Infer proteins:\n" 
      "aggregation  = aggregates all peptide scores across a protein (using the best score) \n"
      "bayesian     = computes a posterior probability for every protein based on a Bayesian network.\n"
      "               Note: 'bayesian' only uses and reports the best PSM per peptide.",
      false, true);
    setValidStrings_("protein_inference", ListUtils::create<String>("aggregation,bayesian"));

    registerStringOption_("protein_quantification", "<option>", "unique_peptides",
      "Quantify proteins based on:\n"
      "unique_peptides = use peptides mapping to single proteins or a group of indistinguishable proteins"
      "(according to the set of experimentally identified peptides).\n"
      "strictly_unique_peptides = use peptides mapping to a unique single protein only.\n"
      "shared_peptides = use shared peptides only for its best group (by inference score)", false, true);
    setValidStrings_("protein_quantification", ListUtils::create<String>("unique_peptides,strictly_unique_peptides,shared_peptides"));
    registerStringOption_("quantification_method", "<option>", 
      "feature_intensity", 
      "feature_intensity: MS1 signal.\n"
      "spectral_counting: PSM counts.", false, false);
    setValidStrings_("quantification_method", ListUtils::create<String>("feature_intensity,spectral_counting"));

    registerStringOption_("targeted_only", "<option>", "false", 
      "true: Only ID based quantification.\n"
      "false: include unidentified features so they can be linked to identified ones (=match between runs).", false, false);
    setValidStrings_("targeted_only", ListUtils::create<String>("true,false"));

    // TODO: support transfer with SVM if we figure out a computationally efficient way to do it.
    registerStringOption_("transfer_ids", "<option>", "false", 
      "Requantification using mean of aligned RTs of a peptide feature.\n"
      "Only applies to peptides that were quantified in more than 50% of all runs (of a fraction).", false, false);
    setValidStrings_("transfer_ids", ListUtils::create<String>("false,mean"));

    registerStringOption_("mass_recalibration", "<option>", "false", "Mass recalibration.", false, true);
    setValidStrings_("mass_recalibration", ListUtils::create<String>("true,false"));

    registerStringOption_("alignment_order", "<option>", "star", "If star, aligns all maps to the reference with most IDs,"
                                                                 "if treeguided, calculates a guiding tree first.", false, true);
    setValidStrings_("alignment_order", ListUtils::create<String>("star,treeguided"));

    registerStringOption_("keep_feature_top_psm_only", "<option>", "true", "If false, also keeps lower ranked PSMs that have the top-scoring"
                                                                     " sequence as a candidate per feature in the same file.", false, true);
    setValidStrings_("keep_feature_top_psm_only", ListUtils::create<String>("true,false"));

    registerTOPPSubsection_("Seeding", "Parameters for seeding of untargeted features");
    registerDoubleOption_("Seeding:intThreshold", "<threshold>", 1e4, "Peak intensity threshold applied in seed detection.", false, true);
    registerStringOption_("Seeding:charge", "<minChg:maxChg>", "2:5", "Charge range considered for untargeted feature seeds.", false, true); //TODO infer from IDs?
    registerDoubleOption_("Seeding:traceRTTolerance", "<tolerance(sec)>", 3.0, "Combines all spectra in the tolerance window to stabilize identification of isotope patterns. Controls sensitivity (low value) vs. specificity (high value) of feature seeds.", false, true); //TODO infer from average MS1 cycle time?

    /// TODO: think about export of quality control files (qcML?)

    Param pp_defaults = PeakPickerHiRes().getDefaults();
    for (const auto& s : {"report_FWHM", "report_FWHM_unit", "SignalToNoise:win_len", "SignalToNoise:bin_count", "SignalToNoise:min_required_elements", "SignalToNoise:write_log_messages"} )
    {
      pp_defaults.addTag(s, "advanced");
    }

    Param ffi_defaults = FeatureFinderIdentificationAlgorithm().getDefaults();
    ffi_defaults.setValue("svm:samples", 10000); // restrict number of samples for training
    ffi_defaults.setValue("svm:log2_C", DoubleList({-2.0, 5.0, 15.0})); 
    ffi_defaults.setValue("svm:log2_gamma", DoubleList({-3.0, -1.0, 2.0})); 
    ffi_defaults.setValue("svm:min_prob", 0.9); // keep only feature candidates with > 0.9 probability of correctness

    // hide entries
    for (const auto& s : {"svm:samples", "svm:log2_C", "svm:log2_gamma", "svm:min_prob", "svm:no_selection", "svm:xval_out", "svm:kernel", "svm:xval", "candidates_out", "extract:n_isotopes", "model:type"} )
    {
      ffi_defaults.addTag(s, "advanced");
    }
    ffi_defaults.remove("detect:peak_width"); // set from data

    Param ma_defaults = MapAlignmentAlgorithmTreeGuided().getDefaults();

    ma_defaults.setValue("align_algorithm:max_rt_shift", 0.1);
    ma_defaults.setValue("align_algorithm:use_unassigned_peptides", "false");
    ma_defaults.setValue("align_algorithm:use_feature_rt", "true");

    // hide entries
    for (const auto& s : {"align_algorithm:use_unassigned_peptides", "align_algorithm:use_feature_rt",
                          "align_algorithm:score_cutoff", "align_algorithm:min_score"} )
    {
      ma_defaults.addTag(s, "advanced");
    }

    //Param fl_defaults = FeatureGroupingAlgorithmKD().getDefaults();
    Param fl_defaults = FeatureGroupingAlgorithmQT().getDefaults();
    fl_defaults.setValue("distance_MZ:max_difference", 10.0);
    fl_defaults.setValue("distance_MZ:unit", "ppm");
    fl_defaults.setValue("distance_MZ:weight", 5.0);
    fl_defaults.setValue("distance_intensity:weight", 0.1); 
    fl_defaults.setValue("use_identifications", "true"); 
    fl_defaults.remove("distance_RT:max_difference"); // estimated from data
    for (const auto& s : {"distance_MZ:weight", "distance_intensity:weight", "use_identifications", "ignore_charge", "ignore_adduct"} )
    {
      fl_defaults.addTag(s, "advanced");
    }

    Param pq_defaults = PeptideAndProteinQuant().getDefaults();
    // overwrite algorithm default, so we export everything (important for copying back MSstats results)
    pq_defaults.setValue("top:include_all", "true");
    pq_defaults.addTag("top:include_all", "advanced");

    // combine parameters of the individual algorithms
    Param combined;
    combined.insert("Centroiding:", pp_defaults);
    combined.insert("PeptideQuantification:", ffi_defaults);
    combined.insert("Alignment:", ma_defaults);
    combined.insert("Linking:", fl_defaults);
    combined.insert("ProteinQuantification:", pq_defaults);

    registerFullParam_(combined);
  }

  // Map between mzML file and corresponding id file
  // Warn if the primaryMSRun indicates that files were provided in the wrong order.
  map<String, String> mapMzML2Ids_(StringList & in, StringList & in_ids)
  {
    // Detect the common case that ID files have same names as spectra files
    if (!File::validateMatchingFileNames(in, in_ids, true, true, false)) // only basenames, without extension, only order
    {
      // Spectra and id files have the same set of basenames but appear in different order. -> this is most likely an error
      throw Exception::IllegalArgument(__FILE__, __LINE__, OPENMS_PRETTY_FUNCTION,
        "ID and spectra file match but order of file names seem to differ. They need to be provided in the same order.");
    }

    map<String, String> mzfile2idfile;
    for (Size i = 0; i != in.size(); ++i)
    {
      const String& in_abs_path = File::absolutePath(in[i]);
      const String& id_abs_path = File::absolutePath(in_ids[i]);
      mzfile2idfile[in_abs_path] = id_abs_path;      
      writeDebug_("Spectra: " + in[i] + "\t Ids: " + in_ids[i],  1);
    }
    return mzfile2idfile;
  }

  // map back
  map<String, String> mapId2MzMLs_(const map<String, String>& m2i)
  {
    map<String, String> idfile2mzfile;
    for (const auto& m : m2i)
    {
      idfile2mzfile[m.second] = m.first;
    }
    return idfile2mzfile;
  }

  ExitCodes centroidAndCorrectPrecursors_(const String & mz_file, MSExperiment & ms_centroided)
  { 
    Param pp_param = getParam_().copy("Centroiding:", true);
    writeDebug_("Parameters passed to PeakPickerHiRes algorithm", pp_param, 3);

    // create scope for raw data, so it is properly freed (Note: clear() is not sufficient)
    // load raw file
    MzMLFile mzML_file;
    mzML_file.setLogType(log_type_);

    PeakMap ms_raw;
    mzML_file.load(mz_file, ms_raw);
    ms_raw.clearMetaDataArrays();

    if (ms_raw.empty())
    {
      OPENMS_LOG_WARN << "The given file does not contain any spectra.";
      return INCOMPATIBLE_INPUT_DATA;
    }

    // remove MS2 peak data and check if spectra are sorted
    //TODO can we load just MS1 or do we need precursor information?
    for (auto & spec : ms_raw)
    {
      if (spec.getMSLevel() == 2)
      {
        spec.clear(false);  // delete MS2 peaks
      }
      if (!spec.isSorted())
      {
<<<<<<< HEAD
        spec.sortByPosition();
        writeLog_("Info: Sorted peaks by m/z.");
=======
        ms_raw[i].sortByPosition();
        writeLogInfo_("Info: Sorted peaks by m/z.");
>>>>>>> ac15cedb
      }
    }

    //-------------------------------------------------------------
    // Centroiding of MS1
    //-------------------------------------------------------------
    PeakPickerHiRes pp;
    pp.setLogType(log_type_);
    pp.setParameters(pp_param);
    pp.pickExperiment(ms_raw, ms_centroided, true);
      
    //-------------------------------------------------------------
    // HighRes Precursor Mass Correction
    //-------------------------------------------------------------
    std::vector<double> deltaMZs, mzs, rts;
    std::set<Size> corrected_to_highest_intensity_peak = PrecursorCorrection::correctToHighestIntensityMS1Peak(
      ms_centroided, 
      0.01, // check if we can estimate this from data (here it is given in m/z not ppm)
      false, // is ppm = false
      deltaMZs, 
      mzs, 
      rts
      );      
    writeLogInfo_("Info: Corrected " + String(corrected_to_highest_intensity_peak.size()) + " precursors.");
    if (!deltaMZs.empty())
    {
      vector<double> deltaMZs_ppm, deltaMZs_ppmabs;
      for (Size i = 0; i != deltaMZs.size(); ++i)
      {
        deltaMZs_ppm.push_back(Math::getPPM(mzs[i], mzs[i] + deltaMZs[i]));
        deltaMZs_ppmabs.push_back(Math::getPPMAbs(mzs[i], mzs[i] + deltaMZs[i]));
      }

      double median = Math::median(deltaMZs_ppm.begin(), deltaMZs_ppm.end());
      double MAD =  Math::MAD(deltaMZs_ppm.begin(), deltaMZs_ppm.end(), median);
      double median_abs = Math::median(deltaMZs_ppmabs.begin(), deltaMZs_ppmabs.end());
      double MAD_abs = Math::MAD(deltaMZs_ppmabs.begin(), deltaMZs_ppmabs.end(), median_abs);
      writeLogInfo_("Precursor correction:\n  median        = " 
        + String(median) + " ppm  MAD = " + String(MAD)
        + "\n  median (abs.) = " + String(median_abs) 
        + " ppm  MAD = " + String(MAD_abs));
    }
    return EXECUTION_OK;
  }

  void recalibrateMasses_(MSExperiment & ms_centroided, vector<PeptideIdentification>& peptide_ids, const String & id_file_abs_path)
  {
    InternalCalibration ic;
    ic.setLogType(log_type_);
    ic.fillCalibrants(peptide_ids, 25.0); // >25 ppm maximum deviation defines an outlier TODO: check if we need to adapt this
    if (ic.getCalibrationPoints().size() <= 1) return;

    // choose calibration model based on number of calibration points

    // there seem to be some problems with the QUADRATIC model that we first need to investigate
    //MZTrafoModel::MODELTYPE md = (ic.getCalibrationPoints().size() == 2) ? MZTrafoModel::LINEAR : MZTrafoModel::QUADRATIC;
    //bool use_RANSAC = (md == MZTrafoModel::LINEAR || md == MZTrafoModel::QUADRATIC);

    MZTrafoModel::MODELTYPE md = MZTrafoModel::LINEAR;
    bool use_RANSAC = true;

    Size RANSAC_initial_points = (md == MZTrafoModel::LINEAR) ? 2 : 3;
    Math::RANSACParam p(RANSAC_initial_points, 70, 10, 30, true); // TODO: check defaults (taken from tool)
    MZTrafoModel::setRANSACParams(p);
    // these limits are a little loose, but should prevent grossly wrong models without burdening the user with yet another parameter.
    MZTrafoModel::setCoefficientLimits(25.0, 25.0, 0.5); 

    IntList ms_level = {1};
    double rt_chunk = 300.0; // 5 minutes
    String qc_residual_path, qc_residual_png_path;
    if (debug_level_ >= 1)
    {
      const String & id_basename = File::basename(id_file_abs_path);
      qc_residual_path = id_basename + "qc_residuals.tsv";
      qc_residual_png_path = id_basename + "qc_residuals.png";
    } 

    if (!ic.calibrate(ms_centroided, ms_level, md, rt_chunk, use_RANSAC, 
                  10.0,
                  5.0, 
                  "",                      
                  "",
                  qc_residual_path,
                  qc_residual_png_path,
                  "Rscript"))
    {
      OPENMS_LOG_WARN << "\nCalibration failed. See error message above!" << std::endl;
    }
  }

  double estimateMedianChromatographicFWHM_(MSExperiment & ms_centroided)
  {
    MassTraceDetection mt_ext;
    Param mtd_param = mt_ext.getParameters();
    writeDebug_("Parameters passed to MassTraceDetection", mtd_param, 3);

    std::vector<MassTrace> m_traces;
    mt_ext.run(ms_centroided, m_traces, 1000);

    std::vector<double> fwhm_1000;
    for (auto &m : m_traces)
    {
      if (m.getSize() == 0) continue;
      m.updateMeanMZ();
      m.updateWeightedMZsd();
      double fwhm = m.estimateFWHM(false);
      fwhm_1000.push_back(fwhm);
    }

    double median_fwhm = Math::median(fwhm_1000.begin(), fwhm_1000.end());

    OPENMS_LOG_INFO << "Median chromatographic FWHM: " << median_fwhm << std::endl;

    return median_fwhm;
  }

  void calculateSeeds_(const MSExperiment & ms_centroided, FeatureMap & seeds, double median_fwhm)
  {
    //TODO: Actually FFM provides a parameter for minimum intensity. Also it copies the full experiment again once or twice.
    MSExperiment e;
    for (const auto& s : ms_centroided)
    { 
      if (s.getMSLevel() == 1) 
      {              
        e.addSpectrum(s);
      }
    }

    ThresholdMower threshold_mower_filter;
    Param tm = threshold_mower_filter.getParameters();
    tm.setValue("threshold", getDoubleOption_("Seeding:intThreshold"));  // TODO: derive from data
    threshold_mower_filter.setParameters(tm);
    threshold_mower_filter.filterPeakMap(e);

    FeatureFinderMultiplexAlgorithm algorithm;
    Param p = algorithm.getParameters();
    p.setValue("algorithm:labels", ""); // unlabeled only
    p.setValue("algorithm:charge", getStringOption_("Seeding:charge")); //TODO infer from IDs?
    p.setValue("algorithm:rt_typical", median_fwhm * 3.0);
    p.setValue("algorithm:rt_band", getDoubleOption_("Seeding:traceRTTolerance")); // max 3 seconds shifts between isotopic traces
    p.setValue("algorithm:rt_min", median_fwhm * 0.5);
    p.setValue("algorithm:spectrum_type", "centroid");
    algorithm.setParameters(p);
    //FIXME progress of FFM is not printed at all
    const bool progress(true);
    algorithm.run(e, progress);
    seeds = algorithm.getFeatureMap(); 
    OPENMS_LOG_INFO << "Using " << seeds.size() << " seeds from untargeted feature extraction." << endl;
  }


  // aligns the feature maps 
  double align_(
    vector<FeatureMap> & feature_maps, 
    vector<TransformationDescription>& transformations
  )
  {
    if (feature_maps.size() > 1) // do we have several maps to align / link?
    {
      Param mat_param = getParam_().copy("Alignment:", true);
      writeDebug_("Parameters passed to MapAlignmentAlgorithms", mat_param, 3);

      Param model_params = MapAlignerBase::getModelDefaults("b_spline");
      String model_type = model_params.getValue("type").toString();
      model_params = model_params.copy(model_type + ":", true);

      try
      {
        if (getStringOption_("alignment_order") == "star")
        {
          // Determine reference from data, otherwise a change in order of input files
          // leads to slightly different results
          const int reference_index(-1); // set no reference (determine from data)
          Param ma_param = mat_param.copy("align_algorithm:", true);
          writeDebug_("Parameters passed to MapAlignerIdentification", ma_param, 3);
          MapAlignmentAlgorithmIdentification aligner;
          aligner.setLogType(log_type_);
          aligner.setParameters(ma_param);
          aligner.align(feature_maps, transformations, reference_index);
        }
        else //tree-guided
        {
          MapAlignmentAlgorithmTreeGuided aligner;
          aligner.setLogType(log_type_);
          aligner.setParameters(mat_param);
          aligner.align(feature_maps, transformations);
        }
      }
      catch (Exception::MissingInformation& err)
      {
        if (getFlag_("force"))
        {
          OPENMS_LOG_ERROR
            << "Error: alignment failed. Details:\n" << err.what()
            << "\nProcessing will continue using 'identity' transformations."
            << endl;
          model_type = "identity";
          transformations.resize(feature_maps.size());
        }
        else throw;
      }

      // find model parameters (if model_type == "identity" the fit is a NOP):
      vector<TransformationDescription::TransformationStatistics> alignment_stats;
      for (TransformationDescription & t : transformations)
      {
        writeDebug_("Using " + String() + " points in fit.", 1); 
        if (t.getDataPoints().size() > 10)
        {
          t.fitModel(model_type, model_params);
        }
        t.printSummary(OpenMS_Log_debug);
        alignment_stats.emplace_back(t.getStatistics());
      }

      // determine maximum RT shift after transformation that includes all high confidence IDs 
      using TrafoStat = TransformationDescription::TransformationStatistics;
      for (auto & s : alignment_stats)
      {
        OPENMS_LOG_INFO << "Alignment differences (second) for percentiles (before & after): " << endl;
        OPENMS_LOG_INFO << ListUtils::concatenate(s.percents,"%\t") << "%" << endl;
        OPENMS_LOG_INFO << "before alignment:" << endl;
        for (const auto& p : s.percents)
        {
          OPENMS_LOG_INFO << (int)s.percentiles_before[p] << "\t";
        }
        OPENMS_LOG_INFO << endl;

        OPENMS_LOG_INFO << "after alignment:" << endl;
        for (const auto& p : s.percents)
        {
          OPENMS_LOG_INFO << (int)s.percentiles_after[p] << "\t";
        }
        OPENMS_LOG_INFO << endl;
      }

      double max_alignment_diff = std::max_element(alignment_stats.begin(), alignment_stats.end(),
              [](TrafoStat a, TrafoStat b) 
              { return a.percentiles_after[100] < b.percentiles_after[100]; })->percentiles_after[100];
      // sometimes, very good alignments might lead to bad overall performance. Choose 2 minutes as minimum.
      OPENMS_LOG_INFO << "Max alignment difference (seconds): " << max_alignment_diff << endl;
      max_alignment_diff = std::max(max_alignment_diff, 120.0); // minimum 2 minutes
      max_alignment_diff = std::min(max_alignment_diff, 600.0); // maximum 10 minutes
      return max_alignment_diff;
    }
    return 0;
  }

  void transform_(
    vector<FeatureMap>& feature_maps, 
    vector<TransformationDescription>& transformations
  )
  {
    if (feature_maps.size() > 1 && !transformations.empty())
    {
      // Apply transformations
      for (Size i = 0; i < feature_maps.size(); ++i)
      {
        try 
        {
          MapAlignmentTransformer::transformRetentionTimes(feature_maps[i],
            transformations[i]);
        } catch (Exception::IllegalArgument& e)
        {
          OPENMS_LOG_WARN << e.what() << endl;
        }
          
        if (debug_level_ > 666)
        {
          // plot with e.g.:
          // Rscript ../share/OpenMS/SCRIPTS/plot_trafo.R debug_trafo_1.trafoXML debug_trafo_1.pdf
          TransformationXMLFile().store("debug_trafo_" + String(i) + ".trafoXML", transformations[i]);
        }
      }
    }
  }

  //-------------------------------------------------------------
  // Link all features of this fraction
  //-------------------------------------------------------------
  /// this method will only be used during requantification.
  void link_(
    vector<FeatureMap> & feature_maps, 
    double median_fwhm,
    double max_alignment_diff,
    ConsensusMap & consensus_fraction
  )
  {
    //since requantification only happens with 2+ maps, we do not need to check/skip,
    //in case of a singleton fraction. Would throw an exception in linker.group

    Param fl_param = getParam_().copy("Linking:", true);
    writeDebug_("Parameters passed to feature grouping algorithm", fl_param, 3);

    writeDebug_("Linking: " + String(feature_maps.size()) + " features.", 1);

    // grouping tolerance = max alignment error + median FWHM
    FeatureGroupingAlgorithmQT linker;
    fl_param.setValue("distance_RT:max_difference", 2.0 * max_alignment_diff + 2.0 * median_fwhm);
    linker.setParameters(fl_param);      
/*
    FeatureGroupingAlgorithmKD linker;
    fl_param.setValue("warp:rt_tol", 2.0 * max_alignment_diff + 2.0 * median_fwhm);
    fl_param.setValue("link:rt_tol", 2.0 * max_alignment_diff + 2.0 * median_fwhm);
    fl_param.setValue("link:mz_tol", 10.0);
    fl_param.setValue("mz_unit", "ppm");
    linker.setParameters(fl_param);      
*/
    linker.group(feature_maps, consensus_fraction);
    OPENMS_LOG_INFO << "Size of consensus fraction: " << consensus_fraction.size() << endl;
    assert(!consensus_fraction.empty());
  }

  /// Align and link.
  /// @return maximum alignment difference observed (to guide linking)
  double alignAndLink_(
    vector<FeatureMap> & feature_maps, 
    ConsensusMap & consensus_fraction,
    vector<TransformationDescription>& transformations,
    const double median_fwhm)
  {
    double max_alignment_diff(0.0);

    if (feature_maps.size() > 1)
    {
      max_alignment_diff = align_(feature_maps, transformations);

      transform_(feature_maps, transformations);

      link_(feature_maps,
        median_fwhm, 
        max_alignment_diff, 
        consensus_fraction);
    }
    else // only one feature map
    {
      MapConversion::convert(0, feature_maps.back(), consensus_fraction);                           
    }

    return max_alignment_diff;
  }

  /// determine co-occurrence of peptide in different runs
  /// returns map sequence+charge -> map index in consensus map
  map<pair<String, UInt>, vector<int> > getPeptideOccurrence_(const ConsensusMap &cons)
  {
    map<Size, UInt> num_consfeat_of_size;
    map<Size, UInt> num_consfeat_of_size_with_id;

    map<pair<String, UInt>, vector<int> > seq_charge2map_occurence;
    for (const ConsensusFeature& cfeature : cons)
    {
      ++num_consfeat_of_size[cfeature.size()];
      const auto& pids = cfeature.getPeptideIdentifications();
      if (!pids.empty())
      {
        ++num_consfeat_of_size_with_id[cfeature.size()];

        // count how often a peptide/charge pair has been observed in the different maps
        const vector<PeptideHit>& phits = pids[0].getHits();
        if (!phits.empty())
        {
          const String s = phits[0].getSequence().toString();
          const int z = phits[0].getCharge();

          if (seq_charge2map_occurence[make_pair(s,z)].empty())
          {
            seq_charge2map_occurence[make_pair(s,z)] = vector<int>(cons.getColumnHeaders().size(), 0);
          }

          // assign id to all dimensions in the consensus feature
          for (auto const & f : cfeature.getFeatures())
          {
            Size map_index = f.getMapIndex();
            seq_charge2map_occurence[make_pair(s,z)][map_index] += 1;
          }
        }
      }
    }
    return seq_charge2map_occurence;
  }

  /// simple transfer between runs
  /// if a peptide has not been quantified in more than min_occurrence runs, then take all consensus features that have it identified at least once
  /// and transfer the ID with RT of the consensus feature (the average if we have multiple consensus elements)
  multimap<Size, PeptideIdentification> transferIDsBetweenSameFraction_(const ConsensusMap& consensus_fraction, Size min_occurrence = 3)
  {
    // determine occurrence of ids
    map<pair<String, UInt>, vector<int> > occurrence = getPeptideOccurrence_(consensus_fraction);

    // build map of missing ids
    map<pair<String, UInt>, set<int> > missing; // set of maps missing the id
    for (auto & o : occurrence)
    {
      // more than min_occurrence elements in consensus map that are non-zero?
      const Size count_non_zero = (Size) std::count_if(o.second.begin(), o.second.end(), [](int i){return i > 0;});

      if (count_non_zero >= min_occurrence
       && count_non_zero < o.second.size())
      {
        for (Size i = 0; i != o.second.size(); ++i)
        {
          // missing ID for this consensus element
          if (o.second[i] == 0) { missing[o.first].insert(i); }
        }
      }
    }

    Size n_transferred_ids(0);
    // create representative id to transfer to missing
    multimap<Size, PeptideIdentification> transfer_ids;
    for (auto & c : consensus_fraction)
    {
      const auto& pids = c.getPeptideIdentifications();
      if (pids.empty()) continue; // skip consensus feature without IDs 

      const vector<PeptideHit>& phits = pids[0].getHits();
      if (phits.empty()) continue; // skip no PSM annotated

      const String s = phits[0].getSequence().toString();
      const int z = phits[0].getCharge();
      pair<String, UInt> seq_z = make_pair(s, z);
      map<pair<String, UInt>, set<int> >::const_iterator it = missing.find(seq_z);

      if (it == missing.end()) continue; // skip sequence and charge not marked as missing in one of the other maps

      for (int idx : it->second)
      {
        // use consensus feature ID and retention time to transfer between runs
        pair<Size, PeptideIdentification> p = make_pair(idx, pids[0]);
        p.second.setRT(c.getRT());
        transfer_ids.insert(p);
        ++n_transferred_ids;
      }
    }
    OPENMS_LOG_INFO << "Transferred IDs: " << n_transferred_ids << endl;
    return transfer_ids;
  }

  ExitCodes checkSingleRunPerID_(const vector<ProteinIdentification>& protein_ids, const String& id_file_abs_path)
  {
    if (protein_ids.size() != 1)
    {
      OPENMS_LOG_FATAL_ERROR << "Exactly one protein identification run must be annotated in " << id_file_abs_path << endl;
      return ExitCodes::INCOMPATIBLE_INPUT_DATA;
    }

    StringList run_paths;
    protein_ids[0].getPrimaryMSRunPath(run_paths);
    if (run_paths.size() > 1)
    {
      OPENMS_LOG_FATAL_ERROR << "ProteomicsLFQ does not support merged ID runs. ID file: " << id_file_abs_path << endl;
      return ExitCodes::INCOMPATIBLE_INPUT_DATA;
    }
    if (run_paths.empty())
    {
      OPENMS_LOG_WARN << "Warning: No mzML origin annotated in ID file. This can lead to errors or unexpected behaviour later: " << id_file_abs_path << endl;
    }
    
    return EXECUTION_OK;
  }

  ExitCodes switchScoreType_(vector<PeptideIdentification>& peptide_ids, const String& id_file_abs_path)
  {
    // Check if score types are valid. TODO
    try
    {
      IDScoreSwitcherAlgorithm switcher;
      Size c = 0;
      switcher.switchToGeneralScoreType(peptide_ids, IDScoreSwitcherAlgorithm::ScoreType::PEP, c);
    }
    catch(Exception::MissingInformation&)
    {
      OPENMS_LOG_FATAL_ERROR << "ProteomicsLFQ expects a Posterior Error Probability score in all Peptide IDs. ID file: " << id_file_abs_path << endl;
      return ExitCodes::INCOMPATIBLE_INPUT_DATA;
    }
    return EXECUTION_OK;
  }

  ExitCodes loadAndCleanupIDFile_(
    const String& id_file_abs_path,
    const String& mz_file,
    const String& in_db,
    const Size& fraction_group,
    const Size& fraction,
    vector<ProteinIdentification>& protein_ids, 
    vector<PeptideIdentification>& peptide_ids,
    set<String>& fixed_modifications,  // adds to
    set<String>& variable_modifications) // adds to
  {

    const String& mz_file_abs_path = File::absolutePath(mz_file);
    IdXMLFile().load(id_file_abs_path, protein_ids, peptide_ids);

    ExitCodes e = checkSingleRunPerID_(protein_ids, id_file_abs_path);
    if (e != EXECUTION_OK) return e;

    // Re-index
    if (!in_db.empty())
    {
      PeptideIndexing indexer;
      Param param_pi = indexer.getParameters();
      param_pi.setValue("missing_decoy_action", "silent");
      param_pi.setValue("write_protein_sequence", "true");
      param_pi.setValue("write_protein_description", "true");
      indexer.setParameters(param_pi);

      // stream data in fasta file
      FASTAContainer<TFI_File> fasta_db(in_db);
      PeptideIndexing::ExitCodes indexer_exit = indexer.run(fasta_db, protein_ids, peptide_ids);

      picked_decoy_string_ = indexer.getDecoyString();
      picked_decoy_prefix_ = indexer.isPrefix();
      if ((indexer_exit != PeptideIndexing::EXECUTION_OK) &&
          (indexer_exit != PeptideIndexing::PEPTIDE_IDS_EMPTY))
      {
        if (indexer_exit == PeptideIndexing::DATABASE_EMPTY)
        {
          return INPUT_FILE_EMPTY;
        }
        else if (indexer_exit == PeptideIndexing::UNEXPECTED_RESULT)
        {
          return UNEXPECTED_RESULT;
        }
        else
        {
          return UNKNOWN_ERROR;
        }
      }
    }

    e = switchScoreType_(peptide_ids, id_file_abs_path);
    if (e != EXECUTION_OK) return e;
  
    // TODO we could think about removing this limitation but it gets complicated quickly
    IDFilter::keepBestPeptideHits(peptide_ids, false); // strict = false
 
    // add to the (global) set of fixed and variable modifications
    const vector<String>& var_mods = protein_ids[0].getSearchParameters().variable_modifications;
    const vector<String>& fixed_mods = protein_ids[0].getSearchParameters().fixed_modifications;
    std::copy(var_mods.begin(), var_mods.end(), std::inserter(variable_modifications, variable_modifications.begin())); 
    std::copy(fixed_mods.begin(), fixed_mods.end(), std::inserter(fixed_modifications, fixed_modifications.end())); 

    // delete meta info to free some space
    for (PeptideIdentification & pid : peptide_ids)
    {
      // we currently can't clear the PeptideIdentification meta data
      // because the spectrum_reference is stored in the meta value (which it probably shouldn't)
      // TODO: pid.clearMetaInfo(); if we move it to the PeptideIdentification structure
      for (PeptideHit & ph : pid.getHits())
      {
        // TODO: we only have super inefficient meta value removal
        vector<String> keys;
        ph.getKeys(keys);
        for (const auto& k : keys)
        {
          if (!(k.hasSubstring("_score") 
            || k.hasSubstring("q-value") 
            || k.hasPrefix("Luciphor_global_flr")
            || k == "target_decoy") // keep target_decoy information for QC
            )            
          {
            ph.removeMetaValue(k);
          }
        }
        // we only clear selected metavalues
        //ph.clearMetaInfo();
      }
    }

    ///////////////////////////////////////////////////////
    // annotate experimental design
    // check and reannotate mzML file in ID
    StringList id_msfile_ref;
    protein_ids[0].getPrimaryMSRunPath(id_msfile_ref);

    // fix other problems like missing MS run path annotations
    if (id_msfile_ref.empty())
    {
      OPENMS_LOG_WARN  << "MS run path not set in ID file: " << id_file_abs_path << endl
                       << "Resetting reference to MS file provided at same input position." << endl;
    }
    else if (id_msfile_ref.size() == 1)
    {
      // Check if the annotated primary MS run filename matches the mzML filename (comparison by base name)
      const String& in_bn = FileHandler::stripExtension(File::basename(mz_file_abs_path));
      const String& id_primaryMSRun_bn = FileHandler::stripExtension(File::basename(id_msfile_ref[0]));

      if (in_bn != id_primaryMSRun_bn)  // mismatch between annotation in ID file and provided mzML file
      {
        OPENMS_LOG_WARN << "MS run path referenced from ID file does not match MS file at same input position: " << id_file_abs_path << endl
                        << "Resetting reference to MS file provided at same input position." << endl;
      }
    }
    else
    {
      OPENMS_LOG_WARN << "Multiple MS files referenced from ID file: " << id_file_abs_path << endl
                      << "Resetting reference to MS file provided at same input position." << endl;
    }
    id_msfile_ref = StringList{mz_file};
    protein_ids[0].setPrimaryMSRunPath(id_msfile_ref);
    protein_ids[0].setMetaValue("fraction_group", fraction_group);
    protein_ids[0].setMetaValue("fraction", fraction);

    // update identifiers to make them unique
    // fixes some bugs related to users splitting the original mzML and id files before running the analysis
    // in that case these files might have the same identifier
    const String old_identifier = protein_ids[0].getIdentifier();
    const String new_identifier = old_identifier + "_" + String(fraction_group) + "F" + String(fraction);
    protein_ids[0].setIdentifier(new_identifier);
    for (PeptideIdentification & p : peptide_ids)
    {
      if (p.getIdentifier() == old_identifier)
      {
        p.setIdentifier(new_identifier);
      }
      else
      {
        OPENMS_LOG_WARN << "Peptide ID identifier found not present in the protein ID" << endl;
      }
    }

    bool missing_spec_ref(false);
    for (const PeptideIdentification & pid : peptide_ids)
    {
      if (!pid.metaValueExists("spectrum_reference") 
        || pid.getMetaValue("spectrum_reference").toString().empty()) 
      {          
        missing_spec_ref = true;
        break;
      }
    }
    // reannotate spectrum references if missing
    if (missing_spec_ref)
    {
      OPENMS_LOG_WARN << "Warning: Identification file " << id_file_abs_path << " contains IDs without meta value for the spectrum native id.\n"
                         "OpenMS will try to reannotate them by matching retention times between ID and spectra." << endl;

      SpectrumMetaDataLookup::addMissingSpectrumReferences(
        peptide_ids, 
        mz_file_abs_path,
        true);
    }

    return EXECUTION_OK;
  }
 
  ExitCodes quantifyFraction_(
    const pair<unsigned int, std::vector<String> > & ms_files, 
    const map<String, String>& mzfile2idfile,
    const String& in_db,
    double median_fwhm,
    const multimap<Size, PeptideIdentification> & transfered_ids,
    ConsensusMap & consensus_fraction,
    vector<TransformationDescription> & transformations,
    double& max_alignment_diff,
    set<String>& fixed_modifications,
    set<String>& variable_modifications)
  {
    vector<FeatureMap> feature_maps;
    const Size fraction = ms_files.first;

    // debug output
    writeDebug_("Processing fraction number: " + String(fraction) + "\nFiles: ",  1);
    for (String const & mz_file : ms_files.second) { writeDebug_(mz_file,  1); }

    // for sanity checks we collect the primary MS run basenames as well as the ones stored in the ID files (below)
    StringList id_MS_run_ref;
    StringList in_MS_run = ms_files.second;

    // in theory a single file is "per-definition" aligned as well but has no transformations
    /// if an alignment algorithm was already run (false for singleton fractions, although they are inherently aligned)
    const bool is_already_aligned = !transformations.empty();

    // for each MS file of current fraction (e.g., all MS files that measured the n-th fraction) 
    Size fraction_group{1};
    for (String const & mz_file : ms_files.second)
    {
      writeDebug_("Processing file: " + mz_file,  1);
      // centroid spectra (if in profile mode) and correct precursor masses
      MSExperiment ms_centroided;    

      {
        ExitCodes e = centroidAndCorrectPrecursors_(mz_file, ms_centroided);
        if (e != EXECUTION_OK) { return e; }
      }

      // load and clean identification data associated with MS run
      vector<ProteinIdentification> protein_ids;
      vector<PeptideIdentification> peptide_ids;
      const String& mz_file_abs_path = File::absolutePath(mz_file);
      const String& id_file_abs_path = File::absolutePath(mzfile2idfile.at(mz_file_abs_path));

      {
        ExitCodes e = loadAndCleanupIDFile_(id_file_abs_path, mz_file, in_db, fraction_group, fraction, protein_ids, peptide_ids, fixed_modifications, variable_modifications);
        if (e != EXECUTION_OK) return e;
      }

      StringList id_msfile_ref;
      protein_ids[0].getPrimaryMSRunPath(id_msfile_ref);
      id_MS_run_ref.push_back(id_msfile_ref[0]);
     
      //-------------------------------------------------------------
      // Internal Calibration of spectra peaks and precursor peaks with high-confidence IDs
      //-------------------------------------------------------------
      if (getStringOption_("mass_recalibration") == "true")
      {
        recalibrateMasses_(ms_centroided, peptide_ids, id_file_abs_path);
      }

      vector<ProteinIdentification> ext_protein_ids;
      vector<PeptideIdentification> ext_peptide_ids;

      //////////////////////////////////////////////////////
      // Transfer aligned IDs
      //////////////////////////////////////////////////////
      if (!transfered_ids.empty()) // only non-empty if the fraction has more than one sample
      {
        OPENMS_PRECONDITION(is_already_aligned, "Data has not been aligned.")

        // transform observed IDs and spectra
        MapAlignmentTransformer::transformRetentionTimes(peptide_ids, transformations[fraction_group - 1]);
        MapAlignmentTransformer::transformRetentionTimes(ms_centroided, transformations[fraction_group - 1]);

        // copy the (already) aligned, consensus feature derived ids that are to be transferred to this map to peptide_ids
        auto range = transfered_ids.equal_range(fraction_group - 1);
        for (auto& it = range.first; it != range.second; ++it)
        {
           PeptideIdentification trans = it->second;
           trans.setIdentifier(protein_ids[0].getIdentifier());
           peptide_ids.push_back(trans);
        }
      }

      //////////////////////////////////////////
      // Chromatographic parameter estimation
      //////////////////////////////////////////
      median_fwhm = estimateMedianChromatographicFWHM_(ms_centroided);

      //-------------------------------------------------------------
      // Feature detection
      //-------------------------------------------------------------

      // Run MTD before FFM

      // create empty feature map and annotate MS file
      FeatureMap seeds;
      seeds.setPrimaryMSRunPath({mz_file});

      if (getStringOption_("targeted_only") == "false")
      {
        calculateSeeds_(ms_centroided, seeds, median_fwhm);
        if (debug_level_ > 666)
        {
          FeatureXMLFile().store("debug_seeds_fraction_" + String(ms_files.first) + "_" + String(fraction_group) + ".featureXML", seeds);
        }
      }

      /////////////////////////////////////////////////
      // Run FeatureFinderIdentification

      FeatureMap fm;

      FeatureFinderIdentificationAlgorithm ffi;
      ffi.getMSData().swap(ms_centroided);
      ffi.getProgressLogger().setLogType(log_type_);

      Param ffi_param = getParam_().copy("PeptideQuantification:", true);
      ffi_param.setValue("detect:peak_width", 5.0 * median_fwhm);
      ffi_param.setValue("EMGScoring:init_mom", "true");
      ffi_param.setValue("EMGScoring:max_iteration", 100);
      ffi_param.setValue("debug", debug_level_); // pass down debug level

      ffi.setParameters(ffi_param);
      writeDebug_("Parameters passed to FeatureFinderIdentification algorithm", ffi_param, 3);

      FeatureMap tmp = fm;

      ffi.run(peptide_ids, 
        protein_ids, 
        ext_peptide_ids, 
        ext_protein_ids, 
        tmp,
        seeds,
        mz_file);

      // TODO: consider moving this to FFid
      // free parts of feature map not needed for further processing (e.g., subfeatures...)
      for (auto & f : tmp)
      {
        //TODO keep FWHM meta value for QC
        f.clearMetaInfo();
        f.setSubordinates({});
        f.setConvexHulls({});
      }

      IDConflictResolverAlgorithm::resolve(tmp,
          getStringOption_("keep_feature_top_psm_only") == "false"); // keep only best peptide per feature per file

      feature_maps.push_back(tmp);
      
      if (debug_level_ > 666)
      {
        FeatureXMLFile().store("debug_fraction_" + String(ms_files.first) + "_" + String(fraction_group) + ".featureXML", feature_maps.back());
      }

      if (debug_level_ > 670)
      {
        MzMLFile().store("debug_fraction_" + String(ms_files.first) + "_" + String(fraction_group) + "_chroms.mzML", ffi.getChromatograms());
      }

      ++fraction_group;
    }

    // Check for common mistake that order of input files have been switched.
    // This is the case if basenames are identical but the order does not match.
    if (!File::validateMatchingFileNames(in_MS_run, id_MS_run_ref, true, true, false)) // only basenames, without extension, only order
    {
      throw Exception::IllegalArgument(__FILE__, __LINE__,
        OPENMS_PRETTY_FUNCTION, "MS run path reference in ID files and spectra filenames match but order differs.");
    }

    //-------------------------------------------------------------
    // Align all features of this fraction (if not already aligned)
    //-------------------------------------------------------------
    if (!is_already_aligned)
    {
      max_alignment_diff = alignAndLink_(
        feature_maps, 
        consensus_fraction, 
        transformations,
        median_fwhm);
    }
    else // Data already aligned. Link with previously determined alignment difference
    {
      link_(feature_maps,
        median_fwhm,
        max_alignment_diff,
        consensus_fraction);
    }

    // add dataprocessing
    if (feature_maps.size() > 1)
    {
      addDataProcessing_(consensus_fraction,
        getProcessingInfo_(DataProcessing::ALIGNMENT));
      addDataProcessing_(consensus_fraction,
        getProcessingInfo_(DataProcessing::FEATURE_GROUPING));
    }

    ////////////////////////////////////////////////////////////
    // Annotate experimental design in consensus map
    ////////////////////////////////////////////////////////////
    Size j(0);
    // for each MS file (as provided in the experimental design)
    for (String const & mz_file : ms_files.second) 
    {
      const Size curr_fraction_group = j + 1;
      consensus_fraction.getColumnHeaders()[j].label = "label-free";
      consensus_fraction.getColumnHeaders()[j].filename = mz_file;
      consensus_fraction.getColumnHeaders()[j].unique_id = feature_maps[j].getUniqueId();
      consensus_fraction.getColumnHeaders()[j].setMetaValue("fraction", fraction);
      consensus_fraction.getColumnHeaders()[j].setMetaValue("fraction_group", curr_fraction_group);
      ++j;
    }

    // assign unique ids
    consensus_fraction.applyMemberFunction(&UniqueIdInterface::setUniqueId);

    // sort list of peptide identifications in each consensus feature by map index
    consensus_fraction.sortPeptideIdentificationsByMapIndex();

    if (debug_level_ >= 666)
    {
      ConsensusXMLFile().store("debug_fraction_" + String(ms_files.first) +  ".consensusXML", consensus_fraction);
      writeDebug_("to produce a consensus map with: " + String(consensus_fraction.getColumnHeaders().size()) + " columns.", 1);
    }

    //-------------------------------------------------------------
    // ID conflict resolution
    //-------------------------------------------------------------
    IDConflictResolverAlgorithm::resolve(consensus_fraction, true);

    //-------------------------------------------------------------
    // ConsensusMap normalization (basic)
    //-------------------------------------------------------------
    if (getStringOption_("out_msstats").empty() 
    && getStringOption_("out_triqler").empty())  // only normalize if no MSstats/Triqler output is generated
    {
      ConsensusMapNormalizerAlgorithmMedian::normalizeMaps(
        consensus_fraction, 
        ConsensusMapNormalizerAlgorithmMedian::NM_SCALE, 
        "", 
        "");
    }



    // max_alignment_diff returned by reference
    return EXECUTION_OK;
  }


  ExitCodes inferProteinGroups_(ConsensusMap& consensus,
    const set<String>& fixed_modifications)
  {
    // since we don't require an index as input but need to calculate e.g., coverage we reindex here (fast)
    String picked_decoy_string = "DECOY_";
    bool picked_decoy_prefix = true;

    //-------------------------------------------------------------
    // Protein inference
    //-------------------------------------------------------------
    // TODO: This needs to be rewritten to work directly on the quant data.
    //  of course we need to provide options to keep decoys and unassigned PSMs all the way through quantification.
    // TODO: Think about ProteinInference on IDs only merged per condition
    bool groups = getStringOption_("protein_quantification") != "strictly_unique_peptides";
    bool bayesian = getStringOption_("protein_inference") == "bayesian";
    bool greedy_group_resolution = getStringOption_("protein_quantification") == "shared_peptides";

    if (!bayesian) // simple aggregation
    {
      ConsensusMapMergerAlgorithm cmerge;
      // The following will result in a SINGLE protein run for the whole consensusMap,
      // but I think the information about which protein was in which run, is not important
      cmerge.mergeAllIDRuns(consensus);

      BasicProteinInferenceAlgorithm bpia;
      auto bpiaparams = bpia.getParameters();
      bpiaparams.setValue("annotate_indistinguishable_groups", groups ? "true" : "false");
      bpiaparams.setValue("greedy_group_resolution", greedy_group_resolution ? "true" : "false");
      bpia.setParameters(bpiaparams);

      // TODO parameterize if unassigned IDs without feature should contribute?
      bpia.run(consensus, consensus.getProteinIdentifications()[0], true);
    }
    else // if (bayesian)
    {
      BayesianProteinInferenceAlgorithm bayes;
      auto bayesparams = bayes.getParameters();
      // We need all PSMs to collect all possible modifications, to do spectral counting and to do PSM FDR.
      // In theory, if none is needed we can save memory. For quantification,
      // we basically discard peptide+PSM information from inference and use the info from the cMaps.
      bayesparams.setValue("keep_best_PSM_only", "false");
      //bayesian inference automatically annotates groups, therefore remove them later
      bayes.inferPosteriorProbabilities(consensus, greedy_group_resolution);
      if (!groups)
      {
        // should be enough to just clear the groups. Only indistinguishable will be annotated above.
        consensus.getProteinIdentifications()[0].getIndistinguishableProteins().clear();
      }
    }

    // TODO think about order of greedy resolution, FDR calc and filtering

    //-------------------------------------------------------------
    // Protein (and additional peptide?) FDR
    //-------------------------------------------------------------
    const double max_fdr = getDoubleOption_("proteinFDR");
    const bool picked = getStringOption_("picked_proteinFDR") == "true";

    //TODO use new FDR_type parameter
    const double max_psm_fdr = getDoubleOption_("psmFDR");
    FalseDiscoveryRate fdr;
    if (getFlag_("PeptideQuantification:quantify_decoys"))
    {
      Param fdr_param = fdr.getParameters();
      fdr_param.setValue("add_decoy_peptides", "true");
      fdr_param.setValue("add_decoy_proteins", "true");
      fdr.setParameters(fdr_param);
    }

    // ensure that only one final inference result is generated for now
    assert(consensus.getProteinIdentifications().size() == 1);

    auto& overall_proteins = consensus.getProteinIdentifications()[0];
    if (!picked)
    {
      fdr.applyBasic(overall_proteins);
    }
    else
    {
      fdr.applyPickedProteinFDR(overall_proteins, picked_decoy_string, picked_decoy_prefix);
    }

    bool pepFDR = getStringOption_("FDR_type") == "PSM+peptide";
    //TODO Think about the implications of mixing PSMs from different files and searches.
    //  Score should be PEPs here. We could extract the original search scores, depending on preprocessing. PEPs allow some normalization but will
    //  disregard the absolute score differences between runs (i.e. if scores in one run are all lower than the ones in another run,
    //  do you want to filter them out preferably or do you say: this was a faulty run, if the decoys are equally bad, I want the
    //  best targets to be treated like the best targets from the other runs, even if the absolute match scores are much lower).
    if (pepFDR)
    {
      fdr.applyBasicPeptideLevel(consensus, true);
    }
    else
    {
      fdr.applyBasic(consensus, true);
    }

    if (!getFlag_("PeptideQuantification:quantify_decoys"))
    { // FDR filtering removed all decoy proteins -> update references and remove all unreferenced (decoy) PSMs
      IDFilter::updateProteinReferences(consensus, true);
      IDFilter::removeUnreferencedProteins(consensus, true); // if we don't filter peptides for now, we don't need this
      IDFilter::updateProteinGroups(overall_proteins.getIndistinguishableProteins(),
                                    overall_proteins.getHits());
      IDFilter::updateProteinGroups(overall_proteins.getProteinGroups(),
                                    overall_proteins.getHits());
    }

    // FDR filtering
    if (max_psm_fdr < 1.) // PSM level
    {
      for (auto& f : consensus)
      {
        IDFilter::filterHitsByScore(f.getPeptideIdentifications(), max_psm_fdr);
      }
      IDFilter::filterHitsByScore(consensus.getUnassignedPeptideIdentifications(), max_psm_fdr);
    }

    if (max_fdr < 1.) // protein level
    {
      IDFilter::filterHitsByScore(overall_proteins, max_fdr);
    }

    if (max_fdr < 1. || !getFlag_("PeptideQuantification:quantify_decoys"))
    {
      IDFilter::updateProteinReferences(consensus, true);
    }

    if (max_psm_fdr < 1.)
    {
      IDFilter::removeUnreferencedProteins(consensus, true);
    }

    if (max_fdr < 1. || max_psm_fdr < 1. || !getFlag_("PeptideQuantification:quantify_decoys"))
    {
      IDFilter::updateProteinGroups(overall_proteins.getIndistinguishableProteins(), overall_proteins.getHits());
      IDFilter::updateProteinGroups(overall_proteins.getProteinGroups(), overall_proteins.getHits());
    }

    if (overall_proteins.getHits().empty())
    {
      throw Exception::MissingInformation(
          __FILE__,
          __LINE__,
          OPENMS_PRETTY_FUNCTION,
          "No proteins left after FDR filtering. Please check the log and adjust your settings.");
    }

    // do we only want to keep strictly unique peptides (e.g., no groups)?
    // This filters for the VERY initially computed theoretical uniqueness calculated by PeptideIndexer
    //  which also means that e.g., target+decoy peptides are not unique
    if (!greedy_group_resolution && !groups)
    {
      for (auto& f : consensus)
      {
        IDFilter::keepUniquePeptidesPerProtein(f.getPeptideIdentifications());
      }
      IDFilter::keepUniquePeptidesPerProtein(consensus.getUnassignedPeptideIdentifications());
    }

    /* TODO rewrite for consensusMaps
    // compute coverage (sequence was annotated during PeptideIndexing)
    // TODO: do you really want to compute coverage from unquantified peptides also?
    overall_proteins.computeCoverage(inferred_peptide_ids);

    // TODO: this might not be correct if only the best peptidoform is kept
    // determine observed modifications (exclude fixed mods)
    overall_proteins.computeModifications(inferred_peptide_ids, StringList(fixed_modifications.begin(), fixed_modifications.end()));
    */
    return EXECUTION_OK;
  }



  ExitCodes main_(int, const char **) override
  {
    //-------------------------------------------------------------
    // Parameter handling
    //-------------------------------------------------------------    

    // Read tool parameters
    StringList in = getStringList_("in");
    String out = getStringOption_("out");
    String out_msstats = getStringOption_("out_msstats");
    String out_triqler = getStringOption_("out_triqler");
    StringList in_ids = getStringList_("ids");
    String design_file = getStringOption_("design");
    String in_db = getStringOption_("fasta");

    // Validate parameters
    if (in.size() != in_ids.size())
    {
      throw Exception::FileNotFound(__FILE__, __LINE__, 
        OPENMS_PRETTY_FUNCTION, "Number of spectra file (" + String(in.size()) + ") must match number of ID files (" + String(in_ids.size()) + ").");
    }

    if (getStringOption_("quantification_method") == "spectral_counting")
    {
      if (!out_msstats.empty())
      {
        throw Exception::FileNotFound(__FILE__, __LINE__, 
          OPENMS_PRETTY_FUNCTION, "MSstats export for spectral counting data not supported. Please remove output file.");
      }
      if (!out_triqler.empty())
      {
        throw Exception::FileNotFound(__FILE__, __LINE__, 
          OPENMS_PRETTY_FUNCTION, "Triqler export for spectral counting data not supported. Please remove output file.");
      }
    }

    //-------------------------------------------------------------
    // Experimental design: read or generate default
    //-------------------------------------------------------------      
    ExperimentalDesign design;
    if (!design_file.empty())
    { // load from file
      design = ExperimentalDesignFile::load(design_file, false);
    }
    else
    {
      OPENMS_LOG_INFO << "No experimental design file provided.\n"
                      << "Assuming a label-free experiment without fractionation.\n"
                      << endl;

      // default to unfractionated design
      ExperimentalDesign::MSFileSection msfs;
      Size count{1};
      for (String & s : in)
      {
        ExperimentalDesign::MSFileSectionEntry e;
        e.fraction = 1;
        e.fraction_group = count;
        e.label = 1;
        e.path = s;
        e.sample = count;
        msfs.push_back(e);
        ++count;
      }      
      design.setMSFileSection(msfs);
    }

    // some sanity checks
    // extract basenames from experimental design and input files
    const auto& pl2fg = design.getPathLabelToFractionGroupMapping(true);      
    set<String> ed_basenames;
    for (const auto& p : pl2fg)
    {
      const String& filename = p.first.first;
      ed_basenames.insert(filename);
    }

    set<String> in_basenames;
    for (const auto & f : in)
    {
      const String& in_bn = File::basename(f);
      in_basenames.insert(in_bn);
    }

    if (!std::includes(ed_basenames.begin(), ed_basenames.end(), in_basenames.begin(), in_basenames.end()))
    {
      throw Exception::InvalidParameter(__FILE__, __LINE__,
        OPENMS_PRETTY_FUNCTION, "Spectra file basenames provided as input need to match a subset the experimental design file basenames.");
    }

    Size nr_filtered = design.filterByBasenames(in_basenames);
    if (nr_filtered > 0)
    {
      OPENMS_LOG_WARN << "WARNING: " << nr_filtered << " files from experimental design were not passed as mzMLs. Continuing with subset if the fractions still match." << std::endl;
    }

    if (design.getNumberOfLabels() != 1)
    {
      throw Exception::InvalidParameter(__FILE__, __LINE__, 
        OPENMS_PRETTY_FUNCTION, "Experimental design is not label-free as it contains multiple labels.");          
    }
    if (!design.sameNrOfMSFilesPerFraction())
    {
      OPENMS_LOG_WARN << "WARNING: Different number of fractions for different samples provided. Support maybe limited in ProteomicsLFQ." << std::endl;
    }
   
    std::map<unsigned int, std::vector<String> > frac2ms = design.getFractionToMSFilesMapping();

    // experimental design file could contain URLs etc. that we want to overwrite with the actual input files
    for (auto & fraction_ms_files : frac2ms)
    {
      for (auto & s : fraction_ms_files.second)
      { // for all ms files of current fraction number
        // if basename in experimental design matches to basename in input file
        // overwrite experimental design to point to existing file (and only if they were different)
        if (auto it = std::find_if(in.begin(), in.end(), 
              [&s] (const String& in_filename) { return File::basename(in_filename) == File::basename(s); }); // basename matches?
                 it != in.end() && s != *it) // and differ?
        {
          OPENMS_LOG_INFO << "Path of spectra files differ between experimental design (1) and input (2). Using the path of the input file as "
                          << "we know this file exists on the file system: '" << *it << "' vs. '" << s << endl;
          s = *it; // overwrite filename in design with filename in input files
        }
      }
      
    } 

    for (auto & f : frac2ms)
    {
      writeDebug_("Fraction " + String(f.first) + ":", 10);
      for (const String & s : f.second)
      {
        writeDebug_("MS file: " + s, 10);
      }
    }

    // Map between mzML file and corresponding id file
    // Here we currently assume that these are provided in the exact same order.
    map<String, String> mzfile2idfile = mapMzML2Ids_(in, in_ids);
    map<String, String> idfile2mzfile = mapId2MzMLs_(mzfile2idfile);

    // TODO maybe check if mzMLs in experimental design match to mzMLs passed as in parameter
    //  IF both are present
    

    Param pep_param = getParam_().copy("Posterior Error Probability:", true);
    writeDebug_("Parameters passed to PEP algorithm", pep_param, 3);

    // TODO: inference parameter

    Param pq_param = getParam_().copy("ProteinQuantification:", true);
    writeDebug_("Parameters passed to PeptideAndProteinQuant algorithm", pq_param, 3);


    Param com_param = getParam_().copy("algorithm:common:", true);
    writeDebug_("Common parameters passed to both sub-algorithms (mtd and epd)", com_param, 3);

    set<String> fixed_modifications, variable_modifications;

    //-------------------------------------------------------------
    // Loading input
    //-------------------------------------------------------------
    ConsensusMap consensus;

    //-------------------------------------------------------------
    // feature-based quantifications
    //-------------------------------------------------------------
    if (getStringOption_("quantification_method") == "feature_intensity")
    {
      OPENMS_LOG_INFO << "Performing feature intensity-based quantification." << endl;
      double median_fwhm(0);
      for (auto const & ms_files : frac2ms) // for each fraction->ms file(s)
      {      
        ConsensusMap consensus_fraction; // quantitative result for this fraction identifier
        vector<TransformationDescription> transformations; // filled by RT alignment
        double max_alignment_diff(0.0);

        ExitCodes e = quantifyFraction_(
          ms_files, 
          mzfile2idfile,
          in_db,
          median_fwhm,
          multimap<Size, PeptideIdentification>(),
          consensus_fraction,
          transformations,  // transformations are empty, will be filled by alignment
          max_alignment_diff,  // max_alignment_diff not yet determined, will be filled by alignment
          fixed_modifications,
          variable_modifications);

        if (e != EXECUTION_OK) { return e; }
        
        if (getStringOption_("transfer_ids") != "false" && ms_files.second.size() > 1)
        {  
          OPENMS_LOG_INFO << "Transferring identification data between runs of the same fraction." << endl;
          // TODO parameterize
          // needs to occur in >= 50% of all runs for transfer

          const Size min_occurrance = (ms_files.second.size() + 1) / 2;
          multimap<Size, PeptideIdentification> transfered_ids = transferIDsBetweenSameFraction_(consensus_fraction, min_occurrance);
          consensus_fraction.clear();

          // The transferred IDs were calculated on the aligned data
          // So we make sure we use the aligned IDs and peak maps in the re-quantification step
          e = quantifyFraction_(
            ms_files, 
            mzfile2idfile,
            in_db,
            median_fwhm, 
            transfered_ids, 
            consensus_fraction, 
            transformations,  // transformations as determined by alignment
            max_alignment_diff, // max_alignment_error as determined by alignment
            fixed_modifications,
            variable_modifications);

          OPENMS_POSTCONDITION(!consensus_fraction.empty(), "ConsensusMap of fraction empty after ID transfer.!");
          if (e != EXECUTION_OK) { return e; }
        }
        consensus.appendColumns(consensus_fraction);  // append consensus map calculated for this fraction number
      }  // end of scope of fraction related data

      consensus.sortByPosition();
      consensus.sortPeptideIdentificationsByMapIndex();

      if (debug_level_ >= 666)
      {
        ConsensusXMLFile().store("debug_after_normalization.consensusXML", consensus);
      }
    }
    else if (getStringOption_("quantification_method") == "spectral_counting")
    {
      OPENMS_LOG_INFO << "Performing spectral counting-based quantification." << endl;

      // init consensus map with basic experimental design information
      consensus.setExperimentType("label-free");

      auto& all_protein_ids = consensus.getProteinIdentifications();
      auto& all_peptide_ids = consensus.getUnassignedPeptideIdentifications();

      Size run_index(0);
      for (auto const & ms_files : frac2ms) // for each fraction->ms file(s)
      {
        const Size& fraction = ms_files.first;

        // debug output
        writeDebug_("Processing fraction number: " + String(fraction) + "\nFiles: ",  1);
        for (String const & mz_file : ms_files.second) { writeDebug_(mz_file,  1); }

        // for sanity checks we collect the primary MS run basenames as well as the ones stored in the ID files (below)
        StringList id_MS_run_ref;
        StringList in_MS_run = ms_files.second;

        // for each MS file of current fraction (e.g., all MS files that measured the n-th fraction) 
        Size fraction_group{1};
        for (String const & mz_file : ms_files.second)
        { 
          // load and clean identification data associated with MS run
          vector<ProteinIdentification> protein_ids;
          vector<PeptideIdentification> peptide_ids;
          const String& mz_file_abs_path = File::absolutePath(mz_file);
          const String& id_file_abs_path = File::absolutePath(mzfile2idfile.at(mz_file_abs_path));

          {
            ExitCodes e = loadAndCleanupIDFile_(id_file_abs_path, mz_file, in_db, fraction_group, fraction, protein_ids, peptide_ids, fixed_modifications, variable_modifications);
            if (e != EXECUTION_OK) return e;
          }

          StringList id_msfile_ref;
          protein_ids[0].getPrimaryMSRunPath(id_msfile_ref);
          id_MS_run_ref.push_back(id_msfile_ref[0]);

          // append to consensus map
          all_protein_ids.emplace_back(std::move(protein_ids[0]));
          all_peptide_ids.insert(all_peptide_ids.end(), 
            std::make_move_iterator(peptide_ids.begin()), 
            std::make_move_iterator(peptide_ids.end()));
        }

        ////////////////////////////////////////////////////////////
        // Annotate experimental design in consensus map
        ////////////////////////////////////////////////////////////
        Size j(0);
        // for each MS file (as provided in the experimental design)
        for (String const & mz_file : ms_files.second) 
        {
          const Size curr_fraction_group = j + 1;
          consensus.getColumnHeaders()[run_index].label = "label-free";
          consensus.getColumnHeaders()[run_index].filename = mz_file;
          consensus.getColumnHeaders()[run_index].unique_id = 1 + run_index;
          consensus.getColumnHeaders()[run_index].setMetaValue("fraction", fraction);
          consensus.getColumnHeaders()[run_index].setMetaValue("fraction_group", curr_fraction_group);
          ++j;
          ++run_index;
        }
      }
    }

    //-------------------------------------------------------------
    // ID related algorithms
    //-------------------------------------------------------------

    ExitCodes e = inferProteinGroups_(consensus, fixed_modifications);
    if (e != EXECUTION_OK) return e;

    // clean up references (assigned and unassigned)
    IDFilter::removeUnreferencedProteins(consensus, true);

    //-------------------------------------------------------------
    // Peptide quantification
    //-------------------------------------------------------------
    PeptideAndProteinQuant quantifier;

    // TODO Why is there no easy quantifier.run(consensus,[inference_prot_ids]) function??
    if (getStringOption_("quantification_method") == "feature_intensity")
    {
      quantifier.setParameters(pq_param);
      quantifier.readQuantData(consensus, design);
    }
    else if (getStringOption_("quantification_method") == "spectral_counting")
    {
      pq_param.setValue("top:aggregate", "sum");
      pq_param.setValue("top:N", 0); // all
      pq_param.setValue("consensus:normalize", "false");
      quantifier.setParameters(pq_param);

      quantifier.readQuantData(
       consensus.getProteinIdentifications(),
       consensus.getUnassignedPeptideIdentifications(),
       design);
    }

    // nothing to filter. everything in consensus should be uptodate with inference.
    // on peptide level it does not annotate anything anyway
    quantifier.quantifyPeptides();

    //-------------------------------------------------------------
    // Protein quantification
    //-------------------------------------------------------------

    // Should always be there by now, even if just singletons
    ProteinIdentification& inferred_proteins = consensus.getProteinIdentifications()[0];
    if (inferred_proteins.getIndistinguishableProteins().empty())
    {
      throw Exception::MissingInformation(
       __FILE__, 
       __LINE__, 
       OPENMS_PRETTY_FUNCTION, 
       "No information on indistinguishable protein groups found.");
    }

    quantifier.quantifyProteins(inferred_proteins);
    auto const & protein_quants = quantifier.getProteinResults();
    if (protein_quants.empty())
    {        
     OPENMS_LOG_WARN << "Warning: No proteins were quantified." << endl;
    }

    //-------------------------------------------------------------
    // Export of MzTab file as final output
    //-------------------------------------------------------------

    // Annotate quants to protein(groups) for easier export in mzTab
    // Note: we keep protein groups that have not been quantified
    quantifier.annotateQuantificationsToProteins(
      protein_quants, inferred_proteins, false);

    // For correctness, we would need to set the run reference in the pepIDs of the consensusXML all to the first run then
    // And probably make sure that peptides that correspond to filtered out proteins are not producing errors
    // e.g. by removing them with a Filter beforehand.

    consensus.resolveUniqueIdConflicts(); // TODO: find out if this is still needed
    if (!getStringOption_("out_cxml").empty())
    {
      // Note: idXML and consensusXML doesn't support writing quantification at protein groups
      // (they are nevertheless stored and passed to mzTab for proper export)
      ConsensusXMLFile().store(getStringOption_("out_cxml"), consensus);
    }

    // Fill MzTab with meta data and quants annotated in identification data structure
    const bool report_unmapped(true);
    const bool report_unidentified_features(false);

    MzTabFile().store(out,
                      consensus,
                      false, // first run is inference but also a properly merged run, so we don't need the hack
                      report_unidentified_features,
                      report_unmapped,
                      "Export from ProteomicsLFQ workflow in OpenMS.");

    if (!out_msstats.empty())
    {
      MSstatsFile msstats;
      // TODO: add a helper method to quickly check if experimental design file contain the right columns
      //  (and put this at start of tool)

      // shrink protein runs to the one containing the inference data
      consensus.getProteinIdentifications().resize(1);

      msstats.storeLFQ(
        out_msstats, 
        consensus, 
        design, 
        StringList(), 
        false, //lfq
        "MSstats_BioReplicate", 
        "MSstats_Condition", 
        "max");
    }


    if (!out_triqler.empty())
    {
      TriqlerFile tf;

      // shrink protein runs to the one containing the inference data
      consensus.getProteinIdentifications().resize(1);


      IDScoreSwitcherAlgorithm switcher;
      Size c = 0;
      switcher.switchToGeneralScoreType(consensus, IDScoreSwitcherAlgorithm::ScoreType::PEP, c);

      tf.storeLFQ(
        out_triqler, 
        consensus, 
        design, 
        StringList(), 
        "MSstats_Condition" // TODO: choose something more generic like "Condition" for both MSstats and Triqler export
        );
    }    

    return EXECUTION_OK;
  }
  String picked_decoy_string_;
  bool picked_decoy_prefix_;
};

int main(int argc, const char ** argv)
{
  ProteomicsLFQ tool;
  return tool.main(argc, argv);
}

/// @endcond<|MERGE_RESOLUTION|>--- conflicted
+++ resolved
@@ -378,13 +378,8 @@
       }
       if (!spec.isSorted())
       {
-<<<<<<< HEAD
         spec.sortByPosition();
-        writeLog_("Info: Sorted peaks by m/z.");
-=======
-        ms_raw[i].sortByPosition();
         writeLogInfo_("Info: Sorted peaks by m/z.");
->>>>>>> ac15cedb
       }
     }
 
@@ -422,7 +417,7 @@
       double MAD =  Math::MAD(deltaMZs_ppm.begin(), deltaMZs_ppm.end(), median);
       double median_abs = Math::median(deltaMZs_ppmabs.begin(), deltaMZs_ppmabs.end());
       double MAD_abs = Math::MAD(deltaMZs_ppmabs.begin(), deltaMZs_ppmabs.end(), median_abs);
-      writeLogInfo_("Precursor correction:\n  median        = " 
+      writeLogInfo_("Precursor correction:\n  median        = "
         + String(median) + " ppm  MAD = " + String(MAD)
         + "\n  median (abs.) = " + String(median_abs) 
         + " ppm  MAD = " + String(MAD_abs));
