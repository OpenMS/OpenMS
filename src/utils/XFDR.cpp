--- conflicted
+++ resolved
@@ -566,13 +566,8 @@
   }
 
   // the main_ function is called after all parameters are read
-<<<<<<< HEAD
-  ExitCodes main_(int, const char **) override final
+  ExitCodes main_(int, const char **) final
   {
-=======
-  ExitCodes main_(int, const char **) final
-      {
->>>>>>> f8f75442
     //----------------------------------------------------------------
     // parsing parameters, terminate if invalid values are encountered
     //----------------------------------------------------------------
@@ -747,11 +742,11 @@
     else if (in_type == FileTypes::IDXML)
     {
       // Prevent filter options for this input (currently not supported)
-      if (arg_minionsmatched != 0)
-      {
-        LOG_ERROR << "FATAL: The filter minionsmatched is not supported for idXML. Terminating." << endl;
-        return ILLEGAL_PARAMETERS;
-      }
+      //if (arg_minionsmatched != 0)
+      //{
+      //  LOG_ERROR << "FATAL: The filter minionsmatched is not supported for idXML. Terminating." << endl;
+      //  return ILLEGAL_PARAMETERS;
+      //}
 
       IdXMLFile().load(arg_in, prot_ids, all_ids);
       writeLog_("Number of IDs in input file: " + String(all_ids.size()));
