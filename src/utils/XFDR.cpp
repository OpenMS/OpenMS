--- conflicted
+++ resolved
@@ -91,7 +91,7 @@
     @verbinclude UTILS_XFDR.cli
     <B>INI file documentation of this tool:</B>
     @htmlinclude UTILS_XFDR.html
- */
+*/
 
 // We do not want this class to show up in the docu:
 /// @cond TOPPCLASSES
@@ -272,6 +272,13 @@
   {
     bool set_prot_id = prot_ids.size() == 1;
 
+    ProteinIdentification::SearchParameters search_params = prot_ids[0].getSearchParameters();
+    String decoy_string = "decoy_";
+    if (search_params.metaValueExists("decoy_string"))
+    {
+      decoy_string = search_params.getMetaValue("decoy_string");
+    }
+
     // Preprocess all peptide identifications
     for (vector< PeptideIdentification >::iterator pep_ids_it = pep_ids.begin();
         pep_ids_it != pep_ids.end(); ++pep_ids_it)
@@ -314,7 +321,6 @@
                         ?  "decoy" : "target"));
       assert(pep_id.metaValueExists(TOPPXFDR::target_decoy));
 
-<<<<<<< HEAD
       ProteinIdentification::SearchParameters search_params = prot_ids[0].getSearchParameters();
       String decoy_string = "decoy_";
       if (search_params.metaValueExists("decoy_string"))
@@ -322,14 +328,8 @@
         decoy_string = search_params.getMetaValue("decoy_string");
       }
 
-
-      // Preprocess all peptide identifications
-      for (vector< PeptideIdentification >::iterator pep_ids_it = pep_ids.begin();
-           pep_ids_it != pep_ids.end(); ++pep_ids_it)
-=======
       // figure out if crosslink is inter- or intra protein
       if (n_hits == 2)
->>>>>>> e24d5d99
       {
         std::vector< PeptideEvidence > alpha_ev = pep_hits[0].getPeptideEvidences();
         std::vector< PeptideEvidence > beta_ev = pep_hits[1].getPeptideEvidences();
@@ -343,14 +343,14 @@
             String alpha_prot = alpha_ev_it->getProteinAccession();
             String beta_prot = beta_ev_it->getProteinAccession();
 
-            alpha_prot.substitute("reverse_", "");
-            alpha_prot.substitute(Internal::XQuestResultXMLHandler::decoy_string, "");
-            beta_prot.substitute("reverse_", "");
-            beta_prot.substitute(Internal::XQuestResultXMLHandler::decoy_string, "");
+              alpha_prot.substitute("reverse_", "");
+              alpha_prot.substitute(decoy_string, "");
+              beta_prot.substitute("reverse_", "");
+              beta_prot.substitute(decoy_string, "");
             assert(alpha_prot.hasSubstring("reverse") == false);
             assert(beta_prot.hasSubstring("reverse") == false);
-            assert(alpha_prot.hasSubstring(Internal::XQuestResultXMLHandler::decoy_string) == false);
-            assert(beta_prot.hasSubstring(Internal::XQuestResultXMLHandler::decoy_string) == false);
+            assert(alpha_prot.hasSubstring(decoy_string) == false);
+            assert(beta_prot.hasSubstring(decoy_string) == false);
             pep_id.setMetaValue( alpha_prot == beta_prot ? "OpenXQuest:is_intraprotein" : "OpenXQuest:is_interprotein" , DataValue());
           }
         }
@@ -394,32 +394,10 @@
       types.push_back(TOPPXFDR::crosslink_class_interdecoys);
     }
 
-<<<<<<< HEAD
-          for (vector< PeptideEvidence >::const_iterator alpha_ev_it  = alpha_ev.begin();
-               alpha_ev_it != alpha_ev.end(); ++alpha_ev_it)
-          {
-            for (vector< PeptideEvidence >::const_iterator beta_ev_it = beta_ev.begin();
-                 beta_ev_it != beta_ev.end(); ++beta_ev_it)
-            {
-              String alpha_prot = alpha_ev_it->getProteinAccession();
-              String beta_prot = beta_ev_it->getProteinAccession();
-
-              alpha_prot.substitute("reverse_", "");
-              alpha_prot.substitute(decoy_string, "");
-              beta_prot.substitute("reverse_", "");
-              beta_prot.substitute(decoy_string, "");
-              pep_id.setMetaValue( alpha_prot == beta_prot ? "OpenXQuest:is_intraprotein" : "OpenXQuest:is_interprotein" , DataValue());
-            }
-          }
-        }
-      }
-      return true;
-=======
     // interlinks
     if (pep_id.metaValueExists("OpenXQuest:is_interprotein") && ! pep_is_decoy)
     {
       types.push_back(TOPPXFDR::crosslink_class_interlinks);
->>>>>>> e24d5d99
     }
 
     assert(pep_id.metaValueExists(TOPPXFDR::crosslink_type));
@@ -477,52 +455,7 @@
           ||     (alpha_is_decoy
           &&   ! beta_is_decoy)))
       {
-<<<<<<< HEAD
-        PeptideHit alpha = pep_hits[0];
-        PeptideHit beta = pep_hits[1];
-
-        bool alpha_is_decoy = alpha.getMetaValue("target_decoy").toString() == "decoy";
-        bool beta_is_decoy = beta.getMetaValue("target_decoy").toString() == "decoy";
-
-        // fulldecoysintralinks
-        if (   pep_id.metaValueExists("OpenXQuest:is_intraprotein")
-               && alpha_is_decoy
-               && beta_is_decoy)
-        {
-          types.push_back(TOPPXFDR::crosslink_class_fulldecoysintralinks);
-        }
-
-        // fulldecoysinterlinks
-        if (   pep_id.metaValueExists("OpenXQuest:is_interprotein")
-               && alpha_is_decoy
-               && beta_is_decoy)
-        {
-          types.push_back(TOPPXFDR::crosslink_class_fulldecoysinterlinks);
-
-        }
-
-        // hybriddecoysintralinks
-        if (       pep_id.metaValueExists("OpenXQuest:is_intraprotein")
-                   && (( ! alpha_is_decoy
-                         &&     beta_is_decoy)
-                       ||     (alpha_is_decoy
-                               &&   ! beta_is_decoy)))
-        {
-          types.push_back(TOPPXFDR::crosslink_class_hybriddecoysintralinks);
-        }
-
-        // hybriddecoysinterlinks
-        if (       pep_id.metaValueExists("OpenXQuest:is_interprotein")
-                   && (( ! alpha_is_decoy
-                         &&     beta_is_decoy)
-                       ||     (alpha_is_decoy
-                               &&   ! beta_is_decoy)))
-        {
-          types.push_back(TOPPXFDR::crosslink_class_hybriddecoysinterlinks);
-        }
-=======
         types.push_back(TOPPXFDR::crosslink_class_hybriddecoysinterlinks);
->>>>>>> e24d5d99
       }
     }
   }
@@ -658,34 +591,9 @@
     std::vector < Size > rank_one_ids; // Stores the indizes of the rank one hits within all_ids
     std::vector < std::vector < PeptideIdentification > > spectra;
 
-<<<<<<< HEAD
-      if (in_type == FileTypes::XML)
-      {
-        is_xquest_input = true;
-
-        XQuestResultXMLFile xquest_result_file;
-        xquest_result_file.load(arg_in, spectra, prot_ids, 1, true);
-
-        // currently, cross-link identifications are stored within one ProteinIdentification
-        assert(prot_ids.size() == 1);
-        n_spectra = spectra.size();
-        writeLog_("Total number of spectra: " + String(n_spectra)  +
-                  "\nTotal number of hits: " + String(xquest_result_file.getNumberOfHits()));
-
-        Size rank_counter = 0;
-        for (vector < vector < PeptideIdentification > >::const_iterator spectra_it = spectra.begin();
-             spectra_it != spectra.end(); ++spectra_it)
-        {
-          vector< PeptideIdentification > spectrum = *spectra_it;
-          for (vector< PeptideIdentification >::const_iterator spectrum_it = spectrum.begin(); spectrum_it != spectrum.end(); ++spectrum_it)
-          {
-            PeptideIdentification pep_id = *spectrum_it;
-            all_ids.push_back(pep_id);
-=======
     //-------------------------------------------------------------
     // Parse the input file
     //-------------------------------------------------------------
->>>>>>> e24d5d99
 
     if (in_type == FileTypes::XML)
     {
@@ -743,14 +651,8 @@
         }
         else if (n_hits == 2)
         {
-<<<<<<< HEAD
-          PeptideIdentification pep_id = *all_ids_it;
-
-          if ( static_cast<UInt>(pep_id.getMetaValue(TOPPXFDR::crosslink_rank)) == 1)
-=======
           String beta_target_decoy = pep_hits[1].getMetaValue("target_decoy").toString();
           if (alpha_target_decoy == "target" && beta_target_decoy == "target" )
->>>>>>> e24d5d99
           {
             assert(pep_id_target_decoy == "target");
           }
@@ -988,13 +890,6 @@
     vector< double > fdr_intralinks;
     this->fdr_xprophet(cum_histograms, TOPPXFDR::crosslink_class_intralinks, TOPPXFDR::crosslink_class_intradecoys, TOPPXFDR::crosslink_class_fulldecoysintralinks, fdr_intralinks, false);
 
-<<<<<<< HEAD
-
-      // Calculate FDR for monolinks and looplinks
-      vector< double > fdr_monolinks;
-      this->fdr_xprophet(cum_histograms, TOPPXFDR::crosslink_class_monolinks, TOPPXFDR::crosslink_class_monodecoys, "", fdr_monolinks, true);
-=======
->>>>>>> e24d5d99
 
     // Calculate FDR for monolinks and looplinks
     vector< double > fdr_monolinks;
@@ -1017,16 +912,6 @@
       vector< double > qfdr_monolinks;
       this->calc_qfdr(fdr_monolinks, qfdr_monolinks);
 
-<<<<<<< HEAD
-        fdr_interlinks = qfdr_interlinks;
-        fdr_intralinks = qfdr_intralinks;
-        fdr_monolinks = qfdr_monolinks;
-      }
-
-      // Assign FDR values to all identifications
-      for (vector< PeptideIdentification >::iterator all_ids_it = all_ids.begin();
-           all_ids_it != all_ids.end(); ++all_ids_it)
-=======
       fdr_interlinks = qfdr_interlinks;
       fdr_intralinks = qfdr_intralinks;
       fdr_monolinks = qfdr_monolinks;
@@ -1039,25 +924,13 @@
       PeptideIdentification & pep_id = *all_ids_it;
 
       if ( ! pep_id.metaValueExists("OpenXQuest:xprophet_f"))
->>>>>>> e24d5d99
       {
         pep_id.setMetaValue("OpenXQuest:xprophet_f", 0);
       }
       double score = getCrosslinkScore(pep_id);
 
-<<<<<<< HEAD
-        if ( ! pep_id.metaValueExists("OpenXQuest:xprophet_f"))
-        {
-          pep_id.setMetaValue("OpenXQuest:xprophet_f", 0);
-        }
-        double score = getCrosslinkScore(pep_id);
-
-        StringList crosslink_types;
-        assignTypes(pep_id, crosslink_types);
-=======
       StringList crosslink_types;
       assignTypes(pep_id, crosslink_types);
->>>>>>> e24d5d99
 
       pep_id.setMetaValue("OpenXQuest:fdr_type", score_type);
       pep_id.setScoreType(score_type);
