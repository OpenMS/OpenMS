--- conflicted
+++ resolved
@@ -24,28 +24,6 @@
 
 j = os.path.join
 
-<<<<<<< HEAD
-src_pyopenms = j(OPEN_MS_SRC, "pyOpenMS")
-pxd_files = glob.glob(src_pyopenms + "/pxds/*.pxd")
-addons = glob.glob(src_pyopenms + "/addons/*.pyx")
-converters = [j(src_pyopenms, "converters")]
-extra_includes = glob.glob(src_pyopenms + "/extra_includes/*.h*")
-
-for include in extra_includes:
-    shutil.copy(include, "extra_includes/")
-
-
-# Check the mtime for each file and compare with the pyx file
-# Resolve symlinks to make os.path.getmtime work correctly
-real_pathes = [os.path.realpath(p) for p in pxd_files + addons + converters]
-mtimes = [os.path.getmtime(f) for f in real_pathes]
-if os.path.exists("pyopenms/pyopenms.pyx"):
-    mtime_result = os.path.getmtime("pyopenms/pyopenms.pyx")
-else:
-    mtime_result = 0
-
-=======
->>>>>>> 62bebc0c
 persisted_data_path = "include_dir.bin"
 autowrap_include_dirs = cPickle.load(open(persisted_data_path, "rb"))
 
@@ -70,7 +48,6 @@
 for OPEN_MS_CONTRIB_BUILD_DIR in OPEN_MS_CONTRIB_BUILD_DIRS.split(";"):
     if os.path.exists(os.path.join(OPEN_MS_CONTRIB_BUILD_DIR, "lib")):
         break
-
 
 
 # Package data expected to be installed. On Linux the debian package
