--- conflicted
+++ resolved
@@ -1,27 +1,14 @@
 from Types cimport *
 from String cimport *
 
-<<<<<<< HEAD
 from streampos cimport *
-=======
-
-# from streampos cimport *
-# ctypedef libcpp_vector[ libcpp_pair[ libcpp_string, streampos] ] OffsetVector
->>>>>>> 19659bcf
 
 cdef extern from "<OpenMS/FORMAT/HANDLERS/IndexedMzMLDecoder.h>" namespace "OpenMS":
 
     cdef cppclass IndexedMzMLDecoder "OpenMS::IndexedMzMLDecoder":
         IndexedMzMLDecoder() nogil except + #wrap-ignore
         IndexedMzMLDecoder(IndexedMzMLDecoder) nogil except + #wrap-ignore
-<<<<<<< HEAD
         int parseOffsets(String in_, int indexoffset, 
-                         libcpp_vector[ libcpp_pair[ libcpp_string, long] ] & spectra_offsets,
-                         libcpp_vector[ libcpp_pair[ libcpp_string, long] ] & chromatograms_offsets) nogil except + # wrap-ignore
-        long findIndexListOffset(String in_, int buffersize) nogil except + # wrap-ignore
-=======
-        #int parseOffsets(String in_, int indexoffset, 
-                #libcpp_vector[ libcpp_pair[ libcpp_string, fpos] ]& spectra_offsets,
-                #libcpp_vector[ libcpp_pair[ libcpp_string, fpos] ]& chromatograms_offsets) nogil except + #wrap-ignore
-        int findIndexListOffset(String in_, int buffersize) nogil except +
->>>>>>> 19659bcf
+                         libcpp_vector[ libcpp_pair[ libcpp_string, streampos] ] & spectra_offsets,
+                         libcpp_vector[ libcpp_pair[ libcpp_string, streampos] ] & chromatograms_offsets) nogil except + # wrap-ignore
+        streampos findIndexListOffset(String in_, int buffersize) nogil except + # wrap-ignore