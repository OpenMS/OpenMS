--- conflicted
+++ resolved
@@ -43,11 +43,7 @@
 	list(GET GCC_VERSION_COMPONENTS 1 GNUCXX_MINOR_VERSION)
 
   add_definitions(-Wall -Wextra 
-<<<<<<< HEAD
-    -Werror
     -fvisibility=hidden
-=======
->>>>>>> 5a27b794
     -Wno-non-virtual-dtor 
     -Wno-long-long 
     -Wno-unknown-pragmas
