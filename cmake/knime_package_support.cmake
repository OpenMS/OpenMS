--- conflicted
+++ resolved
@@ -405,15 +405,6 @@
 
 # check if we have valid search engines
 if(NOT EXISTS ${SEARCH_ENGINES_DIRECTORY})
-<<<<<<< HEAD
-  message(FATAL_ERROR "Please specify the path to the search engines to build the KNIME packages. ${FOLDER_STRUCTURE_MESSAGE} Then call cmake again with cmake -D SEARCH_ENGINES_DIRECTORY=<Path-To-Checkedout-SE>.")
-elseif(NOT EXISTS ${SEARCH_ENGINES_DIRECTORY}/XTandem OR NOT EXISTS ${SEARCH_ENGINES_DIRECTORY}/MSGFPlus)
-  message(FATAL_ERROR "The given search engine directory seems to have an invalid layout. ${FOLDER_STRUCTURE_MESSAGE}")
-elseif(NOT EXISTS ${SEARCH_ENGINES_DIRECTORY}/LuciPHOr2)
-  message(FATAL_ERROR "The given search engine directory seems to have an invalid layout (LuciPHOr2 is missing). ${FOLDER_STRUCTURE_MESSAGE}")
-elseif(NOT EXISTS ${SEARCH_ENGINES_DIRECTORY}/Percolator)
-  message(FATAL_ERROR "The given search engine directory seems to have an invalid layout (Percolator is missing). ${FOLDER_STRUCTURE_MESSAGE}")
-=======
 
   message(WARNING "SEARCH_ENGINES_DIRECTORY not specified or found. Will proceed without shipping third-party executables.
 If this is unintended, please specify the path to the search engines to build the KNIME packages and make sure it exists.
@@ -434,7 +425,6 @@
           # We need the folder layout from the bin target
           DEPENDS prepare_knime_payload_binaries
   )
->>>>>>> 5e4854c9
 endif()
 
 
