--- conflicted
+++ resolved
@@ -1,15 +1,4 @@
 tasks:
-<<<<<<< HEAD
-  - init: mkdir -p build && pushd build && cmake -DCMAKE_EXPORT_COMPILE_COMMANDS=ON -DCMAKE_PREFIX_PATH='/contrib-build/;/usr/;/usr/local' -DBOOST_USE_STATIC=OFF ../ && popd
-    prebuild: mkdir thirdparty &&
-       git config -f .gitmodules submodule.THIRDPARTY.shallow true &&
-       git submodule update --init THIRDPARTY &&
-       cp -r THIRDPARTY/All/* thirdparty &&
-       cp -r THIRDPARTY/Linux/64bit/* thirdparty &&
-       find ./thirdparty -mindepth 2 -type f -exec mv -t ./thirdparty -i '{}' + &&
-       export PATH=${PWD}/thirdparty:$PATH &&
-       mkdir -p build && pushd build && make -j16 && popd
-=======
   - init:     echo "Welcome!"
     prebuild: git config -f .gitmodules submodule.THIRDPARTY.shallow true && 
               git submodule update --init THIRDPARTY &&
@@ -18,7 +7,6 @@
               mkdir -p build && pushd build && cmake -DCMAKE_EXPORT_COMPILE_COMMANDS=ON -DCMAKE_PREFIX_PATH='/contrib-build/;/usr/;/usr/local' -DBOOST_USE_STATIC=OFF ../ && make -j16 && popd
     command:  export PATH=$PATH$( find ${PWD}/THIRDPARTY/All -type d -printf ":%p" ) &&
               export PATH=$PATH$( find ${PWD}/THIRDPARTY/Linux/64bit -type d -printf ":%p" )
->>>>>>> 3ab2d355
 image:
   file: .gitpod.Dockerfile
 github:
