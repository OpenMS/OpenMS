dist: trusty
sudo: false
language: cpp
os:
 - linux

cache:
  - apt
  - ccache
  - directories:
    - contrib/

env:
  globale:
    - CCACHE_TEMPDIR=/tmp/.ccache-temp
addons:
   apt:
      sources:
         - ubuntu-toolchain-r-test
         - boost-latest
         - george-edison55-precise-backports
      packages:
         - cmake
         - cmake-data
         - g++-4.8
         - python-dev
         - libboost-chrono1.55-dev
         - libboost-date-time1.55-dev
         - libboost-filesystem1.55-dev
         - libboost-iostreams1.55-dev
         - libboost-math1.55-dev
         - libboost-python1.55-dev
         - libboost-regex1.55-dev
         - libboost-serialization1.55-dev
         - libboost-system1.55-dev
         - libboost-thread1.55-dev
         - libxerces-c3.1
         - libxerces-c-dev
         - libicu-dev
         - qt4-dev-tools
         - libqt4-dev
         - libqt4-core
         - libqt4-gui
         - libsvm-dev
         - libsvm3
         - libglpk36
         - libglpk-dev
         - subversion
         - doxygen 
         - graphviz
         - coinor-cbc
         - coinor-libcgl1
         - coinor-libclp1
         - coinor-libcoinutils-dev
         - coinor-libcgl-dev
         - coinor-libcbc-dev
         - coinor-libclp-dev
         - coinor-libosi-dev
         - coinor-libvol-dev
         - libpcre3-dev
         
before_script:
  ./tools/travis/cibuild.before.sh
script:
  ./tools/travis/cibuild.sh

#second we exclude those that are redundant, don't make sense or take too long
matrix:
  include:
    - env: ENABLE_STYLE_TESTING=ON WITH_GUI=ON 
      os: linux
      compiler: gcc

## see for example https://github.com/taocpp/PEGTL/blob/master/.travis.yml
## gcc tests class and TOPP tests
<<<<<<< HEAD
    - env: ENABLE_STYLE_TESTING=OFF ENABLE_TOPP_TESTING=ON ENABLE_CLASS_TESTING=ON WITH_GUI=ON ADDRESS_SANITIZER=Off BUILD_TYPE=Release OPENMP=On
=======
    - env: ENABLE_STYLE_TESTING=OFF ENABLE_TOPP_TESTING=ON ENABLE_CLASS_TESTING=ON WITH_GUI=ON ADDRESS_SANITIZER=Off BUILD_TYPE=Release  OPENMP=On
>>>>>>> 1c56da81
      os: linux
      compiler: gcc

## pyopenms test
    - env: ENABLE_STYLE_TESTING=OFF WITH_GUI=OFF ENABLE_TOPP_TESTING=OFF ENABLE_CLASS_TESTING=OFF ADDRESS_SANITIZER=Off BUILD_TYPE=Release PYOPENMS=ON PY_NO_OPTIMIZATION=ON OPENMP=Off
      os: linux
      compiler: clang

<<<<<<< HEAD
## clang tests class and TOPP tests: without gui and without address sanitizer (debug build) 
=======
## clang tests class and TOPP tests: without gui and without address sanitizer (debug build)
>>>>>>> 1c56da81
    - env: ENABLE_STYLE_TESTING=OFF WITH_GUI=OFF ENABLE_TOPP_TESTING=ON ENABLE_CLASS_TESTING=ON ADDRESS_SANITIZER=Off BUILD_TYPE=Debug CXX_FLAGS="-Qunused-arguments" CFLAGS="-Qunused-arguments" CCACHE_CPP2=1 OPENMP=Off
      os: linux
      compiler: clang

## clang tests class and TOPP tests: without gui and without address sanitizer (release build)
    - env: ENABLE_STYLE_TESTING=OFF WITH_GUI=ON ENABLE_TOPP_TESTING=ON ENABLE_CLASS_TESTING=ON ADDRESS_SANITIZER=Off BUILD_TYPE=Release CXX_FLAGS="-Qunused-arguments" CFLAGS="-Qunused-arguments" CCACHE_CPP2=1 OPENMP=Off
      os: linux
      compiler: clang

### OS X tests
#    - env: ENABLE_STYLE_TESTING=OFF WITH_GUI=OFF ENABLE_TOPP_TESTING=ON ENABLE_CLASS_TESTING=OFF ADDRESS_SANITIZER=Off BUILD_TYPE=Release
#      os: osx
#      compiler: clang
#<|MERGE_RESOLUTION|>--- conflicted
+++ resolved
@@ -73,11 +73,7 @@
 
 ## see for example https://github.com/taocpp/PEGTL/blob/master/.travis.yml
 ## gcc tests class and TOPP tests
-<<<<<<< HEAD
     - env: ENABLE_STYLE_TESTING=OFF ENABLE_TOPP_TESTING=ON ENABLE_CLASS_TESTING=ON WITH_GUI=ON ADDRESS_SANITIZER=Off BUILD_TYPE=Release OPENMP=On
-=======
-    - env: ENABLE_STYLE_TESTING=OFF ENABLE_TOPP_TESTING=ON ENABLE_CLASS_TESTING=ON WITH_GUI=ON ADDRESS_SANITIZER=Off BUILD_TYPE=Release  OPENMP=On
->>>>>>> 1c56da81
       os: linux
       compiler: gcc
 
@@ -86,11 +82,7 @@
       os: linux
       compiler: clang
 
-<<<<<<< HEAD
-## clang tests class and TOPP tests: without gui and without address sanitizer (debug build) 
-=======
 ## clang tests class and TOPP tests: without gui and without address sanitizer (debug build)
->>>>>>> 1c56da81
     - env: ENABLE_STYLE_TESTING=OFF WITH_GUI=OFF ENABLE_TOPP_TESTING=ON ENABLE_CLASS_TESTING=ON ADDRESS_SANITIZER=Off BUILD_TYPE=Debug CXX_FLAGS="-Qunused-arguments" CFLAGS="-Qunused-arguments" CCACHE_CPP2=1 OPENMP=Off
       os: linux
       compiler: clang
