--- conflicted
+++ resolved
@@ -86,15 +86,10 @@
   - @subpage UTILS_XFDR - Calculates false discovery rate estimates on crosslink identifications.
 
   <b>Quantitation</b>
-<<<<<<< HEAD
-  - @subpage UTILS_ERPairFinder - Evaluate pair ratios on enhanced resolution (zoom) scans.
-  - @subpage UTILS_FeatureFinderSuperHirn - Find Features using the SuperHirn Algorithm (it can handle centroided or profile data, see .ini file).
-  - @subpage UTILS_ProteomicLFQ - A standard Proteomics LFQ pipeline.
-=======
   - @subpage UTILS_ERPairFinder - Evaluates pair ratios on enhanced resolution (zoom) scans.
   - @subpage UTILS_FeatureFinderMetaboIdent - Detects features in MS1 data corresponding to small molecule identifications.
   - @subpage UTILS_FeatureFinderSuperHirn - Finds features using the SuperHirn algorithm (can handle centroided or profile data, see .ini file).
->>>>>>> 1ee4446e
+  - @subpage UTILS_ProteomicLFQ - A standard Proteomics LFQ pipeline.
   - @subpage UTILS_MetaboliteAdductDecharger - Decharges and merges different feature charge variants of the same small molecule.  
   - @subpage UTILS_MRMPairFinder - Evaluates labeled pair ratios on MRM features.
   - @subpage UTILS_OpenSwathWorkflow - Complete workflow to run OpenSWATH.
