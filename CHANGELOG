


Glossary:
OpenMS - Name of the project and our C++ library
TOPP - "The OpenMS PiPeline", collection of chainable tools for flexible HPLC/MS workflows. Formerly known as "The OpenMS Proteomics Pipeline"
TOPPAS - "The OpenMS PiPeline Assistant", graphical tool to interactively build and run HPLC/MS workflows
TOPPView - Versatile viewer for HPLC/MS data
INI file - parameter configuration file, holding custom parameter settings for TOPP tools
INIFileEditor - graphical parameter editor for INI files
Parameters - list of algorithm or TOPP tool parameters that changed in this release
PR - Pull Request (on GitHub), i.e. integration of a new feature or bugfix
UTIL - An executable, just like a TOPP tool, but usually experimental or of lesser importance to common pipelines
#<number>, e.g. #4957 - a reference to an issue or pull request on GitHub, visit https://github.com/OpenMS/OpenMS/pull/4957 for details


------------------------------------------------------------------------------------------
----                                OpenMS 3.1.0     (under development)              ----
------------------------------------------------------------------------------------------

- Removed old tools and associated code in the library for InclusionExclusionListCreator, SvmTheoreticalSpectrumGenerator, PrecursorIonSelector, and MSSimulator
- Removed old RT and PT predict code and tools RTModel, RTPredict, PTModel, PTPredict, RTEvaluation and associated library code (SVMWrapper and LibSVMEncoder).
  Note: general SVC and SVR is still supported with the SimpleSVM class.
<<<<<<< HEAD
- Removed PepNovoAdapter
=======
- Removed simplistic evaluation tools FFEval, LabeledEval, TransformationEvaluation
>>>>>>> cbf37468

------------------------------------------------------------------------------------------
----                                OpenMS 3.0     (released 7/2023)                  ----
------------------------------------------------------------------------------------------

- full release
- OpenSwath: Add support for diaPASEF data with overlapping m/z and IM windows, and add new outputs on ion mobility features (delta_im)
- OpenSwath: Fix duplicated transition error when multiple genes map to a single peptide (#5653)
- TOPPView: TheoreticalSpectrumGenerationDialog now supports generation of isotope patterns for metabolites
- pyopenms: pyopenms-extra is renamed to pyopenms-docs.
- Add extractSpectra to TargetedSpectraExtractor with support of MS1 features
- TargetedSpectraExtractor::searchSpectrum added an option to add unknown features to the result featureMap
- Fixed race condition when logging messages.
- Added the support for 'no cleavage' for XTandemAdapter and CometAdapter (#6133).
- ParamEditor with more convenient StringList editing  (#5135)
- TOPPAS: add a `recent files` submenu
- removed InspectAdapter
- removed OMSSAAdapter
- removed MyriMatchAdapter
- removed Crux
- OpenMS documentation is moved to openms.readthedocs.io/en/latest. OpenMS API
reference and advanced developer documentation remains inside OpenMS doxygen
documentation.
- Add support for user defined ribonucleotides with phosphorothioate linkages
- Add support for JSON based ribonucleotides and updated to latest Modomics database
- fix bug in GaussFilter when using ppm as width (#6830)
- Add support to load parameter values from a JSON formatted .json file. (Accessible via -ini. This will be
  helpful for Common Workflow Language users and others)

New Tools:
- FLASHDeconv -- Ultra-fast high-quality deconvolution enables online processing of top-down MS data (TOPP)
- FLASHDeconvWizard -- An GUI assistant for FLASHDeconv execution.

------------------------------------------------------------------------------------------
----                                OpenMS 2.8     (released 2/2022)                  ----
------------------------------------------------------------------------------------------

- source + conda release only
- Restructuring of Imported CMake targets and pyOpenMS CMake
- Reduce exposition of third-party libraries to interface
- greatly improved pyOpenMS documentation and extra functions (in the pyopenms-extra submodule)
- Fixes IDMapper for isobaric labelling experiments (will lead to much more identifications)
- Deisotoping algorithm using KL
- PeptideIndexer supports ambiguous AA's in Peptide sequence (as reported by recent Mascot versions) (#5776)
- SeqAn external library removed from source tree (not needed anymore)
- Resolve compatibility issues between IDRipper and IDMerger (#4957)
- Basic MzTabM support for AccurateMassSearch
- Changed default parameter keep_unidentified_masses to "true" (AccurateMassSearch/AccurateMassSearchEngine)
- Added parameter allow_nterm_protein_cleavage to PeptideIndexer to support no cleavage.
- Fixes and improves TheoreticalSpectrumGenerationDialog in TOPPView (closes #5787) (#5883)

------------------------------------------------------------------------------------------
----                                OpenMS 2.7     (released 9/2021)                  ----
------------------------------------------------------------------------------------------

General:
- OpenMS now expects a compiler that supports C++17
- Config storage path on linux changed to ~/.config/
- Some documentation improvements to pyOpenMS https://pyopenms.readthedocs.io/en/latest/
- PyOpenMS checks if `OPENMS_DATA_PATH` environment variable is set, before setting to default value

Adapters/Third-party support:
- Added support for SIRIUS 4.9.0
- Added basic Triqler export
- Improved NOVOR support
- Improved MSFragger support
- Removed Inspect support
- Easier 15N-labeling support for XTandemAdapter by shipping the required AA mass modification file (#5026)

What's new:
- Add some support for integrating spectral information when conducting DDA metabolomics experiments
- SimpleSearchEngine and algorithm: Additional spectrum features for percolator added
- FeatureFinderMetaboIdent: Targeted feature extraction is now also available from pyOpenMS
- AssayGeneratorMetabo: Added SIRIUS 4.9.0 support, allowing internal decoy generation and added internal feature linking support
- QCCalculator: export in mzQC file format is now available

New Tools:
- OpenMSDatabasesInfo -- Prints the content of OpenMS' enzyme and modification databases to TSV (UTIL)
- TriqlerConverter -- Converter to input for Triqler (UTIL)

Removed Tools:
- FeatureFinderSuperHirn -- Finds mass spectrometric features in mass spectra (TOPP)
- InspectAdapter -- Annotates MS/MS spectra using Inspect (TOPP)

Further fixes:
- Support for GLPK 5.x (#5127)
- IPF (identification of peptidoforms): add a check for terminal residue modification when generating theoretical peptidoforms
- Reduced build times on Windows
- Reduced AddressSanitizer warnings

File formats:
- Exporter for MSP files
- Improved support for reading NIST MSP files

Dependencies:
- Promoted SeqAn v1 to C17. Moved Seqan from contrib to main source tree (as it is not officially maintained anymore).

Library:
- Removed Elements.xml and Residues.xml. Hard-coded elements and residues for better performance/startup times.
- Moved algorithm of FeatureFinderMetaboIdent into library
- Added support for isotopic labelling experiments (MDV) 
- Removed SuperHirn library

GUI tools:
- TOPPView: Various bug fixes
- TOPPView: Dynamic detection of tools in TOPPView upon startup
- TOPPView: Improved DIA data browsing
- TOPPAS: add a `recent files` submenu
- ParamEditor: with more convenient StringList editing
- SwathWizard: Allow opening in TOPPView


------------------------------------------------------------------------------------------
----                                OpenMS 2.6     (released 10/2020)                 ----
------------------------------------------------------------------------------------------

We now create nightly pyopenms wheels (https://pypi.org/project/pyopenms-nightly/) and conda packages (https://anaconda.org/OpenMS/)

Adapters/Third-party support:
- LuciphorAdapter now stores which modifications were used for localization (#4771) and localization scores are reported in mzTab #4772 
- Added Percolator3.0 support, fixed ConsensusID reading from wrong (Percolator-overwritten) meta data (#4829), and adapted the Regex parsing of XTandem Percolator output files #4849 
- Added options introduced in new MSGF versions #4713 
- Updated IsoSpec fine structure isotopic calculator sources to v 2.1.0 #4733 
- Updated other third-party tools

What's new:
- Introduced a Wizard for Swath data (#4647 #4706 #4758 #4769 #4773 #4837), which also reports summary statistics about Swath TargetedExperiments #4788 #4790
- UTIL StaticModification: Applies a set of modifications to all PeptideIDs in an idXML file (UTIL)
- TOPP DatabaseSuitability: Computes a suitability score for a database which was used for a peptide identification search. Also reports the quality of LC-MS spectra. #4791 #4781 #4814
- Added support for QC of labeled experiments (iTRAQ/TMT)
- Added automated QC computations for MRM (#4637)
- Adapted consensusXML and mzTab to support protein groups (#4630)
- Consensus/IDMerger: Introduced use of merge idx to ensure keeping track of primaryRuns
- Epifany: Added calculation of protein group FDR, ID filtering for protein group scores (#4802) and support for inference on not just individual samples but also consensusXML files
- FeatureFinderCentroided/FeatureFinderAlgorithmPicked: Improved runtime performance #4652 #4701 
- FeatureFinderIdentification: Improved SLIM-labeling experiment support
- FileConverter: Improved runtime performance when producing mzML output #4750
- FeatureLinkerQT: Introduced Fibonacci heaps for large runtime optimization (#4721) and fixed related preconditions/segfaults #4756 #4760 #4778 
- IDFilter: added support for consensusXMLs #4798 #4799
- MapAlignerIdentification: New option to use an "identity" transformation when data is too sparse to determine alignment model #4628
- MzTabExporter: changed to only export one main score, and to derive nativeIDs from data (#4767). Now ensures that all output rows contain the same number of columns #4801 
- MzTabExporter on LFQ consensusXMLs produces 100% PRIDE validated mzTabs now
- ProteomicsLFQ: Added spectral counting as quantification method (#4726). Introduced performance improvements for AASequence and string parsing, especially for modified sequences. Various further improvements (e.g. #4669)
- SimpleSearchEngine (multithreaded), TheoreticalSpectrumGenerator, MSSpectrum: Runtime optimization #4709
- Further introduction of more file streaming to address possible memory consumption issues #4682 #4694

Further fixes:
- We now limit double precision to 17 digits during file writes #4636 
- Ensure that CometAdapter always writes indexed mzML fixes for CometAdapter (#4653), fixed the writing of terminal modifications with specific origin in Comet (#4742), the writing of protein terminal mods in Comet and MSGF adapter #4710, and the Comet pepXML modification parsing #4755 
- Removed secondary search engine settings duplication in mzTab MTD section. #4720 
- Improved XTandem output protein parsing #4789 to fix Issue #4770
- Increased (partial) support for parsing mzid with nonstandard, non-CV-term scores, fixes #4859
- Fixes to NucleicAcidSearchEngine mzTab output #4692
- ConsensusID now passes spectrum reference meta values along #4703
- Fix to LFQ requantification #4633
- Improved MapAlignerTreeGuided memory usage (#4704) and fixed segfault when featureXML contains no IDs #4665 
- TOPPAS fixes #4780 

Various:
- OMMSAAdapter now writes out native ids and spectrum references #4852 
- FileInfo: Report more charge distribution and MS2 activation-method information for Raw files #4836 
- Added sum formula output in RNAMassCalculator #4677 
- Added automatic OpenMS tool reporting of peak memory usage #4712 
- Some extra tools documentation outputs #4822 #4823
- Extended mapping of filetypes and mimetypes for knime output formats documentation #4839
- RTEvaluation: fixed output formats #4533 
- Some further clarifications, standardization/consolidation of outputs formats/consistency
- Continued fixes/improvement of documentation
- Removed deprecated version of PeakPickerHiRes (LowMemPeakPickerHiResRandomAccess and LowMemPeakPickerHiRes). Their functionality can be accessed through options of PeakPickerHiRes
- moved the config storage location for unix installations to comply with X Display Group (freedesktop.org) guidelines.


-------------------------------------------------------------------------------------------
----                                OpenMS 2.5     (released 2/2020)                   ----
-------------------------------------------------------------------------------------------

OpenMS 2.5 ships exciting new tools and improvements. 

General:
- support for RNA mass spectrometry
- TMT16plex support for IsobaricAnalyzer (see PR #4295)
- improved MsStats/MsStatsTMT output support (see PR #4181, #4207)
- extended MaxQuant-compatible mzXML support (via FileConverter) (see PR #4432, #4423)
- QualityControl Workflow (all in the QC folder)
- OpenMS and pyOpenMS support for oligonucleotides
- OpenSWATH support for ion mobility extraction and scoring
- OpenSWATH support for metabolite assay library building through SIRIUS (and metabolite extraction and scoring)
- OpenSWATH support for PRM
- TOPPAS improvements (see PR #4100, #4121, #4266, #4497)
- fixes to PeptideIndexer for X!Tandem special cutting rules and ambiguous amino acids (see PR #4356)
- support for HDF5
- support for hyperfine isotopic distributions (through IsoSpec)
- JSON support (see PR #3786)
- speed improvements (loading/storing files, handling peptide sequences)
- support for VS2019 and GCC 9.1 (see PR #4211)
- support for outlier removal in IDPosteriorErrorProbability
- reduced memory footprint of FeatureFinderIdentification through batch processing

New Tools:
- Epifany -- Runs a Bayesian protein inference (UTIL)
- FeatureFinderMetaboIdent -- Detects features in MS1 data based on metabolite identifications (UTIL)
- GNPSExport -- Tool to export consensus features into MGF format (TOPP)
- NucleicAcidSearchEngine -- Annotate nucleic acid identifications to MS/MS spectra (UTIL)
- ProteomicsLFQ -- A standard proteomics LFQ pipeline (TOPP) (experimental)
- QualityControl -- Computes various QC metrics from many possible input files (only the consensusXML is required). The more optional files you provide, the more metrics you get (TOPP)
- RNAMassCalculator -- Calculates masses and mass-to-charge ratios of RNA sequences (UTIL)
- MapAlignerTreeGuided -- Aligns maps through hierarchical clustering based on distances computed between shared IDs.

Deprecated and removed Tools:

Changed Tools:
- OpenPepXL and OpenPepXLLF runtime and memory efficiency improved by orders of magnitude
- IDFilter can now filter by using all MetaValues available in the ID files
- ImageCreator uses updated gradients and has gained RT and m/z filtering options (PR #4188)

Status changed:
- OpenPepXL (UTIL -> TOPP)
- OpenPepXLLF (UTIL -> TOPP)
- XFDR (UTIL -> TOPP)


-------------------------------------------------------------------------------------------
----                                OpenMS 2.4     (released 9/2021)                   ----
-------------------------------------------------------------------------------------------
OpenMS 2.4 introduces changes from 322 pull requests including new features and bug fixes.

Notable changes since version 2.3 are:

Dependencies:
- Switch to Qt 5 (>= 5.5)

Documentation:
- New developer documentation to get started developing tools with OpenMS

Library:
- Improved mass calculations for isotope distributions 
- Moved tool code from the tool to the library
- BinnedSpectrum now also supports offsets
- Improved peak type estimation
- Improved adduct grouping
- New EMG fitter for peak intensity imputation
- Targeted / untargeted spectra extraction and matching
- Spectra matching against a spectra library, using contrast angle similary function
- More precise peak integration (trapezoid, simpson)

New tools:
- AssayGeneratorMetabo -- Assay library generation from DDA data (Metabolomics) (UTIL)
- ClusterMassTraces -- Creates pseudo spectra (UTIL)
- ClusterMassTracesByPrecursor -- Correlate precursor masstraces with fragment ion masstraces in SWATH maps based on their elution profile (UTIL)
- CruxAdapter -- Identifies MS/MS spectra using Crux (TOPP)
- MSFraggerAdapter -- Peptide Identification with MSFragger (UTIL)
- MSstatsConverter -- Converter to input for MSstats (UTIL)
- MaRaClusterAdapter -- Facilitate input to MaRaCluster and reintegrate (TOPP)
- NovorAdapter -- Template for Tool creation (UTIL)
- RNADigestor -- Digests an RNA sequence database in-silico (UTIL)

Deprecated and removed tools:
- AdditiveSeries -- Computes an additive series to quantify a peptide in a set of samples (TOPP)
- IDEvaluator -- Computes a 'q-value vs. #PSM' plot which is saved as an image to visualize the number identifications for a certain q-value (UTIL)
- IDEvaluatorGUI -- Computes a 'q-value vs. #PSM' plot to visualize the number identifications for a certain q-value (UTIL)
- RNPxl -- Tool for RNP cross linking experiment analysis (UTIL) (superseded by RNPxlSearch)
  
Changed Tools:
- SiriusAdapter now supports several input data
- FileFilter now supports filtering spectra by similarity
- PeptideIndexer now supports automatic detection of decoy suffix/prefix string and position
- PeakPickerHiRes now supports automatic detection and picking of profile spectra
- Support for MSFragger search engine through MSFraggerAdapter
- Support for Crux search engine through CruxAdapter
- Support for Maracluster through MaraClusterAdapter
- OpenPepXL was improved in efficiency and usability
- IDFileConverter now supports the Cross-Linking MS specific xquest.xml format

TOPPView:
- Improved visualization of identification results and ion annotations
- Support for visualization of Ion Mobility and DIA data

Major changes in functionality:
- None   

File formats:
- Importer for MSP files
  
Scripts:
- None
 
Databases:
- None

Third-party software:
- New: maracluster (0.05)
- Update: MS-GF+ to Release (2018.01.30)
- Update: Sirius 4 for Windows 64bit, Linux 64bit, and MacOS 64bit
- Update: Crux (crux-3.1.8b78546) on all 64bit platforms.


-------------------------------------------------------------------------------------------
----                                OpenMS 2.3     (released 1/18)                   ----
-------------------------------------------------------------------------------------------
OpenMS 2.3 introduces a considerable number of new features and bug fixes.

Notable changes since version 2.2 are:

TOPPView:
   - Deletion of selections of Peak Annotations is reflected in the Peptide Hit
   - Buttons for saving ID files were merged to one single button. Format is determined by file extension or selected filter
   - Clicking on a data point in 2D view, the search range for close fragment ion spectra is extended if no spectra are found initially
   
New tools:
  - CometAdapter -- Annotates MS/MS spectra using Comet (TOPP)
  - MetaboliteAdductDecharger -- Decharges and merges different feature charge variants of the same metabolite (UTIL)
  - OpenPepXL -- Tool for protein-protein cross-linking identification using labeled linkers (UTIL)
  - OpenPepXLLF -- Tool for protein-protein cross linking with label-free linkers (UTIL)
  - PSMFeatureExtractor -- Computes extra features for each input PSM (UTIL)
  - SiriusAdapter -- Tool for metabolite identification using single and tandem mass spectrometry (UTIL)
  - XFDR -- Calculates false discovery rate estimates on protein-protein-crosslink identifications (UTIL)

Deprecated and removed tools:
  - None

Renamed tool:
  - LowMemPeakPickerHiRes_RandomAccess was renamed to LowMemPeakPickerHiResRandomAccess

Major changes in functionality:
  - Experimental design
    - Add support for fractions
  - FeatureLinkerUnlabeledKD
    - m/z and retention time tolerances for warping and linking are now separate parameters 
  - IsobaricAnalyzer
    - Support for TMT11plex (https://www.thermofisher.com/order/catalog/product/A34808)
  - FileInfo
    - For idXML files, the tool computes the average length of contained peptides
  - TopPerc
    - Renamed in PercolatorAdapter (still experimental)
  - OpenSWATH:
    - RT normalization now allows more models
    - Add S/N ratio for each ion trace
  - Support for C++11 (requires a compiler that supports C++11)

    
Library:
  - TOPP tools report their peak memory usage when using -debug 1 (or higher)
  - idXML files can now be written faster (about 10%)
  - pyOpenMS bindings for DataArrayByName getters
  - Python build are now split in compilation units and can thus run in parallel
  - FASTA files can now be written
  - Allow String values to be passed to EnzymaticDigestion::isValidProduct

File formats:
  - consensusXML now supports both channels and MS runs. Information will also be exported in mzTab
  
Scripts:
 - None
 
Databases:
 - None

Third-party software:
  - New: Comet "2016.01 rev. 3" for Windows 32bit/64bit, Linux 64bit, and MacOS 64bit
  - New: Percolator 3.1.2 for Windows 32bit/64bit, Linux 64bit, and MacOS 64bit (still experimental)
  - New: Sirius 3.5.1 for Windows 64bit, Linux 64bit, and MacOS 64bit
  - New: SpectraST 5.0 for Windows 64bit, Linux 64bit, and MacOS 64bit
  - Update MS-GF+ to Release (v2017.07.21)  


-------------------------------------------------------------------------------------------
----                                OpenMS 2.2     (released 11/2016)                  ----
-------------------------------------------------------------------------------------------
OpenMS 2.2 introduces a considerable number of new features and bug fixes.

Notable changes since version 2.1 are:

New tools:
  - RNPxlSearch -- Annotate RNA to peptide crosslinks in MS/MS spectra (UTIL)
  - SpectraSTSearchAdapter -- Interface to the SEARCH Mode of the SpectraST executable (UTIL)
  - FeatureLinkerUnlabeledKD -- Feature linking using a KD tree (TOPP)
  - DatabaseFilter -- Filters a protein database (FASTA format) based on identified proteins (UTIL)
  - TargetedFileConverter -- Conversion of multiple targeted file formats (CSV, TraML etc)
  
Deprecated and removed tools:
  - ITRAQAnalyzer -- superseded by IsobaricAanalyzer
  - TMTAnalyzer -- superseded by IsobaricAanalyzer
  - ConvertTSVToTraML - superseded by TargetedFileConverter
  - ConvertTraMLToTSV - superseded by TargetedFileConverter
  - MapAlignmentEvaluation -- removed as deprecated
   
Major changes in functionality:
  - OpenSWATH analysis
    - Support for metabolomics workflows
    - Support for scanning SWATH (SONAR)
    - Support for SQL-based file formats
  - XTandemAdapter 
    - Simplified usage
    - Improved support for PTMs and newer X! Tandem versions ("Vengeance", "Alanine")
  - IsobaricAnalyzer
    - Support for TMT10plex
    - Support for quantification in MS3 data
  - IDMapper
    - Allows to map unidentified tandem mass spectra to features
  - FeatureFinderIdentification
    - Advanced multi-sample support using machine learning
  - FileFilter
    - Allows users to enable zlib and lossy compression (see "-lossy_compression")
    - Allows users to set desired mass accuracy
  - IDFilter
    - Added option to filter for valid digestion products
  - FalseDiscoveryRate
    - Allow filtering by q-value in the tool (no need for IDFilter with "score:pep" option)
    
Library:
  - Averagine approximation for fragment isotope distributions
  - Precursor mass correction supports correction to highest intensity peak in tolerance window
  - Functionality for resampling and adding of spectra
  - Protein-protein cross-link spectrum generator
  - Terminal modifications are now separated by "." in text output
  - SQLite support in OpenSWATH
  - TheoreticalSpectrumGenerator speed-up and removal of RichPeak code
  - Removal of template parameters from MSExperiment (reduced compile time and binary size)
  - Allow estimation of isotope distributions with predefined numbers of sulfur atoms
  - Improved handling of bracket notation for modified residues (e.g. N[2457.877]VSVK)
  - Improved handling of terminal and residue specificity of modifications
  - Improved annotation of peptide identifications with spectrum references
  - Improved handling of unknown amino acids ("X") in sequences

File formats:
  - Improved mzML support for SONAR data and mzML with drift time (experimental)
  - Improved support for cross-link data and unknown modifications in mzIdentML
  - mzXML writer able to write MaxQuant-compatible files
  - mzML files now routinely support substantial compression (up to 5x compression, see #2449, #2458)
  - Support for Percolator result files based on X! Tandem searches

Scripts:
  - New R script for visualizing RT transformations (trafoXML) 
 
Databases:
  - By default, decoy sequences are now denoted by the prefix "DECOY_"

Third-party software:
  

-------------------------------------------------------------------------------------------
----                                OpenMS 2.1     (released 11/2016)                  ----
-------------------------------------------------------------------------------------------
OpenMS 2.1 introduces a considerable number of new features and bug fixes.

Notable changes since version 2.0.1 are:

New tools:
  - ExternalCalibration -- Applies an external mass recalibration (TOPP)
  - OpenSwathFileSplitter -- Splits SWATH files into n files, each containing one window (TOPP)
  - MultiplexResolver -- Completes peptide multiplets and resolves conflicts within them (UTIL)
  - TICCalculator -- Calculates the TIC from a mass spectrometric raw file (useful for benchmarking) (UTIL)

Deprecated and removed tools:
  - PILISIdentification -- performs a peptide/protein identification with the PILIS engine (TOPP)
  - PILISModelCV -- Perform a cross validation of the PILIS model parameters (TOPP)
  - PILISModelTrainer -- Train the PILIS model with a given set of spectra and identifications (TOPP)
  - PILISSpectraGenerator -- Generate spectra given a list of peptides and a PILIS model (TOPP)

Major changes in functionality:
  - Update notification: starting with OpenMS 2.1 all TOPP tools will check for updated versions of the tools 
      online and will print an information message if a newer version is available. This version check occurs only 
      once per day and tool. Information on which tools are executed will be collected anonymously to identify which 
      tools are no longer used and to optimally distribute development resources. If the feature causes problems or
      concerns, it can be disabled through a command line switch or environment variable (see the documentation).
  - InternalCalibration:
    - supports calibration using a table of lock masses and peptide ids.
    - global or RT-chunked calibration
    - linear & quadratic models (with intensity weighting)
    - outlier removal via RANSAC
    - reoccurring calibrations can be quickly applied to other files using the novel ExternalCalibration tool
  - OpenSwathWorkflow
    - support for metabolites / small molecules
  - MapAlignerIdentification
    - support for "lowess" transformation model
  - AccurateMassSearch:
    - support for multiple databases
  - FeatureFinderMetabo
    - isotope spacing model for carbon rich molecules (e.g. lipids)
  - PeakPickerHiRes and MassTraceExtractor:
    - support for FWHM annotation

File formats:
  - Improved mzIdentML support (experimental)
  - Improved pepXML support
  - Improved support for indexed mzML files
  - Improved TraML support

Databases:
  - By default, decoy sequences are now denoted by a prefix 'DECOY_'.

Third-party software:
  - update for 64-bit X!Tandem VENGEANCE (2015.12.15) NOTE: 32-bit version kept at SLEDGEHAMMER (2013.09.01)
  - update for MS-GF+ Release v2016.10.14, released October 14, 2016
  - update for pwiz 3.0.9935


-------------------------------------------------------------------------------------------
----                                OpenMS 2.0.1   (released 4/2016)                   ----
-------------------------------------------------------------------------------------------
OpenMS 2.0.1 is a source only release of the core libraries and tools. 
With over 300 merged pull requests, it introduces a considerable number of new features, 
bug fixes and speed improvements.

Notable changes are:

File formats:
  - Improved mzIdentML support (experimental)
  - Improved mzTab support (experimental)
  - Comet pepXML file reading support (experimental) 
  - Search parameter units are retained through id files
  - Faster base64 decoding in XML files

Databases:
  - HMDB has been updated to version 3.6

TOPPView:
  - Added slight margin around data range (%2) for improved visualization
  - Added FeatureFinderMultiplex to the tools accessible from TOPPView
  - Some fixes to the scrollbar behaviour

Added tools:
  - IDScoreSwitcher -- Switches between different scores of peptide or protein hits in identification data (UTIL)
  - LuciphorAdapter -- Modification site localisation using LuciPHOr2 (TOPP)
  - MetaProSIP -- Performs proteinSIP on peptide features for elemental flux analysis (UTIL)
  - MzMLSplitter -- Splits an mzML file into multiple parts (UTIL)
  - OpenSwathAssayGenerator -- Generates assays according to different models for a specific TraML (TOPP)

Removed tools:
  - RTAnnotator -- Annotates identification files that are missing the RT field (UTIL)

Tools with major changes:
  - OpenSWATH now outputs peak apices
    - Improved iRT correction
    - Assay generator
    - UIS scoring
  - Deuterium labeling in MetaProSIP (experimental)
  - XTandemAdapter allows for external config file
  - TextExporter can optionally export PeptideIdentification and PeptideHits meta-values
  - FeatureLinkerUnlabeledQT speed improvements
  - FileMerger allows to concatenate files in RT
  - MzTabExporter supports protein IDs
  - PeakPickerWavelet speedup
  - HiResPrecursorMassCorrector supports correction of precursors to detected features
  - FeatureFinderMultiplex speed improvements

Library:
  - Support for user definable enzymes available in EnzymesDB.xml
  - PeptideIndexing is now available as internal algorithm
  - EnzymaticDigestion allows for minimum / maximum length constraints
  - HyperScore and PScore implementations
  - Fits allow extrapolation of data values
  - QT clustering is now order independent
  - Additional convinience functions to access the nearest spectrum peak in a mass tolerance window
  - User defined averagine compositions
  - A fast linear lowess implementation has been added
  - MetaInfoInterface has been added to FeatureMap to store additional meta-values
  - Calculation of Median Absolute Deviation

General:
  - OpenMS writes indexed mzML by default
  - OpenMS home directory can be configured through OPENMS_HOME_DIR environment variable
  - Updated GenericWrapper definitions for MS-GF+ and Mascot

Third party software:
  - LuciphorAdapter (experimental) PTM localization using the LuciPHOr2 algorithm (http://luciphor2.sourceforge.net/)


-------------------------------------------------------------------------------------------
----                                OpenMS 2.0     (released 4/2015)                   ----
-------------------------------------------------------------------------------------------
Release date: February 2015

OpenMS 2.0 is the first release after the switch to git and a complete overhaul of the
build system. It introduces a considerable number of new features and bug fixes.

Furthermore, we removed the dependency to GSL and replaced the functionality using
Eigen3 and Wildmagic. Thus, the OpenMS core and the full build are now under a more
permissive non-GPL (e.g., Apache or BSD) license.

File formats:
  - mzQuantML support (experimental)
  - mzIdentML support (experimental)
  - mzTab support (experimental)
  - Indexed mzML support
  - Support for numpress encoding in mzML
  - Major speed improvement in mzML / mzXML parsing (up to 4x for some setups)

TOPPView:
  - Support for visualizing mass fingerprinting hits from featureXML along with their raw spectra in MS1
  - Improved "Tools" -> "Goto" dialog
  - Improved display of m/z, RT, and intensity values 1D and 2D view

New tools:
  - FeatureFinderIdentification -- Detects features in MS1 data based on peptide identifications (TOPP)
  - FeatureFinderMultiplex -- Determination of peak ratios in LC-MS data (TOPP)
  - FidoAdapter -- Runs the protein inference engine Fido (TOPP)
  - LowMemPeakPickerHiRes -- Finds mass spectrometric peaks in profile mass spectra (UTIL)
  - LowMemPeakPickerHiRes_RandomAccess -- Finds mass spectrometric peaks in profile mass spectra (UTIL)
  - MRMTransitionGroupPicker (UTIL)
  - MSGFPlusAdapter -- MS/MS database search using MS-GF+ (TOPP)
  - MetaboliteSpectralMatcher -- Find potential HMDB ids within the given mass error window (UTIL)
  - OpenSwathWorkflow -- Complete workflow to run OpenSWATH (UTIL)
  - PeakPickerIterative -- Finds mass spectrometric peaks in profile mass spectra (UTIL)
  - RTAnnotator -- Annotates identification files that are missing the RT field (UTIL)
  - SimpleSearchEngine -- Annotates MS/MS spectra using SimpleSearchEngine (UTIL)
  - TopPerc -- Facilitate input to Percolator and reintegrate (UTIL)

Deprecated tools:
  - DBExporter -- Exports data from an OpenMS database to a file (TOPP)
  - DBImporter -- Imports data to an OpenMS database (TOPP)
  - FeatureFinderRaw -- Determination of peak ratios in LC-MS data (TOPP)
  - SILACAnalyzer -- Determination of peak ratios in LC-MS data (TOPP)

Status changes:
  - PhosphoScoring (UTIL -> TOPP)

Tools with major changes:
  - OpenSWATH now supports MS1 extraction and labelled workflows
  - OpenSWATHWorkflow single binary (high performance integrated workflow)
  - IsobaricAnalyzer now supports TMT 10-plex

General:
  - Removed GSL dependencies
  - Introduced low memory versions of various algorithms
  - OpenMS now offers a single interface for different implementations to access mass spectrometric data
      - in memory
      - on disk with index
      - cached on disc for fast access
    as well as a chainable, low memory sequential processor of MS data (using a separate interface)
  - pyOpenMS now supports python 3.x
  - Refactored AASequence, major speed improvement (~40x) for construction of unmodified sequences

Third party software:
  - Added Fido support
  - Added MS-GF+ support

Changes to the Build System / Package System:
  - Restructured repository layout and build system
  - Added support for Travis CI
  - Simplified pyOpenMS build system
  - Support for Visual Studio 2013


Resolved issues and merged pull requests:
  #644 Fix header macros
  #649 Fix ms numpress
  #651 [INTERNAL,API] Removal of the GSL
  #656 Repository layout restructuring
  #657 [FIX, INTERNAL]
  #658 [FIX] PeptideIndexer crashes on empty idXML (#653)
  #659 [NOP] replaced c like file ending C with cpp
  #660 [FIX] fix Cython 0.20 compatibility issue
  #661 [BUILD,PYOPENMS] simplify pyOpenMS build system
  #662 CMake and docu cleanups w.r.t. to the new layout
  #664 [BUILD] build system fixes / cleanups
  #665 Fix coverity errors
  #666 [FEATURE] ib spectra format export
  #667 [BUILD] improved handling of boost in OpenMS build system
  #668 [NOP] added support for travis-ci to OpenMS
  #669 [FIX] fixed AccurateMassSearch_test
  #673 [FEATURE,FIX] Added min/max values to go-to dialog
  #675 Checker/Test fixes and adds test for CTD writing
  #677 [PYOPENMS] setup.py as minimal as possible + other improvements
  #678 [FIX] fix how swath files are annotated
  #679 [FIX,TEST] fixed OpenSwathDecoyGenerator / MRMDecoy
  #680 [INTERNAL] Feature/CachedMzML fixes
  #684 [FIX] Bugfix for threading issue in MascotGenericFile
  #685 Typo fixes in documentation and licence files
  #688 Fix/file size limit
  #689 [FIX] disable OpenMP again for ILPDCWrapper
  #690 Fix/misc
  #691 further improvements to MGF::load()
  #693 Major speedup of String --> Double conversion
  #694 added missing index file for OMSSA test, which gets recreated when runni...
  #696 [FIX] fix RAM usage when adding dataprocessing to chromatograms
  #697 [FIX] proper usage of map in ControlledVocabulary
  #698 Updates to FeatureFinderIdentification and the ...TraceFitter classes
  #702 Feature/parallel reader
  #703 Feature/aa sequence tpp
  #705 [FIX] Propagate metadata in OpenSwathWorkflow
  #707 [FEATURE] variable stylesheet support for qcml
  #708 [BUILD] fix build system bug
  #711 [FEATURE,BUILD] fix install target
  #713 Fix for pepXML loading bug (#710)
  #715 Feature/pyopenms wrapping improvements neu
  #716 [NOP,TEST] clean up MRMDecoy, add more tests
  #717 fixed 32bit memory limitation of OMSSA by chunking input data
  #718 [FIX] fixed misleading warning ("Removed x peptide identifications...
  #719 [CI,FIX] fix travis contrib clone problems
  #721 [INTERNAL] cleanup of iostream includes
  #722 Feature/mz xml consumer
  #724 Feature/pyopenms mzxml consumer
  #725 Fix/misc
  #726 IDPosteriorErrorProbability fix
  #729 Fix/coverity
  #730 Feature/peak picker sn performance
  #734 Feature/more pyopenms improvements
  #735 [FEATURE] clang warning level
  #737 [FIX] several minor fixes
  #739 Feature/uids fileconverter
  #741 ProteinResolver fix
  #742 svn cleanup
  #743 [FIX] fixed compilation error on vs2013
  #747 Speedup OMSSA-XML parsing and some stats for OMSSA&XTandem
  #749 Feature/python3
  #750 [PYOPENMS,FIX] fixed streampos->long conversion
  #751 [FEATURE] track base name when reading pep.xml files
  #752 [FIX] fixed missing adaption PeptideIdentification::empty()
  #754 [PYOPENMS] changed extra methods on MSSpectrum
  #755 [FIX] fixed shadow warning
  #756 Unity Builds
  #760 [FIX-#618] fix spelling errors in headers
  #761 Feature/header fixes
  #764 [FEATURE] lib superhirn
  #765 Feature/db removal
  #768 [FIX] fixed warnings in CONCEPTS
  #770 [FIX] fixed some clang warnings in stream manipulation
  #771 New warnings
  #773 [BUILD,PYOPENMS] fix pyOpenMS build
  #775 [FIX] typos in the CMake file
  #776 Fix for IDPosteriorErrorProbability on Mascot search results (#740)
  #777 Memory profiling class
  #779 [FIX] replaced DoubleReal and Real by double and float.
  #780 [FIX] fix Swath window estimation
  #781 Fix/open swath fixes
  #784 [FEATURE] fix macosx pyopenms errors
  #785 [FIX] VS2013 compile fixes
  #786 [FEATURE] added openms_add_library function
  #787 [FEATURE,BUILD] move pyOpenMS to src
  #789 small fix to Win install doc for VS2013
  #790 Remove "RT"; and "MZ"; metavalues from PeptideIdentification
  #791 [FIX] forgot writtenDigits fixes in tests VS2013
  #792 [FIX] AASequence refactoring
  #794 Generic Wrapping of R scripts using GenericWrapper
  #797 [NOP,DOC] removed all remaining references to FeatureFinderRaw and SILAC...
  #798 Fix/py open ms testfix
  #799 [DOC] removed migrated pages from doxygen. replaced by link to wiki
  #800 spline interpolation of MS1 spectra
  #801 RTPredict: fixed order of parameters and doc
  #802 [FIX] fixed copy-paste mistake in error message
  #804 [FIX] MRMDecoy: Fix neutral losses for higher charge states
  #805 [PYOPENMS] added getters/setters for MZ and RT in PeptideIdentification....
  #807 cubic spline implementation
  #810 cubic spline interpolation
  #811 [NOP] add better debug information and error handling
  #812 [FIX] per cppcheck
  #813 Fix/openswath
  #814 [FEATURE] ConvertTSVToTraML: Support for SpectraST MRM Transition Lists
  #816 Feature/cached mz ml format change
  #817 [FIX] fix spline derivative for cubic spline
  #819 Feature/custom i rt
  #820 Fix/warnings
  #821 [FIX] suppress clang warnings
  #823 Feature/update numpress
  #824 Fix/coverity
  #826 Feature/funny pictures
  #827 [FIX] fixes export macro warnings
  #831 [FEATURE] fix all gcc warnings and turn warnings into errors
  #832 several pyopenms fixes + updates
  #833 Feature/visibility hidden
  #834 Fix/fix werror
  #835 Fix spline spectrum
  #836 [FIX,TEST] MRMRTNormalizer_test: Windows compatibility
  #838 [FIX] fixed uninitialized pointer warning
  #840 [FIX] fix pyOpenMS test
  #841 [BUILD] disable -Werror by default
  #842 [FIX] fix dereference of iterator
  #843 [FIX] fixes tests failing win debug mode
  #844 [FIX] evaluation at m/z in first package now possible
  #845 [FEATURE] replace String classes with StringUtils
  #846 Fix/fixes from822
  #847 peak boundaries and new cubic splines for PeakPickerHiRes
  #850 [FEATURE] modified tests to reflect X!Tandem SLEDGEHAMMER as default
  #851 Fix and tests for a bug in reading Mascot XML files
  #852 [FIX] fix windows compile error
  #854 [FIX] ConsensusID doesn't sort peptide hits before processing (idXML)
  #855 [FIX] FalseDiscoveryRate "target+decoy"; hits should be considered as targets
  #856 [FEATURE] KNIME package generation updates
  #857 Fix/py open ms fix
  #858 [FEATURE] ~40x speedup for constructions of unmodified AASequence
  #859 Feature/SystemWildMagic
  #863 [BUILD] added test for x!tandem version to enable tests only with newer ...
  #865 Work-around for special modifications in Mascot (fixes #864)
  #866 [FEATURE] git version embedding
  #867 [FIX-#861,DOC] fixed eigen 3.2.1 problems with GammaDistributionFitter
  #868 multiplex filtering
  #869 [FIX] fixed problems with negative sizeof values in CachedMzML
  #870 [FIX,DOC] doxygen 1.8.7 fixes
  #873 [FIX] fixed macosx version query
  #875 Rewrite of 'AASequence::parseString_', increasing robustness of parsing (fixes #818)
  #876 [DOC] added new doc_class_only target
  #880 PeakPickerHiRes peak boundaries fixed
  #881 [FEATURE] mzTab 1.0
  #882 [FEATURE] coding style improvements
  #884 [FIX] Convert XTandem search results into .pepXML by IDFileConverter
  #885 [NOP] added moc files to gitignore
  #888 [FIX-#887] IDFilter errornousely removed peptidhits in multiple run files
  #889 multiplex clustering
  #891 [FIX] converting uniform distributed generators with normal distributions
  #892 Enable loading of some pepXML files that used to cause crashes
  #894 [FEATURE] improved 3rd party lib finding
  #895 [FEATURE] simple search engine
  #896 added scan-polarity filter to FileFilter ...
  #897 (feature for Windows developers) added a small Windows .reg file
  #898 More compact format for MGF files (fixes #890)
  #899 [DOC] some minor documentation addition
  #901 [FIX] fix MS level for DTA file reader
  #902 [FIX,PYOPENMS] fix pyOpenMS after #875
  #903 [FIX] mzXML fix (filterLine, basePeakMz)
  #904 Feature/fix peak boundaries
  #910 [FIX] fixed unity build error introduced in #845
  #911 [FIX] FFCentroided replace exception handling with proper check
  #914 fix index in CubicSpline2d
  #916 IDMapper extension for featureMaps
  #917 AccurateMassSearchEngine annotation of input map (not only mzTab output)
  #919 [FIX] libc++ test fixes
  #920 [FIX] fixed minor problem with knime package generation and cmake versions >2.8.11
  #921 MS1 annotation in TOPPView
  #922 [FIX] build system improvements
  #923 EmpiricalFormula: fix (negative counts were casted away)
  #924 Switch to disable tracking of Git version within OpenMS
  #925 Fix/small docu improvement
  #926 Feature/spellcheck
  #927 PeptideIndexer: support for treating isoleucine/leucine as equivalent (resolves #872)
  #928 Build System
  #929 TextFile feature (skip empty lines) and docu fix
  #930 check for missing peaks
  #931 fix for evaluation at last node
  #936 [FIX] fixed the 'variable' consumption of xslt files for a QcML file.
  #938 [FEATURE] precursor scoring
  #939 [FIX] fix compile error
  #940 coding convention violations in MultiplexClustering fixed
  #943 [FIX,PYOPENMS] fix pyOpenMS after #889
  #944 [FIX,TOOLS] pyopenms parser fix
  #945 [FEATURE] pyopenms wrap improved
  #946 OPENMS_DLLAPI removed from GridBasedClustering
  #947 [FEATURE] FeatureFinderMultiplex
  #949 Fix/xml escape
  #950 Feature/traml heavylight
  #951 [FIX] add setOptions method for FileHandler
  #955 Fix/xml escape
  #958 [FIX] disallow concurrent access to the static PRNG
  #959 Feature/pyopenms copyconstr
  #960 [FEATURE] peptide group label new
  #962 [FIX] QCCalculator now computes TIC only on MS1 spectra (fixes #96)
  #964 [FIX] check for invalid charge ranges in search engine adapters (see #963)
  #965 [FEATURE] tmt 10plex support
  #966 [FEATURE] chaining consumer
  #967 [FEATURE,TEST] mssim more ground truth in id xml
  #968 [FEATURE] export PT value analogous to predicted rt value in TextExporte...
  #969 [FEATURE] add a low memory FileConverter option
  #970 [FEATURE] test if java can be executed
  #972 Fix/file cleanup
  #973 [FIX] validate presence of input file before starting executable
  #977 [FEATURE] replaced pphires ms1_only flag with ms_levels parameter
  #981 Feature/TextExporter_mzML
  #983 [FEATURE] add library check on Windows for correct lib arch
  #984 [NOP] add heavy methyl SILAC labels to unimod.xml
  #985 [FEATURE] bspline support using eol bsplines implementation
  #988 [FIX] simplified EmpiricalFormula
  #990 [FIX,FEATURE] TransformationModelInterpolated readded
  #993 Feature/sort on load (mzML, mzXML)
  #994 fixes mass traces in featureXML output
  #995 fixes CubicSpline2d constructor exceptions
  #996 allow for SplinePackages based on just two data points
  #1000 fixes problems with ">>" generated in nested C++ templates
  #1001 Fix/py open ms test
  #1002 [pyOPENMS] features
  #1003 [FIX] fixes random fails of MSSim_test
  #1006 [FEATURE] enable gui less OpenMS
  #1009 update unimod.xml with newest version from unimod.org
  #1010 [FIX] external code tests updated/fixed
  #1011 [FIX] external project doc
  #1012 [FEATURE] decreased memory footprint of Feature class by up to 44%
  #1014 TOPPView: group separator for mz,rt and int values in 1D and 2D canvas
  #1019 [FIX] fixed unitybuild problem on win32 with eol-bsplines
  #1020 [NOP] updated copyright/license header to 2014
  #1021 Feature/py open ms fixes and wraps
  #1024 sorting mass shifts in FeatureFinderMultiplex
  #1025 Fix/checker fixes
  #1026 additional example in SplineSpectrum test
  #1027 Adapter for Fido (protein inference engine), solves #808
  #1029 [FIX-#184] remove public vector/map inheritance
  #1032 fixes peak boundaries in PeakPickerHiRes (resolves #1022)
  #1034 [FIX] improve set_peaks documentation
  #1035 B-spline interpolation for peak width estimation in MultiplexClustering class
  #1036 [FEATURE,API] Removed template parameter from FeatureMap
  #1037 Fix/ TraML load/store
  #1038 Feature/py open ms wraps
  #1039 Fix/debug fix
  #1040 Fix/spellcheck
  #1044 [FIX:#1043]fixed featureXML reading spectrum_reference as String
  #1045 [FIX] fix compile issue on win32 systems
  #1046 Fix/py open ms wrap
  #1047 [FIX] first probe install path, then the build path for share/OpenMS
  #1048 Feature/peptide hit protein locations
  #1050 Re-added B-spline transformation for non-linear RT alignment in MapAlignerIdentification
  #1051 [FIX] made arguments and functions in BSpline2d const (if possible)
  #1055 [FEATURE] improved purity computation for IsobaricAnalyzer
  #1056 [FIX] UniqueIdGenerator susceptible to identical RNG seeds
  #1057 GenericWrapper doc has minor quirks
  #1058 Feature/openswathwf add
  #1059 Switch to version 2.0
  #1061 FeatureFinderIdentification: documentation, tests, parameter improvements
  #1063 Fix/accession nr
  #1065 PeakPickerHiRes docu updated
  #1067 Testing/mzid
  #1069 Fix and test for issue #1068 (bug in "AASequence::operator<" involving N-terminal modifications)
  #1070 removing zeros in profile data caused by Thermo bug
  #1072 PeakPickerHiRes: disable spacing constraints for chromatograms (fixes #1060)
  #1074 'intensity weighted mean'; averaging added to ProteinQuantifier, solves #830
  #1076 Adapter for MS-GF+ search engine
  #1077 [TESTING] download and add MSGFPlus in travis-ci
  #1078 [FEATURE] export aabefore and aaafter in peptideindexer
  #1079 Linear extrapolation (and other options) for B-spline transformation
  #1080 [NOP] refactored PeptideHit protein accession extraction to true member
  #1082 [NOP] removed index file as these are recreated by MSGF+ anyways
  #1083 Feature/mz tab fixes
  #1084 [FIX] compile fixes
  #1086 Update (indistinguishable) protein groups when filtering protein identifications (fixes #748)
  #1087 centroided input data for FeatureFinderMultiplex
  #1088 Fix FileConverter's "write_mzML_index" flag
  #1089 Fix/mzid
  #1090 Enable mzIdentML input in IDFileConverter
  #1091 Feature/mz tab cleanup
  #1092 [NOP] removed unnecessary index files
  #1094 [FIX] fixed small bugs preventing a build on windows
  #1097 [FIX] consistent use of wildmagic
  #1098 Revert "[FIX] consistent use of wildmagic"
  #1099 [FIX,BUILD] fix Windows build
  #1100 Fix/windows fix
  #1101 optimisation for knockout searches in FeatureFinderMultiplex
  #1102 Fix/fix spellcheck
  #1104 [FIX] fix compile warning from unused variables
  #1108 [FIX] fix compile warnings and increase QT min version to 4.6
  #1109 [FIX] removed support for multiple id formats in tools without
  #1115 fix some windows compile warnings
  #1116 fix segfaults in XTandemXMLFile and IsobaricChannelExtractor
  #1118 Feature/swath window loader
  #1121 [FIX] some VC 2013 static tests fixed
  #1122 Fix PeakPicker Wavelet
  #1123 [FEATURE] remove PeakType template argument from FeatureFinder
  #1124 [NOP] addendum to #1123
  #1125 optimisations in FeatureFinderMultiplex
  #1126 [FIX] intermediate fix for win32 systems
  #1127 [FEATURE] create uncrustify branch
  #1128 Fix/RT meta value related bug, removed unused comment
  #1131 Make BuildSystem's LibCheck fail-safe
  #1135 Fix/ams mz tab export
  #1136 [NOP] uncrustified
  #1137 [FIX] added -b option to create new branch
  #1140 [FIX] fixed bugs in AScore implementation and added deisotoping as
  #1141 Fix AccurateMassSearch and visualization
  #1145 Fix/spellchecks
  #1147 Fix/copyright update
  #1150 Added PhosphoScoring tool to TOPP documentation
  #1151 Changelog 2.0
  #1152 [FIX,PYOPENMS] fix and adopt pyOpenMS
  #1153 minor amendmend to last fix (better console output)
  #1154 [TEST] fix test
  #1156 [FIX-#618] fix spelling errors
  #1157 [NOP] correct version in LICENSE file
  #1158 [FIX] make identifier of multiple identification runs unique
  #1161 pyOpenMS 2.0 features
  #1162 [FIX] fixed study variable index start at 1. Added global identifiert to
  #1164 [FIX] pepXML does on some occassion contain very small fixed
  #1165 Added minimal test cases for checker.php Missing test errors
  #1169 [FIX] fixed segfault if searchparam requested on empty proteinids
  #1170 [FIX,TEST] FidoAdapter test
  #1172 [FIX] fix for the write out of mzid
  #1173 [FIX] changed path String parameter to input files
  #1174 [TRAVIS] added Fido executables and adapted to new directory structure
  #1175 [FEATURE] add ConsensusMap push_back
  #1176 [BUILD] added support for new thirdparty executables in KNIME
  #1179 [FIX] added missing option to apply e-value filtering
  #1180 [FIX] fix toolnames for KNIME packaging
  #1181 fixed minor typo in error message
  #1184 [FIX] we decided to add the missing struct mapping file and in the
  #1185 [FIX] added missing elements and spike ins
  #1186 Fix/docu qc mzid
  #1187 [FIX] AMS: export observed-Mass in mzTab as well
  #1188 [Build] Added support for new third party binaries for dmg packaging. Adapted Li...
  #1189 Feature/sn
  #1190 [TEST] fix test
  #1192 [FIX] HMDB: removed duplicates introduced by including spike ins
  #1194 [NOP] removed deprecated qc toppas workflow
  #1195 [STYLE] Changed header guards mentioned by checker.php
  #1196 [FIX] XTandemAdapter added option to disable isotope error flag
  #1198 [TEST] fix
  #1199 [TEST,FIX] changing the order of the test fixes the issue
  #1201 Fix/lp wrapper param file
  #1203 [TEST,FIX] set reasonable comparison tolerance
  #1204 Removes debug code from FeatureFinderMultiplex
  #1206 [TEST] fix test error
  #1212 [FIX] and/or extension to IDFilter: Added support for old target_decoy user param in decoy filtering.
  #1213 [DOC] improve linux install doc
  #1215 [FIX] export AMS result as valid mzTab
  #1218 [FIX] consistent use of wildmagic: TransformationModelLinear
  #1219 [FIX] Map index stored as meta value in peptide identification
  #1220 change parameter ranges in FeatureFinderMultiplex
  #1224 updated KNIME license
  #1225 [FIX][TEST] Fido replacing scores
  #1226 Ammend to pull request #1212
  #1228 [FIX, PYOPENMS] fixed pxd file
  #1229 [DOC] merged License.txt and LICENSE for more complete description
  #1230 Updated ACTIVE_MAINTAINERS with people commiting, starting in 2012. Remo...
  #1231 Added Deuterium and Tritium to Elements.xml, as LIPIDMAPS contains sum f...
  #1232 Fix amt
  #1237 [FIX] minimum value for max_length should be 0 not -Inf
  #1240 [FIX] Fix/id filter blacklist
  #1242 Fix amt
  #1243 fixes INIUpdater test
  #1246 Updated problematic FidoAdapter test (fixes #1171)
  #1247 [FIX] added missing function
  #1248 [FIX, PYOPENMS] ammend to last commit
  #1249 Documentation improvements (and minor fixes)
  #1250 Another FidoAdapter test fix
  #1253 [FIX] IsobaricAnalyzer: set charge states of consensus features
  #1254 [DOC,FIX] Updated CHANGELOG, changelog_helper.sh
  #1256 Fix MSGFPlusAdapter running in TOPPAS (mzid output)
  #1257 Clean-up of UTILS documentation
  #1261 [KNIME] adapted parameter naming for FidoAdapter in KNIME
  #1262 IDFilter reports empty results
  #1263 [FIX] moved TopPerc to UTILS and changed experimental status of MSGFPlus
  #1266 [FIX] ammend to last commit
  #1267 [FIX] fix conversion from Feature with Masstraces to MSExperiment
  #1269 IsobaricAnalyzer: documentation, warning fix
  #1270 [FIX] lexical cast is discouraged. Use of build in functions.
  #1273 [FIX][BUILD] Fixes linking issue with boost in UTILS #1272
  #1275 [FEATURE] [FIX] mass trace RT spacing
  #1283 [PYOPENMS] Better PepXMLFile write support
  #1284 [FIX] KNIME execution of MSGFPlusAdapter
  #1286 [FIX] set low memory log type correctly
  #1290 [FIX, PYOPENMS] fix python binding for MassTrace
  #1305 [FIX] Fix/id mapper statistics
  #1307 remove OS X specific code for opening folders
  #1309 [FIX] Ammend to #1284
  #1315 sync develop additions

-------------------------------------------------------------------------------------------
----                                OpenMS 1.11.1  (released 11/2013)                  ----
-------------------------------------------------------------------------------------------
Release date: November 2013

OpenMS 1.11.1 is a bugfix release resolving the following issues with OpenMS 1.11:

TOPPAS:
- fixed bug that caused TOPPAS to crash when a connection between nodes was added under certain circumstances

TOPP:
- XMLValidator can now be used on mzML files
- fixed bug in MSSimulator/EnzymaticDigestion where amino acid "U" was leading to crash
- fixed some problems with protein modifications in MascotAdapterOnline
- fixed potential problems of TOPP help screens on small screens / small terminal windows

Build system:
- fixed issues with CMake 2.8.12
- fixed potential clang compile errors

General:
- fixed issues with MIME types in KNIME

Resolved issues:
  #606 TOPPAS crashes during creation of certain edges.
  #609 MascotAdapterOnline: Problems with modifications
  #614 Amino acid "U" leads to crash in MSSimulator/EnzymaticDigestion
  #629 OpenMS is incompatible with CMake 2.8.12
  #630 Knime mime.types file should have lower case mime type names
  #633 ConsoleUtils::breakString triggers uncaught exception if terminal size is too small

------------------------------------------------------------------------------------------
----                                  OpenMS 1.11                                     ----
------------------------------------------------------------------------------------------
Release date: August 2013

OpenMS 1.11 is the first release with fully integrated Python bindings (termed pyOpenMS).
For further details, please refer to https://pypi.python.org/pypi/pyopenms

File formats:
- QcML support
- pepXML exported from Mascot (added support)
- mzTab updated to 1.0RC3
- ParamXML updated to v 1.6.2
- support for CTD schema 0.3
- full support of sourceFile tag in mzML (all source files are written, SHA1 support)

TOPPView:
- handle .mzML file with mixed spectra and chromatograms (prefer spectra)
- chromatograms of all types can be displayed (not just SRM)
- link to documentation and webpage fixed
- fix a segfault when loading empty chromatograms into TOPPView

TOPPAS:
- link to documentation and webpage fixed

TOPP tools:
- MODIFIED:
  - FeatureLinkerUnlabeledQT: performance (speed and memory) improvement
  - FeatureLinkerUnlabeled: performance (memory) improvement (now constant in number of input maps)
  - MapAlignerPoseClustering: performance (memory) improvement (now constant in number of input maps)
  - EICExtractor: critical bugfix if the input map was not sorted
  - PeptideIndexer: by default now demands that the peptide is fully tryptic ("-enzyme:specificity none" restores the old behavior)
  - FileFilter: filter MS2 spectra by consensus map feature overlap, collision energy, isolation window width
  - ProteinResolver: documentation and interface improvements
  - QCCalculator/QCEmbedder/QCExtractor: multiple improvements
  - WindowMower: speed improvement (movetype either slide or jump [faster])
- ADDED
  - AccurateMassSearch: AccurateMassSearch assembles metabolite features from singleton mass traces.
  - IsobaricAnalyzer: Extracts and normalizes isobaric labeling information from an MS experiment. This merges the previous TMTAnalyzer and ITRAQAnalyzer functionality
  - QCExtractor: Extracts a table attachment to a given qc parameter
  - QCImporter: Embed tables or pictures in QcML

General:
- Python bindings allow full access to the OpenMS API from Python
- TOPPTools now support passing of all parameters on the command line (use --helphelp)
- Better chromatogram support (for NoiseFilterGaussian, NoiseFilterSGolay, PeakPickerHiRes)

Search engine support:
- Mascot 2.4 is now supported
- OMSSAAdapter with improved memory footprint
- N-terminal modifications work now with X!Tandem

Changes to the Build System / Package System:
- shared linking works for all contrib packages with automated detection using CMake find modules
- upgrade of xerces to version 3.1.1
- upgrade of libsvm to version 3.12

Development:
- public inheritance from std::vector and std::set has been reduced in the
  OpenMS codebase (removed from ConsensusFeature, FeatureMap, ConsensusMap,
  MSExperiment)
- addition of the OpenMS/INTERFACES folder which contains proposed OpenMS
  interfaces for reading/writing spectra

Deprecated:
- TMTAnalyzer, ITRAQAnalyzer -> please use IsobaricAnalyzer instead
- Several functions provided by std::vector in the MSSpectrum interface are now
  deprecated (e.g. push_back, reserve etc.)

Resolved issues:
  #120	Improve visual representation of edges
  #151	Optimize time/memory efficiency of critical tools/algorithms
  #184	Some OpenMS classes are derived from std::vector
  #309	FileConverter puts incorrect/incomplete information in <sourceFile>
  #343	OpenMS build system should allow searching for contrib libs also in system paths (e.g., /opt/local/..)
  #382	Excessive memory usage by MapAligners and FeatureLinkers
  #398	INIFileEditor doesn't save modified values if still in edit mode
  #457	Use system libraries instead of contrib
  #465	"-debug" option in TOPP tools doesn't show LOG_DEBUG messages
  #497	Non-intuitive way to edit parameters in TOPPView/TOPPAS/INIFileEditor
  #516	TOPPAS: "Refresh parameters" complains if no input files are present
  #517	MSQuantification::load declared but not implemented
  #519	Merge ITRAQAnalyzer and TMTAnalyzer
  #520	Support linking against shared libs
  #521	Upgrade contrib libsvm
  #522	Make parameters from subsections addressable from command line
  #523	Link to OpenMS website from within TOPPAS/TOPPView broken
  #524	PeptideIndexer does not honor cleavage sites
  #525	EICExtractor will report wrong intensities if input map is not sorted
  #527	pyOpenMS compile issue with clang
  #529	Strange naming of TextExporter parameters
  #531	Upgrade xerces-c version in contrib to 3.1.1
  #533	pyOpenMS
  #534	MascotAdapterOnline does not support Mascot 2.4
  #535	mzML with Spectra and Chromatograms
  #536	MascotAdapterOnline SSL and Mascot 2.4
  #537	Invalid Doxygen XML Files
  #540	IsobaricAnalyzer
  #541	AccurateMassSearch
  #542	TOPPView: switch to 3D view should pick the data layer automatically
  #544	featureXML version at 1.4 while 1.6 is the current version
  #549	Problems converting Mascot XML to idXML
  #552	pyOpenMS build system
  #553	TOPPView's "Apply TOPP tool" functionality is broken
  #554	FeatureLinkerUnlabeled(QT) - speed/memory enhancements
  #556	Setting parameter may not take effect
  #557	XTandemAdapter/mz-out scramble
  #562	cmake doesn't check for MSBuild.exe location on Windows
  #565	XTandemAdapter fails to add terminal modifications correctly to X!Tandem search
  #569	Segfault of IDEvaluator and IDEvaluatorGUI
  #570	FeatureLinkerUnlabeledQT regression
  #574	Update ParamXMLHandler to support v1.6.2 of Param schema
  #575	Upgrade TOPPBase's CTD support to new version of CTD schema
  #576	Cython 0.19 does not compile current pyOpenMS
  #578	Add qcML CV terms
  #580	XTandemAdapter finds non-tryptic peptides although cleavage rule is set to "[RK]|{P}"
  #582	Compile error with Boost 1.46
  #583	MascotAdapterOnline with Mascot 2.4.0 may never finish
  #584	FileFilter parameter -mz (mz range to extract) applies to all MS levels and not to a specified level
  #586	ModificationsDB_test relies on raw memory addresses
  #587	MascotAdapterOnline does not support SSL connections
  #588	MascotAdapterOnline does not support connections to public MatrixScience Mascot instance
  #591	Detection of MGF format via file content fails on our own files
  #593	Parameter default of 'tab' will be returned as single space
  #598  SILACAnalyzer (no label) crash
  #603  TOPPView: showing peptide annotations of feature maps also shows feature indexes

------------------------------------------------------------------------------------------
----                                  OpenMS 1.10                                     ----
------------------------------------------------------------------------------------------
Release date: March 2013

OpenMS 1.10 is the first release integrated into KNIME (www.knime.org).
To use OpenMS in KNIME please refer to the www.OpenMS.de for additional information.

File formats:
- TraML 1.0.0 support
- Initial mzQuantML, mzIdentML and mzTab support (not fully supported)

TOPPView:
- Concurrent zoom
- SRM data visualization

New tools:
- Superhirn
- OpenSWATH
- QCCalculator
- IDRipper
- FeatureFinderMetabo
- IDEvaluation
- RNPxl

General:
- Better chromatogram support
- Decoy strings can now be prepended
- Filter modified peptides
- Many memory and speed improvements
- TMT-6plex support
- EDTA conversion from feature and consensusXML in FileConverter
- Filtering of MS2 spectra by identifications

Search engine support:
- MyriMatch adapter

Changes to the Build System / Package System:
- Cpplint coding convention check integrated into build system
- Integration of OMSSA search engine in Windows and Mac installers
- Integration of X!Tandem search engine in Windows and Mac installers
- Integration of MyriMatch search engine in Windows and Mac installers

Development:
- Style corrections of the OpenMS source base using uncrustify

Deprecated:
- Conversion of Sequest files in IDFileConverter

Resolved issues:
	#513	Commented out the functionality of smartFileNames_() (not mature enough for the 1.10 release)
	#508	allow free columns for TSV
	#473	change in/out types again to csv
	#507	TOPPDocumenter now expects the path to the executables and can generate doc for TOPPView/TOPPAS on mac osx
	#506	added custom info.plist containing the path to OMSSA/XTandem for the GUI tools
	#505	goto dialogs now act with error tolerance
	#504	Fixed XTandemXMLFile loading when no encoding is given by XTandemXML file by enforcing ISO-Latin-1 (default would be utf-8, breaking the aminoacid sequence readin). Introduced enforceEncoding(encoding) to XMLFile.
	#316	SpectraTreeTab is not cleaned up when last layer is deleted
	#283	TOPPView: Scan view widget does not clear after closing last file
	#379	MapAlignerPoseClustering: -reference:index has no effect
	#384	replace zip libraries with The Boost Iostreams Library (already in contrib)
	#280	IonizationSimulation_test can not be compiled with OpenMP support on Mac OS X	(Unit) Tests
	#368	Check Example pipelines and tutorials if they still contain the Tools using the type parameters
	#341	Move IMS Mass Decomposition Code to OpenMS and remove IMS from contrib
	#330	Remove static references to 10.5 SDK in OpenMS and contrib builds
	#135	Remove temporary files after completion
	#301	IDExtractor has no documentation
	#78		Write generic Nightly Testing Script
	#355	Adapt documentation to the changes in the contrib handling of the build system
	#348	Update TOPP tool names in documentation
	#383	iTRAQ isotope correction & simulation broken for 8plex
	#333	CMake returning incorrect configurations.
	#378	Intensity issue for simulation of MS2 signals
	#264	PrecursorIonSelector crashs (SegFault) with minimal input
	#322	PeakPicker (wavelet) writes lots of "dataProcessing" junk to mzML file
	#327	Feature width not stored in featureXML
	#372	Calculation of rank correlation coefficient buggy
	#376	Command line parser does not recognize --help and --helphelp
	#374	IonizationSimulation takes ages to complete on very high abundance peptides
	#371	FileFilter should support filtering by meta values
	#359	Remove type argument from SpectrumFilter
	#346	Implement mechanism to convert pre1.9 toppas workflows to 1.9 workflows
	#345	Implement mechanism to convert pre1.9 ini files to 1.9 workflows
	#212	Nicer formatting of parameter listings in documentation
	#356	PeakPickerWavelet fails for broad peaks
	#332	TOPPAS: QWebView for downloading pipelines does not work behind proxy
	#366	SILACLabeler should adjust all channels to have the same RT elution profiles
	#365	Sampling of RT parameters in RTSimulation can produces abnormal RT parameters
	#364	Improve handling of user input while downloading workflows from the online repository
	#363	TOPP test need to define their dependencies to avoid wrong execution
	#360	Remove type argument from FeatureFinder
	#357	IDPosteriorError Prob crashes with small number of peptides
	#354	Adapt documentation to the changes in the contrib handling of the build system
	#344	remove TOPPBase type argument from MSSimulator
	#347	Contaminant simulation might produce wrong masses when used in unintended way
	#41		AndiMS for 32/64bit Windows and 64bit Linux.
	#326	PepXMLFile: use RT of MS2 spectra for peptide RT
	#321	Update Seqan to 1.3	Build System
	#331	TOPPAS: Active tab changes all the time under MacOSX (10.6 and 10.7)
	#106	Export for Workflows as image
	#325	No HTML for Internal FAQ
	#324	DecoyDatabase should support shuffling and contaminants	TOPP
	#323	MapAligner -apply_given_trafo's "invert" option only works from commandline	TOPP
	#209	Reading Bruker XMassFile failes with invalid DateTime String
	#236	TOPP tool API change will crash existing TOPPAS pipelines
	#282	TOPPAS updateParameters() might create invalid Pipeline
	#298	"Open in TOPPView" broken for MacOSX
	#320	TOPPAS Workflows should support a short documentation
	#318	FuzzyStringComparator::compareLines_ throws exception on gcc-4.6
	#317	ostream::operator<< for MSSpectrum is not working
	#314	Crash when selecting empty window
	#227	TOPPAS tmp directory not multi-user friendly
	#178	Warn if merger node is followed by a tool for single files, not lists
	#313	MascotAdapterOnline does not support Mascot 2.3
	#312	FilterFilter should support filtering by precursor charge
	#226	Specific isotopes in ElementsDB are generated with wrong masses
	#308	AASequence(iterator, iterator) constructor is invalid, since it ignores terminal modifications
	#305	TOPPView fails while opening mzML with intensities stored in an int32 array
	#234	File forwarding/merging broken
	#303	TOPPAS, TOPPView and ExecutePipeline: looking for TOPP tools
	#302	Simulator should support picked peak Ground Truth
	#300	Allow input node recycling	TOPPAS	closed	fixed
	#299	Enable automatic static code analysis of OpenMS using cppcheck
	#205	TOPPAS crashes
	#210	TOPPAS Merger nodes are buggy
	#259	Resume button broken
	#43		Discuss overhaul of OpenMS web site and possible migration to CMS	Website, FAQs, Screencasts
	#297	Simulation: Ionization does not consider n-term to carry charge
	#295	Split OpenMS library in two or more parts
	#296	PeptideIndexer might keep 1 old ProteinAccession

------------------------------------------------------------------------------------------
----                                  OpenMS 1.9                                      ----
------------------------------------------------------------------------------------------
Release date: February 2012

OpenMS 1.9 has some major changes in TOPP tool names and usage. Therefore all .ini files
for "typed" TOPP tools (i.e. those with a "type" parameter) built with OpenMS 1.8 and below
are incompatible! To fix your old .ini and .toppas files use the new
INIUpdater tool (see its documentation and the TOPP documentation in general).

OpenMS 1.9 removed support for Mac OS X 10.5.

Documentation:
- new Quickstart tutorial
- dedicated and reworked TOPPAS tutorial

TOPPView improvements:
-MODIFIED:
  - ConsensusFeatures can now be colored using MetaValues
  - better grid line drawing/calculation, extracted AxisPainter class
  - IdentificationView:
    - added automatic labeling with peptide fragment sequence
    - theoretical spectrum is now hidden by default (labeling contains relevant information for most use cases)
    - automatic zoom to measured MS2 data range

TOPPAS improvements:
	- TOPPAS allows for interactive download of preconfigured TOPPAS pipelines from OpenMS homepage
	- "Recycling" mode for nodes, useful for database input files (see docu for details)
- more flexible pipeline design for Merger nodes
- Merger nodes (merge, merge all) renamed to "Merge" (one round) and "Collect" (all rounds)


TOPP tools:
- ADDED:
  - MapStatistics: statistics for low level quality control
  - EICExtractor: quantify known RT, m/z locations in one or many LC/MS maps and align them
  - MassTraceExtractor: annotate mass traces in centroided LC/MS maps - useful for metabolomics and top-down proteomics (use FeatureFinder tools for peptides)
  - FeatureFinderRaw: feature finding on raw data
	- FeatureFinderMetabo: feature finding for metabolites
  - IDConflictResolver: resolve ambiguous annotations of features with peptide identifications
- MODIFIED:
  - FeatureFinder: split into FeatureFinderMRM, FeatureFinderCentroided, FeatureFinderIsotopeWavelet
  - FeatureLinker: split into FeatureLinkerLabeled, FeatureLinkerUnlabeled, FeatureLinkerUnlabeledQT
  - FeatureLinker tools remove unneeded data after loading featureXML files to conserve memory
  - MapAligner: split into MapAlignerIdentification, MapAlignerPoseClustering, MapAlignerSpectrum, and MapRTTransformer
  - model parameters of MapAligner tools are now set in the INI file
  - MapAlignerIdentification: don't fail if parameter "min_run_occur" is set too high, warn and use possible maximum instead
  - NoiseFilter: split into NoiseFilterGaussian and NoiseFilterSGolay
  - PeakPicker: split into PeakPickerWavelet and PeakPickerHiRes
  - PILISModel: split into PILISModelCV, PILISModelTrainer, and PILISSpectraGenerator
  - MascotAdapterOnline: now supports Mascot 2.3 servers
  - ProteinQuantifier: added support for writing idXML (suitable for export to mzTab)
  - IDFileConverter: when reading pepXML, fail if the requested experiment (parameters "mz_file"/"mz_name") could not be found in the file
- REMOVED:
  - AndiMS/NetCDF is no longer supported on any platform
  - removed IDDecoyProbability tool

UTIL tools:
- ADDED:
  - INIUpdater: update INI and TOPPAS files
  - TransformationEvaluation: evaluate a (RT) transformation by applying it to a range of values
- REMOVED:
  - CaapConvert
  - UniqueIdAssigner
  - HistView

Changes to the Build System:
	- TOPPAS now requires Qt's Webkit library
	- Use CMAKE_BUILD_TYPE instead of OPENMS_BUILD_TYPE (removed)
	- Use CMAKE_FIND_ROOT_PATH instead of CONTRIB_CUSTOM_DIR (deprecated)
  - Removed AndiMS, NetCDF and dependencies
	- Removed dependency to imslib, relevant classes were moved directly to OpenMS/CHEMISTRY/MASSDECOMPOSITION/IMS
- OpenMS now supports ctests functionality for optimized and parallel testing (see ticket #363)

Fixed Issues: (see also http://sourceforge.net/apps/trac/open-ms/report)
	#341 	Move IMS Mass Decomposition Code to OpenMS and remove IMS from contrib
	#330 	Remove static references to 10.5 SDK in OpenMS and contrib builds
	#301 	IDExtractor has no documentation
	#78 	Write generic Nightly Testing Script
	#355 	Adapt documentation to the changes in the contrib handling of the build system
	#348 	Update TOPP tool names in documentation
	#333 	CMake returning incorrect configurations
	#264 	PrecursorIonSelector crashs (SegFault) with minimal input
	#280	IonizationSimulation_test can not be compiled with OpenMP support on Mac OS X
	#322 	PeakPicker (wavelet) writes lots of "dataProcessing" junk to mzML file
	#327 	Feature width not stored in featureXML
	#372 	Calculation of rank correlation coefficient buggy
	#376 	Command line parser does not recognize --help and --helphelp
	#371 	FileFilter should support filtering by meta values
	#359 	Remove type argument from SpectrumFilter
	#346 	Implement mechanism to convert pre1.9 toppas workflows to 1.9 workflows
	#345 	Implement mechanism to convert pre1.9 ini files to 1.9 workflows
	#212 	Nicer formatting of parameter listings in documentation
	#356 	PeakPickerWavelet fails for broad peaks
	#363 	TOPP test need to define their dependencies to avoid wrong execution
	#360 	Remove type argument from FeatureFinder
	#357 	IDPosteriorErrorProb crashes with small number of peptides
	#354 	Adapt documentation to the changes in the contrib handling of the build system
	#41 	AndiMS for 32/64bit Windows and 64bit Linux..
	#326 	PepXMLFile: use RT of MS2 spectra for peptide RT
	#321 	Update to Seqan 1.3
	#324 	DecoyDatabase should support shuffling and contaminants
	#323 	MapAligner -apply_given_trafo's "invert" option only works from commandline
	#209 	Reading Bruker XMassFile failes with invalid DateTime String
	#236 	TOPP tool API change will crash existing TOPPAS pipelines
	#318 	FuzzyStringComparator::compareLines_ throws exception on gcc-4.6
	#317 	ostream::operator<< for MSSpectrum is not working
	#297 	Simulation: Ionization does not consider n-term to carry charge
	#383 	Simulation: iTRAQ isotope correction & simulation broken for 8plex
	#378 	Simulation: Intensity issue for simulation of MS2 signals
	#374 	Simulation: IonizationSimulation takes ages to complete on very high abundance peptides
	#366 	Simulation: SILACLabeler should adjust all channels to have the same RT elution profiles
	#365 	Simulation: Sampling of RT parameters in RTSimulation can produces abnormal RT parameters
	#344 	Simulation: remove TOPPBase type argument from MSSimulator
	#347 	Simulation: Contaminant simulation might produce wrong masses when used in unintended way
	#303 	TOPPAS, TOPPView and ExecutePipeline: looking for TOPP tools
	#305 	TOPPView fails while opening mzML with intensities stored in an int32 array
	#314 	TOPPView: Crash when selecting empty window
	#205 	TOPPAS crashes
	#227 	TOPPAS: tmp directory not multi-user friendly
	#282 	TOPPAS: updateParameters() might create invalid Pipeline
	#332 	TOPPAS: QWebView for downloading pipelines does not work behind proxy
	#135 	TOPPAS: Remove temporary files after completion
	#320 	TOPPAS: Workflows should support a short documentation
	#298 	TOPPAS: "Open in TOPPView" broken for MacOSX
	#106 	TOPPAS: Export for Workflows as image
	#364 	TOPPAS: Improve handling of user input while downloading workflows from the online repository
	#331 	TOPPAS: Active tab changes all the time under MacOSX (10.6 and 10.7)
	#210 	TOPPAS: Merger nodes are buggy
	#259 	TOPPAS: Resume button broken
	#300 	TOPPAS: Allow input node recycling
	#234 	TOPPAS: File forwarding/merging broken
	#178 	TOPPAS: Warn if merger node is followed by a tool for single files, not lists
	#313 	MascotAdapterOnline does not support Mascot 2.3
	#312 	FilterFilter should support filtering by precursor charge
	#226 	Specific isotopes in ElementsDB are generated with wrong masses
	#308 	AASequence(iterator, iterator) constructor is invalid, since it ignores terminal modifications
	#302 	Simulator should support picked peak Ground Truth
	#299 	Enable automatic static code analysis of OpenMS using cppcheck
	#43 	Discuss overhaul of OpenMS web site and possible migration to CMS
	#295 	Split OpenMS library in two or more parts
	#296 	PeptideIndexer might keep 1 old ProteinAccession
	#379  MapAlignerPoseClustering: -reference:index has no effect


Detailed list of changes to specific OpenMS classes:
- NEW:
	- compose_f_gx_hy_t (from imslib)
	- compose_f_gx_t (from imslib)
	- IMSAlphabet (from imslib)
	- IMSAlphabetParser (from imslib)
	- IMSAlphabetTextParser (from imslib)
	- IMSElement (from imslib)
	- IMSIsotopeDistribution (from imslib)
	- IntegerMassDecomposer (from imslib)
	- MassDecomposer (from imslib)
	- RealMassDecomposer (from imslib)
	- Weights (from imslib)
  - sum/mean/median functions added to header "StatisticFunctions"
  - PeptideAndProteinQuant: contains quantification code formerly included in ProteinQuantifier (TOPP tool)
- MODIFIED:
  - AASequence: removed AASequence(ConstIterator, ConstIterator) constructor, since it ignored Terminal Modifications; since there was no way to enable correct construction from two Iterators, we removed it
  - MapAlignmentAlgorithmIdentification: don't fail (exception: InvalidParameter) if value for "min_run_occur" is too high, warn and use possible maximum instead
  - MSSimulator: "type" parameter moved to "MSSim:Labeling:type"
  - Param: added new command line parser with improved functionality
  - PepXMLFile:
    - added reading support for pepXML version 1.17
    - set RT's of peptide identifications based on MS2 spectra, not the MS1 precursors as before (flag "use_precursor_rt" switches to the old behavior)
    - fail with ParseError if a requested experiment could not be found in a pepXML file
  - ProtXMLFile: set score type for peptides
  - TOPPBase: added methods to turn Param objects into command line parameters
  - TransformationModel: simplified handling of parameters
  - TransformationModelBSpline: new option to distribute breakpoints evenly at data quantiles (instead of uniformly over the data range)
  - lots more... too much to list



------------------------------------------------------------------------------------------
----                                  OpenMS 1.8                                      ----
------------------------------------------------------------------------------------------

TOPP tools:
- MODIFIED:
  - MapAligner: separated data extraction from transformation modelling - this allows to combine different algorithms and models; new option "invert"; reworked parameters (please see the MapAligner documentation and update your INI files)
  - FeatureLinker: now able to link consensus maps; added new experimental algorithm "unabeled_qt"; improved quality calculation in "unlabeled" algorithm
  - IDMapper, FeatureLinker ("unlabeled"/"unlabeled_qt" algorithms): now consider charge states by default (use parameter "ignore_charge" if you want to avoid this)
  - FileInfo: improved formatting of output
  - TextExporter: unified output formats
  - FileConverter: added conversion to consensusXML
  - ProteinQuantifier: redefined meaning of parameter combination "top 0"/"consensus:fix_peptides"
  - ITRAQAnalyzer: isotope corrected quantitation result is written to "-out" instead of the uncorrected values
  - GenericWrapper: now supports arbitrary external programs, when a .ttd file is present (see <OpenMS>/share/OpenMS/TOOLS/EXTERNAL)

UTIL tools:

TOPPView improvements:
- NEW:
  - Identification View (load idXML through Tools->annotate with identifications)
  - 1D view now supports vector graphics export when saving an image
  - Peaks in 2D view are drawn as circles at a high zoom level
  - TOPPAS pipelines can be edited and run directly from TOPPView

TOPPAS improvements:
- MODIFIED:
  - improved stability when using longer filenames
  - minor fixes (see bug tickets below)

OpenMS library improvements:
- Stability and consistency fixes mostly (see bug tickets below)

Changes to the Build System:
- minor only


Fixed Issues:
#277 	Crash upon annotation with idXML
#271 	Filename generation in TOPPAS broken
#278 	TOPP tools update only values from INI files, not restrictions
#273 	TOPPAS appends an extra "toppas" when saving files with uppercase TOPPAS extension
#272 	TOPPAS doesn't update the tab title after saving a new pipeline
#261 	ProteinQuantifier: handling of mod. peptides during protein quantification
#153 	"Unlabeled" FeatureLinker produces quality values that make no sense
#220 	TOPPAS: mzML.gz files are not recognized as correct input
#260 	InclusionExclusionListCreator creates invalid lists for Thermo instruments
#269 	OMSSAAdapter crashes when run from directory containing spaces
#267 	bug in StablePairfinder (distances)
#266 	TOPPAS "store" button for vertex' INI files always writes default INI
#129 	TOPPAS: Allow opening files in one layer
#105 	TOPPAS: Split TOPPAS.ini into Resource and Workflow files
#262 	PrecursorIonSelector handles input/output arguments incorrectly
#100 	TOPPView memory consumption high when copying data
#257 	CLang++ crashes with "SCEVAddRecExpr operand is not loop-invariant!" on EnzymaticDigestion
#233 	TOPPView's updateLayer does not reload all data
#247 	TOPPView: crashes if file is deleted while opened
#66 	"Tools -> Go to" coordinates should default to current view
#239 	seg. fault when loading featureXML into TOPPView from the wrong context
#221 	TOPPView: when loading a new layer, the zoom should not reset
#222 	IDMapper should support mapping charge-matched entities only
#255 	TOPPView's Projection is showing only single peaks at high zoom
#253 	TOPP tools should be able to write their type into ini file, without knowing it a priori
#252 	OMSSAAdapter crashes when v2.1.7 and 'precursor_mass_tolerance_unit_ppm' are used
#251 	XTandem Adapter ignores "no_refinement" flag
#198 	add Proteowizward to Windows binary installer
#246 	TOPPView: Update Layer broken
#149 	Support external tools not derived from TOPPBase
#245 	PeptideIndexer fails on ambiguous AA's
#244 	merging by Precursor in SpectraMerger
#242 	Protein coverage should be reported
#237 	RT corrections via BSpline transformation is unreliable for sparse regions (e.g. borders and extrapolation)
#235 	TOPPAS input file name lists should be sorted
#231 	FeatureFinder has faulty Averagine model
#229 	Digestor UTIL cannot write FASTA output
#27 	generate publication ready figures in SVG format - 1D view
#215 	FeatureFinder crashes with Segmentation fault
#213 	TOPPView crashs when loading mzML and featureXML
#224 	PepXMLFile produces invalid files (mod_aminoacid_mass position is 1-based)
#225 	msInspect pepXML parser can not handle OpenMS pepXML due to massdiff attribute
#223 	TOPPAS restores wrong parameter name when deleting an input/output edge
#217 	Caching in LogStream is not thread safe
#218 	FF should work on non-sorted data, but gracefully exit on negative m/z values
#214 	MapAligner crashes on certain data
#211 	TOPPAS: IDFilter RTPredict linking not possible
#150 	TOPPAS does not use user environment to find executables
#208 	Windows: hide extra console window when starting GUI apps
#207 	Projections show wrong axis names
#179 	adapt to command/console width
#206 	Parameter names should include subsection
#204 	TOPPView "Go To" Dialog should support UniqueID's
#202 	"Open file" dialog: "readable files" should include .gz files
#191 	changing from 1D to 2D,3D View and 3D to 2D if MS1 spectra are present
#196 	NoiseFilter, PeakPicker, BaselineFilter crash on certain input-data

Detailed list of changes to specific OpenMS classes:
- NEW:
  - BaseFeature: parent of Feature and ConsensusFeature
  - FeatureGroupingAlgorithmQT, QTClusterFinder, QTCluster, GridFeature: feature grouping for unlabeled data based on QT clustering
  - FeatureDistance: distance measure for features
  - TransformationModel: different models for retention time transformations
  - SvmTheoreticalSpectrumGenerator: simulator for MS/MS spectra

- MODIFIED:
  - Feature, ConsensusFeature: moved common parts to BaseFeature
  - StablePairFinder: moved distance calculation to FeatureDistance
  - TransformationDescription: reworked, some functionality moved to TransformationModel
  - all MapAlignmentAlgorithm... classes, PoseClustering[Affine/Shift]Superimposer, TransformationXMLFile, InternalCalibration: adapted to changes in RT alignment/transformation modelling
  - FeatureGroupingAlgorithm: support linking of consensus maps; new algorithm "unlabeled_qt"
  - BaseGroupFinder: new algorithm "qt"
  - IDMapper: consider charge states for matching
  - PepXMLFile: use E-value (instead of hyperscore) as score for X! Tandem results
  - FileHandler: accept endings ".pep.xml" and ".prot.xml" for pepXML/protXML
  - FeatureMap, ConsensusMap: "clear" also clears meta data by default
  - ConsensusMap: adapted signature of "convert" for feature maps (to mirror that for peak maps)
  - Param: remove() and ::removeAll() now delete empty nodes which have no subnodes nor entries (otherwise writing paramXML breaks)
  - TheoreticalSpectrumGenerator: getSpectrum() now generates all selected ion types not only b- and y-ions

------------------------------------------------------------------------------------------
----                                  OpenMS 1.7                                      ----
------------------------------------------------------------------------------------------
Release date: Sep 5th 2010

TOPP tools:
- TOPP tool categories have been reorganized
- TOPP documentation now has a predecessor/successor tool section and uniform algorithms subsection parameter documentation
- MODIFIED:
  - IDFilter: reworked parameter names and documentation (please see the IDFilter documentation and update your INI files)
  - IDMapper: reworked parameter handling (please see the IDMapper documentation and update your INI files)
  - FileMerger: can now merge featureXML
  - IDMerger: new option to integrate data from pepXML and protXML
  - MapAligner: improved handling of reference files, added several options to the "identification" algorithm
  - SeedListGenerator: new option to use monoisotopic peptide mass instead of precursor m/z for seeds from idXML input
  - Resampler: PNG image creation functionality removed and transferred to ImageCreator UTIL
  - FeatureFinder: deprecated algorithms "simple" and "simplest"
  - FeatureLinker: deprected algorithm "identification"
- NEW:
  - ProteinQuantifier: compute protein/peptide abundances from annotated featureXML or consensusXML files
  - GenericWrapper: wrap external programs (e.g. ProteinProphet) in TOPPAS
  - ConsensusID: [rewritten] combine several peptide search engine results to improve precision and recall
  - InclusionExclusionListCreator: creates inclusion or exclusion lists for MS/MS based on identifications, feature maps or protein databases
- REMOVED:
  - TextImporter (functionality moved to FileConverter)

UTIL tools:
- MODIFIED:
  - DecoyDatabase now uses "_rev" as decoy string by default (previously: "_ref"), as required by PeptideIndexer by default
  - MSSimulator provides a framework for the simulation of labeled data (#88)
- NEW:
  - ImageCreator: creates PNG's from MS maps
  - IDSplitter: splits peptide/protein annotations off of data files (inverse operation as IDMapper)
  - MassCalculator: calculates masses and mass-to-charge ratios of peptide sequences

OpenMS library improvements:
- read protXML files
- support protein groups in ProteinIdentification/idXML
- line numbers in errors of Textbased files (most formats: dta, dta2D, FASTAFile, PepNovoOutfile, MascotGenericFile, MS2File, MSPFile, OMSSACSVFile, TextImporter (csv, msInspect, SpecArray?, Kroenik))
- FeatureFinderAlgorithmPicked is now able to fit asymmetric retention time profiles (experimental)
- added generic labeling framework to SIMULATION (#88) (experimental)

TOPPView improvements:
- basic visualization of peptide identifications in idXML
- when the amount of loaded data causes memory depletion, an error is issued and TOPPView does not crash (only a problem on 32bit systems)
- zooming beyond the last zoom stack item using the mouse wheel or CTRL+

TOPPAS improvements:
- added copy/paste for workflow items
- workflows can now include other workflows (File>Include)
- several bug fixes
- split TOPPAS in TOPPAS and PipelineExecute TOPP-tool

Changes to the Build System:
- external code support for CMake 2.8:
  External code using "include (${OpenMS_USE_FILE})" in its CMakeLists.txt cannot be configured against OpenMS 1.7, however, only minor changes are required to fix this. See the documentation for "Programming with OpenMS".
- nightly tests for external code
- SVN revision used to build the lib is remembered (finer version tracking)
- nightly coverage builds
- GUI testing (experimental)
- Visual Studio 2010 support
- building on Mac OS X requires CMake 2.8.1 due to bugs in CMake < 2.8.1

Fixed Issues:
[new tracker: http://sourceforge.net/apps/trac/open-ms/query?status=closed&group=resolution&milestone=Release+1.7]
-	#23	  implement protXML
-	#44  	TOPPView warning "Cannot show projections!"
-	#46  	All TOPP/UTILS segfault if /share is not found
-	#53  	TOPPAS select directory has save as dialog
-	#54  	TOPPAS select directory has save as dialog
-	#56  	TOPPAS context menu "open in TOPPView" does not work under MacOSX
-	#58  	Unit tests for nested classes
-	#59  	Test of external Code
-	#61  	automatic ini file Version number update
-	#62  	nightly tests for external code
-	#63  	rename methods named min() or max() to something else...
-	#64  	TOPPView - update_layer reload is incomplete
-	#69  	FileMerger needs ability to merge featureXML
-	#73  	Resampler: can't create PNGs with TOPPAS
-	#74  	Default parameters of PTModel cause infinite loop
-	#76  	Add deployment target for compatibility with older MacOSX versions
-	#77  	FuzzyDiff always returns 'true' when comparing any two PNG images
-	#81  	Terminal modification with residue specificity
-	#85	  IDMapper will crash on negative RT's or big deltas
-	#87  	Gzipped files work as input, but arrow stays red
-	#88  	Implement Labeling Framework for MSSimulator
-	#90	  Quantification on protein level
-	#91	  Simple FF crashes on very sparse data
-	#92	  Encoding of XML files (invalid multcharacter)
-	#93	  TOPPAS layer bug
-	#98	  display RT value when viewing 1D data
-	#104	Split TOPPAS in TOPPAS and PipelineExecute TOPP-tool
-	#110	"Copy&paste, include workflows in current window"
-	#121	Tool categories and menu items in context menus have arbitrary order
-	#122	Projection view: mouse-over text on RT projection says "m/z"
-	#123	Reorganize TOPP tool categories
-	#124	TOPPAS fails to load files correctly
-	#127	catch out-of-memory exceptions in TOPPView
-	#131	TOPP input files check too restrictive...
-	#132	check all system calls
-	#133	Textexporter runs indefinitely when input has no IDs and -consensus_features as output
-	#134	[Windows] failure of TOPP tools in TOPPAS due to _out and _temp directory not writeable
-	#136	TOPPView: #of Isotopes in TheoreticalSpectrumGenerator not forwarded
-	#137	Implement asymmetric elution profile shapes for model fitting in FeatureFinderAlgorithmPicked
-	#141	CMake 2.8.1 causes linker errors on Mac OS 10.6.3
-	#143	Incompatibility between String and string methods
-	#147	Internal Compiler Error with gcc 4.3
-	#152	Remove/hide deprecated algorithms
-	#154	Update TOPPAS workflows params
-	#155	linking OpenMS.so using a relative contrib directory fails
-	#156	use MSBuild instead of devenv for contrib building on Windows
-	#158	FeatureFinder (centroided) might crash on certain input
-	#159	IDMapper will crash when given empty FeatureMap
-	#161	TOPPAS Output file naming can lead to wrong "merge all" behaviour
-	#163	rework IDFilter
-	#164	DecoyDatabase creates faulty protein names by default
-	#170	TheoreticalSpectrumGenerator computes wrong prefix/suffix masses
-	#171	Remove/hide entire deprecated tools
-	#175	Internal Compiler error in BaseModel/FeatureFinder
-	#182	INIFileEditor crashes upon execution
For more minor bugfixes visit the above URL.

Detailed list of changes to specific OpenMS classes:
- ConsensusMap, FeatureHandle, ConsensusFeature:
  - element index replaced by unique id
- DPosition:
  - min() renamed to minPositive()
  - min_negative() to minNegative()
- DIntervalBase
  - min() renamed to minPosition()
  - max() renamed to maxPosition()
- String
  - removed:
     String substr(SignedSize start, SignedSize n) const;
     String substr(SignedSize start) const;
  - added:
     String substr(size_t pos = 0, size_t n = npos) const;
     String chop(Size n) const;

------------------------------------------------------------------------------------------
----                                  OpenMS 1.6                                      ----
------------------------------------------------------------------------------------------
Release date: Nov 19th 2009

Main improvements of TOPPView:
- Storing peak data is now possible in mzData, mzXML and mzML format
- Feature and consensus feature peaks are now configurable (icon and size)
- Added new label mode for feature layers: all peptide hits of a feature are displayed
- Added visualization of unassigned peptide hits for feature layers
- Measuring to arbitrary end points is now supported in 1D and 2D view
- file load progress bar stays responsive under load on Windows
- rudimentary chromatogram support

Main improvements of TOPP-Framework:
- Major update of TOPPAS
- TOPP tools now warn when used with parameter files from a different version
- Combining '-write_ini' and '-ini' option now allows to transfer settings with identical
  path and names from an old ini file into a new one.

New TOPP tools:
- SeedListGenerator
  - generates seed lists for feature detection (still experimental)
- PrecursorMassCorrector
  - update precursor m/z information of MS/MS spectra based on MS1 peptide isotope fits
    (still experimental)

Main improvements of TOPP-Tools:
- all tools:
  - gzipped and bzipped XML files (e.g. mzML) can be directly read
- FeatureFinder
  - Centroided
    - supports parallel execution now
    - supports user-specified seeds now
    - Wavelet: removed (Isotope-Wavelet is still available)
- FileMerger: accumulated processingMethod entries, which all contained the same
  information
- IDMapper
  - has new default m/z tolerance and uses ppm as new default measure! Da is still
    supported.
  - referenze m/z of ID can now be either: 1) precursor mass, 2) [new] mass of identified
    peptide
  - assigns more peptides to features with convex hulls (the deltas are used)
- InternalCalibration
  - supports calibration functions calculated seperately for each spectrum or one global
    function
  - supports peptide ids as reference peaks
  - works on peak or feature data now
- MapAligner
  - new "identification" algorithm for alignment based on identified peptides
    (still experimental)
- PeakPicker
  - support for automatic estimation of peak width
- TextImporter can now import Koenik(Hardkloer) feature files
- TextExporter
  - added option for string quoting
  - improved export of consensusXML
- PepNovoAdapter: complete rewrite of the code, including classes

New UTILS:
- UniqueIdAssigner can be used to assign unique ids to FeatureXML and ConsensusXML files

Main improvements of UTILS:


Main improvements of OpenMS C++ library:
- MGF file creation speedup (also affects some TOPP tools)
- removed FeatureFinder-Wavelet (IsotopeWavelet is still available)
- support for bzip2 and gzip compressed XML files
- chromatogram support
- comments and other strings of XML writers are now escaped to prevent reading problems
- fixed IdXMLFile segmentation fault if no protein identification given

Detailed list of changes to specific OpenMS classes
- [New classes]:
  - UniqueIdGenerator, UniqueIdInterface, UniqueIdIndexer
  - SVOutStream
  - MapAlignmentAlgorithmIdentification
  - SeedListGenerator
- [Removed classes]:
  - FeatureFinderAlgorithmWavelet
- [Renamed classes]:
  - IDTagger -> DocumentIDTagger
- String:
  - improved behaviour of split(...) method
  - added support for quoting and unquoting of strings
- ConsensusMap: added clear(...) method
- IDMapper:
  - uses bounding boxes of mass traces instead of convex hulls now
  - the given deltas are used for features with convex hulls as well
- PoseClusteringShiftSuperimposer:
  - full rewrite, uses a similar algorithm like PoseClusteringAffineSuperimposer now
- TranformationDescription:
  - added cubic b-spline transformation
  - PairsType uses DoubleReal instead of Real now, thus can be used for m/z as well
- VersionInfo:
  - includes (if available) SVN revision number that the library is build upon via support
    by the build system
  - SVN revision information is displayed in the TOPP tools help text
- PepXMLFile: improved handling of PTMs

Changes to the Build System:
- unit tests are now in a separate sub-project in <OpenMS/source/TEST/> avoiding huge
  Solution files in MSVC IDE
- new targets: test_build, tutorials_build, tutorials_exec
- SVN revision (if available) is determined and compiled into OpenMS before the library is
  built
- added real install prefix and install target to be able to do a 'make install'

Changes to OpenMS XML formats:
- FeatureXML and ConsensusXML files use unique ids now instead of running indices. New XML
  Schema versions: 1.4

Changes to the contrib package:
- updated GSL to version 1.13
- updated SVM to version 2.89
- added Z lib and bz2 lib

Bug fixes:

[old tracker: http://sourceforge.net/tracker/?func=detail&aid=2857130&group_id=90558&atid=1059012]
- [2857042]: RTModel/PTModel unable to find modification
- [2857040]: Modification names with brackets fail to parse
- [2849215]: OMSSAAdapter fails with Acetlyation not found
- [2849201]: Parameters in INI files are duplicated
- [2849439]: Compilation error with Qt 4.3.x
- [2900457]: idXML files with more than ProteinIdentification might be incorrect

[new tracker: http://sourceforge.net/apps/trac/open-ms/query?status=closed&group=resolution&milestone=Release+1.6]
- #29: FilerMerger accumulates processingMethod entries
- #28: Segfault if idXML file does not contain a protein identification.
- #24: XML formats are written with unescaped special chars like "&"

------------------------------------------------------------------------------------------
----                                  OpenMS 1.5                                      ----
------------------------------------------------------------------------------------------

Main improvements of TOPPView:
- Added new labeling options for feature data
- Fixed crash when zooming in snap-mode
- Added context menu to spectra selection bar
- Feature editing mode can be enabled/disabled in the context menu (to avoid accidental editing)
- Several minor fixes and improvements

Main improvements of TOPP:
- Made mzML 1.1.0 the default format for all TOPP tools
- Added data processing information to all output files to improve traceability
- FileFilter:
  - added 'sort_peaks' option
  - added filtering according to scan type
  - added filtering according to activation type
- FileInfo:
  - added flag for data processing output
  - corrupt data checks: sorting is checked now, improved speed
- Added new tool IDFileConverter, which can convert between identification file formats
- Added TOPPAS, a tool for visual creation and execution of TOPP pipelines (beta)
- TextImporter can now import SpecArray and msInspect feature files
- Added CompNovo, a de novo identification tool for combined CID/ETD experiments
- MapAligner uses a new algorithm for pose clustering with less parameters

Main improvements of UTILS:
- Added PeptideIndexer, assign proteins to peptides including target/decoy specification
- Added MRMPairFinder, ERPairFinder to extract ratios of labeled experiments
- Added IDMassAccurracy, given mzML files and identification, it calculates distributions of mass deviations
- Added MapAlignmentEvaluation, a tool to evaluate alignment results
- Added MSSimulator, a highly configurable simulator for mass spectrometry experiments

Main improvements of OpenMS C++ library:
- mzML 1.1.0 support
- Improved the precision of mass values in several file formats

Detailed list of changes to specific OpenMS classes
- New classes:
  - CompNovo-classes
  - StablePairFinder, which is now used by MapAligner and FeatureLinker
  - Simulation-classes
- Removed classes:
  - FeatureFinderAlgorithmWatershed
  - PeakIcon
  - FactoryProduct (replaced by DefaultParamHandler)
  - DSpectrum (all the functionalty was moved to MSSpectrum)
- Renamed and moved classes:
  - moved PersistentObject from FORMAT/ to FORMAT/DB/
  - renamed PepXMLFile to PepXMLFileMascot
- Changes to Classes:
  - MSExperiment: added 'isSorted' method
  - MSSpectrum:
    - added 'isSorted' method
    - renamed MetaDataArray to FloatDataArray
    - added IntegerDataArrays
    - added StringDataArrays
  - DataValue: added constructor for 'std::string' and QString
  - MetaInfo: 'setValue' method takes only DataValue now
  - MetaInfoInterface: 'setMetaValue' method takes only DataValue now
  - Param: 'setValue' method takes only DataValue now
  - ExperimentalSettings: moved DataProcessing to SpectrumSettings (for mzML)
  - Precursor: supports multiple dissociation methods now (for mzML)
  - MetaInfoDescription: removed comment and source file; added data processing (for MzML)
  - ElementDB: isotopes are now possible
  - EmpiricalFormula: isotopes are now possible (e.g. (2)H for deuterium)
  - ModificationsDB: switched completely to UniMod (www.unimod.org). PSI-MOD still provided for convenience
  - PepXMLFile: added new 'load' method (moved the old 'load' method to PepXMLFileMascot)
  - TextFile:
    - is now derived from StringList
    - the 'asString' method was replaced by 'concatenate' from StringList
  - MzMLFile:
    - added support for integer and string binary arrays
    - added support for compressed binary data arrays
    - loading a file with unknown CV terms in certain tags no longer causes an error
  - DBConnection:
    - The 'executeQuery' method no longer sets the internal pointer to the first record of the result.
      It is now positioned before the first record. A boolean flag can be used to switch to the old behaviour.
  - SourceFile: changed native ID type to string
  - PoseClusteringAffineSuperimposer: full rewrite, not using CGAL

Changes to the contrib package:
- Added CoinMP 1.3.3
- Added IMSlib 0.1.0
- Update Xerces-C to revision 806068 of SVN trunk

Bug fixes:
- [2778461]: mzData files containing 'supDataArray' elements no longer crash OpenMS
- [2777173]: TOPPView 2D view projections no longer forget the draw mode on repaint
- [2776386]: TOPPView snap-to-max intensity mode no longer crashes with empty spectra
- [2775912]: PeakPickerCWT no longer assigns RT=-1 to MS/MS spectra

------------------------------------------------------------------------------------------
----                                  OpenMS 1.4                                      ----
------------------------------------------------------------------------------------------

Main improvements of TOPPView:
- Drag-and-drop is now supported from the layer bar, spectrum bar and for files from the operating system
- Improved visualization of very high-resolution data
- Improved painting speed of 2D view

Main improvements of TOPP:
- Added new tool TextImporter, which can convert text files to featureXML
- TextExporter can now export peptide/protein information stored in consensusXML
- PeakPicker: reduced the number of parameters, added parallization support
- FeatureFinder: added new MRM algorithm and removed the tool 'FeatureFinderMRM'
- FileInfo: added support for idXML

Main improvements of OpenMS C++ library:
- mzML 1.1.0 RC5 support
- removed support for external memory (use the 64bit builds if you want to process large datasets)
- added support for three kinds of parallization architectures
  - OpenMP
  - Intel Threading Building Blocks
  - Nvidia Cuda

Detailed list of changes to specific OpenMS classes:
- SpectrumSettings: several precursor peaks are now supported, added product list
- Precursor: complete rewrite for better support of mzData, mzXML and mzML
- PeakPickerCWT: cleaned up interface, improved meta data handling, improved parameters, added parallelization support
- GaussFilter: cleaned up interface, improved meta data handling
- SavitzkyGolayFilter: cleaned up interface, improved meta data handling
- MorphologicalFilter: cleaned up interface
- LinearResampler: cleaned up interface
- LabeledPairFinder: estimated negative sigma values are now treated as positive values
- FeatureFinder: added new algorithm 'MRM' for MRM feature detection; replaces FeatureFinderMRM
- ExperimentalSettings: remove native ID type (for mzML support)
- SourceFile: added native ID type (for mzML support)
- File: replaced vector<String> by StringList in all methods

Bug fixes:
- [2645436]: TOPPView - Data Filter for "Size" not available
- [2645510]: OpenMS - libOpenMS.so is built but linking fails (TOPP, tests) (on Debian "Lenny")
- [2665055]: FileFilter ignores -sort option for FeatureXML and Consensus
- [2659013]: windows contrib can fail when copying compiled libraries
- [2606068]: TOPP tools with list parameters do not work with INI files
- [2690367]: Protein references missing on peptide identifications

------------------------------------------------------------------------------------------
----                                   OpenMS 1.3                                     ----
------------------------------------------------------------------------------------------

New features and improvements of OpenMS:
- The build system is now based on CMake - supporting Linux, MacOS and Windows.
- Finalized mzML implementation (version 1.1.0 RC4)
  - previously unsupported parts
  - indexed mzML
  - semantic validation (see FileInfo)
- Kernel: Replaced comparators NthPositionLess by the comparator(s) RTLess and/or MZLess.
- Kernel: Replaced methods sortByNthPosition() by the method(s) sortByRT() and/or sortByMZ().
- Improved the framework for meta data visualization.
- Several extensions to the meta data classes were made for mzML compliance.
- The macros used for unit testing in source/TEST have been revised.
- More consistent handling of single vs. double numeric precision, esp. in file output.
- Added ANALYSIS/PIP/PeakIntensityPredictor class for peak intensity prediction (contributed by Alexandra Scherbart).
- Added support for Intel Compiler versions 10 and 11
- Added support for Qt up to 4.5 rc1

New features and improvements of TOPP:
- Added SILACAnalyzer: A specialized tool for quantitation of SILAC experiments (contributed by Lars Nilse).
- Added ITRAQAnalyzer: A specialized tool for quantitation of ITRAQ experiments.
- Added IDMapper: Assigns protein/peptide identifications to features or consensus features.
- FeatureLinker: Added automated RT parameter estimation for 'labeled' algorithm.
- MapAligner: Added spectrum_alignment and apply_given_trafo, IdXML is supported.
- Resampler: This tool is now used for resampling raw data instead of resampling in NoiseFilter or BaselineFilter.
- FileInfo: The option '-v' now also does a semantic validation of mzML files.
- FileMerger: Improved interface
- ConsensusID: Now also supports consensus identification of features and consensus features.
- INIFileEditor: Support for string/int/double lists and input/output files was added.
- Added PrecursorIonSelector: A tool for result-driven precursor ion selection.
- FalseDiscoveryRate: corrected FDR calculations and added optional support for q-values
- Added MascotAdapterOnline: which allows queries to Mascot via network (together with Daniel Jameson)

New features and improvements of TOPPView:
- Added functionality for editing feature data
- Added support for consensus features (consensusXML)
- Added measuring and generic annotations to 1D view
- Several minor interface improvements and bugfixes

Changes to OpenMS XML formats:
- ParamXML:
  - Restrictions in Param .ini files are represented by 'min:max' instead
    of 'min-max' now, to avoid issues with small (1e-06) and negative numbers.
  - Replaced 'advanced' attribute by the more general 'tags' attribute.
  - Added support for float, int and string lists
- featureXML:
  - Added tag <subordinate> to store competing features that did not qualify for the final map
  - Removed <description> section
  - Added document identifier
  - Added protein and peptide information
- consensusXML:
  - Added document identifier
  - Added protein and peptide information
- idXML:
  - Added document identifier

Changes to the contrib package:
- The build system is now based on CMake - supporting Linux, MacOS and Windows.
- Updated SeqAn package to revision 2666 (this fixes the STL debug error)
- Updated xerces-c to version 3.0.0
- Updated boost to version 1.37.0
- Downgraded GSL to 1.8 (because of Mac/Windows support)

Detailed list of changes to specific OpenMS classes:
- Renamed and moved classes
  - Renamed MSMetaDataExplorer to MetaDataBrowser
  - Renamed ProcessingMethod to DataProcessing
  - Moved XMLValidator from FORMAT/ to FORMAT/VALIDATORS/
- Removed classes
  - DPeakArray (moved the functionality to the classes that inherited from it)
  - IDSpectrumMapper (replaced by IDMapper)
  - IDFeatureMapper (replaced by IDMapper)
  - FeatureXMLHandler (merged into FeatureXMLFile)
  - ConsensusXMLHandler (merged into ConsensusXMLFile)
  - PeakPicker (merged into PeakPickerCWT)
  - MorphFilter (merged into MorphologicalFilter)
  - TopHatFilter (merged into MorphologicalFilter)
- New classes
  - DATASTRUCTURES/IntList
  - DATASTRUCTURES/StringList
  - ANALYSIS/ID/IDMapper
  - ANALYSIS/MAPMATCHING/MapAlignmentAlgorithmApplyGivenTrafo
  - ANALYSIS/MAPMATCHING/MapAlignmentAlgorithmSpectrumAlignment
- Changes to classes
  - InstrumentSettings
    - Revisited scan modes
    - Added bool member for zoom scans (no longer a scan mode)
  - MassAnalyzer: Removed tandem scanning method. This is stored in the ScanMode of InstrumentSettings.
  - DataProcessing: Now contains Software and can handle multiple processing actions.
  - Software: Only contains name and version now.
  - SourceFile: Added MetaInfointerface and checksum type
  - ContactPerson: Added URL and address
  - Instrument:
    - Can contain multiple detectors and multiple ion sources now
    - Added Software
    - Added ion optics type
  - AcquisitionInfo: Added MetaInfoInterface
  - Acquisition: integer 'number' member was changed to a string 'identifier' (for mzML)
  - ExperimentalSettings
    - Now contains multiple SourceFiles and DataProcessings
    - ExperimentType was removed
  - SpectrumSettings
    - Added nativeID (from acquisition software)
  - DSpectrum
    - The peaks are no longer stored in a container member, but DSpectrum is derived
      from std::vector<PeakType>.
    - The container type is no longer a template argument. Peak type and allocator type
      are the new template arguments.
  - LabeledPairFinder: Added automated RT parameter estimation.
  - GaussFitter: Removed several unneeded methods.
  - GammaDistributionFitter: Removed several unneeded methods.
  - DataValue: Added support for IntList and DoubleList types
  - Param:
    - Added a new remove(key) method, that removed only exact matches.
      The old remove() method was renamed to removeAll(prefix)
    - Replaced 'advanced' flag by a generic tagging mechanism
    - Added support for IntList and DoubleList types
  - File: find(...) now throws an exception, of the file is not found.
  - DPeak and DRichPeak are metafunctions now, e.g. DPeak<1>::Type is a typedef for Peak1D.
  - VersionInfo: Added support for SVN revision info. Slight interface changes.
  - TOPPBase: Print revison info (if meaningful).
  - MetaInfo: Uses double precision now.
  - Date
    - get() now returns a string instead of modifying a string reference.
    - Made today() is static now and returns the current DateTime instead of modifying the object.
  - DateTime
    - get(), getDate() and getTime() now return a string instead of modifying a string reference.
    - Made now() is static now and returns the current Date instead of modifying the object.
  - MSExperiment: The date is now a DateTime object.
  - ProgressLogger: Nested application uses indentation.
  - XMLValidator: The output stream for error messages can now be set in the isValid(...) method
  - XMLFile: The output stream for validation error messages can now be set in the isValid(...) method
  - MzMLFile: The output stream for validation error messages can now be set in the isValid(...) method
  - IdXMLFile: Adden document identifier to the load(...) and store(...) method

------------------------------------------------------------------------------------------
----                                   OpenMS 1.2                                     ----
------------------------------------------------------------------------------------------

New features and improvements of OpenMS:
- GCC 4.3 is now supported (GCC 3.4 and 4.0 are no longer supported)
- Added support for GCC STL debug mode (configure option --enable-stl-debug)
- Complete reimplementation of map alignment and feature grouping classes.
  This affected some classes in KERNEL and nearly all classes in ANALYSIS/MAPMATCHING.
  The affected classes are not listed in detail here.
- Added meta data arrays to spectra as the new standard way of handing peak meta information
- Improved interface of SpectrumCanvas and derived classes for easier reuse outside of TOPPView
- Added support for arbitrary modifications to peptide/protein modifications (based on PSI-MOD)
- Exceptions thrown by member functions are no longer declared in the header files.
  They are however documented in the class documentation.
- Added *beta* support for the HUPO PSI format mzML
  Currently only reading is supported and some features are not implemented yet
  e.g. chromatograms, zlib compression of base64 data, base64 integer data, base64 16 bit data
- Added the UTILS package, a bundle of small helper tools.
- Changed handling of amino acid sequences and modifications. Modifications are taken from
  PSI-MOD and are fully supported via the class AASequence.
- Added new framework for generic clustering

New features and improvements of TOPP:
- Replaced 'MapAlignment', 'UnlabeledMatcher' and 'LabeledMatcher' tools by 'MapAligner' and 'FeatureLinker' tools
- Added map alignment algorithm based on spectrum similarity to 'MapAlignment'
- Added 'PTModel' and 'PTPredict' tool for prediction of proteotypic peptides
- Added XTandemAdapter with a minimal interface (shared with OMSSAAdapter) all advanced option can be set using a
  standard X!Tandem configuration file
- Changed OMSSAAdapter to same minimal interface as XTandemAdapter, advanced option are additionally available
- Added IDDecoyProbability which implements the transformation of a forward and reversed search into probability
  scores (target-decoy approach)
- Added FalseDiscoveryRate, which implements FDR calculation from forward and reversed searches at peptide
  and protein levels

New features and improvements of TOPPView:
- Major update to the user interface and functionality
- Speed improvements of the 2D view
- Many bug fixes
- Updated tutorial

Changes to OpenMS XML formats:
- Added TransformationXML which stores information about map alignment
- Removed map alignment information from ConsensusXML
- FeaturePairsXML is now deprecated (ConsensusXML is used instead)

Changes to the contrib package:
- Updated to NetCDF 3.6.3
- Updated to SeqAn 1.1 (r2416)
- Updated to CGAL 3.3.1
- Updated to GSL 1.11
- Updated to xerces-c 2.80
- Updated to boost 1.35.0
- Updated to libsvm 2.86

Detailed list of changes to specific OpenMS classes:
- Renamed and moved classes
  - Renamed 'Exception::Base' to 'Exception::BaseException'
  - Renamed all 'Peak' classes to 'RichPeak'
  - Renamed all 'RawDataPoint' classes to 'Peak'
  - Renamed 'KERNEL/DPeakConstRefArray' to 'DATASTRUCTURES/ConstRefVector'

- Removed classes
  - KERNEL/PickedPeak1D
  - DATASTRUCTURES/HashMap (replace by Map)
  - ANALYSIS/MAPMATCHING/BaseAlignment (restructuring of map alignment)
  - ANALYSIS/MAPMATCHING/BaseMapMatcher (restructuring of map alignment)
  - ANALYSIS/MAPMATCHING/BasePairFinder (restructuring of map alignment)
  - ANALYSIS/MAPMATCHING/BasePairFinder_impl (restructuring of map alignment)
  - ANALYSIS/MAPMATCHING/BasePairwiseMapMatcher_impl (restructuring of map alignment)
  - ANALYSIS/MAPMATCHING/BaseSuperImposer_impl (restructuring of map alignment
  - ANALYSIS/MAPMATCHING/ElementPair (restructuring of map alignment)
  - ANALYSIS/MAPMATCHING/Grid (restructuring of map alignment)
  - ANALYSIS/MAPMATCHING/GridCell (restructuring of map alignment)
  - ANALYSIS/MAPMATCHING/Group (restructuring of map alignment)
  - ANALYSIS/MAPMATCHING/IndexTuple (restructuring of map alignment)
  - ANALYSIS/MAPMATCHING/LinearMapping (restructuring of map alignment)
  - ANALYSIS/MAPMATCHING/MapDewarper (restructuring of map alignment)
  - ANALYSIS/MAPMATCHING/MapMatcherRegression (restructuring of map alignment)
  - ANALYSIS/MAPMATCHING/PairMatcher (restructuring of map alignment)
  - ANALYSIS/MAPMATCHING/PoseClusteringPairwiseMapMatcher (restructuring of map alignment)
  - ANALYSIS/MAPMATCHING/StarAlignment (restructuring of map alignment)
  - ANALYSIS/CLUSTERING/BinnedRep (reimplemented in BinnedSpectrum)
  - COMPARISON/SPECTRA/BinnedRepCompareFunctor (reimplemented in BinnedSpectrumCompareFunctor)
  - COMPARISON/SPECTRA/BinnedRepMutualInformation (reimplemented in BinnedMutualInformation)
  - COMPARISON/SPECTRA/BinnedRepSharedPeakCount (reimplemented in BinnedSharedPeakCount)
  - COMPARISON/SPECTRA/BinnedRepSpectrumContrastAngle (reimplemented in BinnedSpectralContrastAngle)
  - COMPARISON/SPECTRA/BinnedRepSumAgreeingIntensities (reimplemented in BinnedSumAgreeingIntensities)
  - CONCEPT/Benchmark
  - CONCEPT/HashFunction
  - FILTERING/SMOOTHING/SmoothFilter
  - FORMAT/FeaturePairsXMLFile (restructuring of map alignment)
  - FORMAT/GridFile (restructuring of map alignment)
  - FORMAT/HANDLER/FeaturePairsHandler (restructuring of map alignment)
  - FORMAT/HANDLER/GridHandler (restructuring of map alignment)
  - FORMAT/HANDLER/OMSAAXMLHandler (replaced by OMSSAXMLFile)
  - KERNEL/ConsensusPeak (restructuring of map alignment)
  - KERNEL/FeatureHandle
  - KERNEL/MSExperimentExtern
  - KERNEL/PeakIndex
  - TRANSFORMATIONS/RAW2PEAK/PeakShapeType

- New classes
  - CHEMISTRY/ModificationsDB which handles the PSI-MOD modifications
  - CHEMISTRY/ModificationDefinition class, which specifies modification search options
  - CHEMISTRY/ModificationDefinitionSet class, which specifies modification search options
  - CHEMISTRY/ResidueModification which represents a PSI-MOD modification
  - ANALYSIS/ID/FalseDiscoveryRate class, which calculates FDRs on peptide and protein level
  - ANALYSIS/ID/IDDecoyProbability class, which implements a target decoy probability estimation
  - DATASTRUCTURES/Map class and replaced HashMap usage with Map
  - ANALYSIS/MAPMATCHING/BaseGroupFinder (restructuring of map alignment)
  - ANALYSIS/MAPMATCHING/FeatureGroupingAlgorithm (restructuring of map alignment)
  - ANALYSIS/MAPMATCHING/FeatureGroupingAlgorithmLabeled (restructuring of map alignment)
  - ANALYSIS/MAPMATCHING/FeatureGroupingAlgorithmUnlabeled (restructuring of map alignment)
  - ANALYSIS/MAPMATCHING/LabeledPairFinder (restructuring of map alignment)
  - ANALYSIS/MAPMATCHING/MapAlignmentAlgorithm (restructuring of map alignment)
  - ANALYSIS/MAPMATCHING/MapAlignmentAlgorithmPoseClustering (restructuring of map alignment)
  - ANALYSIS/MAPMATCHING/MapAlignmentAlgorithmSpectrumAlignment (new map alignment type using spectral alignments)
  - ANALYSIS/MAPMATCHING/TransformationDescription (new map alignment type using spectral alignments)
  - ANALYSIS/CLUSTERING/AverageLinkage (new framework for clustering)
  - ANALYSIS/CLUSTERING/ClusterFunctor (new framework for clustering)
  - ANALYSIS/CLUSTERING/ClusterHierachical (new framework for clustering)
  - ANALYSIS/CLUSTERING/CompleteLinkage (new framework for clustering)
  - ANALYSIS/CLUSTERING/SingleLinkage (new framework for clustering)
  - COMPARISON/SPECTRA/BinnedSpectrum (Binned represenetation of a spectrum)
  - COMPARISON/SPECTRA/BinnedMutualInformation
  - COMPARISON/SPECTRA/BinnedSumAgreeingIntensities
  - COMPARISON/SPECTRA/BinnedSpectralContrastAngle
  - COMPARISON/SPECTRA/BinnedSharedPeakCount
  - COMPARISON/SPECTRA/BinnedSpectrumCompareFunctor
  - COMPARISON/SPECTRA/CompareFourierTransform
  - COMPARISON/SPECTRA/PeakAlignment
  - COMPARISON/SPECTRA/SteinScottImproveScore
  - DATASTRUCTURE/DistanceMatrix
  - FORMAT/ControlledVocabulary
  - FORMAT/HANDLER/MzMLHandler
  - FORMAT/HANDLER/UnimodXMLHandler
  - FORMAT/HANDLER/XTandemInFileXMLHandler
  - FORMAT/MSPFile
  - FORMAT/MzMLFile
  - FORMAT/OMSSACSVFile
  - FORMAT/PepXMLFile (only for Mascot output, not complete implementation of pepXML)
  - FORMAT/TransformationXMLFile
  - FORMAT/XTandemInfile
  - FORMAT/XTandemXMLFile
  - MATH/STATISTICS/GammaDistributionFitter
  - MATH/STATISTICS/GaussFitter
  - TRANSFORMATIONS/FEATUREFINDER/FeatureFinderAlgorithmIsotopeWavelet
  - TRANSFORMATIONS/FEATUREFINDER/FeatureFinderAlgorithmWavelet

- Changes to classes
  - Changed AASequence to support PSI-MOD modifications
  - Changed Residue to support PSI-MOD modifications



------------------------------------------------------------------------------------------
----                                  OpenMS 1.1.1                                    ----
------------------------------------------------------------------------------------------

Bug fixes:
- [1953335]: TOPP - TOPPView: Filter bar is not updated when deleting a layer
- [1953339]: TOPP - TOPPView: Crash when pressing cancel button of the DB password dialog
- [1948699]: TOPP - TOPPView: Opening a file from command-line containing spaces fails
- [1948080]: TOPP - MascotAdapter: Variable modification were added to fixed modifications
- [1941268]: TOPP - TOPPView: Crash when displaying files with intensity 0 peaks only
- [1941270]: TOPP - TOPPView: Recent file paths in TOPPView are wrong under certain conditions (Windows only)
- [1941273]: TOPP - TOPPView: Crash when loading an INI file without type in TOPP dialog
- [1934199]: OpenMS - SpectrumWidget: Crash when painted without layers
- [1933097]: OpenMS - TOPPBase: Invalid default values of string parameters were not handled correctly


------------------------------------------------------------------------------------------
----                                   OpenMS 1.1                                     ----
------------------------------------------------------------------------------------------

New features and improvements of OpenMS:
- Added support for Windows XP
- Improved configure
  - prefix option now works as expected
  - Fixed several bugs in handling of Qt
  - Fixed several minor bugs
- Added support for large datasets through a custom allocator
- Added support for XML schemas, which allows validation of files
- Added optional schema version tag to all OpenMS XML formats
- Removed classes: DataReducer, MaxReducer, SumReducer, SavitzkyGolaySVDFilter,
                   MSExperimentExtern, BaseMapping
- Added classes: StringList, SuffixArray, DataFilters
- Renamed/moved classes:
  - ExternalCalibraton -> TOFCalibration,
  - SavitzkyGolayQRFilter -> SavitzkyGolayFilter
  - FORMAT/Param.h -> DATASTRUCTURES/Param.h
- Refactoring of FeatureFinder framework
- Refactoring of MapAlignment framework
- Refactoring of XML parsing classes
- Refactoring of the visualization widgets
- Reorganization of the OpenMS documentation
- Lots of minor bug fixes and improvements to documentation

New features and improvements of TOPP:
- Added support for advanced parameters and parameter value restrictions
- Added file type/name checks before use of input/output files
- Improved parameter handling of the tools that offer different methods:
  FeatureFinder, NoiseFilter and SpectraFilter
- Lots of minor bug fixes and improvements to documentation
- FileFilter: Added option to sort data points according to RT and m/z
- FileInfo: Added validation of files against the XML schema, added check for corrupt data
- Added TextExporter: exports featureXML, featurePairsXML, consensusXML and idXML to text
                      files for import to other tools
- Added FeatureFinderMRM: performs peptide quantitation using Multiple-Reaction-Monitoring (MRM)

New features and improvements of TOPPView:
- Refactoring of the interface: Moved a lot of functions to context menus
- Added data filters (intensity, quality, ...)
- Lots of minor bug fixes
- Added tutorial

Detailed list of changes to specific OpenMS classes:
- BoundingBox2D
  - Added constructor from PointArrayType
- DataValue
  - Simplified to Int, DoubleReal and String types only
  - Direct cast to all data types is not possible anymore
- DefaultParamHandler
  - Added support for restrictions
  - Added support for advanced parameters
- String
  - Improved implementations of implode and substr
  - Renamed implode(...) method to concatenate(...)
- DSpectrum
  - Added method to find the nearest peak to an m/z value (findNearest)
- Feature
  - Added support for convex hulls of individual mass traces
- Param
  - Added support for value restrictions
  - Added support for advanced parameters
  - Replaced STL iterator by Param-specific iterator, which is aware of the tree strucure
  - The getValue method now throws an exception in case of a non-existing name.
    Use exists(...) to check if a parameter exists
- FileHandler
  - Added support for IdXML, ConsensusXML and mgf format
- Factory
  - Added methods to find out which products are registered
- MetaInfo/MetaInfoInterface/MetaInfoRegistry
  - Names are automatically registered now
- FileHandler
  - Renamed some of the Type enum values to make them consistent

------------------------------------------------------------------------------------------
----                                   OpenMS 1.0                                     ----
------------------------------------------------------------------------------------------
- Kernel redesign (improvement of usability)
- Removed Boost dependencies
- Qt4 port
- Experimental support for MacOS 10
- Experimental support for Windows (XP & VISTA via MinGW)
- New OpenMS and TOPP tutorial
- Redesign of protein and peptide identification datastructures
- New format for protein and peptide identification: IdXML
- Release of annotated schemas for all OpenMS XML formats
- New features and improvements of TOPPView
  - Visualization of peaks, feature and feature pairs has been speeded up
  - Meta data browsing and editing
  - TOPP tools can be invoked via TOPPView
  - Visualization of protein/peptide identification annotated to LC-MS/MS data
- New features and improvements of TOPP
  - Added INIFileEditor - A GUI editor for TOPP configuration files
  - Added ConsensusID - A tool to unify protein and petide identification from several
                        search engines
  - Added Decharger - Decharging feature maps
  - Added MapAlignment - Multiple alignment of LC-MS maps
  - Added MapNormalizer - Normalization of peak intensities
  - Added InternalCalibration - Calibration of peak m/z using reference masses
  - Added ExternalCalibration - Conversion of flight times into m/z using external
                                calibrant spectra<|MERGE_RESOLUTION|>--- conflicted
+++ resolved
@@ -21,11 +21,8 @@
 - Removed old tools and associated code in the library for InclusionExclusionListCreator, SvmTheoreticalSpectrumGenerator, PrecursorIonSelector, and MSSimulator
 - Removed old RT and PT predict code and tools RTModel, RTPredict, PTModel, PTPredict, RTEvaluation and associated library code (SVMWrapper and LibSVMEncoder).
   Note: general SVC and SVR is still supported with the SimpleSVM class.
-<<<<<<< HEAD
 - Removed PepNovoAdapter
-=======
 - Removed simplistic evaluation tools FFEval, LabeledEval, TransformationEvaluation
->>>>>>> cbf37468
 
 ------------------------------------------------------------------------------------------
 ----                                OpenMS 3.0     (released 7/2023)                  ----
