Glossary:
OpenMS - Name of the project and our C++ library
TOPP - "The OpenMS Proteomics Pipeline", collection of chainable tools for flexible HPLC/MS workflows
TOPPAS - "The OpenMS Proteomics Pipeline Assistant", graphical tool to interactively build and run HPLC/MS workflows
TOPPView - Versatile viewer for HPLC/MS data
INI file - parameter configuration file, holding custom parameter settings for TOPP tools
INIFileEditor - graphical parameter editor for INI files
Parameters - list of algorithm or TOPP tool parameters that changed in this release
PR - Pull Request (on GitHub), i.e. integration of a new feature or bugfix
UTIL - An executable, just like a TOPP tool, but usually experimental or of lesser importance to common pipelines


------------------------------------------------------------------------------------------
----                                OpenMS 2.7 (in development)                       ----
------------------------------------------------------------------------------------------

Adapters/Third-party support:
- Easier 15N-labeling support for XTandemAdapter by shipping the required AA mass modification file (#5026)
- Added basic Triqler export
- ParamEditor with more convenient StringList editing  (#5135)
- TOPPAS: add a `recent files` submenu
- removed InspectAdapter

Further fixes:
- support for GLPK 5.x (#5127)

File formats:
- Exporter for MSP files

Dependencies:
- Promoted SeqAn v1 to C17. Moved from contrib to main source tree as it is not officially maintained anymore.

Library:
<<<<<<< HEAD
- removed SuperHirn library

=======
- Hard-coded elements for better performance/startup times. Removed Elements.xml 
>>>>>>> c096c118
------------------------------------------------------------------------------------------
----                                OpenMS 2.6                                        ----
------------------------------------------------------------------------------------------

We now create nightly pyopenms wheels (https://pypi.org/project/pyopenms-nightly/) and conda packages (https://anaconda.org/OpenMS/)

Adapters/Third-party support:
- LuciphorAdapter now stores which modifications were used for localization (#4771) and localization scores are reported in mzTab #4772 
- Added Percolator3.0 support, fixed ConsensusID reading from wrong (Percolator-overwritten) meta data (#4829), and adapted the Regex parsing of XTandem Percolator output files #4849 
- Added options introduced in new MSGF versions #4713 
- Updated IsoSpec fine structure isotopic calculator sources to v 2.1.0 #4733 
- Updated other third-party tools

What's new:
- Introduced a Wizard for Swath data (#4647 #4706 #4758 #4769 #4773 #4837), which also reports summary statistics about Swath TargetedExperiments #4788 #4790
- UTIL StaticModification: Applies a set of modifications to all PeptideIDs in an idXML file (UTIL)
- TOPP DatabaseSuitability: Computes a suitability score for a database which was used for a peptide identification search. Also reports the quality of LC-MS spectra. #4791 #4781 #4814
- Added support for QC of labeled experiments (iTRAQ/TMT)
- Added automated QC computations for MRM (#4637)
- Adapted consensusXML and mzTab to support protein groups (#4630)
- Consensus/IDMerger: Introduced use of merge idx to ensure keeping track of primaryRuns
- Epifany: Added calculation of protein group FDR, ID filtering for protein group scores (#4802) and support for inference on not just individual samples but also consensusXML files
- FeatureFinderCentroided/FeatureFinderAlgorithmPicked: Improved runtime performance #4652 #4701 
- FeatureFinderIdentification: Improved SLIM-labeling experiment support
- FileConverter: Improved runtime performance when producing mzML output #4750
- FeatureLinkerQT: Introduced Fibonacci heaps for large runtime optimization (#4721) and fixed related preconditions/segfaults #4756 #4760 #4778 
- IDFilter: added support for consensusXMLs #4798 #4799
- MapAlignerIdentification: New option to use an "identity" transformation when data is too sparse to determine alignment model #4628
- MzTabExporter: changed to only export one main score, and to derive nativeIDs from data (#4767). Now ensures that all output rows contain the same number of columns #4801 
- MzTabExporter on LFQ consensusXMLs produces 100% PRIDE validated mzTabs now
- ProteomicsLFQ: Added spectral counting as quantification method (#4726). Introduced performance improvements for AASequence and string parsing, especially for modified sequences. Various further improvements (e.g. #4669)
- SimpleSearchEngine (multithreaded), TheoreticalSpectrumGenerator, MSSpectrum: Runtime optimization #4709
- Further introduction of more file streaming to address possible memory consumption issues #4682 #4694

Further fixes:
- We now limit double precision to 17 digits during file writes #4636 
- Ensure that CometAdapter always writes indexed mzML fixes for CometAdapter (#4653), fixed the writing of terminal modifications with specific origin in Comet (#4742), the writing of protein terminal mods in Comet and MSGF adapter #4710, and the Comet pepXML modification parsing #4755 
- Removed secondary search engine settings duplication in mzTab MTD section. #4720 
- Improved XTandem output protein parsing #4789 to fix Issue #4770
- Increased (partial) support for parsing mzid with nonstandard, non-CV-term scores, fixes #4859
- Fixes to NucleicAcidSearchEngine mzTab output #4692
- ConsensusID now passes spectrum reference meta values along #4703
- Fix to LFQ requantification #4633
- Improved MapAlignerTreeGuided memory usage (#4704) and fixed segfault when featureXML contains no IDs #4665 
- TOPPAS fixes #4780 

Various:
- OMMSAAdapter now writes out native ids and spectrum references #4852 
- FileInfo: Report more charge distribution and MS2 activation-method information for Raw files #4836 
- Added sum formula output in RNAMassCalculator #4677 
- Added automatic OpenMS tool reporting of peak memory usage #4712 
- Some extra tools documentation outputs #4822 #4823
- Extended mapping of filetypes and mimetypes for knime output formats documentation #4839
- RTEvaluation: fixed output formats #4533 
- Some further clarifications, standardization/consolidation of outputs formats/consistency
- Continued fixes/improvement of documentation
- Removed deprecated version of PeakPickerHiRes (LowMemPeakPickerHiResRandomAccess and LowMemPeakPickerHiRes). Their functionality can be accessed through options of PeakPickerHiRes


------------------------------------------------------------------------------------------
----                                OpenMS 2.5                                        ----
------------------------------------------------------------------------------------------

OpenMS 2.5 ships exciting new tools and improvements. 

General:
- support for RNA mass spectrometry
- TMT16plex support for IsobaricAnalyzer (see PR #4295)
- improved MsStats/MsStatsTMT output support (see PR #4181, #4207)
- extended MaxQuant-compatible mzXML support (via FileConverter) (see PR #4432, #4423)
- QualityControl Workflow (all in the QC folder)
- OpenMS and pyOpenMS support for oligonucleotides
- OpenSWATH support for ion mobility extraction and scoring
- OpenSWATH support for metabolite assay library building through SIRIUS (and metabolite extraction and scoring)
- OpenSWATH support for PRM
- TOPPAS improvements (see PR #4100, #4121, #4266, #4497)
- fixes to PeptideIndexer for X!Tandem special cutting rules and ambiguous amino acids (see PR #4356)
- support for HDF5
- support for hyperfine isotopic distributions (through IsoSpec)
- JSON support (see PR #3786)
- speed improvements (loading/storing files, handling peptide sequences)
- support for VS2019 and GCC 9.1 (see PR #4211)
- support for outlier removal in IDPosteriorErrorProbability
- reduced memory footprint of FeatureFinderIdentification through batch processing

New Tools:
- Epifany -- Runs a Bayesian protein inference (UTIL)
- FeatureFinderMetaboIdent -- Detects features in MS1 data based on metabolite identifications (UTIL)
- GNPSExport -- Tool to export consensus features into MGF format (TOPP)
- NucleicAcidSearchEngine -- Annotate nucleic acid identifications to MS/MS spectra (UTIL)
- ProteomicsLFQ -- A standard proteomics LFQ pipeline (TOPP) (experimental)
- QualityControl -- Computes various QC metrics from many possible input files (only the consensusXML is required). The more optional files you provide, the more metrics you get (TOPP)
- RNAMassCalculator -- Calculates masses and mass-to-charge ratios of RNA sequences (UTIL)
- MapAlignerTreeGuided -- Aligns maps through hierarchical clustering based on distances computed between shared IDs.

Deprecated and removed Tools:

Changed Tools:
- OpenPepXL and OpenPepXLLF runtime and memory efficiency improved by orders of magnitude
- IDFilter can now filter by using all MetaValues available in the ID files
- ImageCreator uses updated gradients and has gained RT and m/z filtering options (PR #4188)

Status changed:
- OpenPepXL (UTIL -> TOPP)
- OpenPepXLLF (UTIL -> TOPP)
- XFDR (UTIL -> TOPP)


------------------------------------------------------------------------------------------
----                                OpenMS 2.4                                        ----
------------------------------------------------------------------------------------------
OpenMS 2.4 introduces changes from 322 pull requests including new features and bug fixes.

Notable changes since version 2.3 are:

Dependencies:
- Switch to Qt 5 (>= 5.5)

Documentation:
- New developer documentation to get started developing tools with OpenMS

Library:
- Improved mass calculations for isotope distributions 
- Moved tool code from the tool to the library
- BinnedSpectrum now also supports offsets
- Improved peak type estimation
- Improved adduct grouping
- New EMG fitter for peak intensity imputation
- Targeted / untargeted spectra extraction and matching
- Spectra matching against a spectra library, using contrast angle similary function
- More precise peak integration (trapezoid, simpson)

New tools:
- AssayGeneratorMetabo -- Assay library generation from DDA data (Metabolomics) (UTIL)
- ClusterMassTraces -- Creates pseudo spectra (UTIL)
- ClusterMassTracesByPrecursor -- Correlate precursor masstraces with fragment ion masstraces in SWATH maps based on their elution profile (UTIL)
- CruxAdapter -- Identifies MS/MS spectra using Crux (TOPP)
- MSFraggerAdapter -- Peptide Identification with MSFragger (UTIL)
- MSstatsConverter -- Converter to input for MSstats (UTIL)
- MaRaClusterAdapter -- Facilitate input to MaRaCluster and reintegrate (TOPP)
- NovorAdapter -- Template for Tool creation (UTIL)
- RNADigestor -- Digests an RNA sequence database in-silico (UTIL)

Deprecated and removed tools:
- AdditiveSeries -- Computes an additive series to quantify a peptide in a set of samples (TOPP)
- IDEvaluator -- Computes a 'q-value vs. #PSM' plot which is saved as an image to visualize the number identifications for a certain q-value (UTIL)
- IDEvaluatorGUI -- Computes a 'q-value vs. #PSM' plot to visualize the number identifications for a certain q-value (UTIL)
- RNPxl -- Tool for RNP cross linking experiment analysis (UTIL) (superseded by RNPxlSearch)
  
Changed Tools:
- SiriusAdapter now supports several input data
- FileFilter now supports filtering spectra by similarity
- PeptideIndexer now supports automatic detection of decoy suffix/prefix string and position
- PeakPickerHiRes now supports automatic detection and picking of profile spectra
- Support for MSFragger search engine through MSFraggerAdapter
- Support for Crux search engine through CruxAdapter
- Support for Maracluster through MaraClusterAdapter
- OpenPepXL was improved in efficiency and usability
- IDFileConverter now supports the Cross-Linking MS specific xquest.xml format

TOPPView:
- Improved visualization of identification results and ion annotations
- Support for visualization of Ion Mobility and DIA data

Major changes in functionality:
- None   

File formats:
- Importer for MSP files
  
Scripts:
- None
 
Databases:
- None

Third-party software:
- New: maracluster (0.05)
- Update: MS-GF+ to Release (2018.01.30)
- Update: Sirius 4 for Windows 64bit, Linux 64bit, and MacOS 64bit
- Update: Crux (crux-3.1.8b78546) on all 64bit platforms.


------------------------------------------------------------------------------------------
----                                OpenMS 2.3                                        ----
------------------------------------------------------------------------------------------
OpenMS 2.3 introduces a considerable number of new features and bug fixes.

Notable changes since version 2.2 are:

TOPPView:
   - Deletion of selections of Peak Annotations is reflected in the Peptide Hit
   - Buttons for saving ID files were merged to one single button. Format is determined by file extension or selected filter
   - Clicking on a data point in 2D view, the search range for close fragment ion spectra is extended if no spectra are found initially
   
New tools:
  - CometAdapter -- Annotates MS/MS spectra using Comet (TOPP)
  - MetaboliteAdductDecharger -- Decharges and merges different feature charge variants of the same metabolite (UTIL)
  - OpenPepXL -- Tool for protein-protein cross-linking identification using labeled linkers (UTIL)
  - OpenPepXLLF -- Tool for protein-protein cross linking with label-free linkers (UTIL)
  - PSMFeatureExtractor -- Computes extra features for each input PSM (UTIL)
  - SiriusAdapter -- Tool for metabolite identification using single and tandem mass spectrometry (UTIL)
  - XFDR -- Calculates false discovery rate estimates on protein-protein-crosslink identifications (UTIL)

Deprecated and removed tools:
  - None

Renamed tool:
  - LowMemPeakPickerHiRes_RandomAccess was renamed to LowMemPeakPickerHiResRandomAccess

Major changes in functionality:
  - Experimental design
    - Add support for fractions
  - FeatureLinkerUnlabeledKD
    - m/z and retention time tolerances for warping and linking are now separate parameters 
  - IsobaricAnalyzer
    - Support for TMT11plex (https://www.thermofisher.com/order/catalog/product/A34808)
  - FileInfo
    - For idXML files, the tool computes the average length of contained peptides
  - TopPerc
    - Renamed in PercolatorAdapter (still experimental)
  - OpenSWATH:
    - RT normalization now allows more models
    - Add S/N ratio for each ion trace
  - Support for C++11 (requires a compiler that supports C++11)

    
Library:
  - TOPP tools report their peak memory usage when using -debug 1 (or higher)
  - idXML files can now be written faster (about 10%)
  - pyOpenMS bindings for DataArrayByName getters
  - Python build are now split in compilation units and can thus run in parallel
  - FASTA files can now be written
  - Allow String values to be passed to EnzymaticDigestion::isValidProduct

File formats:
  - consensusXML now supports both channels and MS runs. Information will also be exported in mzTab
  
Scripts:
 - None
 
Databases:
 - None

Third-party software:
  - New: Comet "2016.01 rev. 3" for Windows 32bit/64bit, Linux 64bit, and MacOS 64bit
  - New: Percolator 3.1.2 for Windows 32bit/64bit, Linux 64bit, and MacOS 64bit (still experimental)
  - New: Sirius 3.5.1 for Windows 64bit, Linux 64bit, and MacOS 64bit
  - New: SpectraST 5.0 for Windows 64bit, Linux 64bit, and MacOS 64bit
  - Update MS-GF+ to Release (v2017.07.21)  


------------------------------------------------------------------------------------------
----                                OpenMS 2.2                                        ----
------------------------------------------------------------------------------------------
OpenMS 2.2 introduces a considerable number of new features and bug fixes.

Notable changes since version 2.1 are:

New tools:
  - RNPxlSearch -- Annotate RNA to peptide crosslinks in MS/MS spectra (UTIL)
  - SpectraSTSearchAdapter -- Interface to the SEARCH Mode of the SpectraST executable (UTIL)
  - FeatureLinkerUnlabeledKD -- Feature linking using a KD tree (TOPP)
  - DatabaseFilter -- Filters a protein database (FASTA format) based on identified proteins (UTIL)
  - TargetedFileConverter -- Conversion of multiple targeted file formats (CSV, TraML etc)
  
Deprecated and removed tools:
  - ITRAQAnalyzer -- superseded by IsobaricAanalyzer
  - TMTAnalyzer -- superseded by IsobaricAanalyzer
  - ConvertTSVToTraML - superseded by TargetedFileConverter
  - ConvertTraMLToTSV - superseded by TargetedFileConverter
  - MapAlignmentEvaluation -- removed as deprecated
   
Major changes in functionality:
  - OpenSWATH analysis
    - Support for metabolomics workflows
    - Support for scanning SWATH (SONAR)
    - Support for SQL-based file formats
  - XTandemAdapter 
    - Simplified usage
    - Improved support for PTMs and newer X! Tandem versions ("Vengeance", "Alanine")
  - IsobaricAnalyzer
    - Support for TMT10plex
    - Support for quantification in MS3 data
  - IDMapper
    - Allows to map unidentified tandem mass spectra to features
  - FeatureFinderIdentification
    - Advanced multi-sample support using machine learning
  - FileFilter
    - Allows users to enable zlib and lossy compression (see "-lossy_compression")
    - Allows users to set desired mass accuracy
  - IDFilter
    - Added option to filter for valid digestion products
  - FalseDiscoveryRate
    - Allow filtering by q-value in the tool (no need for IDFilter with "score:pep" option)
    
Library:
  - Averagine approximation for fragment isotope distributions
  - Precursor mass correction supports correction to highest intensity peak in tolerance window
  - Functionality for resampling and adding of spectra
  - Protein-protein cross-link spectrum generator
  - Terminal modifications are now separated by "." in text output
  - SQLite support in OpenSWATH
  - TheoreticalSpectrumGenerator speed-up and removal of RichPeak code
  - Removal of template parameters from MSExperiment (reduced compile time and binary size)
  - Allow estimation of isotope distributions with predefined numbers of sulfur atoms
  - Improved handling of bracket notation for modified residues (e.g. N[2457.877]VSVK)
  - Improved handling of terminal and residue specificity of modifications
  - Improved annotation of peptide identifications with spectrum references
  - Improved handling of unknown amino acids ("X") in sequences

File formats:
  - Improved mzML support for SONAR data and mzML with drift time (experimental)
  - Improved support for cross-link data and unknown modifications in mzIdentML
  - mzXML writer able to write MaxQuant-compatible files
  - mzML files now routinely support substantial compression (up to 5x compression, see #2449, #2458)
  - Support for Percolator result files based on X! Tandem searches

Scripts:
  - New R script for visualizing RT transformations (trafoXML) 
 
Databases:
  - By default, decoy sequences are now denoted by the prefix "DECOY_"

Third-party software:
  

------------------------------------------------------------------------------------------
----                                OpenMS 2.1                                        ----
------------------------------------------------------------------------------------------
OpenMS 2.1 introduces a considerable number of new features and bug fixes.

Notable changes since version 2.0.1 are:

New tools:
  - ExternalCalibration -- Applies an external mass recalibration (TOPP)
  - OpenSwathFileSplitter -- Splits SWATH files into n files, each containing one window (TOPP)
  - MultiplexResolver -- Completes peptide multiplets and resolves conflicts within them (UTIL)
  - TICCalculator -- Calculates the TIC from a mass spectrometric raw file (useful for benchmarking) (UTIL)

Deprecated and removed tools:
  - PILISIdentification -- performs a peptide/protein identification with the PILIS engine (TOPP)
  - PILISModelCV -- Perform a cross validation of the PILIS model parameters (TOPP)
  - PILISModelTrainer -- Train the PILIS model with a given set of spectra and identifications (TOPP)
  - PILISSpectraGenerator -- Generate spectra given a list of peptides and a PILIS model (TOPP)

Major changes in functionality:
  - Update notification: starting with OpenMS 2.1 all TOPP tools will check for updated versions of the tools 
      online and will print an information message if a newer version is available. This version check occurs only 
      once per day and tool. Information on which tools are executed will be collected anonymously to identify which 
      tools are no longer used and to optimally distribute development resources. If the feature causes problems or
      concerns, it can be disabled through a command line switch or environment variable (see the documentation).
  - InternalCalibration:
    - supports calibration using a table of lock masses and peptide ids.
    - global or RT-chunked calibration
    - linear & quadratic models (with intensity weighting)
    - outlier removal via RANSAC
    - reoccurring calibrations can be quickly applied to other files using the novel ExternalCalibration tool
  - OpenSwathWorkflow
    - support for metabolites / small molecules
  - MapAlignerIdentification
    - support for "lowess" transformation model
  - AccurateMassSearch:
    - support for multiple databases
  - FeatureFinderMetabo
    - isotope spacing model for carbon rich molecules (e.g. lipids)
  - PeakPickerHiRes and MassTraceExtractor:
    - support for FWHM annotation

File formats:
  - Improved mzIdentML support (experimental)
  - Improved pepXML support
  - Improved support for indexed mzML files
  - Improved TraML support

Databases:
  - By default, decoy sequences are now denoted by a prefix 'DECOY_'.

Third-party software:
  - update for 64-bit X!Tandem VENGEANCE (2015.12.15) NOTE: 32-bit version kept at SLEDGEHAMMER (2013.09.01)
  - update for MS-GF+ Release v2016.10.14, released October 14, 2016
  - update for pwiz 3.0.9935


------------------------------------------------------------------------------------------
----                                OpenMS 2.0.1                                      ----
------------------------------------------------------------------------------------------
OpenMS 2.0.1 is a source only release of the core libraries and tools. 
With over 300 merged pull requests, it introduces a considerable number of new features, 
bug fixes and speed improvements.

Notable changes are:

File formats:
  - Improved mzIdentML support (experimental)
  - Improved mzTab support (experimental)
  - Comet pepXML file reading support (experimental) 
  - Search parameter units are retained through id files
  - Faster base64 decoding in XML files

Databases:
  - HMDB has been updated to version 3.6

TOPPView:
  - Added slight margin around data range (%2) for improved visualization
  - Added FeatureFinderMultiplex to the tools accessible from TOPPView
  - Some fixes to the scrollbar behaviour

Added tools:
  - IDScoreSwitcher -- Switches between different scores of peptide or protein hits in identification data (UTIL)
  - LuciphorAdapter -- Modification site localisation using LuciPHOr2 (TOPP)
  - MetaProSIP -- Performs proteinSIP on peptide features for elemental flux analysis (UTIL)
  - MzMLSplitter -- Splits an mzML file into multiple parts (UTIL)
  - OpenSwathAssayGenerator -- Generates assays according to different models for a specific TraML (TOPP)

Removed tools:
  - RTAnnotator -- Annotates identification files that are missing the RT field (UTIL)

Tools with major changes:
  - OpenSWATH now outputs peak apices
    - Improved iRT correction
    - Assay generator
    - UIS scoring
  - Deuterium labeling in MetaProSIP (experimental)
  - XTandemAdapter allows for external config file
  - TextExporter can optionally export PeptideIdentification and PeptideHits meta-values
  - FeatureLinkerUnlabeledQT speed improvements
  - FileMerger allows to concatenate files in RT
  - MzTabExporter supports protein IDs
  - PeakPickerWavelet speedup
  - HiResPrecursorMassCorrector supports correction of precursors to detected features
  - FeatureFinderMultiplex speed improvements

Library:
  - Support for user definable enzymes available in EnzymesDB.xml
  - PeptideIndexing is now available as internal algorithm
  - EnzymaticDigestion allows for minimum / maximum length constraints
  - HyperScore and PScore implementations
  - Fits allow extrapolation of data values
  - QT clustering is now order independent
  - Additional convinience functions to access the nearest spectrum peak in a mass tolerance window
  - User defined averagine compositions
  - A fast linear lowess implementation has been added
  - MetaInfoInterface has been added to FeatureMap to store additional meta-values
  - Calculation of Median Absolute Deviation

General:
  - OpenMS writes indexed mzML by default
  - OpenMS home directory can be configured through OPENMS_HOME_DIR environment variable
  - Updated GenericWrapper definitions for MS-GF+ and Mascot

Third party software:
  - LuciphorAdapter (experimental) PTM localization using the LuciPHOr2 algorithm (http://luciphor2.sourceforge.net/)


------------------------------------------------------------------------------------------
----                                OpenMS 2.0                                        ----
------------------------------------------------------------------------------------------
Release date: February 2015

OpenMS 2.0 is the first release after the switch to git and a complete overhaul of the
build system. It introduces a considerable number of new features and bug fixes.

Furthermore, we removed the dependency to GSL and replaced the functionality using
Eigen3 and Wildmagic. Thus, the OpenMS core and the full build are now under a more
permissive non-GPL (e.g., Apache or BSD) license.

File formats:
  - mzQuantML support (experimental)
  - mzIdentML support (experimental)
  - mzTab support (experimental)
  - Indexed mzML support
  - Support for numpress encoding in mzML
  - Major speed improvement in mzML / mzXML parsing (up to 4x for some setups)

TOPPView:
  - Support for visualizing mass fingerprinting hits from featureXML along with their raw spectra in MS1
  - Improved "Tools" -> "Goto" dialog
  - Improved display of m/z, RT, and intensity values 1D and 2D view

New tools:
  - FeatureFinderIdentification -- Detects features in MS1 data based on peptide identifications (TOPP)
  - FeatureFinderMultiplex -- Determination of peak ratios in LC-MS data (TOPP)
  - FidoAdapter -- Runs the protein inference engine Fido (TOPP)
  - LowMemPeakPickerHiRes -- Finds mass spectrometric peaks in profile mass spectra (UTIL)
  - LowMemPeakPickerHiRes_RandomAccess -- Finds mass spectrometric peaks in profile mass spectra (UTIL)
  - MRMTransitionGroupPicker (UTIL)
  - MSGFPlusAdapter -- MS/MS database search using MS-GF+ (TOPP)
  - MetaboliteSpectralMatcher -- Find potential HMDB ids within the given mass error window (UTIL)
  - OpenSwathWorkflow -- Complete workflow to run OpenSWATH (UTIL)
  - PeakPickerIterative -- Finds mass spectrometric peaks in profile mass spectra (UTIL)
  - RTAnnotator -- Annotates identification files that are missing the RT field (UTIL)
  - SimpleSearchEngine -- Annotates MS/MS spectra using SimpleSearchEngine (UTIL)
  - TopPerc -- Facilitate input to Percolator and reintegrate (UTIL)

Deprecated tools:
  - DBExporter -- Exports data from an OpenMS database to a file (TOPP)
  - DBImporter -- Imports data to an OpenMS database (TOPP)
  - FeatureFinderRaw -- Determination of peak ratios in LC-MS data (TOPP)
  - SILACAnalyzer -- Determination of peak ratios in LC-MS data (TOPP)

Status changes:
  - PhosphoScoring (UTIL -> TOPP)

Tools with major changes:
  - OpenSWATH now supports MS1 extraction and labelled workflows
  - OpenSWATHWorkflow single binary (high performance integrated workflow)
  - IsobaricAnalyzer now supports TMT 10-plex

General:
  - Removed GSL dependencies
  - Introduced low memory versions of various algorithms
  - OpenMS now offers a single interface for different implementations to access mass spectrometric data
      - in memory
      - on disk with index
      - cached on disc for fast access
    as well as a chainable, low memory sequential processor of MS data (using a separate interface)
  - pyOpenMS now supports python 3.x
  - Refactored AASequence, major speed improvement (~40x) for construction of unmodified sequences

Third party software:
  - Added Fido support
  - Added MS-GF+ support

Changes to the Build System / Package System:
  - Restructured repository layout and build system
  - Added support for Travis CI
  - Simplified pyOpenMS build system
  - Support for Visual Studio 2013


Resolved issues and merged pull requests:
  #644 Fix header macros
  #649 Fix ms numpress
  #651 [INTERNAL,API] Removal of the GSL
  #656 Repository layout restructuring
  #657 [FIX, INTERNAL]
  #658 [FIX] PeptideIndexer crashes on empty idXML (#653)
  #659 [NOP] replaced c like file ending C with cpp
  #660 [FIX] fix Cython 0.20 compatibility issue
  #661 [BUILD,PYOPENMS] simplify pyOpenMS build system
  #662 CMake and docu cleanups w.r.t. to the new layout
  #664 [BUILD] build system fixes / cleanups
  #665 Fix coverity errors
  #666 [FEATURE] ib spectra format export
  #667 [BUILD] improved handling of boost in OpenMS build system
  #668 [NOP] added support for travis-ci to OpenMS
  #669 [FIX] fixed AccurateMassSearch_test
  #673 [FEATURE,FIX] Added min/max values to go-to dialog
  #675 Checker/Test fixes and adds test for CTD writing
  #677 [PYOPENMS] setup.py as minimal as possible + other improvements
  #678 [FIX] fix how swath files are annotated
  #679 [FIX,TEST] fixed OpenSwathDecoyGenerator / MRMDecoy
  #680 [INTERNAL] Feature/CachedMzML fixes
  #684 [FIX] Bugfix for threading issue in MascotGenericFile
  #685 Typo fixes in documentation and licence files
  #688 Fix/file size limit
  #689 [FIX] disable OpenMP again for ILPDCWrapper
  #690 Fix/misc
  #691 further improvements to MGF::load()
  #693 Major speedup of String --> Double conversion
  #694 added missing index file for OMSSA test, which gets recreated when runni...
  #696 [FIX] fix RAM usage when adding dataprocessing to chromatograms
  #697 [FIX] proper usage of map in ControlledVocabulary
  #698 Updates to FeatureFinderIdentification and the ...TraceFitter classes
  #702 Feature/parallel reader
  #703 Feature/aa sequence tpp
  #705 [FIX] Propagate metadata in OpenSwathWorkflow
  #707 [FEATURE] variable stylesheet support for qcml
  #708 [BUILD] fix build system bug
  #711 [FEATURE,BUILD] fix install target
  #713 Fix for pepXML loading bug (#710)
  #715 Feature/pyopenms wrapping improvements neu
  #716 [NOP,TEST] clean up MRMDecoy, add more tests
  #717 fixed 32bit memory limitation of OMSSA by chunking input data
  #718 [FIX] fixed misleading warning ("Removed x peptide identifications...
  #719 [CI,FIX] fix travis contrib clone problems
  #721 [INTERNAL] cleanup of iostream includes
  #722 Feature/mz xml consumer
  #724 Feature/pyopenms mzxml consumer
  #725 Fix/misc
  #726 IDPosteriorErrorProbability fix
  #729 Fix/coverity
  #730 Feature/peak picker sn performance
  #734 Feature/more pyopenms improvements
  #735 [FEATURE] clang warning level
  #737 [FIX] several minor fixes
  #739 Feature/uids fileconverter
  #741 ProteinResolver fix
  #742 svn cleanup
  #743 [FIX] fixed compilation error on vs2013
  #747 Speedup OMSSA-XML parsing and some stats for OMSSA&XTandem
  #749 Feature/python3
  #750 [PYOPENMS,FIX] fixed streampos->long conversion
  #751 [FEATURE] track base name when reading pep.xml files
  #752 [FIX] fixed missing adaption PeptideIdentification::empty()
  #754 [PYOPENMS] changed extra methods on MSSpectrum
  #755 [FIX] fixed shadow warning
  #756 Unity Builds
  #760 [FIX-#618] fix spelling errors in headers
  #761 Feature/header fixes
  #764 [FEATURE] lib superhirn
  #765 Feature/db removal
  #768 [FIX] fixed warnings in CONCEPTS
  #770 [FIX] fixed some clang warnings in stream manipulation
  #771 New warnings
  #773 [BUILD,PYOPENMS] fix pyOpenMS build
  #775 [FIX] typos in the CMake file
  #776 Fix for IDPosteriorErrorProbability on Mascot search results (#740)
  #777 Memory profiling class
  #779 [FIX] replaced DoubleReal and Real by double and float.
  #780 [FIX] fix Swath window estimation
  #781 Fix/open swath fixes
  #784 [FEATURE] fix macosx pyopenms errors
  #785 [FIX] VS2013 compile fixes
  #786 [FEATURE] added openms_add_library function
  #787 [FEATURE,BUILD] move pyOpenMS to src
  #789 small fix to Win install doc for VS2013
  #790 Remove "RT"; and "MZ"; metavalues from PeptideIdentification
  #791 [FIX] forgot writtenDigits fixes in tests VS2013
  #792 [FIX] AASequence refactoring
  #794 Generic Wrapping of R scripts using GenericWrapper
  #797 [NOP,DOC] removed all remaining references to FeatureFinderRaw and SILAC...
  #798 Fix/py open ms testfix
  #799 [DOC] removed migrated pages from doxygen. replaced by link to wiki
  #800 spline interpolation of MS1 spectra
  #801 RTPredict: fixed order of parameters and doc
  #802 [FIX] fixed copy-paste mistake in error message
  #804 [FIX] MRMDecoy: Fix neutral losses for higher charge states
  #805 [PYOPENMS] added getters/setters for MZ and RT in PeptideIdentification....
  #807 cubic spline implementation
  #810 cubic spline interpolation
  #811 [NOP] add better debug information and error handling
  #812 [FIX] per cppcheck
  #813 Fix/openswath
  #814 [FEATURE] ConvertTSVToTraML: Support for SpectraST MRM Transition Lists
  #816 Feature/cached mz ml format change
  #817 [FIX] fix spline derivative for cubic spline
  #819 Feature/custom i rt
  #820 Fix/warnings
  #821 [FIX] suppress clang warnings
  #823 Feature/update numpress
  #824 Fix/coverity
  #826 Feature/funny pictures
  #827 [FIX] fixes export macro warnings
  #831 [FEATURE] fix all gcc warnings and turn warnings into errors
  #832 several pyopenms fixes + updates
  #833 Feature/visibility hidden
  #834 Fix/fix werror
  #835 Fix spline spectrum
  #836 [FIX,TEST] MRMRTNormalizer_test: Windows compatibility
  #838 [FIX] fixed uninitialized pointer warning
  #840 [FIX] fix pyOpenMS test
  #841 [BUILD] disable -Werror by default
  #842 [FIX] fix dereference of iterator
  #843 [FIX] fixes tests failing win debug mode
  #844 [FIX] evaluation at m/z in first package now possible
  #845 [FEATURE] replace String classes with StringUtils
  #846 Fix/fixes from822
  #847 peak boundaries and new cubic splines for PeakPickerHiRes
  #850 [FEATURE] modified tests to reflect X!Tandem SLEDGEHAMMER as default
  #851 Fix and tests for a bug in reading Mascot XML files
  #852 [FIX] fix windows compile error
  #854 [FIX] ConsensusID doesn't sort peptide hits before processing (idXML)
  #855 [FIX] FalseDiscoveryRate "target+decoy"; hits should be considered as targets
  #856 [FEATURE] KNIME package generation updates
  #857 Fix/py open ms fix
  #858 [FEATURE] ~40x speedup for constructions of unmodified AASequence
  #859 Feature/SystemWildMagic
  #863 [BUILD] added test for x!tandem version to enable tests only with newer ...
  #865 Work-around for special modifications in Mascot (fixes #864)
  #866 [FEATURE] git version embedding
  #867 [FIX-#861,DOC] fixed eigen 3.2.1 problems with GammaDistributionFitter
  #868 multiplex filtering
  #869 [FIX] fixed problems with negative sizeof values in CachedMzML
  #870 [FIX,DOC] doxygen 1.8.7 fixes
  #873 [FIX] fixed macosx version query
  #875 Rewrite of 'AASequence::parseString_', increasing robustness of parsing (fixes #818)
  #876 [DOC] added new doc_class_only target
  #880 PeakPickerHiRes peak boundaries fixed
  #881 [FEATURE] mzTab 1.0
  #882 [FEATURE] coding style improvements
  #884 [FIX] Convert XTandem search results into .pepXML by IDFileConverter
  #885 [NOP] added moc files to gitignore
  #888 [FIX-#887] IDFilter errornousely removed peptidhits in multiple run files
  #889 multiplex clustering
  #891 [FIX] converting uniform distributed generators with normal distributions
  #892 Enable loading of some pepXML files that used to cause crashes
  #894 [FEATURE] improved 3rd party lib finding
  #895 [FEATURE] simple search engine
  #896 added scan-polarity filter to FileFilter ...
  #897 (feature for Windows developers) added a small Windows .reg file
  #898 More compact format for MGF files (fixes #890)
  #899 [DOC] some minor documentation addition
  #901 [FIX] fix MS level for DTA file reader
  #902 [FIX,PYOPENMS] fix pyOpenMS after #875
  #903 [FIX] mzXML fix (filterLine, basePeakMz)
  #904 Feature/fix peak boundaries
  #910 [FIX] fixed unity build error introduced in #845
  #911 [FIX] FFCentroided replace exception handling with proper check
  #914 fix index in CubicSpline2d
  #916 IDMapper extension for featureMaps
  #917 AccurateMassSearchEngine annotation of input map (not only mzTab output)
  #919 [FIX] libc++ test fixes
  #920 [FIX] fixed minor problem with knime package generation and cmake versions >2.8.11
  #921 MS1 annotation in TOPPView
  #922 [FIX] build system improvements
  #923 EmpiricalFormula: fix (negative counts were casted away)
  #924 Switch to disable tracking of Git version within OpenMS
  #925 Fix/small docu improvement
  #926 Feature/spellcheck
  #927 PeptideIndexer: support for treating isoleucine/leucine as equivalent (resolves #872)
  #928 Build System
  #929 TextFile feature (skip empty lines) and docu fix
  #930 check for missing peaks
  #931 fix for evaluation at last node
  #936 [FIX] fixed the 'variable' consumption of xslt files for a QcML file.
  #938 [FEATURE] precursor scoring
  #939 [FIX] fix compile error
  #940 coding convention violations in MultiplexClustering fixed
  #943 [FIX,PYOPENMS] fix pyOpenMS after #889
  #944 [FIX,TOOLS] pyopenms parser fix
  #945 [FEATURE] pyopenms wrap improved
  #946 OPENMS_DLLAPI removed from GridBasedClustering
  #947 [FEATURE] FeatureFinderMultiplex
  #949 Fix/xml escape
  #950 Feature/traml heavylight
  #951 [FIX] add setOptions method for FileHandler
  #955 Fix/xml escape
  #958 [FIX] disallow concurrent access to the static PRNG
  #959 Feature/pyopenms copyconstr
  #960 [FEATURE] peptide group label new
  #962 [FIX] QCCalculator now computes TIC only on MS1 spectra (fixes #96)
  #964 [FIX] check for invalid charge ranges in search engine adapters (see #963)
  #965 [FEATURE] tmt 10plex support
  #966 [FEATURE] chaining consumer
  #967 [FEATURE,TEST] mssim more ground truth in id xml
  #968 [FEATURE] export PT value analogous to predicted rt value in TextExporte...
  #969 [FEATURE] add a low memory FileConverter option
  #970 [FEATURE] test if java can be executed
  #972 Fix/file cleanup
  #973 [FIX] validate presence of input file before starting executable
  #977 [FEATURE] replaced pphires ms1_only flag with ms_levels parameter
  #981 Feature/TextExporter_mzML
  #983 [FEATURE] add library check on Windows for correct lib arch
  #984 [NOP] add heavy methyl SILAC labels to unimod.xml
  #985 [FEATURE] bspline support using eol bsplines implementation
  #988 [FIX] simplified EmpiricalFormula
  #990 [FIX,FEATURE] TransformationModelInterpolated readded
  #993 Feature/sort on load (mzML, mzXML)
  #994 fixes mass traces in featureXML output
  #995 fixes CubicSpline2d constructor exceptions
  #996 allow for SplinePackages based on just two data points
  #1000 fixes problems with ">>" generated in nested C++ templates
  #1001 Fix/py open ms test
  #1002 [pyOPENMS] features
  #1003 [FIX] fixes random fails of MSSim_test
  #1006 [FEATURE] enable gui less OpenMS
  #1009 update unimod.xml with newest version from unimod.org
  #1010 [FIX] external code tests updated/fixed
  #1011 [FIX] external project doc
  #1012 [FEATURE] decreased memory footprint of Feature class by up to 44%
  #1014 TOPPView: group separator for mz,rt and int values in 1D and 2D canvas
  #1019 [FIX] fixed unitybuild problem on win32 with eol-bsplines
  #1020 [NOP] updated copyright/license header to 2014
  #1021 Feature/py open ms fixes and wraps
  #1024 sorting mass shifts in FeatureFinderMultiplex
  #1025 Fix/checker fixes
  #1026 additional example in SplineSpectrum test
  #1027 Adapter for Fido (protein inference engine), solves #808
  #1029 [FIX-#184] remove public vector/map inheritance
  #1032 fixes peak boundaries in PeakPickerHiRes (resolves #1022)
  #1034 [FIX] improve set_peaks documentation
  #1035 B-spline interpolation for peak width estimation in MultiplexClustering class
  #1036 [FEATURE,API] Removed template parameter from FeatureMap
  #1037 Fix/ TraML load/store
  #1038 Feature/py open ms wraps
  #1039 Fix/debug fix
  #1040 Fix/spellcheck
  #1044 [FIX:#1043]fixed featureXML reading spectrum_reference as String
  #1045 [FIX] fix compile issue on win32 systems
  #1046 Fix/py open ms wrap
  #1047 [FIX] first probe install path, then the build path for share/OpenMS
  #1048 Feature/peptide hit protein locations
  #1050 Re-added B-spline transformation for non-linear RT alignment in MapAlignerIdentification
  #1051 [FIX] made arguments and functions in BSpline2d const (if possible)
  #1055 [FEATURE] improved purity computation for IsobaricAnalyzer
  #1056 [FIX] UniqueIdGenerator susceptible to identical RNG seeds
  #1057 GenericWrapper doc has minor quirks
  #1058 Feature/openswathwf add
  #1059 Switch to version 2.0
  #1061 FeatureFinderIdentification: documentation, tests, parameter improvements
  #1063 Fix/accession nr
  #1065 PeakPickerHiRes docu updated
  #1067 Testing/mzid
  #1069 Fix and test for issue #1068 (bug in "AASequence::operator<" involving N-terminal modifications)
  #1070 removing zeros in profile data caused by Thermo bug
  #1072 PeakPickerHiRes: disable spacing constraints for chromatograms (fixes #1060)
  #1074 'intensity weighted mean'; averaging added to ProteinQuantifier, solves #830
  #1076 Adapter for MS-GF+ search engine
  #1077 [TESTING] download and add MSGFPlus in travis-ci
  #1078 [FEATURE] export aabefore and aaafter in peptideindexer
  #1079 Linear extrapolation (and other options) for B-spline transformation
  #1080 [NOP] refactored PeptideHit protein accession extraction to true member
  #1082 [NOP] removed index file as these are recreated by MSGF+ anyways
  #1083 Feature/mz tab fixes
  #1084 [FIX] compile fixes
  #1086 Update (indistinguishable) protein groups when filtering protein identifications (fixes #748)
  #1087 centroided input data for FeatureFinderMultiplex
  #1088 Fix FileConverter's "write_mzML_index" flag
  #1089 Fix/mzid
  #1090 Enable mzIdentML input in IDFileConverter
  #1091 Feature/mz tab cleanup
  #1092 [NOP] removed unnecessary index files
  #1094 [FIX] fixed small bugs preventing a build on windows
  #1097 [FIX] consistent use of wildmagic
  #1098 Revert "[FIX] consistent use of wildmagic"
  #1099 [FIX,BUILD] fix Windows build
  #1100 Fix/windows fix
  #1101 optimisation for knockout searches in FeatureFinderMultiplex
  #1102 Fix/fix spellcheck
  #1104 [FIX] fix compile warning from unused variables
  #1108 [FIX] fix compile warnings and increase QT min version to 4.6
  #1109 [FIX] removed support for multiple id formats in tools without
  #1115 fix some windows compile warnings
  #1116 fix segfaults in XTandemXMLFile and IsobaricChannelExtractor
  #1118 Feature/swath window loader
  #1121 [FIX] some VC 2013 static tests fixed
  #1122 Fix PeakPicker Wavelet
  #1123 [FEATURE] remove PeakType template argument from FeatureFinder
  #1124 [NOP] addendum to #1123
  #1125 optimisations in FeatureFinderMultiplex
  #1126 [FIX] intermediate fix for win32 systems
  #1127 [FEATURE] create uncrustify branch
  #1128 Fix/RT meta value related bug, removed unused comment
  #1131 Make BuildSystem's LibCheck fail-safe
  #1135 Fix/ams mz tab export
  #1136 [NOP] uncrustified
  #1137 [FIX] added -b option to create new branch
  #1140 [FIX] fixed bugs in AScore implementation and added deisotoping as
  #1141 Fix AccurateMassSearch and visualization
  #1145 Fix/spellchecks
  #1147 Fix/copyright update
  #1150 Added PhosphoScoring tool to TOPP documentation
  #1151 Changelog 2.0
  #1152 [FIX,PYOPENMS] fix and adopt pyOpenMS
  #1153 minor amendmend to last fix (better console output)
  #1154 [TEST] fix test
  #1156 [FIX-#618] fix spelling errors
  #1157 [NOP] correct version in LICENSE file
  #1158 [FIX] make identifier of multiple identification runs unique
  #1161 pyOpenMS 2.0 features
  #1162 [FIX] fixed study variable index start at 1. Added global identifiert to
  #1164 [FIX] pepXML does on some occassion contain very small fixed
  #1165 Added minimal test cases for checker.php Missing test errors
  #1169 [FIX] fixed segfault if searchparam requested on empty proteinids
  #1170 [FIX,TEST] FidoAdapter test
  #1172 [FIX] fix for the write out of mzid
  #1173 [FIX] changed path String parameter to input files
  #1174 [TRAVIS] added Fido executables and adapted to new directory structure
  #1175 [FEATURE] add ConsensusMap push_back
  #1176 [BUILD] added support for new thirdparty executables in KNIME
  #1179 [FIX] added missing option to apply e-value filtering
  #1180 [FIX] fix toolnames for KNIME packaging
  #1181 fixed minor typo in error message
  #1184 [FIX] we decided to add the missing struct mapping file and in the
  #1185 [FIX] added missing elements and spike ins
  #1186 Fix/docu qc mzid
  #1187 [FIX] AMS: export observed-Mass in mzTab as well
  #1188 [Build] Added support for new third party binaries for dmg packaging. Adapted Li...
  #1189 Feature/sn
  #1190 [TEST] fix test
  #1192 [FIX] HMDB: removed duplicates introduced by including spike ins
  #1194 [NOP] removed deprecated qc toppas workflow
  #1195 [STYLE] Changed header guards mentioned by checker.php
  #1196 [FIX] XTandemAdapter added option to disable isotope error flag
  #1198 [TEST] fix
  #1199 [TEST,FIX] changing the order of the test fixes the issue
  #1201 Fix/lp wrapper param file
  #1203 [TEST,FIX] set reasonable comparison tolerance
  #1204 Removes debug code from FeatureFinderMultiplex
  #1206 [TEST] fix test error
  #1212 [FIX] and/or extension to IDFilter: Added support for old target_decoy user param in decoy filtering.
  #1213 [DOC] improve linux install doc
  #1215 [FIX] export AMS result as valid mzTab
  #1218 [FIX] consistent use of wildmagic: TransformationModelLinear
  #1219 [FIX] Map index stored as meta value in peptide identification
  #1220 change parameter ranges in FeatureFinderMultiplex
  #1224 updated KNIME license
  #1225 [FIX][TEST] Fido replacing scores
  #1226 Ammend to pull request #1212
  #1228 [FIX, PYOPENMS] fixed pxd file
  #1229 [DOC] merged License.txt and LICENSE for more complete description
  #1230 Updated ACTIVE_MAINTAINERS with people commiting, starting in 2012. Remo...
  #1231 Added Deuterium and Tritium to Elements.xml, as LIPIDMAPS contains sum f...
  #1232 Fix amt
  #1237 [FIX] minimum value for max_length should be 0 not -Inf
  #1240 [FIX] Fix/id filter blacklist
  #1242 Fix amt
  #1243 fixes INIUpdater test
  #1246 Updated problematic FidoAdapter test (fixes #1171)
  #1247 [FIX] added missing function
  #1248 [FIX, PYOPENMS] ammend to last commit
  #1249 Documentation improvements (and minor fixes)
  #1250 Another FidoAdapter test fix
  #1253 [FIX] IsobaricAnalyzer: set charge states of consensus features
  #1254 [DOC,FIX] Updated CHANGELOG, changelog_helper.sh
  #1256 Fix MSGFPlusAdapter running in TOPPAS (mzid output)
  #1257 Clean-up of UTILS documentation
  #1261 [KNIME] adapted parameter naming for FidoAdapter in KNIME
  #1262 IDFilter reports empty results
  #1263 [FIX] moved TopPerc to UTILS and changed experimental status of MSGFPlus
  #1266 [FIX] ammend to last commit
  #1267 [FIX] fix conversion from Feature with Masstraces to MSExperiment
  #1269 IsobaricAnalyzer: documentation, warning fix
  #1270 [FIX] lexical cast is discouraged. Use of build in functions.
  #1273 [FIX][BUILD] Fixes linking issue with boost in UTILS #1272
  #1275 [FEATURE] [FIX] mass trace RT spacing
  #1283 [PYOPENMS] Better PepXMLFile write support
  #1284 [FIX] KNIME execution of MSGFPlusAdapter
  #1286 [FIX] set low memory log type correctly
  #1290 [FIX, PYOPENMS] fix python binding for MassTrace
  #1305 [FIX] Fix/id mapper statistics
  #1307 remove OS X specific code for opening folders
  #1309 [FIX] Ammend to #1284
  #1315 sync develop additions

------------------------------------------------------------------------------------------
----                                OpenMS 1.11.1                                     ----
------------------------------------------------------------------------------------------
Release date: November 2013

OpenMS 1.11.1 is a bugfix release resolving the following issues with OpenMS 1.11:

TOPPAS:
- fixed bug that caused TOPPAS to crash when a connection between nodes was added under certain circumstances

TOPP:
- XMLValidator can now be used on mzML files
- fixed bug in MSSimulator/EnzymaticDigestion where amino acid "U" was leading to crash
- fixed some problems with protein modifications in MascotAdapterOnline
- fixed potential problems of TOPP help screens on small screens / small terminal windows

Build system:
- fixed issues with CMake 2.8.12
- fixed potential clang compile errors

General:
- fixed issues with MIME types in KNIME

Resolved issues:
  #606 TOPPAS crashes during creation of certain edges.
  #609 MascotAdapterOnline: Problems with modifications
  #614 Amino acid "U" leads to crash in MSSimulator/EnzymaticDigestion
  #629 OpenMS is incompatible with CMake 2.8.12
  #630 Knime mime.types file should have lower case mime type names
  #633 ConsoleUtils::breakString triggers uncaught exception if terminal size is too small

------------------------------------------------------------------------------------------
----                                  OpenMS 1.11                                     ----
------------------------------------------------------------------------------------------
Release date: August 2013

OpenMS 1.11 is the first release with fully integrated Python bindings (termed pyOpenMS).
For further details, please refer to https://pypi.python.org/pypi/pyopenms

File formats:
- QcML support
- pepXML exported from Mascot (added support)
- mzTab updated to 1.0RC3
- ParamXML updated to v 1.6.2
- support for CTD schema 0.3
- full support of sourceFile tag in mzML (all source files are written, SHA1 support)

TOPPView:
- handle .mzML file with mixed spectra and chromatograms (prefer spectra)
- chromatograms of all types can be displayed (not just SRM)
- link to documentation and webpage fixed
- fix a segfault when loading empty chromatograms into TOPPView

TOPPAS:
- link to documentation and webpage fixed

TOPP tools:
- MODIFIED:
  - FeatureLinkerUnlabeledQT: performance (speed and memory) improvement
  - FeatureLinkerUnlabeled: performance (memory) improvement (now constant in number of input maps)
  - MapAlignerPoseClustering: performance (memory) improvement (now constant in number of input maps)
  - EICExtractor: critical bugfix if the input map was not sorted
  - PeptideIndexer: by default now demands that the peptide is fully tryptic ("-enzyme:specificity none" restores the old behavior)
  - FileFilter: filter MS2 spectra by consensus map feature overlap, collision energy, isolation window width
  - ProteinResolver: documentation and interface improvements
  - QCCalculator/QCEmbedder/QCExtractor: multiple improvements
  - WindowMower: speed improvement (movetype either slide or jump [faster])
- ADDED
  - AccurateMassSearch: AccurateMassSearch assembles metabolite features from singleton mass traces.
  - IsobaricAnalyzer: Extracts and normalizes isobaric labeling information from an MS experiment. This merges the previous TMTAnalyzer and ITRAQAnalyzer functionality
  - QCExtractor: Extracts a table attachment to a given qc parameter
  - QCImporter: Embed tables or pictures in QcML

General:
- Python bindings allow full access to the OpenMS API from Python
- TOPPTools now support passing of all parameters on the command line (use --helphelp)
- Better chromatogram support (for NoiseFilterGaussian, NoiseFilterSGolay, PeakPickerHiRes)

Search engine support:
- Mascot 2.4 is now supported
- OMSSAAdapter with improved memory footprint
- N-terminal modifications work now with X!Tandem

Changes to the Build System / Package System:
- shared linking works for all contrib packages with automated detection using CMake find modules
- upgrade of xerces to version 3.1.1
- upgrade of libsvm to version 3.12

Development:
- public inheritance from std::vector and std::set has been reduced in the
  OpenMS codebase (removed from ConsensusFeature, FeatureMap, ConsensusMap,
  MSExperiment)
- addition of the OpenMS/INTERFACES folder which contains proposed OpenMS
  interfaces for reading/writing spectra

Deprecated:
- TMTAnalyzer, ITRAQAnalyzer -> please use IsobaricAnalyzer instead
- Several functions provided by std::vector in the MSSpectrum interface are now
  deprecated (e.g. push_back, reserve etc.)

Resolved issues:
  #120	Improve visual representation of edges
  #151	Optimize time/memory efficiency of critical tools/algorithms
  #184	Some OpenMS classes are derived from std::vector
  #309	FileConverter puts incorrect/incomplete information in <sourceFile>
  #343	OpenMS build system should allow searching for contrib libs also in system paths (e.g., /opt/local/..)
  #382	Excessive memory usage by MapAligners and FeatureLinkers
  #398	INIFileEditor doesn't save modified values if still in edit mode
  #457	Use system libraries instead of contrib
  #465	"-debug" option in TOPP tools doesn't show LOG_DEBUG messages
  #497	Non-intuitive way to edit parameters in TOPPView/TOPPAS/INIFileEditor
  #516	TOPPAS: "Refresh parameters" complains if no input files are present
  #517	MSQuantification::load declared but not implemented
  #519	Merge ITRAQAnalyzer and TMTAnalyzer
  #520	Support linking against shared libs
  #521	Upgrade contrib libsvm
  #522	Make parameters from subsections addressable from command line
  #523	Link to OpenMS website from within TOPPAS/TOPPView broken
  #524	PeptideIndexer does not honor cleavage sites
  #525	EICExtractor will report wrong intensities if input map is not sorted
  #527	pyOpenMS compile issue with clang
  #529	Strange naming of TextExporter parameters
  #531	Upgrade xerces-c version in contrib to 3.1.1
  #533	pyOpenMS
  #534	MascotAdapterOnline does not support Mascot 2.4
  #535	mzML with Spectra and Chromatograms
  #536	MascotAdapterOnline SSL and Mascot 2.4
  #537	Invalid Doxygen XML Files
  #540	IsobaricAnalyzer
  #541	AccurateMassSearch
  #542	TOPPView: switch to 3D view should pick the data layer automatically
  #544	featureXML version at 1.4 while 1.6 is the current version
  #549	Problems converting Mascot XML to idXML
  #552	pyOpenMS build system
  #553	TOPPView's "Apply TOPP tool" functionality is broken
  #554	FeatureLinkerUnlabeled(QT) - speed/memory enhancements
  #556	Setting parameter may not take effect
  #557	XTandemAdapter/mz-out scramble
  #562	cmake doesn't check for MSBuild.exe location on Windows
  #565	XTandemAdapter fails to add terminal modifications correctly to X!Tandem search
  #569	Segfault of IDEvaluator and IDEvaluatorGUI
  #570	FeatureLinkerUnlabeledQT regression
  #574	Update ParamXMLHandler to support v1.6.2 of Param schema
  #575	Upgrade TOPPBase's CTD support to new version of CTD schema
  #576	Cython 0.19 does not compile current pyOpenMS
  #578	Add qcML CV terms
  #580	XTandemAdapter finds non-tryptic peptides although cleavage rule is set to "[RK]|{P}"
  #582	Compile error with Boost 1.46
  #583	MascotAdapterOnline with Mascot 2.4.0 may never finish
  #584	FileFilter parameter -mz (mz range to extract) applies to all MS levels and not to a specified level
  #586	ModificationsDB_test relies on raw memory addresses
  #587	MascotAdapterOnline does not support SSL connections
  #588	MascotAdapterOnline does not support connections to public MatrixScience Mascot instance
  #591	Detection of MGF format via file content fails on our own files
  #593	Parameter default of 'tab' will be returned as single space
  #598  SILACAnalyzer (no label) crash
  #603  TOPPView: showing peptide annotations of feature maps also shows feature indexes

------------------------------------------------------------------------------------------
----                                  OpenMS 1.10                                     ----
------------------------------------------------------------------------------------------
Release date: March 2013

OpenMS 1.10 is the first release integrated into KNIME (www.knime.org).
To use OpenMS in KNIME please refer to the www.OpenMS.de for additional information.

File formats:
- TraML 1.0.0 support
- Initial mzQuantML, mzIdentML and mzTab support (not fully supported)

TOPPView:
- Concurrent zoom
- SRM data visualization

New tools:
- Superhirn
- OpenSWATH
- QCCalculator
- IDRipper
- FeatureFinderMetabo
- IDEvaluation
- RNPxl

General:
- Better chromatogram support
- Decoy strings can now be prepended
- Filter modified peptides
- Many memory and speed improvements
- TMT-6plex support
- EDTA conversion from feature and consensusXML in FileConverter
- Filtering of MS2 spectra by identifications

Search engine support:
- MyriMatch adapter

Changes to the Build System / Package System:
- Cpplint coding convention check integrated into build system
- Integration of OMSSA search engine in Windows and Mac installers
- Integration of X!Tandem search engine in Windows and Mac installers
- Integration of MyriMatch search engine in Windows and Mac installers

Development:
- Style corrections of the OpenMS source base using uncrustify

Deprecated:
- Conversion of Sequest files in IDFileConverter

Resolved issues:
	#513	Commented out the functionality of smartFileNames_() (not mature enough for the 1.10 release)
	#508	allow free columns for TSV
	#473	change in/out types again to csv
	#507	TOPPDocumenter now expects the path to the executables and can generate doc for TOPPView/TOPPAS on mac osx
	#506	added custom info.plist containing the path to OMSSA/XTandem for the GUI tools
	#505	goto dialogs now act with error tolerance
	#504	Fixed XTandemXMLFile loading when no encoding is given by XTandemXML file by enforcing ISO-Latin-1 (default would be utf-8, breaking the aminoacid sequence readin). Introduced enforceEncoding(encoding) to XMLFile.
	#316	SpectraTreeTab is not cleaned up when last layer is deleted
	#283	TOPPView: Scan view widget does not clear after closing last file
	#379	MapAlignerPoseClustering: -reference:index has no effect
	#384	replace zip libraries with The Boost Iostreams Library (already in contrib)
	#280	IonizationSimulation_test can not be compiled with OpenMP support on Mac OS X	(Unit) Tests
	#368	Check Example pipelines and tutorials if they still contain the Tools using the type parameters
	#341	Move IMS Mass Decomposition Code to OpenMS and remove IMS from contrib
	#330	Remove static references to 10.5 SDK in OpenMS and contrib builds
	#135	Remove temporary files after completion
	#301	IDExtractor has no documentation
	#78		Write generic Nightly Testing Script
	#355	Adapt documentation to the changes in the contrib handling of the build system
	#348	Update TOPP tool names in documentation
	#383	iTRAQ isotope correction & simulation broken for 8plex
	#333	CMake returning incorrect configurations.
	#378	Intensity issue for simulation of MS2 signals
	#264	PrecursorIonSelector crashs (SegFault) with minimal input
	#322	PeakPicker (wavelet) writes lots of "dataProcessing" junk to mzML file
	#327	Feature width not stored in featureXML
	#372	Calculation of rank correlation coefficient buggy
	#376	Command line parser does not recognize --help and --helphelp
	#374	IonizationSimulation takes ages to complete on very high abundance peptides
	#371	FileFilter should support filtering by meta values
	#359	Remove type argument from SpectrumFilter
	#346	Implement mechanism to convert pre1.9 toppas workflows to 1.9 workflows
	#345	Implement mechanism to convert pre1.9 ini files to 1.9 workflows
	#212	Nicer formatting of parameter listings in documentation
	#356	PeakPickerWavelet fails for broad peaks
	#332	TOPPAS: QWebView for downloading pipelines does not work behind proxy
	#366	SILACLabeler should adjust all channels to have the same RT elution profiles
	#365	Sampling of RT parameters in RTSimulation can produces abnormal RT parameters
	#364	Improve handling of user input while downloading workflows from the online repository
	#363	TOPP test need to define their dependencies to avoid wrong execution
	#360	Remove type argument from FeatureFinder
	#357	IDPosteriorError Prob crashes with small number of peptides
	#354	Adapt documentation to the changes in the contrib handling of the build system
	#344	remove TOPPBase type argument from MSSimulator
	#347	Contaminant simulation might produce wrong masses when used in unintended way
	#41		AndiMS for 32/64bit Windows and 64bit Linux.
	#326	PepXMLFile: use RT of MS2 spectra for peptide RT
	#321	Update Seqan to 1.3	Build System
	#331	TOPPAS: Active tab changes all the time under MacOSX (10.6 and 10.7)
	#106	Export for Workflows as image
	#325	No HTML for Internal FAQ
	#324	DecoyDatabase should support shuffling and contaminants	TOPP
	#323	MapAligner -apply_given_trafo's "invert" option only works from commandline	TOPP
	#209	Reading Bruker XMassFile failes with invalid DateTime String
	#236	TOPP tool API change will crash existing TOPPAS pipelines
	#282	TOPPAS updateParameters() might create invalid Pipeline
	#298	"Open in TOPPView" broken for MacOSX
	#320	TOPPAS Workflows should support a short documentation
	#318	FuzzyStringComparator::compareLines_ throws exception on gcc-4.6
	#317	ostream::operator<< for MSSpectrum is not working
	#314	Crash when selecting empty window
	#227	TOPPAS tmp directory not multi-user friendly
	#178	Warn if merger node is followed by a tool for single files, not lists
	#313	MascotAdapterOnline does not support Mascot 2.3
	#312	FilterFilter should support filtering by precursor charge
	#226	Specific isotopes in ElementsDB are generated with wrong masses
	#308	AASequence(iterator, iterator) constructor is invalid, since it ignores terminal modifications
	#305	TOPPView fails while opening mzML with intensities stored in an int32 array
	#234	File forwarding/merging broken
	#303	TOPPAS, TOPPView and ExecutePipeline: looking for TOPP tools
	#302	Simulator should support picked peak Ground Truth
	#300	Allow input node recycling	TOPPAS	closed	fixed
	#299	Enable automatic static code analysis of OpenMS using cppcheck
	#205	TOPPAS crashes
	#210	TOPPAS Merger nodes are buggy
	#259	Resume button broken
	#43		Discuss overhaul of OpenMS web site and possible migration to CMS	Website, FAQs, Screencasts
	#297	Simulation: Ionization does not consider n-term to carry charge
	#295	Split OpenMS library in two or more parts
	#296	PeptideIndexer might keep 1 old ProteinAccession

------------------------------------------------------------------------------------------
----                                  OpenMS 1.9                                      ----
------------------------------------------------------------------------------------------
Release date: February 2012

OpenMS 1.9 has some major changes in TOPP tool names and usage. Therefore all .ini files
for "typed" TOPP tools (i.e. those with a "type" parameter) built with OpenMS 1.8 and below
are incompatible! To fix your old .ini and .toppas files use the new
INIUpdater tool (see its documentation and the TOPP documentation in general).

OpenMS 1.9 removed support for Mac OS X 10.5.

Documentation:
- new Quickstart tutorial
- dedicated and reworked TOPPAS tutorial

TOPPView improvements:
-MODIFIED:
  - ConsensusFeatures can now be colored using MetaValues
  - better grid line drawing/calculation, extracted AxisPainter class
  - IdentificationView:
    - added automatic labeling with peptide fragment sequence
    - theoretical spectrum is now hidden by default (labeling contains relevant information for most use cases)
    - automatic zoom to measured MS2 data range

TOPPAS improvements:
	- TOPPAS allows for interactive download of preconfigured TOPPAS pipelines from OpenMS homepage
	- "Recycling" mode for nodes, useful for database input files (see docu for details)
- more flexible pipeline design for Merger nodes
- Merger nodes (merge, merge all) renamed to "Merge" (one round) and "Collect" (all rounds)


TOPP tools:
- ADDED:
  - MapStatistics: statistics for low level quality control
  - EICExtractor: quantify known RT, m/z locations in one or many LC/MS maps and align them
  - MassTraceExtractor: annotate mass traces in centroided LC/MS maps - useful for metabolomics and top-down proteomics (use FeatureFinder tools for peptides)
  - FeatureFinderRaw: feature finding on raw data
	- FeatureFinderMetabo: feature finding for metabolites
  - IDConflictResolver: resolve ambiguous annotations of features with peptide identifications
- MODIFIED:
  - FeatureFinder: split into FeatureFinderMRM, FeatureFinderCentroided, FeatureFinderIsotopeWavelet
  - FeatureLinker: split into FeatureLinkerLabeled, FeatureLinkerUnlabeled, FeatureLinkerUnlabeledQT
  - FeatureLinker tools remove unneeded data after loading featureXML files to conserve memory
  - MapAligner: split into MapAlignerIdentification, MapAlignerPoseClustering, MapAlignerSpectrum, and MapRTTransformer
  - model parameters of MapAligner tools are now set in the INI file
  - MapAlignerIdentification: don't fail if parameter "min_run_occur" is set too high, warn and use possible maximum instead
  - NoiseFilter: split into NoiseFilterGaussian and NoiseFilterSGolay
  - PeakPicker: split into PeakPickerWavelet and PeakPickerHiRes
  - PILISModel: split into PILISModelCV, PILISModelTrainer, and PILISSpectraGenerator
  - MascotAdapterOnline: now supports Mascot 2.3 servers
  - ProteinQuantifier: added support for writing idXML (suitable for export to mzTab)
  - IDFileConverter: when reading pepXML, fail if the requested experiment (parameters "mz_file"/"mz_name") could not be found in the file
- REMOVED:
  - AndiMS/NetCDF is no longer supported on any platform
  - removed IDDecoyProbability tool

UTIL tools:
- ADDED:
  - INIUpdater: update INI and TOPPAS files
  - TransformationEvaluation: evaluate a (RT) transformation by applying it to a range of values
- REMOVED:
  - CaapConvert
  - UniqueIdAssigner
  - HistView

Changes to the Build System:
	- TOPPAS now requires Qt's Webkit library
	- Use CMAKE_BUILD_TYPE instead of OPENMS_BUILD_TYPE (removed)
	- Use CMAKE_FIND_ROOT_PATH instead of CONTRIB_CUSTOM_DIR (deprecated)
  - Removed AndiMS, NetCDF and dependencies
	- Removed dependency to imslib, relevant classes were moved directly to OpenMS/CHEMISTRY/MASSDECOMPOSITION/IMS
- OpenMS now supports ctests functionality for optimized and parallel testing (see ticket #363)

Fixed Issues: (see also http://sourceforge.net/apps/trac/open-ms/report)
	#341 	Move IMS Mass Decomposition Code to OpenMS and remove IMS from contrib
	#330 	Remove static references to 10.5 SDK in OpenMS and contrib builds
	#301 	IDExtractor has no documentation
	#78 	Write generic Nightly Testing Script
	#355 	Adapt documentation to the changes in the contrib handling of the build system
	#348 	Update TOPP tool names in documentation
	#333 	CMake returning incorrect configurations
	#264 	PrecursorIonSelector crashs (SegFault) with minimal input
	#280	IonizationSimulation_test can not be compiled with OpenMP support on Mac OS X
	#322 	PeakPicker (wavelet) writes lots of "dataProcessing" junk to mzML file
	#327 	Feature width not stored in featureXML
	#372 	Calculation of rank correlation coefficient buggy
	#376 	Command line parser does not recognize --help and --helphelp
	#371 	FileFilter should support filtering by meta values
	#359 	Remove type argument from SpectrumFilter
	#346 	Implement mechanism to convert pre1.9 toppas workflows to 1.9 workflows
	#345 	Implement mechanism to convert pre1.9 ini files to 1.9 workflows
	#212 	Nicer formatting of parameter listings in documentation
	#356 	PeakPickerWavelet fails for broad peaks
	#363 	TOPP test need to define their dependencies to avoid wrong execution
	#360 	Remove type argument from FeatureFinder
	#357 	IDPosteriorErrorProb crashes with small number of peptides
	#354 	Adapt documentation to the changes in the contrib handling of the build system
	#41 	AndiMS for 32/64bit Windows and 64bit Linux..
	#326 	PepXMLFile: use RT of MS2 spectra for peptide RT
	#321 	Update to Seqan 1.3
	#324 	DecoyDatabase should support shuffling and contaminants
	#323 	MapAligner -apply_given_trafo's "invert" option only works from commandline
	#209 	Reading Bruker XMassFile failes with invalid DateTime String
	#236 	TOPP tool API change will crash existing TOPPAS pipelines
	#318 	FuzzyStringComparator::compareLines_ throws exception on gcc-4.6
	#317 	ostream::operator<< for MSSpectrum is not working
	#297 	Simulation: Ionization does not consider n-term to carry charge
	#383 	Simulation: iTRAQ isotope correction & simulation broken for 8plex
	#378 	Simulation: Intensity issue for simulation of MS2 signals
	#374 	Simulation: IonizationSimulation takes ages to complete on very high abundance peptides
	#366 	Simulation: SILACLabeler should adjust all channels to have the same RT elution profiles
	#365 	Simulation: Sampling of RT parameters in RTSimulation can produces abnormal RT parameters
	#344 	Simulation: remove TOPPBase type argument from MSSimulator
	#347 	Simulation: Contaminant simulation might produce wrong masses when used in unintended way
	#303 	TOPPAS, TOPPView and ExecutePipeline: looking for TOPP tools
	#305 	TOPPView fails while opening mzML with intensities stored in an int32 array
	#314 	TOPPView: Crash when selecting empty window
	#205 	TOPPAS crashes
	#227 	TOPPAS: tmp directory not multi-user friendly
	#282 	TOPPAS: updateParameters() might create invalid Pipeline
	#332 	TOPPAS: QWebView for downloading pipelines does not work behind proxy
	#135 	TOPPAS: Remove temporary files after completion
	#320 	TOPPAS: Workflows should support a short documentation
	#298 	TOPPAS: "Open in TOPPView" broken for MacOSX
	#106 	TOPPAS: Export for Workflows as image
	#364 	TOPPAS: Improve handling of user input while downloading workflows from the online repository
	#331 	TOPPAS: Active tab changes all the time under MacOSX (10.6 and 10.7)
	#210 	TOPPAS: Merger nodes are buggy
	#259 	TOPPAS: Resume button broken
	#300 	TOPPAS: Allow input node recycling
	#234 	TOPPAS: File forwarding/merging broken
	#178 	TOPPAS: Warn if merger node is followed by a tool for single files, not lists
	#313 	MascotAdapterOnline does not support Mascot 2.3
	#312 	FilterFilter should support filtering by precursor charge
	#226 	Specific isotopes in ElementsDB are generated with wrong masses
	#308 	AASequence(iterator, iterator) constructor is invalid, since it ignores terminal modifications
	#302 	Simulator should support picked peak Ground Truth
	#299 	Enable automatic static code analysis of OpenMS using cppcheck
	#43 	Discuss overhaul of OpenMS web site and possible migration to CMS
	#295 	Split OpenMS library in two or more parts
	#296 	PeptideIndexer might keep 1 old ProteinAccession
	#379  MapAlignerPoseClustering: -reference:index has no effect


Detailed list of changes to specific OpenMS classes:
- NEW:
	- compose_f_gx_hy_t (from imslib)
	- compose_f_gx_t (from imslib)
	- IMSAlphabet (from imslib)
	- IMSAlphabetParser (from imslib)
	- IMSAlphabetTextParser (from imslib)
	- IMSElement (from imslib)
	- IMSIsotopeDistribution (from imslib)
	- IntegerMassDecomposer (from imslib)
	- MassDecomposer (from imslib)
	- RealMassDecomposer (from imslib)
	- Weights (from imslib)
  - sum/mean/median functions added to header "StatisticFunctions"
  - PeptideAndProteinQuant: contains quantification code formerly included in ProteinQuantifier (TOPP tool)
- MODIFIED:
  - AASequence: removed AASequence(ConstIterator, ConstIterator) constructor, since it ignored Terminal Modifications; since there was no way to enable correct construction from two Iterators, we removed it
  - MapAlignmentAlgorithmIdentification: don't fail (exception: InvalidParameter) if value for "min_run_occur" is too high, warn and use possible maximum instead
  - MSSimulator: "type" parameter moved to "MSSim:Labeling:type"
  - Param: added new command line parser with improved functionality
  - PepXMLFile:
    - added reading support for pepXML version 1.17
    - set RT's of peptide identifications based on MS2 spectra, not the MS1 precursors as before (flag "use_precursor_rt" switches to the old behavior)
    - fail with ParseError if a requested experiment could not be found in a pepXML file
  - ProtXMLFile: set score type for peptides
  - TOPPBase: added methods to turn Param objects into command line parameters
  - TransformationModel: simplified handling of parameters
  - TransformationModelBSpline: new option to distribute breakpoints evenly at data quantiles (instead of uniformly over the data range)
  - lots more... too much to list



------------------------------------------------------------------------------------------
----                                  OpenMS 1.8                                      ----
------------------------------------------------------------------------------------------

TOPP tools:
- MODIFIED:
  - MapAligner: separated data extraction from transformation modelling - this allows to combine different algorithms and models; new option "invert"; reworked parameters (please see the MapAligner documentation and update your INI files)
  - FeatureLinker: now able to link consensus maps; added new experimental algorithm "unabeled_qt"; improved quality calculation in "unlabeled" algorithm
  - IDMapper, FeatureLinker ("unlabeled"/"unlabeled_qt" algorithms): now consider charge states by default (use parameter "ignore_charge" if you want to avoid this)
  - FileInfo: improved formatting of output
  - TextExporter: unified output formats
  - FileConverter: added conversion to consensusXML
  - ProteinQuantifier: redefined meaning of parameter combination "top 0"/"consensus:fix_peptides"
  - ITRAQAnalyzer: isotope corrected quantitation result is written to "-out" instead of the uncorrected values
  - GenericWrapper: now supports arbitrary external programs, when a .ttd file is present (see <OpenMS>/share/OpenMS/TOOLS/EXTERNAL)

UTIL tools:

TOPPView improvements:
- NEW:
  - Identification View (load idXML through Tools->annotate with identifications)
  - 1D view now supports vector graphics export when saving an image
  - Peaks in 2D view are drawn as circles at a high zoom level
  - TOPPAS pipelines can be edited and run directly from TOPPView

TOPPAS improvements:
- MODIFIED:
  - improved stability when using longer filenames
  - minor fixes (see bug tickets below)

OpenMS library improvements:
- Stability and consistency fixes mostly (see bug tickets below)

Changes to the Build System:
- minor only


Fixed Issues:
#277 	Crash upon annotation with idXML
#271 	Filename generation in TOPPAS broken
#278 	TOPP tools update only values from INI files, not restrictions
#273 	TOPPAS appends an extra "toppas" when saving files with uppercase TOPPAS extension
#272 	TOPPAS doesn't update the tab title after saving a new pipeline
#261 	ProteinQuantifier: handling of mod. peptides during protein quantification
#153 	"Unlabeled" FeatureLinker produces quality values that make no sense
#220 	TOPPAS: mzML.gz files are not recognized as correct input
#260 	InclusionExclusionListCreator creates invalid lists for Thermo instruments
#269 	OMSSAAdapter crashes when run from directory containing spaces
#267 	bug in StablePairfinder (distances)
#266 	TOPPAS "store" button for vertex' INI files always writes default INI
#129 	TOPPAS: Allow opening files in one layer
#105 	TOPPAS: Split TOPPAS.ini into Resource and Workflow files
#262 	PrecursorIonSelector handles input/output arguments incorrectly
#100 	TOPPView memory consumption high when copying data
#257 	CLang++ crashes with "SCEVAddRecExpr operand is not loop-invariant!" on EnzymaticDigestion
#233 	TOPPView's updateLayer does not reload all data
#247 	TOPPView: crashes if file is deleted while opened
#66 	"Tools -> Go to" coordinates should default to current view
#239 	seg. fault when loading featureXML into TOPPView from the wrong context
#221 	TOPPView: when loading a new layer, the zoom should not reset
#222 	IDMapper should support mapping charge-matched entities only
#255 	TOPPView's Projection is showing only single peaks at high zoom
#253 	TOPP tools should be able to write their type into ini file, without knowing it a priori
#252 	OMSSAAdapter crashes when v2.1.7 and 'precursor_mass_tolerance_unit_ppm' are used
#251 	XTandem Adapter ignores "no_refinement" flag
#198 	add Proteowizward to Windows binary installer
#246 	TOPPView: Update Layer broken
#149 	Support external tools not derived from TOPPBase
#245 	PeptideIndexer fails on ambiguous AA's
#244 	merging by Precursor in SpectraMerger
#242 	Protein coverage should be reported
#237 	RT corrections via BSpline transformation is unreliable for sparse regions (e.g. borders and extrapolation)
#235 	TOPPAS input file name lists should be sorted
#231 	FeatureFinder has faulty Averagine model
#229 	Digestor UTIL cannot write FASTA output
#27 	generate publication ready figures in SVG format - 1D view
#215 	FeatureFinder crashes with Segmentation fault
#213 	TOPPView crashs when loading mzML and featureXML
#224 	PepXMLFile produces invalid files (mod_aminoacid_mass position is 1-based)
#225 	msInspect pepXML parser can not handle OpenMS pepXML due to massdiff attribute
#223 	TOPPAS restores wrong parameter name when deleting an input/output edge
#217 	Caching in LogStream is not thread safe
#218 	FF should work on non-sorted data, but gracefully exit on negative m/z values
#214 	MapAligner crashes on certain data
#211 	TOPPAS: IDFilter RTPredict linking not possible
#150 	TOPPAS does not use user environment to find executables
#208 	Windows: hide extra console window when starting GUI apps
#207 	Projections show wrong axis names
#179 	adapt to command/console width
#206 	Parameter names should include subsection
#204 	TOPPView "Go To" Dialog should support UniqueID's
#202 	"Open file" dialog: "readable files" should include .gz files
#191 	changing from 1D to 2D,3D View and 3D to 2D if MS1 spectra are present
#196 	NoiseFilter, PeakPicker, BaselineFilter crash on certain input-data

Detailed list of changes to specific OpenMS classes:
- NEW:
  - BaseFeature: parent of Feature and ConsensusFeature
  - FeatureGroupingAlgorithmQT, QTClusterFinder, QTCluster, GridFeature: feature grouping for unlabeled data based on QT clustering
  - FeatureDistance: distance measure for features
  - TransformationModel: different models for retention time transformations
  - SvmTheoreticalSpectrumGenerator: simulator for MS/MS spectra

- MODIFIED:
  - Feature, ConsensusFeature: moved common parts to BaseFeature
  - StablePairFinder: moved distance calculation to FeatureDistance
  - TransformationDescription: reworked, some functionality moved to TransformationModel
  - all MapAlignmentAlgorithm... classes, PoseClustering[Affine/Shift]Superimposer, TransformationXMLFile, InternalCalibration: adapted to changes in RT alignment/transformation modelling
  - FeatureGroupingAlgorithm: support linking of consensus maps; new algorithm "unlabeled_qt"
  - BaseGroupFinder: new algorithm "qt"
  - IDMapper: consider charge states for matching
  - PepXMLFile: use E-value (instead of hyperscore) as score for X! Tandem results
  - FileHandler: accept endings ".pep.xml" and ".prot.xml" for pepXML/protXML
  - FeatureMap, ConsensusMap: "clear" also clears meta data by default
  - ConsensusMap: adapted signature of "convert" for feature maps (to mirror that for peak maps)
  - Param: remove() and ::removeAll() now delete empty nodes which have no subnodes nor entries (otherwise writing paramXML breaks)
  - TheoreticalSpectrumGenerator: getSpectrum() now generates all selected ion types not only b- and y-ions

------------------------------------------------------------------------------------------
----                                  OpenMS 1.7                                      ----
------------------------------------------------------------------------------------------
Release date: Sep 5th 2010

TOPP tools:
- TOPP tool categories have been reorganized
- TOPP documentation now has a predecessor/successor tool section and uniform algorithms subsection parameter documentation
- MODIFIED:
  - IDFilter: reworked parameter names and documentation (please see the IDFilter documentation and update your INI files)
  - IDMapper: reworked parameter handling (please see the IDMapper documentation and update your INI files)
  - FileMerger: can now merge featureXML
  - IDMerger: new option to integrate data from pepXML and protXML
  - MapAligner: improved handling of reference files, added several options to the "identification" algorithm
  - SeedListGenerator: new option to use monoisotopic peptide mass instead of precursor m/z for seeds from idXML input
  - Resampler: PNG image creation functionality removed and transferred to ImageCreator UTIL
  - FeatureFinder: deprecated algorithms "simple" and "simplest"
  - FeatureLinker: deprected algorithm "identification"
- NEW:
  - ProteinQuantifier: compute protein/peptide abundances from annotated featureXML or consensusXML files
  - GenericWrapper: wrap external programs (e.g. ProteinProphet) in TOPPAS
  - ConsensusID: [rewritten] combine several peptide search engine results to improve precision and recall
  - InclusionExclusionListCreator: creates inclusion or exclusion lists for MS/MS based on identifications, feature maps or protein databases
- REMOVED:
  - TextImporter (functionality moved to FileConverter)

UTIL tools:
- MODIFIED:
  - DecoyDatabase now uses "_rev" as decoy string by default (previously: "_ref"), as required by PeptideIndexer by default
  - MSSimulator provides a framework for the simulation of labeled data (#88)
- NEW:
  - ImageCreator: creates PNG's from MS maps
  - IDSplitter: splits peptide/protein annotations off of data files (inverse operation as IDMapper)
  - MassCalculator: calculates masses and mass-to-charge ratios of peptide sequences

OpenMS library improvements:
- read protXML files
- support protein groups in ProteinIdentification/idXML
- line numbers in errors of Textbased files (most formats: dta, dta2D, FASTAFile, PepNovoOutfile, MascotGenericFile, MS2File, MSPFile, OMSSACSVFile, TextImporter (csv, msInspect, SpecArray?, Kroenik))
- FeatureFinderAlgorithmPicked is now able to fit asymmetric retention time profiles (experimental)
- added generic labeling framework to SIMULATION (#88) (experimental)

TOPPView improvements:
- basic visualization of peptide identifications in idXML
- when the amount of loaded data causes memory depletion, an error is issued and TOPPView does not crash (only a problem on 32bit systems)
- zooming beyond the last zoom stack item using the mouse wheel or CTRL+

TOPPAS improvements:
- added copy/paste for workflow items
- workflows can now include other workflows (File>Include)
- several bug fixes
- split TOPPAS in TOPPAS and PipelineExecute TOPP-tool

Changes to the Build System:
- external code support for CMake 2.8:
  External code using "include (${OpenMS_USE_FILE})" in its CMakeLists.txt cannot be configured against OpenMS 1.7, however, only minor changes are required to fix this. See the documentation for "Programming with OpenMS".
- nightly tests for external code
- SVN revision used to build the lib is remembered (finer version tracking)
- nightly coverage builds
- GUI testing (experimental)
- Visual Studio 2010 support
- building on Mac OS X requires CMake 2.8.1 due to bugs in CMake < 2.8.1

Fixed Issues:
[new tracker: http://sourceforge.net/apps/trac/open-ms/query?status=closed&group=resolution&milestone=Release+1.7]
-	#23	  implement protXML
-	#44  	TOPPView warning "Cannot show projections!"
-	#46  	All TOPP/UTILS segfault if /share is not found
-	#53  	TOPPAS select directory has save as dialog
-	#54  	TOPPAS select directory has save as dialog
-	#56  	TOPPAS context menu "open in TOPPView" does not work under MacOSX
-	#58  	Unit tests for nested classes
-	#59  	Test of external Code
-	#61  	automatic ini file Version number update
-	#62  	nightly tests for external code
-	#63  	rename methods named min() or max() to something else...
-	#64  	TOPPView - update_layer reload is incomplete
-	#69  	FileMerger needs ability to merge featureXML
-	#73  	Resampler: can't create PNGs with TOPPAS
-	#74  	Default parameters of PTModel cause infinite loop
-	#76  	Add deployment target for compatibility with older MacOSX versions
-	#77  	FuzzyDiff always returns 'true' when comparing any two PNG images
-	#81  	Terminal modification with residue specificity
-	#85	  IDMapper will crash on negative RT's or big deltas
-	#87  	Gzipped files work as input, but arrow stays red
-	#88  	Implement Labeling Framework for MSSimulator
-	#90	  Quantification on protein level
-	#91	  Simple FF crashes on very sparse data
-	#92	  Encoding of XML files (invalid multcharacter)
-	#93	  TOPPAS layer bug
-	#98	  display RT value when viewing 1D data
-	#104	Split TOPPAS in TOPPAS and PipelineExecute TOPP-tool
-	#110	"Copy&paste, include workflows in current window"
-	#121	Tool categories and menu items in context menus have arbitrary order
-	#122	Projection view: mouse-over text on RT projection says "m/z"
-	#123	Reorganize TOPP tool categories
-	#124	TOPPAS fails to load files correctly
-	#127	catch out-of-memory exceptions in TOPPView
-	#131	TOPP input files check too restrictive...
-	#132	check all system calls
-	#133	Textexporter runs indefinitely when input has no IDs and -consensus_features as output
-	#134	[Windows] failure of TOPP tools in TOPPAS due to _out and _temp directory not writeable
-	#136	TOPPView: #of Isotopes in TheoreticalSpectrumGenerator not forwarded
-	#137	Implement asymmetric elution profile shapes for model fitting in FeatureFinderAlgorithmPicked
-	#141	CMake 2.8.1 causes linker errors on Mac OS 10.6.3
-	#143	Incompatibility between String and string methods
-	#147	Internal Compiler Error with gcc 4.3
-	#152	Remove/hide deprecated algorithms
-	#154	Update TOPPAS workflows params
-	#155	linking OpenMS.so using a relative contrib directory fails
-	#156	use MSBuild instead of devenv for contrib building on Windows
-	#158	FeatureFinder (centroided) might crash on certain input
-	#159	IDMapper will crash when given empty FeatureMap
-	#161	TOPPAS Output file naming can lead to wrong "merge all" behaviour
-	#163	rework IDFilter
-	#164	DecoyDatabase creates faulty protein names by default
-	#170	TheoreticalSpectrumGenerator computes wrong prefix/suffix masses
-	#171	Remove/hide entire deprecated tools
-	#175	Internal Compiler error in BaseModel/FeatureFinder
-	#182	INIFileEditor crashes upon execution
For more minor bugfixes visit the above URL.

Detailed list of changes to specific OpenMS classes:
- ConsensusMap, FeatureHandle, ConsensusFeature:
  - element index replaced by unique id
- DPosition:
  - min() renamed to minPositive()
  - min_negative() to minNegative()
- DIntervalBase
  - min() renamed to minPosition()
  - max() renamed to maxPosition()
- String
  - removed:
     String substr(SignedSize start, SignedSize n) const;
     String substr(SignedSize start) const;
  - added:
     String substr(size_t pos = 0, size_t n = npos) const;
     String chop(Size n) const;

------------------------------------------------------------------------------------------
----                                  OpenMS 1.6                                      ----
------------------------------------------------------------------------------------------
Release date: Nov 19th 2009

Main improvements of TOPPView:
- Storing peak data is now possible in mzData, mzXML and mzML format
- Feature and consensus feature peaks are now configurable (icon and size)
- Added new label mode for feature layers: all peptide hits of a feature are displayed
- Added visualization of unassigned peptide hits for feature layers
- Measuring to arbitrary end points is now supported in 1D and 2D view
- file load progress bar stays responsive under load on Windows
- rudimentary chromatogram support

Main improvements of TOPP-Framework:
- Major update of TOPPAS
- TOPP tools now warn when used with parameter files from a different version
- Combining '-write_ini' and '-ini' option now allows to transfer settings with identical
  path and names from an old ini file into a new one.

New TOPP tools:
- SeedListGenerator
  - generates seed lists for feature detection (still experimental)
- PrecursorMassCorrector
  - update precursor m/z information of MS/MS spectra based on MS1 peptide isotope fits
    (still experimental)

Main improvements of TOPP-Tools:
- all tools:
  - gzipped and bzipped XML files (e.g. mzML) can be directly read
- FeatureFinder
  - Centroided
    - supports parallel execution now
    - supports user-specified seeds now
    - Wavelet: removed (Isotope-Wavelet is still available)
- FileMerger: accumulated processingMethod entries, which all contained the same
  information
- IDMapper
  - has new default m/z tolerance and uses ppm as new default measure! Da is still
    supported.
  - referenze m/z of ID can now be either: 1) precursor mass, 2) [new] mass of identified
    peptide
  - assigns more peptides to features with convex hulls (the deltas are used)
- InternalCalibration
  - supports calibration functions calculated seperately for each spectrum or one global
    function
  - supports peptide ids as reference peaks
  - works on peak or feature data now
- MapAligner
  - new "identification" algorithm for alignment based on identified peptides
    (still experimental)
- PeakPicker
  - support for automatic estimation of peak width
- TextImporter can now import Koenik(Hardkloer) feature files
- TextExporter
  - added option for string quoting
  - improved export of consensusXML
- PepNovoAdapter: complete rewrite of the code, including classes

New UTILS:
- UniqueIdAssigner can be used to assign unique ids to FeatureXML and ConsensusXML files

Main improvements of UTILS:


Main improvements of OpenMS C++ library:
- MGF file creation speedup (also affects some TOPP tools)
- removed FeatureFinder-Wavelet (IsotopeWavelet is still available)
- support for bzip2 and gzip compressed XML files
- chromatogram support
- comments and other strings of XML writers are now escaped to prevent reading problems
- fixed IdXMLFile segmentation fault if no protein identification given

Detailed list of changes to specific OpenMS classes
- [New classes]:
  - UniqueIdGenerator, UniqueIdInterface, UniqueIdIndexer
  - SVOutStream
  - MapAlignmentAlgorithmIdentification
  - SeedListGenerator
- [Removed classes]:
  - FeatureFinderAlgorithmWavelet
- [Renamed classes]:
  - IDTagger -> DocumentIDTagger
- String:
  - improved behaviour of split(...) method
  - added support for quoting and unquoting of strings
- ConsensusMap: added clear(...) method
- IDMapper:
  - uses bounding boxes of mass traces instead of convex hulls now
  - the given deltas are used for features with convex hulls as well
- PoseClusteringShiftSuperimposer:
  - full rewrite, uses a similar algorithm like PoseClusteringAffineSuperimposer now
- TranformationDescription:
  - added cubic b-spline transformation
  - PairsType uses DoubleReal instead of Real now, thus can be used for m/z as well
- VersionInfo:
  - includes (if available) SVN revision number that the library is build upon via support
    by the build system
  - SVN revision information is displayed in the TOPP tools help text
- PepXMLFile: improved handling of PTMs

Changes to the Build System:
- unit tests are now in a separate sub-project in <OpenMS/source/TEST/> avoiding huge
  Solution files in MSVC IDE
- new targets: test_build, tutorials_build, tutorials_exec
- SVN revision (if available) is determined and compiled into OpenMS before the library is
  built
- added real install prefix and install target to be able to do a 'make install'

Changes to OpenMS XML formats:
- FeatureXML and ConsensusXML files use unique ids now instead of running indices. New XML
  Schema versions: 1.4

Changes to the contrib package:
- updated GSL to version 1.13
- updated SVM to version 2.89
- added Z lib and bz2 lib

Bug fixes:

[old tracker: http://sourceforge.net/tracker/?func=detail&aid=2857130&group_id=90558&atid=1059012]
- [2857042]: RTModel/PTModel unable to find modification
- [2857040]: Modification names with brackets fail to parse
- [2849215]: OMSSAAdapter fails with Acetlyation not found
- [2849201]: Parameters in INI files are duplicated
- [2849439]: Compilation error with Qt 4.3.x
- [2900457]: idXML files with more than ProteinIdentification might be incorrect

[new tracker: http://sourceforge.net/apps/trac/open-ms/query?status=closed&group=resolution&milestone=Release+1.6]
- #29: FilerMerger accumulates processingMethod entries
- #28: Segfault if idXML file does not contain a protein identification.
- #24: XML formats are written with unescaped special chars like "&"

------------------------------------------------------------------------------------------
----                                  OpenMS 1.5                                      ----
------------------------------------------------------------------------------------------

Main improvements of TOPPView:
- Added new labeling options for feature data
- Fixed crash when zooming in snap-mode
- Added context menu to spectra selection bar
- Feature editing mode can be enabled/disabled in the context menu (to avoid accidental editing)
- Several minor fixes and improvements

Main improvements of TOPP:
- Made mzML 1.1.0 the default format for all TOPP tools
- Added data processing information to all output files to improve traceability
- FileFilter:
  - added 'sort_peaks' option
  - added filtering according to scan type
  - added filtering according to activation type
- FileInfo:
  - added flag for data processing output
  - corrupt data checks: sorting is checked now, improved speed
- Added new tool IDFileConverter, which can convert between identification file formats
- Added TOPPAS, a tool for visual creation and execution of TOPP pipelines (beta)
- TextImporter can now import SpecArray and msInspect feature files
- Added CompNovo, a de novo identification tool for combined CID/ETD experiments
- MapAligner uses a new algorithm for pose clustering with less parameters

Main improvements of UTILS:
- Added PeptideIndexer, assign proteins to peptides including target/decoy specification
- Added MRMPairFinder, ERPairFinder to extract ratios of labeled experiments
- Added IDMassAccurracy, given mzML files and identification, it calculates distributions of mass deviations
- Added MapAlignmentEvaluation, a tool to evaluate alignment results
- Added MSSimulator, a highly configurable simulator for mass spectrometry experiments

Main improvements of OpenMS C++ library:
- mzML 1.1.0 support
- Improved the precision of mass values in several file formats

Detailed list of changes to specific OpenMS classes
- New classes:
  - CompNovo-classes
  - StablePairFinder, which is now used by MapAligner and FeatureLinker
  - Simulation-classes
- Removed classes:
  - FeatureFinderAlgorithmWatershed
  - PeakIcon
  - FactoryProduct (replaced by DefaultParamHandler)
  - DSpectrum (all the functionalty was moved to MSSpectrum)
- Renamed and moved classes:
  - moved PersistentObject from FORMAT/ to FORMAT/DB/
  - renamed PepXMLFile to PepXMLFileMascot
- Changes to Classes:
  - MSExperiment: added 'isSorted' method
  - MSSpectrum:
    - added 'isSorted' method
    - renamed MetaDataArray to FloatDataArray
    - added IntegerDataArrays
    - added StringDataArrays
  - DataValue: added constructor for 'std::string' and QString
  - MetaInfo: 'setValue' method takes only DataValue now
  - MetaInfoInterface: 'setMetaValue' method takes only DataValue now
  - Param: 'setValue' method takes only DataValue now
  - ExperimentalSettings: moved DataProcessing to SpectrumSettings (for mzML)
  - Precursor: supports multiple dissociation methods now (for mzML)
  - MetaInfoDescription: removed comment and source file; added data processing (for MzML)
  - ElementDB: isotopes are now possible
  - EmpiricalFormula: isotopes are now possible (e.g. (2)H for deuterium)
  - ModificationsDB: switched completely to UniMod (www.unimod.org). PSI-MOD still provided for convenience
  - PepXMLFile: added new 'load' method (moved the old 'load' method to PepXMLFileMascot)
  - TextFile:
    - is now derived from StringList
    - the 'asString' method was replaced by 'concatenate' from StringList
  - MzMLFile:
    - added support for integer and string binary arrays
    - added support for compressed binary data arrays
    - loading a file with unknown CV terms in certain tags no longer causes an error
  - DBConnection:
    - The 'executeQuery' method no longer sets the internal pointer to the first record of the result.
      It is now positioned before the first record. A boolean flag can be used to switch to the old behaviour.
  - SourceFile: changed native ID type to string
  - PoseClusteringAffineSuperimposer: full rewrite, not using CGAL

Changes to the contrib package:
- Added CoinMP 1.3.3
- Added IMSlib 0.1.0
- Update Xerces-C to revision 806068 of SVN trunk

Bug fixes:
- [2778461]: mzData files containing 'supDataArray' elements no longer crash OpenMS
- [2777173]: TOPPView 2D view projections no longer forget the draw mode on repaint
- [2776386]: TOPPView snap-to-max intensity mode no longer crashes with empty spectra
- [2775912]: PeakPickerCWT no longer assigns RT=-1 to MS/MS spectra

------------------------------------------------------------------------------------------
----                                  OpenMS 1.4                                      ----
------------------------------------------------------------------------------------------

Main improvements of TOPPView:
- Drag-and-drop is now supported from the layer bar, spectrum bar and for files from the operating system
- Improved visualization of very high-resolution data
- Improved painting speed of 2D view

Main improvements of TOPP:
- Added new tool TextImporter, which can convert text files to featureXML
- TextExporter can now export peptide/protein information stored in consensusXML
- PeakPicker: reduced the number of parameters, added parallization support
- FeatureFinder: added new MRM algorithm and removed the tool 'FeatureFinderMRM'
- FileInfo: added support for idXML

Main improvements of OpenMS C++ library:
- mzML 1.1.0 RC5 support
- removed support for external memory (use the 64bit builds if you want to process large datasets)
- added support for three kinds of parallization architectures
  - OpenMP
  - Intel Threading Building Blocks
  - Nvidia Cuda

Detailed list of changes to specific OpenMS classes:
- SpectrumSettings: several precursor peaks are now supported, added product list
- Precursor: complete rewrite for better support of mzData, mzXML and mzML
- PeakPickerCWT: cleaned up interface, improved meta data handling, improved parameters, added parallelization support
- GaussFilter: cleaned up interface, improved meta data handling
- SavitzkyGolayFilter: cleaned up interface, improved meta data handling
- MorphologicalFilter: cleaned up interface
- LinearResampler: cleaned up interface
- LabeledPairFinder: estimated negative sigma values are now treated as positive values
- FeatureFinder: added new algorithm 'MRM' for MRM feature detection; replaces FeatureFinderMRM
- ExperimentalSettings: remove native ID type (for mzML support)
- SourceFile: added native ID type (for mzML support)
- File: replaced vector<String> by StringList in all methods

Bug fixes:
- [2645436]: TOPPView - Data Filter for "Size" not available
- [2645510]: OpenMS - libOpenMS.so is built but linking fails (TOPP, tests) (on Debian "Lenny")
- [2665055]: FileFilter ignores -sort option for FeatureXML and Consensus
- [2659013]: windows contrib can fail when copying compiled libraries
- [2606068]: TOPP tools with list parameters do not work with INI files
- [2690367]: Protein references missing on peptide identifications

------------------------------------------------------------------------------------------
----                                   OpenMS 1.3                                     ----
------------------------------------------------------------------------------------------

New features and improvements of OpenMS:
- The build system is now based on CMake - supporting Linux, MacOS and Windows.
- Finalized mzML implementation (version 1.1.0 RC4)
  - previously unsupported parts
  - indexed mzML
  - semantic validation (see FileInfo)
- Kernel: Replaced comparators NthPositionLess by the comparator(s) RTLess and/or MZLess.
- Kernel: Replaced methods sortByNthPosition() by the method(s) sortByRT() and/or sortByMZ().
- Improved the framework for meta data visualization.
- Several extensions to the meta data classes were made for mzML compliance.
- The macros used for unit testing in source/TEST have been revised.
- More consistent handling of single vs. double numeric precision, esp. in file output.
- Added ANALYSIS/PIP/PeakIntensityPredictor class for peak intensity prediction (contributed by Alexandra Scherbart).
- Added support for Intel Compiler versions 10 and 11
- Added support for Qt up to 4.5 rc1

New features and improvements of TOPP:
- Added SILACAnalyzer: A specialized tool for quantitation of SILAC experiments (contributed by Lars Nilse).
- Added ITRAQAnalyzer: A specialized tool for quantitation of ITRAQ experiments.
- Added IDMapper: Assigns protein/peptide identifications to features or consensus features.
- FeatureLinker: Added automated RT parameter estimation for 'labeled' algorithm.
- MapAligner: Added spectrum_alignment and apply_given_trafo, IdXML is supported.
- Resampler: This tool is now used for resampling raw data instead of resampling in NoiseFilter or BaselineFilter.
- FileInfo: The option '-v' now also does a semantic validation of mzML files.
- FileMerger: Improved interface
- ConsensusID: Now also supports consensus identification of features and consensus features.
- INIFileEditor: Support for string/int/double lists and input/output files was added.
- Added PrecursorIonSelector: A tool for result-driven precursor ion selection.
- FalseDiscoveryRate: corrected FDR calculations and added optional support for q-values
- Added MascotAdapterOnline: which allows queries to Mascot via network (together with Daniel Jameson)

New features and improvements of TOPPView:
- Added functionality for editing feature data
- Added support for consensus features (consensusXML)
- Added measuring and generic annotations to 1D view
- Several minor interface improvements and bugfixes

Changes to OpenMS XML formats:
- ParamXML:
  - Restrictions in Param .ini files are represented by 'min:max' instead
    of 'min-max' now, to avoid issues with small (1e-06) and negative numbers.
  - Replaced 'advanced' attribute by the more general 'tags' attribute.
  - Added support for float, int and string lists
- featureXML:
  - Added tag <subordinate> to store competing features that did not qualify for the final map
  - Removed <description> section
  - Added document identifier
  - Added protein and peptide information
- consensusXML:
  - Added document identifier
  - Added protein and peptide information
- idXML:
  - Added document identifier

Changes to the contrib package:
- The build system is now based on CMake - supporting Linux, MacOS and Windows.
- Updated SeqAn package to revision 2666 (this fixes the STL debug error)
- Updated xerces-c to version 3.0.0
- Updated boost to version 1.37.0
- Downgraded GSL to 1.8 (because of Mac/Windows support)

Detailed list of changes to specific OpenMS classes:
- Renamed and moved classes
  - Renamed MSMetaDataExplorer to MetaDataBrowser
  - Renamed ProcessingMethod to DataProcessing
  - Moved XMLValidator from FORMAT/ to FORMAT/VALIDATORS/
- Removed classes
  - DPeakArray (moved the functionality to the classes that inherited from it)
  - IDSpectrumMapper (replaced by IDMapper)
  - IDFeatureMapper (replaced by IDMapper)
  - FeatureXMLHandler (merged into FeatureXMLFile)
  - ConsensusXMLHandler (merged into ConsensusXMLFile)
  - PeakPicker (merged into PeakPickerCWT)
  - MorphFilter (merged into MorphologicalFilter)
  - TopHatFilter (merged into MorphologicalFilter)
- New classes
  - DATASTRUCTURES/IntList
  - DATASTRUCTURES/StringList
  - ANALYSIS/ID/IDMapper
  - ANALYSIS/MAPMATCHING/MapAlignmentAlgorithmApplyGivenTrafo
  - ANALYSIS/MAPMATCHING/MapAlignmentAlgorithmSpectrumAlignment
- Changes to classes
  - InstrumentSettings
    - Revisited scan modes
    - Added bool member for zoom scans (no longer a scan mode)
  - MassAnalyzer: Removed tandem scanning method. This is stored in the ScanMode of InstrumentSettings.
  - DataProcessing: Now contains Software and can handle multiple processing actions.
  - Software: Only contains name and version now.
  - SourceFile: Added MetaInfointerface and checksum type
  - ContactPerson: Added URL and address
  - Instrument:
    - Can contain multiple detectors and multiple ion sources now
    - Added Software
    - Added ion optics type
  - AcquisitionInfo: Added MetaInfoInterface
  - Acquisition: integer 'number' member was changed to a string 'identifier' (for mzML)
  - ExperimentalSettings
    - Now contains multiple SourceFiles and DataProcessings
    - ExperimentType was removed
  - SpectrumSettings
    - Added nativeID (from acquisition software)
  - DSpectrum
    - The peaks are no longer stored in a container member, but DSpectrum is derived
      from std::vector<PeakType>.
    - The container type is no longer a template argument. Peak type and allocator type
      are the new template arguments.
  - LabeledPairFinder: Added automated RT parameter estimation.
  - GaussFitter: Removed several unneeded methods.
  - GammaDistributionFitter: Removed several unneeded methods.
  - DataValue: Added support for IntList and DoubleList types
  - Param:
    - Added a new remove(key) method, that removed only exact matches.
      The old remove() method was renamed to removeAll(prefix)
    - Replaced 'advanced' flag by a generic tagging mechanism
    - Added support for IntList and DoubleList types
  - File: find(...) now throws an exception, of the file is not found.
  - DPeak and DRichPeak are metafunctions now, e.g. DPeak<1>::Type is a typedef for Peak1D.
  - VersionInfo: Added support for SVN revision info. Slight interface changes.
  - TOPPBase: Print revison info (if meaningful).
  - MetaInfo: Uses double precision now.
  - Date
    - get() now returns a string instead of modifying a string reference.
    - Made today() is static now and returns the current DateTime instead of modifying the object.
  - DateTime
    - get(), getDate() and getTime() now return a string instead of modifying a string reference.
    - Made now() is static now and returns the current Date instead of modifying the object.
  - MSExperiment: The date is now a DateTime object.
  - ProgressLogger: Nested application uses indentation.
  - XMLValidator: The output stream for error messages can now be set in the isValid(...) method
  - XMLFile: The output stream for validation error messages can now be set in the isValid(...) method
  - MzMLFile: The output stream for validation error messages can now be set in the isValid(...) method
  - IdXMLFile: Adden document identifier to the load(...) and store(...) method

------------------------------------------------------------------------------------------
----                                   OpenMS 1.2                                     ----
------------------------------------------------------------------------------------------

New features and improvements of OpenMS:
- GCC 4.3 is now supported (GCC 3.4 and 4.0 are no longer supported)
- Added support for GCC STL debug mode (configure option --enable-stl-debug)
- Complete reimplementation of map alignment and feature grouping classes.
  This affected some classes in KERNEL and nearly all classes in ANALYSIS/MAPMATCHING.
  The affected classes are not listed in detail here.
- Added meta data arrays to spectra as the new standard way of handing peak meta information
- Improved interface of SpectrumCanvas and derived classes for easier reuse outside of TOPPView
- Added support for arbitrary modifications to peptide/protein modifications (based on PSI-MOD)
- Exceptions thrown by member functions are no longer declared in the header files.
  They are however documented in the class documentation.
- Added *beta* support for the HUPO PSI format mzML
  Currently only reading is supported and some features are not implemented yet
  e.g. chromatograms, zlib compression of base64 data, base64 integer data, base64 16 bit data
- Added the UTILS package, a bundle of small helper tools.
- Changed handling of amino acid sequences and modifications. Modifications are taken from
  PSI-MOD and are fully supported via the class AASequence.
- Added new framework for generic clustering

New features and improvements of TOPP:
- Replaced 'MapAlignment', 'UnlabeledMatcher' and 'LabeledMatcher' tools by 'MapAligner' and 'FeatureLinker' tools
- Added map alignment algorithm based on spectrum similarity to 'MapAlignment'
- Added 'PTModel' and 'PTPredict' tool for prediction of proteotypic peptides
- Added XTandemAdapter with a minimal interface (shared with OMSSAAdapter) all advanced option can be set using a
  standard X!Tandem configuration file
- Changed OMSSAAdapter to same minimal interface as XTandemAdapter, advanced option are additionally available
- Added IDDecoyProbability which implements the transformation of a forward and reversed search into probability
  scores (target-decoy approach)
- Added FalseDiscoveryRate, which implements FDR calculation from forward and reversed searches at peptide
  and protein levels

New features and improvements of TOPPView:
- Major update to the user interface and functionality
- Speed improvements of the 2D view
- Many bug fixes
- Updated tutorial

Changes to OpenMS XML formats:
- Added TransformationXML which stores information about map alignment
- Removed map alignment information from ConsensusXML
- FeaturePairsXML is now deprecated (ConsensusXML is used instead)

Changes to the contrib package:
- Updated to NetCDF 3.6.3
- Updated to SeqAn 1.1 (r2416)
- Updated to CGAL 3.3.1
- Updated to GSL 1.11
- Updated to xerces-c 2.80
- Updated to boost 1.35.0
- Updated to libsvm 2.86

Detailed list of changes to specific OpenMS classes:
- Renamed and moved classes
  - Renamed 'Exception::Base' to 'Exception::BaseException'
  - Renamed all 'Peak' classes to 'RichPeak'
  - Renamed all 'RawDataPoint' classes to 'Peak'
  - Renamed 'KERNEL/DPeakConstRefArray' to 'DATASTRUCTURES/ConstRefVector'

- Removed classes
  - KERNEL/PickedPeak1D
  - DATASTRUCTURES/HashMap (replace by Map)
  - ANALYSIS/MAPMATCHING/BaseAlignment (restructuring of map alignment)
  - ANALYSIS/MAPMATCHING/BaseMapMatcher (restructuring of map alignment)
  - ANALYSIS/MAPMATCHING/BasePairFinder (restructuring of map alignment)
  - ANALYSIS/MAPMATCHING/BasePairFinder_impl (restructuring of map alignment)
  - ANALYSIS/MAPMATCHING/BasePairwiseMapMatcher_impl (restructuring of map alignment)
  - ANALYSIS/MAPMATCHING/BaseSuperImposer_impl (restructuring of map alignment
  - ANALYSIS/MAPMATCHING/ElementPair (restructuring of map alignment)
  - ANALYSIS/MAPMATCHING/Grid (restructuring of map alignment)
  - ANALYSIS/MAPMATCHING/GridCell (restructuring of map alignment)
  - ANALYSIS/MAPMATCHING/Group (restructuring of map alignment)
  - ANALYSIS/MAPMATCHING/IndexTuple (restructuring of map alignment)
  - ANALYSIS/MAPMATCHING/LinearMapping (restructuring of map alignment)
  - ANALYSIS/MAPMATCHING/MapDewarper (restructuring of map alignment)
  - ANALYSIS/MAPMATCHING/MapMatcherRegression (restructuring of map alignment)
  - ANALYSIS/MAPMATCHING/PairMatcher (restructuring of map alignment)
  - ANALYSIS/MAPMATCHING/PoseClusteringPairwiseMapMatcher (restructuring of map alignment)
  - ANALYSIS/MAPMATCHING/StarAlignment (restructuring of map alignment)
  - ANALYSIS/CLUSTERING/BinnedRep (reimplemented in BinnedSpectrum)
  - COMPARISON/SPECTRA/BinnedRepCompareFunctor (reimplemented in BinnedSpectrumCompareFunctor)
  - COMPARISON/SPECTRA/BinnedRepMutualInformation (reimplemented in BinnedMutualInformation)
  - COMPARISON/SPECTRA/BinnedRepSharedPeakCount (reimplemented in BinnedSharedPeakCount)
  - COMPARISON/SPECTRA/BinnedRepSpectrumContrastAngle (reimplemented in BinnedSpectralContrastAngle)
  - COMPARISON/SPECTRA/BinnedRepSumAgreeingIntensities (reimplemented in BinnedSumAgreeingIntensities)
  - CONCEPT/Benchmark
  - CONCEPT/HashFunction
  - FILTERING/SMOOTHING/SmoothFilter
  - FORMAT/FeaturePairsXMLFile (restructuring of map alignment)
  - FORMAT/GridFile (restructuring of map alignment)
  - FORMAT/HANDLER/FeaturePairsHandler (restructuring of map alignment)
  - FORMAT/HANDLER/GridHandler (restructuring of map alignment)
  - FORMAT/HANDLER/OMSAAXMLHandler (replaced by OMSSAXMLFile)
  - KERNEL/ConsensusPeak (restructuring of map alignment)
  - KERNEL/FeatureHandle
  - KERNEL/MSExperimentExtern
  - KERNEL/PeakIndex
  - TRANSFORMATIONS/RAW2PEAK/PeakShapeType

- New classes
  - CHEMISTRY/ModificationsDB which handles the PSI-MOD modifications
  - CHEMISTRY/ModificationDefinition class, which specifies modification search options
  - CHEMISTRY/ModificationDefinitionSet class, which specifies modification search options
  - CHEMISTRY/ResidueModification which represents a PSI-MOD modification
  - ANALYSIS/ID/FalseDiscoveryRate class, which calculates FDRs on peptide and protein level
  - ANALYSIS/ID/IDDecoyProbability class, which implements a target decoy probability estimation
  - DATASTRUCTURES/Map class and replaced HashMap usage with Map
  - ANALYSIS/MAPMATCHING/BaseGroupFinder (restructuring of map alignment)
  - ANALYSIS/MAPMATCHING/FeatureGroupingAlgorithm (restructuring of map alignment)
  - ANALYSIS/MAPMATCHING/FeatureGroupingAlgorithmLabeled (restructuring of map alignment)
  - ANALYSIS/MAPMATCHING/FeatureGroupingAlgorithmUnlabeled (restructuring of map alignment)
  - ANALYSIS/MAPMATCHING/LabeledPairFinder (restructuring of map alignment)
  - ANALYSIS/MAPMATCHING/MapAlignmentAlgorithm (restructuring of map alignment)
  - ANALYSIS/MAPMATCHING/MapAlignmentAlgorithmPoseClustering (restructuring of map alignment)
  - ANALYSIS/MAPMATCHING/MapAlignmentAlgorithmSpectrumAlignment (new map alignment type using spectral alignments)
  - ANALYSIS/MAPMATCHING/TransformationDescription (new map alignment type using spectral alignments)
  - ANALYSIS/CLUSTERING/AverageLinkage (new framework for clustering)
  - ANALYSIS/CLUSTERING/ClusterFunctor (new framework for clustering)
  - ANALYSIS/CLUSTERING/ClusterHierachical (new framework for clustering)
  - ANALYSIS/CLUSTERING/CompleteLinkage (new framework for clustering)
  - ANALYSIS/CLUSTERING/SingleLinkage (new framework for clustering)
  - COMPARISON/SPECTRA/BinnedSpectrum (Binned represenetation of a spectrum)
  - COMPARISON/SPECTRA/BinnedMutualInformation
  - COMPARISON/SPECTRA/BinnedSumAgreeingIntensities
  - COMPARISON/SPECTRA/BinnedSpectralContrastAngle
  - COMPARISON/SPECTRA/BinnedSharedPeakCount
  - COMPARISON/SPECTRA/BinnedSpectrumCompareFunctor
  - COMPARISON/SPECTRA/CompareFourierTransform
  - COMPARISON/SPECTRA/PeakAlignment
  - COMPARISON/SPECTRA/SteinScottImproveScore
  - DATASTRUCTURE/DistanceMatrix
  - FORMAT/ControlledVocabulary
  - FORMAT/HANDLER/MzMLHandler
  - FORMAT/HANDLER/UnimodXMLHandler
  - FORMAT/HANDLER/XTandemInFileXMLHandler
  - FORMAT/MSPFile
  - FORMAT/MzMLFile
  - FORMAT/OMSSACSVFile
  - FORMAT/PepXMLFile (only for Mascot output, not complete implementation of pepXML)
  - FORMAT/TransformationXMLFile
  - FORMAT/XTandemInfile
  - FORMAT/XTandemXMLFile
  - MATH/STATISTICS/GammaDistributionFitter
  - MATH/STATISTICS/GaussFitter
  - TRANSFORMATIONS/FEATUREFINDER/FeatureFinderAlgorithmIsotopeWavelet
  - TRANSFORMATIONS/FEATUREFINDER/FeatureFinderAlgorithmWavelet

- Changes to classes
  - Changed AASequence to support PSI-MOD modifications
  - Changed Residue to support PSI-MOD modifications



------------------------------------------------------------------------------------------
----                                  OpenMS 1.1.1                                    ----
------------------------------------------------------------------------------------------

Bug fixes:
- [1953335]: TOPP - TOPPView: Filter bar is not updated when deleting a layer
- [1953339]: TOPP - TOPPView: Crash when pressing cancel button of the DB password dialog
- [1948699]: TOPP - TOPPView: Opening a file from command-line containing spaces fails
- [1948080]: TOPP - MascotAdapter: Variable modification were added to fixed modifications
- [1941268]: TOPP - TOPPView: Crash when displaying files with intensity 0 peaks only
- [1941270]: TOPP - TOPPView: Recent file paths in TOPPView are wrong under certain conditions (Windows only)
- [1941273]: TOPP - TOPPView: Crash when loading an INI file without type in TOPP dialog
- [1934199]: OpenMS - SpectrumWidget: Crash when painted without layers
- [1933097]: OpenMS - TOPPBase: Invalid default values of string parameters were not handled correctly


------------------------------------------------------------------------------------------
----                                   OpenMS 1.1                                     ----
------------------------------------------------------------------------------------------

New features and improvements of OpenMS:
- Added support for Windows XP
- Improved configure
  - prefix option now works as expected
  - Fixed several bugs in handling of Qt
  - Fixed several minor bugs
- Added support for large datasets through a custom allocator
- Added support for XML schemas, which allows validation of files
- Added optional schema version tag to all OpenMS XML formats
- Removed classes: DataReducer, MaxReducer, SumReducer, SavitzkyGolaySVDFilter,
                   MSExperimentExtern, BaseMapping
- Added classes: StringList, SuffixArray, DataFilters
- Renamed/moved classes:
  - ExternalCalibraton -> TOFCalibration,
  - SavitzkyGolayQRFilter -> SavitzkyGolayFilter
  - FORMAT/Param.h -> DATASTRUCTURES/Param.h
- Refactoring of FeatureFinder framework
- Refactoring of MapAlignment framework
- Refactoring of XML parsing classes
- Refactoring of the visualization widgets
- Reorganization of the OpenMS documentation
- Lots of minor bug fixes and improvements to documentation

New features and improvements of TOPP:
- Added support for advanced parameters and parameter value restrictions
- Added file type/name checks before use of input/output files
- Improved parameter handling of the tools that offer different methods:
  FeatureFinder, NoiseFilter and SpectraFilter
- Lots of minor bug fixes and improvements to documentation
- FileFilter: Added option to sort data points according to RT and m/z
- FileInfo: Added validation of files against the XML schema, added check for corrupt data
- Added TextExporter: exports featureXML, featurePairsXML, consensusXML and idXML to text
                      files for import to other tools
- Added FeatureFinderMRM: performs peptide quantitation using Multiple-Reaction-Monitoring (MRM)

New features and improvements of TOPPView:
- Refactoring of the interface: Moved a lot of functions to context menus
- Added data filters (intensity, quality, ...)
- Lots of minor bug fixes
- Added tutorial

Detailed list of changes to specific OpenMS classes:
- BoundingBox2D
  - Added constructor from PointArrayType
- DataValue
  - Simplified to Int, DoubleReal and String types only
  - Direct cast to all data types is not possible anymore
- DefaultParamHandler
  - Added support for restrictions
  - Added support for advanced parameters
- String
  - Improved implementations of implode and substr
  - Renamed implode(...) method to concatenate(...)
- DSpectrum
  - Added method to find the nearest peak to an m/z value (findNearest)
- Feature
  - Added support for convex hulls of individual mass traces
- Param
  - Added support for value restrictions
  - Added support for advanced parameters
  - Replaced STL iterator by Param-specific iterator, which is aware of the tree strucure
  - The getValue method now throws an exception in case of a non-existing name.
    Use exists(...) to check if a parameter exists
- FileHandler
  - Added support for IdXML, ConsensusXML and mgf format
- Factory
  - Added methods to find out which products are registered
- MetaInfo/MetaInfoInterface/MetaInfoRegistry
  - Names are automatically registered now
- FileHandler
  - Renamed some of the Type enum values to make them consistent

------------------------------------------------------------------------------------------
----                                   OpenMS 1.0                                     ----
------------------------------------------------------------------------------------------
- Kernel redesign (improvement of usability)
- Removed Boost dependencies
- Qt4 port
- Experimental support for MacOS 10
- Experimental support for Windows (XP & VISTA via MinGW)
- New OpenMS and TOPP tutorial
- Redesign of protein and peptide identification datastructures
- New format for protein and peptide identification: IdXML
- Release of annotated schemas for all OpenMS XML formats
- New features and improvements of TOPPView
  - Visualization of peaks, feature and feature pairs has been speeded up
  - Meta data browsing and editing
  - TOPP tools can be invoked via TOPPView
  - Visualization of protein/peptide identification annotated to LC-MS/MS data
- New features and improvements of TOPP
  - Added INIFileEditor - A GUI editor for TOPP configuration files
  - Added ConsensusID - A tool to unify protein and petide identification from several
                        search engines
  - Added Decharger - Decharging feature maps
  - Added MapAlignment - Multiple alignment of LC-MS maps
  - Added MapNormalizer - Normalization of peak intensities
  - Added InternalCalibration - Calibration of peak m/z using reference masses
  - Added ExternalCalibration - Conversion of flight times into m/z using external
                                calibrant spectra<|MERGE_RESOLUTION|>--- conflicted
+++ resolved
@@ -31,12 +31,9 @@
 - Promoted SeqAn v1 to C17. Moved from contrib to main source tree as it is not officially maintained anymore.
 
 Library:
-<<<<<<< HEAD
 - removed SuperHirn library
-
-=======
 - Hard-coded elements for better performance/startup times. Removed Elements.xml 
->>>>>>> c096c118
+
 ------------------------------------------------------------------------------------------
 ----                                OpenMS 2.6                                        ----
 ------------------------------------------------------------------------------------------
