


Glossary:
OpenMS - Name of the project and our C++ library
TOPP - "The OpenMS PiPeline", collection of chainable tools for flexible HPLC/MS workflows. Formerly known as "The OpenMS Proteomics Pipeline"
TOPPAS - "The OpenMS PiPeline Assistant", graphical tool to interactively build and run HPLC/MS workflows
TOPPView - Versatile viewer for HPLC/MS data
INI file - parameter configuration file, holding custom parameter settings for TOPP tools
INIFileEditor - graphical parameter editor for INI files
Parameters - list of algorithm or TOPP tool parameters that changed in this release
PR - Pull Request (on GitHub), i.e. integration of a new feature or bugfix
#<number>, e.g. #4957 - a reference to an issue or pull request on GitHub, visit e.g. https://github.com/OpenMS/OpenMS/pull/XXXX (replace XXXX with number of interest) for details

------------------------------------------------------------------------------------------
<<<<<<< HEAD
----                                OpenMS 3.2     (in development)                   ----
------------------------------------------------------------------------------------------

What's new:
- ...
Library:
- Extend FileHandler to support load and store operations for our major datastructures (spectra, features, identifications, etc.). Replaced file type specific code with the more generic FileHandler calls to decouple the IO code from other parts of the library.

Fixes:
- more robust parsing of mzIdentML (#7153)
- MSFragger: allow relative path to database (#7155)


Misc:
- OpenMSInfo reports the ILP solver (CoinOr or glpk) (#7156)

Cleanup/Removal:
-

=======
----                                OpenMS 3.2.0   (released: under development)      ----
------------------------------------------------------------------------------------------

What's new:
- Breaking change: Rename of parameters for FeatureFinderCentroided (debug->advanced), and PeakPickerWavelet/TOFCalibration (optimization -> optimization:type) (#7154)

Library:
- Extend FileHandler to support load and store operations for our major datastructures (spectra, features, identifications, etc.). Replaced file type specific code with the more generic FileHandler calls to decouple the IO code from other parts of the library.

>>>>>>> 996f4fb1
------------------------------------------------------------------------------------------
----                                OpenMS 3.1     (released 10/2023)                 ----
------------------------------------------------------------------------------------------

We are excited to share an experimental update with our community, mainly targeted at platforms that depend on Conda packages.
Please note that this is a partial and unannounced release, focused on delivering novel features and major changes that we're actively testing and refining.
While these features are still in an experimental phase, we encourage adventurous users and platform integrators to explore and provide feedback.

Important Notes:
- Features are experimental and may undergo changes or be removed in future releases based on user feedback and stability.
- We welcome your feedback and suggestions to help us improve and refine these experimental features.
- For stability and production use, we recommend sticking with the latest stable release.

Please use this opportunity to test and provide feedback on these new features, as your input will play a vital role in shaping their development.

Thank you for being a part of our community and for helping us make OpenMS even better!

What's new:
- Major change: removed the distinction between TOPP tool and util and the TOPP and UTIL build targets were merged to a single TOPP target. All utils are considered tools now and categorized as "Utilities".
- Added SageAdapter. Support for standard identification tasks with sage (https://github.com/lazear/sage) (experimental).
- Require some advanced instruction sets for x64 CPUs: SSE3 (g++/clang) or AVX (MSVC); and NEON for ARM64 CPUs (#6978)
  and report them via the OpenMSInfo tool (#7022)
- Base64 encoding/decoding using the SIMDe library (#6978)
- Filter features in ProteomicsLFQ according to feature p-value (additional parameters feature_with(out)_id_min_score, MBR is automatically active if targeted_only = false)
- TOPPAS: filter TOPP tools by name for faster access when building a pipeline (#7139)

Fixes:
- Fix a crash when loading mzML data with multiple threads which contains non-MS spectra, e.g. 'electromagnetic radiation spectrum' (#7011)
- InternalCalibration: improve visualization of calibration plots (#7064)
- Restore TOPPAS tutorial (#7076)
- various low impact UBSan fixes
- make mzData more robust against wrong 'length' attributes for binary data (#7113)

Misc:
- Report reading/writing throughput (MiB/sec) when loading/storing mzML (#7035)
- Add ability to create decoy features in FeatureFinderIdentification
- Restore developer quick guide in Doxygen docu - see https://openms.de/current_doxygen/html/index.html (#7109)
- Updated the changelog helper to set LD_LIBRARY_PATH automatically and other fixes
- Added "area" column to EICextractor output

Cleanup of old/unused tools and code:
- Removed old tools and associated code in the library for InclusionExclusionListCreator, SvmTheoreticalSpectrumGenerator, PrecursorIonSelector, and MSSimulator
  Note: general SVC and SVR is still supported with the SimpleSVM class.
- Removed old RT and PT predict code and tools RTModel, RTPredict, PTModel, PTPredict, RTEvaluation and associated library code (SVMWrapper and LibSVMEncoder).
- Removed PepNovoAdapter
- Removed CompNovoAdapter and library code
- Removed simplistic evaluation tools FFEval, LabeledEval, TransformationEvaluation
- Removed EnzymaticDigestionLogModel
- Removed FidoAdapter (same functionality now in our own inference engines)

------------------------------------------------------------------------------------------
----                                OpenMS 3.0     (released 7/2023)                  ----
------------------------------------------------------------------------------------------

New Tools:

    FLASHDeconv -- Ultra-fast high-quality deconvolution enables online processing of top-down MS data (TOPP)
    FLASHDeconvWizard -- A GUI assistant for FLASHDeconv execution.

New Features:

e.g.

    TMT18plex support (#6390)
    ProteinQuantifier supports iBAQ (#6107)
    OpenSwath: Add support for diaPASEF data with overlapping m/z and IM windows, and add new outputs on ion mobility features (delta_im), IM calibration (#5911, #6234, #6268)
    OpenSwathDecoyGenerator speed improvement and remove duplicates (#6054)
    NucleicAcidSearchEngine (NASE): user defined ribonucleotides with phosphorothioate linkages (#6337), JSON based ribonucleotides and updated to latest Modomics database (#6482)
    TargetedSpectraExtractor: more features (#6106)
    TOPPView: TheoreticalSpectrumGenerationDialog now supports generation of isotope patterns for metabolites (#6023); faster loading of external drag'n'drop data (#6837)
    colored commandline/console on all platforms (#6275)
    support for 'no cleavage' for XTandemAdapter and CometAdapter (#6133).
    Percolator pin file reader (#6824)
    JSON export for OMS files(SQLite) (#6114)
    ParamEditor with more convenient StringList editing (#5135)
    load parameter values from a JSON formatted .json file. (Accessible via -ini. This will be
    helpful for Common Workflow Language users and others)
    FileFilter can remove convex hulls of features and consensusFeatures to reduce file size (#6140)
    Faster compile time (#6618)
    Improving code quality by fixing lots of linting warnings and leaks (e.g. #6839, #6831, #6829)

Documentation:

    website redesign (visit openms.org)
    OpenMS user documentation is moved to openms.readthedocs.io/en/latest.
    OpenMS API reference and advanced developer documentation remains inside OpenMS doxygen
    documentation (https://abibuilder.cs.uni-tuebingen.de/archive/openms/Documentation/release/)
    pyopenms: pyopenms-extra is renamed to pyopenms-docs.

Bug fixes

e.g.

    GaussFilter when using ppm as width (#6830)
    NASE a-B ion masses (#6718), ID-Mapper for TMT data (#6758)
    FeatureFinderMetaboliteIdentification speed improvements (#6619)
    IDRipper speed improvements (#6584)
    Honor MissedCleavages in SimpleSearchEngine (#6889)
    TOPPView: fixed lots of display glitches, e.g. axis labels, goto dialog and easier re-use of components, etc (#6673, #6616, #6592, #6703, #6793)
    mzTab fixes for empty IDs (#6445)
    Fix GNPS error for empty scans in Bruker files (#6898)
    PrecursorPurity: handle unknown charge (#6283)
    OpenSwath: Fix duplicated transition error when multiple genes map to a single peptide (#5653)
    Fixed race condition when logging messages.

Removed tools:

    InspectAdapter
    OMSSAAdapter
    MyriMatchAdapter
    CruxAdapter

Supported compilers (when building from source):

    g++ (7.0 or later, tested up to v13.0)
    clang (?, tested up to v16)
    Visual Studio (2019(v16.8.4) or later)

Full changelog: [OpenMS 2.8 &rarr; 3.0](https://github.com/OpenMS/OpenMS/compare/Release2.8.0...Release3.0.0)

------------------------------------------------------------------------------------------
----                                OpenMS 2.8     (released 2/2022)                  ----
------------------------------------------------------------------------------------------

- source + conda release only
- Restructuring of Imported CMake targets and pyOpenMS CMake
- Reduce exposition of third-party libraries to interface
- greatly improved pyOpenMS documentation and extra functions (in the pyopenms-extra submodule)
- Fixes IDMapper for isobaric labelling experiments (will lead to much more identifications)
- Deisotoping algorithm using KL
- PeptideIndexer supports ambiguous AA's in Peptide sequence (as reported by recent Mascot versions) (#5776)
- SeqAn external library removed from source tree (not needed anymore)
- Resolve compatibility issues between IDRipper and IDMerger (#4957)
- Basic MzTabM support for AccurateMassSearch
- Changed default parameter keep_unidentified_masses to "true" (AccurateMassSearch/AccurateMassSearchEngine)
- Added parameter allow_nterm_protein_cleavage to PeptideIndexer to support no cleavage.
- Fixes and improves TheoreticalSpectrumGenerationDialog in TOPPView (closes #5787) (#5883)

------------------------------------------------------------------------------------------
----                                OpenMS 2.7     (released 9/2021)                  ----
------------------------------------------------------------------------------------------

General:
- OpenMS now expects a compiler that supports C++17
- Config storage path on linux changed to ~/.config/
- Some documentation improvements to pyOpenMS https://pyopenms.readthedocs.io/en/latest/
- PyOpenMS checks if `OPENMS_DATA_PATH` environment variable is set, before setting to default value

Adapters/Third-party support:
- Added support for SIRIUS 4.9.0
- Added basic Triqler export
- Improved NOVOR support
- Improved MSFragger support
- Removed Inspect support
- Easier 15N-labeling support for XTandemAdapter by shipping the required AA mass modification file (#5026)

What's new:
- Add some support for integrating spectral information when conducting DDA metabolomics experiments
- SimpleSearchEngine and algorithm: Additional spectrum features for percolator added
- FeatureFinderMetaboIdent: Targeted feature extraction is now also available from pyOpenMS
- AssayGeneratorMetabo: Added SIRIUS 4.9.0 support, allowing internal decoy generation and added internal feature linking support
- QCCalculator: export in mzQC file format is now available

New Tools:
- OpenMSDatabasesInfo -- Prints the content of OpenMS' enzyme and modification databases to TSV (UTIL)
- TriqlerConverter -- Converter to input for Triqler (UTIL)

Removed Tools:
- FeatureFinderSuperHirn -- Finds mass spectrometric features in mass spectra (TOPP)
- InspectAdapter -- Annotates MS/MS spectra using Inspect (TOPP)

Further fixes:
- Support for GLPK 5.x (#5127)
- IPF (identification of peptidoforms): add a check for terminal residue modification when generating theoretical peptidoforms
- Reduced build times on Windows
- Reduced AddressSanitizer warnings

File formats:
- Exporter for MSP files
- Improved support for reading NIST MSP files

Dependencies:
- Promoted SeqAn v1 to C17. Moved Seqan from contrib to main source tree (as it is not officially maintained anymore).

Library:
- Removed Elements.xml and Residues.xml. Hard-coded elements and residues for better performance/startup times.
- Moved algorithm of FeatureFinderMetaboIdent into library
- Added support for isotopic labelling experiments (MDV) 
- Removed SuperHirn library

GUI tools:
- TOPPView: Various bug fixes
- TOPPView: Dynamic detection of tools in TOPPView upon startup
- TOPPView: Improved DIA data browsing
- TOPPAS: add a `recent files` submenu
- ParamEditor: with more convenient StringList editing
- SwathWizard: Allow opening in TOPPView


------------------------------------------------------------------------------------------
----                                OpenMS 2.6     (released 10/2020)                 ----
------------------------------------------------------------------------------------------

We now create nightly pyopenms wheels (https://pypi.org/project/pyopenms-nightly/) and conda packages (https://anaconda.org/OpenMS/)

Adapters/Third-party support:
- LuciphorAdapter now stores which modifications were used for localization (#4771) and localization scores are reported in mzTab #4772 
- Added Percolator3.0 support, fixed ConsensusID reading from wrong (Percolator-overwritten) meta data (#4829), and adapted the Regex parsing of XTandem Percolator output files #4849 
- Added options introduced in new MSGF versions #4713 
- Updated IsoSpec fine structure isotopic calculator sources to v 2.1.0 #4733 
- Updated other third-party tools

What's new:
- Introduced a Wizard for Swath data (#4647 #4706 #4758 #4769 #4773 #4837), which also reports summary statistics about Swath TargetedExperiments #4788 #4790
- UTIL StaticModification: Applies a set of modifications to all PeptideIDs in an idXML file (UTIL)
- TOPP DatabaseSuitability: Computes a suitability score for a database which was used for a peptide identification search. Also reports the quality of LC-MS spectra. #4791 #4781 #4814
- Added support for QC of labeled experiments (iTRAQ/TMT)
- Added automated QC computations for MRM (#4637)
- Adapted consensusXML and mzTab to support protein groups (#4630)
- Consensus/IDMerger: Introduced use of merge idx to ensure keeping track of primaryRuns
- Epifany: Added calculation of protein group FDR, ID filtering for protein group scores (#4802) and support for inference on not just individual samples but also consensusXML files
- FeatureFinderCentroided/FeatureFinderAlgorithmPicked: Improved runtime performance #4652 #4701 
- FeatureFinderIdentification: Improved SLIM-labeling experiment support
- FileConverter: Improved runtime performance when producing mzML output #4750
- FeatureLinkerQT: Introduced Fibonacci heaps for large runtime optimization (#4721) and fixed related preconditions/segfaults #4756 #4760 #4778 
- IDFilter: added support for consensusXMLs #4798 #4799
- MapAlignerIdentification: New option to use an "identity" transformation when data is too sparse to determine alignment model #4628
- MzTabExporter: changed to only export one main score, and to derive nativeIDs from data (#4767). Now ensures that all output rows contain the same number of columns #4801 
- MzTabExporter on LFQ consensusXMLs produces 100% PRIDE validated mzTabs now
- ProteomicsLFQ: Added spectral counting as quantification method (#4726). Introduced performance improvements for AASequence and string parsing, especially for modified sequences. Various further improvements (e.g. #4669)
- SimpleSearchEngine (multithreaded), TheoreticalSpectrumGenerator, MSSpectrum: Runtime optimization #4709
- Further introduction of more file streaming to address possible memory consumption issues #4682 #4694

Further fixes:
- We now limit double precision to 17 digits during file writes #4636 
- Ensure that CometAdapter always writes indexed mzML fixes for CometAdapter (#4653), fixed the writing of terminal modifications with specific origin in Comet (#4742), the writing of protein terminal mods in Comet and MSGF adapter #4710, and the Comet pepXML modification parsing #4755 
- Removed secondary search engine settings duplication in mzTab MTD section. #4720 
- Improved XTandem output protein parsing #4789 to fix Issue #4770
- Increased (partial) support for parsing mzid with nonstandard, non-CV-term scores, fixes #4859
- Fixes to NucleicAcidSearchEngine mzTab output #4692
- ConsensusID now passes spectrum reference meta values along #4703
- Fix to LFQ requantification #4633
- Improved MapAlignerTreeGuided memory usage (#4704) and fixed segfault when featureXML contains no IDs #4665 
- TOPPAS fixes #4780 

Various:
- OMMSAAdapter now writes out native ids and spectrum references #4852 
- FileInfo: Report more charge distribution and MS2 activation-method information for Raw files #4836 
- Added sum formula output in RNAMassCalculator #4677 
- Added automatic OpenMS tool reporting of peak memory usage #4712 
- Some extra tools documentation outputs #4822 #4823
- Extended mapping of filetypes and mimetypes for knime output formats documentation #4839
- RTEvaluation: fixed output formats #4533 
- Some further clarifications, standardization/consolidation of outputs formats/consistency
- Continued fixes/improvement of documentation
- Removed deprecated version of PeakPickerHiRes (LowMemPeakPickerHiResRandomAccess and LowMemPeakPickerHiRes). Their functionality can be accessed through options of PeakPickerHiRes
- moved the config storage location for unix installations to comply with X Display Group (freedesktop.org) guidelines.


-------------------------------------------------------------------------------------------
----                                OpenMS 2.5     (released 2/2020)                   ----
-------------------------------------------------------------------------------------------

OpenMS 2.5 ships exciting new tools and improvements. 

General:
- support for RNA mass spectrometry
- TMT16plex support for IsobaricAnalyzer (see PR #4295)
- improved MsStats/MsStatsTMT output support (see PR #4181, #4207)
- extended MaxQuant-compatible mzXML support (via FileConverter) (see PR #4432, #4423)
- QualityControl Workflow (all in the QC folder)
- OpenMS and pyOpenMS support for oligonucleotides
- OpenSWATH support for ion mobility extraction and scoring
- OpenSWATH support for metabolite assay library building through SIRIUS (and metabolite extraction and scoring)
- OpenSWATH support for PRM
- TOPPAS improvements (see PR #4100, #4121, #4266, #4497)
- fixes to PeptideIndexer for X!Tandem special cutting rules and ambiguous amino acids (see PR #4356)
- support for HDF5
- support for hyperfine isotopic distributions (through IsoSpec)
- JSON support (see PR #3786)
- speed improvements (loading/storing files, handling peptide sequences)
- support for VS2019 and GCC 9.1 (see PR #4211)
- support for outlier removal in IDPosteriorErrorProbability
- reduced memory footprint of FeatureFinderIdentification through batch processing

New Tools:
- Epifany -- Runs a Bayesian protein inference (UTIL)
- FeatureFinderMetaboIdent -- Detects features in MS1 data based on metabolite identifications (UTIL)
- GNPSExport -- Tool to export consensus features into MGF format (TOPP)
- NucleicAcidSearchEngine -- Annotate nucleic acid identifications to MS/MS spectra (UTIL)
- ProteomicsLFQ -- A standard proteomics LFQ pipeline (TOPP) (experimental)
- QualityControl -- Computes various QC metrics from many possible input files (only the consensusXML is required). The more optional files you provide, the more metrics you get (TOPP)
- RNAMassCalculator -- Calculates masses and mass-to-charge ratios of RNA sequences (UTIL)
- MapAlignerTreeGuided -- Aligns maps through hierarchical clustering based on distances computed between shared IDs.

Deprecated and removed Tools:

Changed Tools:
- OpenPepXL and OpenPepXLLF runtime and memory efficiency improved by orders of magnitude
- IDFilter can now filter by using all MetaValues available in the ID files
- ImageCreator uses updated gradients and has gained RT and m/z filtering options (PR #4188)

Status changed:
- OpenPepXL (UTIL -> TOPP)
- OpenPepXLLF (UTIL -> TOPP)
- XFDR (UTIL -> TOPP)


-------------------------------------------------------------------------------------------
----                                OpenMS 2.4     (released 9/2021)                   ----
-------------------------------------------------------------------------------------------
OpenMS 2.4 introduces changes from 322 pull requests including new features and bug fixes.

Notable changes since version 2.3 are:

Dependencies:
- Switch to Qt 5 (>= 5.5)

Documentation:
- New developer documentation to get started developing tools with OpenMS

Library:
- Improved mass calculations for isotope distributions 
- Moved tool code from the tool to the library
- BinnedSpectrum now also supports offsets
- Improved peak type estimation
- Improved adduct grouping
- New EMG fitter for peak intensity imputation
- Targeted / untargeted spectra extraction and matching
- Spectra matching against a spectra library, using contrast angle similary function
- More precise peak integration (trapezoid, simpson)

New tools:
- AssayGeneratorMetabo -- Assay library generation from DDA data (Metabolomics) (UTIL)
- ClusterMassTraces -- Creates pseudo spectra (UTIL)
- ClusterMassTracesByPrecursor -- Correlate precursor masstraces with fragment ion masstraces in SWATH maps based on their elution profile (UTIL)
- CruxAdapter -- Identifies MS/MS spectra using Crux (TOPP)
- MSFraggerAdapter -- Peptide Identification with MSFragger (UTIL)
- MSstatsConverter -- Converter to input for MSstats (UTIL)
- MaRaClusterAdapter -- Facilitate input to MaRaCluster and reintegrate (TOPP)
- NovorAdapter -- Template for Tool creation (UTIL)
- RNADigestor -- Digests an RNA sequence database in-silico (UTIL)

Deprecated and removed tools:
- AdditiveSeries -- Computes an additive series to quantify a peptide in a set of samples (TOPP)
- IDEvaluator -- Computes a 'q-value vs. #PSM' plot which is saved as an image to visualize the number identifications for a certain q-value (UTIL)
- IDEvaluatorGUI -- Computes a 'q-value vs. #PSM' plot to visualize the number identifications for a certain q-value (UTIL)
- RNPxl -- Tool for RNP cross linking experiment analysis (UTIL) (superseded by RNPxlSearch)
  
Changed Tools:
- SiriusAdapter now supports several input data
- FileFilter now supports filtering spectra by similarity
- PeptideIndexer now supports automatic detection of decoy suffix/prefix string and position
- PeakPickerHiRes now supports automatic detection and picking of profile spectra
- Support for MSFragger search engine through MSFraggerAdapter
- Support for Crux search engine through CruxAdapter
- Support for Maracluster through MaraClusterAdapter
- OpenPepXL was improved in efficiency and usability
- IDFileConverter now supports the Cross-Linking MS specific xquest.xml format

TOPPView:
- Improved visualization of identification results and ion annotations
- Support for visualization of Ion Mobility and DIA data

Major changes in functionality:
- None   

File formats:
- Importer for MSP files
  
Scripts:
- None
 
Databases:
- None

Third-party software:
- New: maracluster (0.05)
- Update: MS-GF+ to Release (2018.01.30)
- Update: Sirius 4 for Windows 64bit, Linux 64bit, and MacOS 64bit
- Update: Crux (crux-3.1.8b78546) on all 64bit platforms.


-------------------------------------------------------------------------------------------
----                                OpenMS 2.3     (released 1/18)                   ----
-------------------------------------------------------------------------------------------
OpenMS 2.3 introduces a considerable number of new features and bug fixes.

Notable changes since version 2.2 are:

TOPPView:
   - Deletion of selections of Peak Annotations is reflected in the Peptide Hit
   - Buttons for saving ID files were merged to one single button. Format is determined by file extension or selected filter
   - Clicking on a data point in 2D view, the search range for close fragment ion spectra is extended if no spectra are found initially
   
New tools:
  - CometAdapter -- Annotates MS/MS spectra using Comet (TOPP)
  - MetaboliteAdductDecharger -- Decharges and merges different feature charge variants of the same metabolite (UTIL)
  - OpenPepXL -- Tool for protein-protein cross-linking identification using labeled linkers (UTIL)
  - OpenPepXLLF -- Tool for protein-protein cross linking with label-free linkers (UTIL)
  - PSMFeatureExtractor -- Computes extra features for each input PSM (UTIL)
  - SiriusAdapter -- Tool for metabolite identification using single and tandem mass spectrometry (UTIL)
  - XFDR -- Calculates false discovery rate estimates on protein-protein-crosslink identifications (UTIL)

Deprecated and removed tools:
  - None

Renamed tool:
  - LowMemPeakPickerHiRes_RandomAccess was renamed to LowMemPeakPickerHiResRandomAccess

Major changes in functionality:
  - Experimental design
    - Add support for fractions
  - FeatureLinkerUnlabeledKD
    - m/z and retention time tolerances for warping and linking are now separate parameters 
  - IsobaricAnalyzer
    - Support for TMT11plex (https://www.thermofisher.com/order/catalog/product/A34808)
  - FileInfo
    - For idXML files, the tool computes the average length of contained peptides
  - TopPerc
    - Renamed in PercolatorAdapter (still experimental)
  - OpenSWATH:
    - RT normalization now allows more models
    - Add S/N ratio for each ion trace
  - Support for C++11 (requires a compiler that supports C++11)

    
Library:
  - TOPP tools report their peak memory usage when using -debug 1 (or higher)
  - idXML files can now be written faster (about 10%)
  - pyOpenMS bindings for DataArrayByName getters
  - Python build are now split in compilation units and can thus run in parallel
  - FASTA files can now be written
  - Allow String values to be passed to EnzymaticDigestion::isValidProduct

File formats:
  - consensusXML now supports both channels and MS runs. Information will also be exported in mzTab
  
Scripts:
 - None
 
Databases:
 - None

Third-party software:
  - New: Comet "2016.01 rev. 3" for Windows 32bit/64bit, Linux 64bit, and MacOS 64bit
  - New: Percolator 3.1.2 for Windows 32bit/64bit, Linux 64bit, and MacOS 64bit (still experimental)
  - New: Sirius 3.5.1 for Windows 64bit, Linux 64bit, and MacOS 64bit
  - New: SpectraST 5.0 for Windows 64bit, Linux 64bit, and MacOS 64bit
  - Update MS-GF+ to Release (v2017.07.21)  


-------------------------------------------------------------------------------------------
----                                OpenMS 2.2     (released 11/2016)                  ----
-------------------------------------------------------------------------------------------
OpenMS 2.2 introduces a considerable number of new features and bug fixes.

Notable changes since version 2.1 are:

New tools:
  - RNPxlSearch -- Annotate RNA to peptide crosslinks in MS/MS spectra (UTIL)
  - SpectraSTSearchAdapter -- Interface to the SEARCH Mode of the SpectraST executable (UTIL)
  - FeatureLinkerUnlabeledKD -- Feature linking using a KD tree (TOPP)
  - DatabaseFilter -- Filters a protein database (FASTA format) based on identified proteins (UTIL)
  - TargetedFileConverter -- Conversion of multiple targeted file formats (CSV, TraML etc)
  
Deprecated and removed tools:
  - ITRAQAnalyzer -- superseded by IsobaricAanalyzer
  - TMTAnalyzer -- superseded by IsobaricAanalyzer
  - ConvertTSVToTraML - superseded by TargetedFileConverter
  - ConvertTraMLToTSV - superseded by TargetedFileConverter
  - MapAlignmentEvaluation -- removed as deprecated
   
Major changes in functionality:
  - OpenSWATH analysis
    - Support for metabolomics workflows
    - Support for scanning SWATH (SONAR)
    - Support for SQL-based file formats
  - XTandemAdapter 
    - Simplified usage
    - Improved support for PTMs and newer X! Tandem versions ("Vengeance", "Alanine")
  - IsobaricAnalyzer
    - Support for TMT10plex
    - Support for quantification in MS3 data
  - IDMapper
    - Allows to map unidentified tandem mass spectra to features
  - FeatureFinderIdentification
    - Advanced multi-sample support using machine learning
  - FileFilter
    - Allows users to enable zlib and lossy compression (see "-lossy_compression")
    - Allows users to set desired mass accuracy
  - IDFilter
    - Added option to filter for valid digestion products
  - FalseDiscoveryRate
    - Allow filtering by q-value in the tool (no need for IDFilter with "score:pep" option)
    
Library:
  - Averagine approximation for fragment isotope distributions
  - Precursor mass correction supports correction to highest intensity peak in tolerance window
  - Functionality for resampling and adding of spectra
  - Protein-protein cross-link spectrum generator
  - Terminal modifications are now separated by "." in text output
  - SQLite support in OpenSWATH
  - TheoreticalSpectrumGenerator speed-up and removal of RichPeak code
  - Removal of template parameters from MSExperiment (reduced compile time and binary size)
  - Allow estimation of isotope distributions with predefined numbers of sulfur atoms
  - Improved handling of bracket notation for modified residues (e.g. N[2457.877]VSVK)
  - Improved handling of terminal and residue specificity of modifications
  - Improved annotation of peptide identifications with spectrum references
  - Improved handling of unknown amino acids ("X") in sequences

File formats:
  - Improved mzML support for SONAR data and mzML with drift time (experimental)
  - Improved support for cross-link data and unknown modifications in mzIdentML
  - mzXML writer able to write MaxQuant-compatible files
  - mzML files now routinely support substantial compression (up to 5x compression, see #2449, #2458)
  - Support for Percolator result files based on X! Tandem searches

Scripts:
  - New R script for visualizing RT transformations (trafoXML) 
 
Databases:
  - By default, decoy sequences are now denoted by the prefix "DECOY_"

Third-party software:
  

-------------------------------------------------------------------------------------------
----                                OpenMS 2.1     (released 11/2016)                  ----
-------------------------------------------------------------------------------------------
OpenMS 2.1 introduces a considerable number of new features and bug fixes.

Notable changes since version 2.0.1 are:

New tools:
  - ExternalCalibration -- Applies an external mass recalibration (TOPP)
  - OpenSwathFileSplitter -- Splits SWATH files into n files, each containing one window (TOPP)
  - MultiplexResolver -- Completes peptide multiplets and resolves conflicts within them (UTIL)
  - TICCalculator -- Calculates the TIC from a mass spectrometric raw file (useful for benchmarking) (UTIL)

Deprecated and removed tools:
  - PILISIdentification -- performs a peptide/protein identification with the PILIS engine (TOPP)
  - PILISModelCV -- Perform a cross validation of the PILIS model parameters (TOPP)
  - PILISModelTrainer -- Train the PILIS model with a given set of spectra and identifications (TOPP)
  - PILISSpectraGenerator -- Generate spectra given a list of peptides and a PILIS model (TOPP)

Major changes in functionality:
  - Update notification: starting with OpenMS 2.1 all TOPP tools will check for updated versions of the tools 
      online and will print an information message if a newer version is available. This version check occurs only 
      once per day and tool. Information on which tools are executed will be collected anonymously to identify which 
      tools are no longer used and to optimally distribute development resources. If the feature causes problems or
      concerns, it can be disabled through a command line switch or environment variable (see the documentation).
  - InternalCalibration:
    - supports calibration using a table of lock masses and peptide ids.
    - global or RT-chunked calibration
    - linear & quadratic models (with intensity weighting)
    - outlier removal via RANSAC
    - reoccurring calibrations can be quickly applied to other files using the novel ExternalCalibration tool
  - OpenSwathWorkflow
    - support for metabolites / small molecules
  - MapAlignerIdentification
    - support for "lowess" transformation model
  - AccurateMassSearch:
    - support for multiple databases
  - FeatureFinderMetabo
    - isotope spacing model for carbon rich molecules (e.g. lipids)
  - PeakPickerHiRes and MassTraceExtractor:
    - support for FWHM annotation

File formats:
  - Improved mzIdentML support (experimental)
  - Improved pepXML support
  - Improved support for indexed mzML files
  - Improved TraML support

Databases:
  - By default, decoy sequences are now denoted by a prefix 'DECOY_'.

Third-party software:
  - update for 64-bit X!Tandem VENGEANCE (2015.12.15) NOTE: 32-bit version kept at SLEDGEHAMMER (2013.09.01)
  - update for MS-GF+ Release v2016.10.14, released October 14, 2016
  - update for pwiz 3.0.9935


-------------------------------------------------------------------------------------------
----                                OpenMS 2.0.1   (released 4/2016)                   ----
-------------------------------------------------------------------------------------------
OpenMS 2.0.1 is a source only release of the core libraries and tools. 
With over 300 merged pull requests, it introduces a considerable number of new features, 
bug fixes and speed improvements.

Notable changes are:

File formats:
  - Improved mzIdentML support (experimental)
  - Improved mzTab support (experimental)
  - Comet pepXML file reading support (experimental) 
  - Search parameter units are retained through id files
  - Faster base64 decoding in XML files

Databases:
  - HMDB has been updated to version 3.6

TOPPView:
  - Added slight margin around data range (%2) for improved visualization
  - Added FeatureFinderMultiplex to the tools accessible from TOPPView
  - Some fixes to the scrollbar behaviour

Added tools:
  - IDScoreSwitcher -- Switches between different scores of peptide or protein hits in identification data (UTIL)
  - LuciphorAdapter -- Modification site localisation using LuciPHOr2 (TOPP)
  - MetaProSIP -- Performs proteinSIP on peptide features for elemental flux analysis (UTIL)
  - MzMLSplitter -- Splits an mzML file into multiple parts (UTIL)
  - OpenSwathAssayGenerator -- Generates assays according to different models for a specific TraML (TOPP)

Removed tools:
  - RTAnnotator -- Annotates identification files that are missing the RT field (UTIL)

Tools with major changes:
  - OpenSWATH now outputs peak apices
    - Improved iRT correction
    - Assay generator
    - UIS scoring
  - Deuterium labeling in MetaProSIP (experimental)
  - XTandemAdapter allows for external config file
  - TextExporter can optionally export PeptideIdentification and PeptideHits meta-values
  - FeatureLinkerUnlabeledQT speed improvements
  - FileMerger allows to concatenate files in RT
  - MzTabExporter supports protein IDs
  - PeakPickerWavelet speedup
  - HiResPrecursorMassCorrector supports correction of precursors to detected features
  - FeatureFinderMultiplex speed improvements

Library:
  - Support for user definable enzymes available in EnzymesDB.xml
  - PeptideIndexing is now available as internal algorithm
  - EnzymaticDigestion allows for minimum / maximum length constraints
  - HyperScore and PScore implementations
  - Fits allow extrapolation of data values
  - QT clustering is now order independent
  - Additional convinience functions to access the nearest spectrum peak in a mass tolerance window
  - User defined averagine compositions
  - A fast linear lowess implementation has been added
  - MetaInfoInterface has been added to FeatureMap to store additional meta-values
  - Calculation of Median Absolute Deviation

General:
  - OpenMS writes indexed mzML by default
  - OpenMS home directory can be configured through OPENMS_HOME_DIR environment variable
  - Updated GenericWrapper definitions for MS-GF+ and Mascot

Third party software:
  - LuciphorAdapter (experimental) PTM localization using the LuciPHOr2 algorithm (http://luciphor2.sourceforge.net/)


-------------------------------------------------------------------------------------------
----                                OpenMS 2.0     (released 4/2015)                   ----
-------------------------------------------------------------------------------------------
Release date: February 2015

OpenMS 2.0 is the first release after the switch to git and a complete overhaul of the
build system. It introduces a considerable number of new features and bug fixes.

Furthermore, we removed the dependency to GSL and replaced the functionality using
Eigen3 and Wildmagic. Thus, the OpenMS core and the full build are now under a more
permissive non-GPL (e.g., Apache or BSD) license.

File formats:
  - mzQuantML support (experimental)
  - mzIdentML support (experimental)
  - mzTab support (experimental)
  - Indexed mzML support
  - Support for numpress encoding in mzML
  - Major speed improvement in mzML / mzXML parsing (up to 4x for some setups)

TOPPView:
  - Support for visualizing mass fingerprinting hits from featureXML along with their raw spectra in MS1
  - Improved "Tools" -> "Goto" dialog
  - Improved display of m/z, RT, and intensity values 1D and 2D view

New tools:
  - FeatureFinderIdentification -- Detects features in MS1 data based on peptide identifications (TOPP)
  - FeatureFinderMultiplex -- Determination of peak ratios in LC-MS data (TOPP)
  - FidoAdapter -- Runs the protein inference engine Fido (TOPP)
  - LowMemPeakPickerHiRes -- Finds mass spectrometric peaks in profile mass spectra (UTIL)
  - LowMemPeakPickerHiRes_RandomAccess -- Finds mass spectrometric peaks in profile mass spectra (UTIL)
  - MRMTransitionGroupPicker (UTIL)
  - MSGFPlusAdapter -- MS/MS database search using MS-GF+ (TOPP)
  - MetaboliteSpectralMatcher -- Find potential HMDB ids within the given mass error window (UTIL)
  - OpenSwathWorkflow -- Complete workflow to run OpenSWATH (UTIL)
  - PeakPickerIterative -- Finds mass spectrometric peaks in profile mass spectra (UTIL)
  - RTAnnotator -- Annotates identification files that are missing the RT field (UTIL)
  - SimpleSearchEngine -- Annotates MS/MS spectra using SimpleSearchEngine (UTIL)
  - TopPerc -- Facilitate input to Percolator and reintegrate (UTIL)

Deprecated tools:
  - DBExporter -- Exports data from an OpenMS database to a file (TOPP)
  - DBImporter -- Imports data to an OpenMS database (TOPP)
  - FeatureFinderRaw -- Determination of peak ratios in LC-MS data (TOPP)
  - SILACAnalyzer -- Determination of peak ratios in LC-MS data (TOPP)

Status changes:
  - PhosphoScoring (UTIL -> TOPP)

Tools with major changes:
  - OpenSWATH now supports MS1 extraction and labelled workflows
  - OpenSWATHWorkflow single binary (high performance integrated workflow)
  - IsobaricAnalyzer now supports TMT 10-plex

General:
  - Removed GSL dependencies
  - Introduced low memory versions of various algorithms
  - OpenMS now offers a single interface for different implementations to access mass spectrometric data
      - in memory
      - on disk with index
      - cached on disc for fast access
    as well as a chainable, low memory sequential processor of MS data (using a separate interface)
  - pyOpenMS now supports python 3.x
  - Refactored AASequence, major speed improvement (~40x) for construction of unmodified sequences

Third party software:
  - Added Fido support
  - Added MS-GF+ support

Changes to the Build System / Package System:
  - Restructured repository layout and build system
  - Added support for Travis CI
  - Simplified pyOpenMS build system
  - Support for Visual Studio 2013


Resolved issues and merged pull requests:
  #644 Fix header macros
  #649 Fix ms numpress
  #651 [INTERNAL,API] Removal of the GSL
  #656 Repository layout restructuring
  #657 [FIX, INTERNAL]
  #658 [FIX] PeptideIndexer crashes on empty idXML (#653)
  #659 [NOP] replaced c like file ending C with cpp
  #660 [FIX] fix Cython 0.20 compatibility issue
  #661 [BUILD,PYOPENMS] simplify pyOpenMS build system
  #662 CMake and docu cleanups w.r.t. to the new layout
  #664 [BUILD] build system fixes / cleanups
  #665 Fix coverity errors
  #666 [FEATURE] ib spectra format export
  #667 [BUILD] improved handling of boost in OpenMS build system
  #668 [NOP] added support for travis-ci to OpenMS
  #669 [FIX] fixed AccurateMassSearch_test
  #673 [FEATURE,FIX] Added min/max values to go-to dialog
  #675 Checker/Test fixes and adds test for CTD writing
  #677 [PYOPENMS] setup.py as minimal as possible + other improvements
  #678 [FIX] fix how swath files are annotated
  #679 [FIX,TEST] fixed OpenSwathDecoyGenerator / MRMDecoy
  #680 [INTERNAL] Feature/CachedMzML fixes
  #684 [FIX] Bugfix for threading issue in MascotGenericFile
  #685 Typo fixes in documentation and licence files
  #688 Fix/file size limit
  #689 [FIX] disable OpenMP again for ILPDCWrapper
  #690 Fix/misc
  #691 further improvements to MGF::load()
  #693 Major speedup of String --> Double conversion
  #694 added missing index file for OMSSA test, which gets recreated when runni...
  #696 [FIX] fix RAM usage when adding dataprocessing to chromatograms
  #697 [FIX] proper usage of map in ControlledVocabulary
  #698 Updates to FeatureFinderIdentification and the ...TraceFitter classes
  #702 Feature/parallel reader
  #703 Feature/aa sequence tpp
  #705 [FIX] Propagate metadata in OpenSwathWorkflow
  #707 [FEATURE] variable stylesheet support for qcml
  #708 [BUILD] fix build system bug
  #711 [FEATURE,BUILD] fix install target
  #713 Fix for pepXML loading bug (#710)
  #715 Feature/pyopenms wrapping improvements neu
  #716 [NOP,TEST] clean up MRMDecoy, add more tests
  #717 fixed 32bit memory limitation of OMSSA by chunking input data
  #718 [FIX] fixed misleading warning ("Removed x peptide identifications...
  #719 [CI,FIX] fix travis contrib clone problems
  #721 [INTERNAL] cleanup of iostream includes
  #722 Feature/mz xml consumer
  #724 Feature/pyopenms mzxml consumer
  #725 Fix/misc
  #726 IDPosteriorErrorProbability fix
  #729 Fix/coverity
  #730 Feature/peak picker sn performance
  #734 Feature/more pyopenms improvements
  #735 [FEATURE] clang warning level
  #737 [FIX] several minor fixes
  #739 Feature/uids fileconverter
  #741 ProteinResolver fix
  #742 svn cleanup
  #743 [FIX] fixed compilation error on vs2013
  #747 Speedup OMSSA-XML parsing and some stats for OMSSA&XTandem
  #749 Feature/python3
  #750 [PYOPENMS,FIX] fixed streampos->long conversion
  #751 [FEATURE] track base name when reading pep.xml files
  #752 [FIX] fixed missing adaption PeptideIdentification::empty()
  #754 [PYOPENMS] changed extra methods on MSSpectrum
  #755 [FIX] fixed shadow warning
  #756 Unity Builds
  #760 [FIX-#618] fix spelling errors in headers
  #761 Feature/header fixes
  #764 [FEATURE] lib superhirn
  #765 Feature/db removal
  #768 [FIX] fixed warnings in CONCEPTS
  #770 [FIX] fixed some clang warnings in stream manipulation
  #771 New warnings
  #773 [BUILD,PYOPENMS] fix pyOpenMS build
  #775 [FIX] typos in the CMake file
  #776 Fix for IDPosteriorErrorProbability on Mascot search results (#740)
  #777 Memory profiling class
  #779 [FIX] replaced DoubleReal and Real by double and float.
  #780 [FIX] fix Swath window estimation
  #781 Fix/open swath fixes
  #784 [FEATURE] fix macosx pyopenms errors
  #785 [FIX] VS2013 compile fixes
  #786 [FEATURE] added openms_add_library function
  #787 [FEATURE,BUILD] move pyOpenMS to src
  #789 small fix to Win install doc for VS2013
  #790 Remove "RT"; and "MZ"; metavalues from PeptideIdentification
  #791 [FIX] forgot writtenDigits fixes in tests VS2013
  #792 [FIX] AASequence refactoring
  #794 Generic Wrapping of R scripts using GenericWrapper
  #797 [NOP,DOC] removed all remaining references to FeatureFinderRaw and SILAC...
  #798 Fix/py open ms testfix
  #799 [DOC] removed migrated pages from doxygen. replaced by link to wiki
  #800 spline interpolation of MS1 spectra
  #801 RTPredict: fixed order of parameters and doc
  #802 [FIX] fixed copy-paste mistake in error message
  #804 [FIX] MRMDecoy: Fix neutral losses for higher charge states
  #805 [PYOPENMS] added getters/setters for MZ and RT in PeptideIdentification....
  #807 cubic spline implementation
  #810 cubic spline interpolation
  #811 [NOP] add better debug information and error handling
  #812 [FIX] per cppcheck
  #813 Fix/openswath
  #814 [FEATURE] ConvertTSVToTraML: Support for SpectraST MRM Transition Lists
  #816 Feature/cached mz ml format change
  #817 [FIX] fix spline derivative for cubic spline
  #819 Feature/custom i rt
  #820 Fix/warnings
  #821 [FIX] suppress clang warnings
  #823 Feature/update numpress
  #824 Fix/coverity
  #826 Feature/funny pictures
  #827 [FIX] fixes export macro warnings
  #831 [FEATURE] fix all gcc warnings and turn warnings into errors
  #832 several pyopenms fixes + updates
  #833 Feature/visibility hidden
  #834 Fix/fix werror
  #835 Fix spline spectrum
  #836 [FIX,TEST] MRMRTNormalizer_test: Windows compatibility
  #838 [FIX] fixed uninitialized pointer warning
  #840 [FIX] fix pyOpenMS test
  #841 [BUILD] disable -Werror by default
  #842 [FIX] fix dereference of iterator
  #843 [FIX] fixes tests failing win debug mode
  #844 [FIX] evaluation at m/z in first package now possible
  #845 [FEATURE] replace String classes with StringUtils
  #846 Fix/fixes from822
  #847 peak boundaries and new cubic splines for PeakPickerHiRes
  #850 [FEATURE] modified tests to reflect X!Tandem SLEDGEHAMMER as default
  #851 Fix and tests for a bug in reading Mascot XML files
  #852 [FIX] fix windows compile error
  #854 [FIX] ConsensusID doesn't sort peptide hits before processing (idXML)
  #855 [FIX] FalseDiscoveryRate "target+decoy"; hits should be considered as targets
  #856 [FEATURE] KNIME package generation updates
  #857 Fix/py open ms fix
  #858 [FEATURE] ~40x speedup for constructions of unmodified AASequence
  #859 Feature/SystemWildMagic
  #863 [BUILD] added test for x!tandem version to enable tests only with newer ...
  #865 Work-around for special modifications in Mascot (fixes #864)
  #866 [FEATURE] git version embedding
  #867 [FIX-#861,DOC] fixed eigen 3.2.1 problems with GammaDistributionFitter
  #868 multiplex filtering
  #869 [FIX] fixed problems with negative sizeof values in CachedMzML
  #870 [FIX,DOC] doxygen 1.8.7 fixes
  #873 [FIX] fixed macosx version query
  #875 Rewrite of 'AASequence::parseString_', increasing robustness of parsing (fixes #818)
  #876 [DOC] added new doc_class_only target
  #880 PeakPickerHiRes peak boundaries fixed
  #881 [FEATURE] mzTab 1.0
  #882 [FEATURE] coding style improvements
  #884 [FIX] Convert XTandem search results into .pepXML by IDFileConverter
  #885 [NOP] added moc files to gitignore
  #888 [FIX-#887] IDFilter errornousely removed peptidhits in multiple run files
  #889 multiplex clustering
  #891 [FIX] converting uniform distributed generators with normal distributions
  #892 Enable loading of some pepXML files that used to cause crashes
  #894 [FEATURE] improved 3rd party lib finding
  #895 [FEATURE] simple search engine
  #896 added scan-polarity filter to FileFilter ...
  #897 (feature for Windows developers) added a small Windows .reg file
  #898 More compact format for MGF files (fixes #890)
  #899 [DOC] some minor documentation addition
  #901 [FIX] fix MS level for DTA file reader
  #902 [FIX,PYOPENMS] fix pyOpenMS after #875
  #903 [FIX] mzXML fix (filterLine, basePeakMz)
  #904 Feature/fix peak boundaries
  #910 [FIX] fixed unity build error introduced in #845
  #911 [FIX] FFCentroided replace exception handling with proper check
  #914 fix index in CubicSpline2d
  #916 IDMapper extension for featureMaps
  #917 AccurateMassSearchEngine annotation of input map (not only mzTab output)
  #919 [FIX] libc++ test fixes
  #920 [FIX] fixed minor problem with knime package generation and cmake versions >2.8.11
  #921 MS1 annotation in TOPPView
  #922 [FIX] build system improvements
  #923 EmpiricalFormula: fix (negative counts were casted away)
  #924 Switch to disable tracking of Git version within OpenMS
  #925 Fix/small docu improvement
  #926 Feature/spellcheck
  #927 PeptideIndexer: support for treating isoleucine/leucine as equivalent (resolves #872)
  #928 Build System
  #929 TextFile feature (skip empty lines) and docu fix
  #930 check for missing peaks
  #931 fix for evaluation at last node
  #936 [FIX] fixed the 'variable' consumption of xslt files for a QcML file.
  #938 [FEATURE] precursor scoring
  #939 [FIX] fix compile error
  #940 coding convention violations in MultiplexClustering fixed
  #943 [FIX,PYOPENMS] fix pyOpenMS after #889
  #944 [FIX,TOOLS] pyopenms parser fix
  #945 [FEATURE] pyopenms wrap improved
  #946 OPENMS_DLLAPI removed from GridBasedClustering
  #947 [FEATURE] FeatureFinderMultiplex
  #949 Fix/xml escape
  #950 Feature/traml heavylight
  #951 [FIX] add setOptions method for FileHandler
  #955 Fix/xml escape
  #958 [FIX] disallow concurrent access to the static PRNG
  #959 Feature/pyopenms copyconstr
  #960 [FEATURE] peptide group label new
  #962 [FIX] QCCalculator now computes TIC only on MS1 spectra (fixes #96)
  #964 [FIX] check for invalid charge ranges in search engine adapters (see #963)
  #965 [FEATURE] tmt 10plex support
  #966 [FEATURE] chaining consumer
  #967 [FEATURE,TEST] mssim more ground truth in id xml
  #968 [FEATURE] export PT value analogous to predicted rt value in TextExporte...
  #969 [FEATURE] add a low memory FileConverter option
  #970 [FEATURE] test if java can be executed
  #972 Fix/file cleanup
  #973 [FIX] validate presence of input file before starting executable
  #977 [FEATURE] replaced pphires ms1_only flag with ms_levels parameter
  #981 Feature/TextExporter_mzML
  #983 [FEATURE] add library check on Windows for correct lib arch
  #984 [NOP] add heavy methyl SILAC labels to unimod.xml
  #985 [FEATURE] bspline support using eol bsplines implementation
  #988 [FIX] simplified EmpiricalFormula
  #990 [FIX,FEATURE] TransformationModelInterpolated readded
  #993 Feature/sort on load (mzML, mzXML)
  #994 fixes mass traces in featureXML output
  #995 fixes CubicSpline2d constructor exceptions
  #996 allow for SplinePackages based on just two data points
  #1000 fixes problems with ">>" generated in nested C++ templates
  #1001 Fix/py open ms test
  #1002 [pyOPENMS] features
  #1003 [FIX] fixes random fails of MSSim_test
  #1006 [FEATURE] enable gui less OpenMS
  #1009 update unimod.xml with newest version from unimod.org
  #1010 [FIX] external code tests updated/fixed
  #1011 [FIX] external project doc
  #1012 [FEATURE] decreased memory footprint of Feature class by up to 44%
  #1014 TOPPView: group separator for mz,rt and int values in 1D and 2D canvas
  #1019 [FIX] fixed unitybuild problem on win32 with eol-bsplines
  #1020 [NOP] updated copyright/license header to 2014
  #1021 Feature/py open ms fixes and wraps
  #1024 sorting mass shifts in FeatureFinderMultiplex
  #1025 Fix/checker fixes
  #1026 additional example in SplineSpectrum test
  #1027 Adapter for Fido (protein inference engine), solves #808
  #1029 [FIX-#184] remove public vector/map inheritance
  #1032 fixes peak boundaries in PeakPickerHiRes (resolves #1022)
  #1034 [FIX] improve set_peaks documentation
  #1035 B-spline interpolation for peak width estimation in MultiplexClustering class
  #1036 [FEATURE,API] Removed template parameter from FeatureMap
  #1037 Fix/ TraML load/store
  #1038 Feature/py open ms wraps
  #1039 Fix/debug fix
  #1040 Fix/spellcheck
  #1044 [FIX:#1043]fixed featureXML reading spectrum_reference as String
  #1045 [FIX] fix compile issue on win32 systems
  #1046 Fix/py open ms wrap
  #1047 [FIX] first probe install path, then the build path for share/OpenMS
  #1048 Feature/peptide hit protein locations
  #1050 Re-added B-spline transformation for non-linear RT alignment in MapAlignerIdentification
  #1051 [FIX] made arguments and functions in BSpline2d const (if possible)
  #1055 [FEATURE] improved purity computation for IsobaricAnalyzer
  #1056 [FIX] UniqueIdGenerator susceptible to identical RNG seeds
  #1057 GenericWrapper doc has minor quirks
  #1058 Feature/openswathwf add
  #1059 Switch to version 2.0
  #1061 FeatureFinderIdentification: documentation, tests, parameter improvements
  #1063 Fix/accession nr
  #1065 PeakPickerHiRes docu updated
  #1067 Testing/mzid
  #1069 Fix and test for issue #1068 (bug in "AASequence::operator<" involving N-terminal modifications)
  #1070 removing zeros in profile data caused by Thermo bug
  #1072 PeakPickerHiRes: disable spacing constraints for chromatograms (fixes #1060)
  #1074 'intensity weighted mean'; averaging added to ProteinQuantifier, solves #830
  #1076 Adapter for MS-GF+ search engine
  #1077 [TESTING] download and add MSGFPlus in travis-ci
  #1078 [FEATURE] export aabefore and aaafter in peptideindexer
  #1079 Linear extrapolation (and other options) for B-spline transformation
  #1080 [NOP] refactored PeptideHit protein accession extraction to true member
  #1082 [NOP] removed index file as these are recreated by MSGF+ anyways
  #1083 Feature/mz tab fixes
  #1084 [FIX] compile fixes
  #1086 Update (indistinguishable) protein groups when filtering protein identifications (fixes #748)
  #1087 centroided input data for FeatureFinderMultiplex
  #1088 Fix FileConverter's "write_mzML_index" flag
  #1089 Fix/mzid
  #1090 Enable mzIdentML input in IDFileConverter
  #1091 Feature/mz tab cleanup
  #1092 [NOP] removed unnecessary index files
  #1094 [FIX] fixed small bugs preventing a build on windows
  #1097 [FIX] consistent use of wildmagic
  #1098 Revert "[FIX] consistent use of wildmagic"
  #1099 [FIX,BUILD] fix Windows build
  #1100 Fix/windows fix
  #1101 optimisation for knockout searches in FeatureFinderMultiplex
  #1102 Fix/fix spellcheck
  #1104 [FIX] fix compile warning from unused variables
  #1108 [FIX] fix compile warnings and increase QT min version to 4.6
  #1109 [FIX] removed support for multiple id formats in tools without
  #1115 fix some windows compile warnings
  #1116 fix segfaults in XTandemXMLFile and IsobaricChannelExtractor
  #1118 Feature/swath window loader
  #1121 [FIX] some VC 2013 static tests fixed
  #1122 Fix PeakPicker Wavelet
  #1123 [FEATURE] remove PeakType template argument from FeatureFinder
  #1124 [NOP] addendum to #1123
  #1125 optimisations in FeatureFinderMultiplex
  #1126 [FIX] intermediate fix for win32 systems
  #1127 [FEATURE] create uncrustify branch
  #1128 Fix/RT meta value related bug, removed unused comment
  #1131 Make BuildSystem's LibCheck fail-safe
  #1135 Fix/ams mz tab export
  #1136 [NOP] uncrustified
  #1137 [FIX] added -b option to create new branch
  #1140 [FIX] fixed bugs in AScore implementation and added deisotoping as
  #1141 Fix AccurateMassSearch and visualization
  #1145 Fix/spellchecks
  #1147 Fix/copyright update
  #1150 Added PhosphoScoring tool to TOPP documentation
  #1151 Changelog 2.0
  #1152 [FIX,PYOPENMS] fix and adopt pyOpenMS
  #1153 minor amendmend to last fix (better console output)
  #1154 [TEST] fix test
  #1156 [FIX-#618] fix spelling errors
  #1157 [NOP] correct version in LICENSE file
  #1158 [FIX] make identifier of multiple identification runs unique
  #1161 pyOpenMS 2.0 features
  #1162 [FIX] fixed study variable index start at 1. Added global identifiert to
  #1164 [FIX] pepXML does on some occassion contain very small fixed
  #1165 Added minimal test cases for checker.php Missing test errors
  #1169 [FIX] fixed segfault if searchparam requested on empty proteinids
  #1170 [FIX,TEST] FidoAdapter test
  #1172 [FIX] fix for the write out of mzid
  #1173 [FIX] changed path String parameter to input files
  #1174 [TRAVIS] added Fido executables and adapted to new directory structure
  #1175 [FEATURE] add ConsensusMap push_back
  #1176 [BUILD] added support for new thirdparty executables in KNIME
  #1179 [FIX] added missing option to apply e-value filtering
  #1180 [FIX] fix toolnames for KNIME packaging
  #1181 fixed minor typo in error message
  #1184 [FIX] we decided to add the missing struct mapping file and in the
  #1185 [FIX] added missing elements and spike ins
  #1186 Fix/docu qc mzid
  #1187 [FIX] AMS: export observed-Mass in mzTab as well
  #1188 [Build] Added support for new third party binaries for dmg packaging. Adapted Li...
  #1189 Feature/sn
  #1190 [TEST] fix test
  #1192 [FIX] HMDB: removed duplicates introduced by including spike ins
  #1194 [NOP] removed deprecated qc toppas workflow
  #1195 [STYLE] Changed header guards mentioned by checker.php
  #1196 [FIX] XTandemAdapter added option to disable isotope error flag
  #1198 [TEST] fix
  #1199 [TEST,FIX] changing the order of the test fixes the issue
  #1201 Fix/lp wrapper param file
  #1203 [TEST,FIX] set reasonable comparison tolerance
  #1204 Removes debug code from FeatureFinderMultiplex
  #1206 [TEST] fix test error
  #1212 [FIX] and/or extension to IDFilter: Added support for old target_decoy user param in decoy filtering.
  #1213 [DOC] improve linux install doc
  #1215 [FIX] export AMS result as valid mzTab
  #1218 [FIX] consistent use of wildmagic: TransformationModelLinear
  #1219 [FIX] Map index stored as meta value in peptide identification
  #1220 change parameter ranges in FeatureFinderMultiplex
  #1224 updated KNIME license
  #1225 [FIX][TEST] Fido replacing scores
  #1226 Ammend to pull request #1212
  #1228 [FIX, PYOPENMS] fixed pxd file
  #1229 [DOC] merged License.txt and LICENSE for more complete description
  #1230 Updated ACTIVE_MAINTAINERS with people commiting, starting in 2012. Remo...
  #1231 Added Deuterium and Tritium to Elements.xml, as LIPIDMAPS contains sum f...
  #1232 Fix amt
  #1237 [FIX] minimum value for max_length should be 0 not -Inf
  #1240 [FIX] Fix/id filter blacklist
  #1242 Fix amt
  #1243 fixes INIUpdater test
  #1246 Updated problematic FidoAdapter test (fixes #1171)
  #1247 [FIX] added missing function
  #1248 [FIX, PYOPENMS] ammend to last commit
  #1249 Documentation improvements (and minor fixes)
  #1250 Another FidoAdapter test fix
  #1253 [FIX] IsobaricAnalyzer: set charge states of consensus features
  #1254 [DOC,FIX] Updated CHANGELOG, changelog_helper.sh
  #1256 Fix MSGFPlusAdapter running in TOPPAS (mzid output)
  #1257 Clean-up of UTILS documentation
  #1261 [KNIME] adapted parameter naming for FidoAdapter in KNIME
  #1262 IDFilter reports empty results
  #1263 [FIX] moved TopPerc to UTILS and changed experimental status of MSGFPlus
  #1266 [FIX] ammend to last commit
  #1267 [FIX] fix conversion from Feature with Masstraces to MSExperiment
  #1269 IsobaricAnalyzer: documentation, warning fix
  #1270 [FIX] lexical cast is discouraged. Use of build in functions.
  #1273 [FIX][BUILD] Fixes linking issue with boost in UTILS #1272
  #1275 [FEATURE] [FIX] mass trace RT spacing
  #1283 [PYOPENMS] Better PepXMLFile write support
  #1284 [FIX] KNIME execution of MSGFPlusAdapter
  #1286 [FIX] set low memory log type correctly
  #1290 [FIX, PYOPENMS] fix python binding for MassTrace
  #1305 [FIX] Fix/id mapper statistics
  #1307 remove OS X specific code for opening folders
  #1309 [FIX] Ammend to #1284
  #1315 sync develop additions

-------------------------------------------------------------------------------------------
----                                OpenMS 1.11.1  (released 11/2013)                  ----
-------------------------------------------------------------------------------------------
Release date: November 2013

OpenMS 1.11.1 is a bugfix release resolving the following issues with OpenMS 1.11:

TOPPAS:
- fixed bug that caused TOPPAS to crash when a connection between nodes was added under certain circumstances

TOPP:
- XMLValidator can now be used on mzML files
- fixed bug in MSSimulator/EnzymaticDigestion where amino acid "U" was leading to crash
- fixed some problems with protein modifications in MascotAdapterOnline
- fixed potential problems of TOPP help screens on small screens / small terminal windows

Build system:
- fixed issues with CMake 2.8.12
- fixed potential clang compile errors

General:
- fixed issues with MIME types in KNIME

Resolved issues:
  #606 TOPPAS crashes during creation of certain edges.
  #609 MascotAdapterOnline: Problems with modifications
  #614 Amino acid "U" leads to crash in MSSimulator/EnzymaticDigestion
  #629 OpenMS is incompatible with CMake 2.8.12
  #630 Knime mime.types file should have lower case mime type names
  #633 ConsoleUtils::breakString triggers uncaught exception if terminal size is too small

------------------------------------------------------------------------------------------
----                                  OpenMS 1.11                                     ----
------------------------------------------------------------------------------------------
Release date: August 2013

OpenMS 1.11 is the first release with fully integrated Python bindings (termed pyOpenMS).
For further details, please refer to https://pypi.python.org/pypi/pyopenms

File formats:
- QcML support
- pepXML exported from Mascot (added support)
- mzTab updated to 1.0RC3
- ParamXML updated to v 1.6.2
- support for CTD schema 0.3
- full support of sourceFile tag in mzML (all source files are written, SHA1 support)

TOPPView:
- handle .mzML file with mixed spectra and chromatograms (prefer spectra)
- chromatograms of all types can be displayed (not just SRM)
- link to documentation and webpage fixed
- fix a segfault when loading empty chromatograms into TOPPView

TOPPAS:
- link to documentation and webpage fixed

TOPP tools:
- MODIFIED:
  - FeatureLinkerUnlabeledQT: performance (speed and memory) improvement
  - FeatureLinkerUnlabeled: performance (memory) improvement (now constant in number of input maps)
  - MapAlignerPoseClustering: performance (memory) improvement (now constant in number of input maps)
  - EICExtractor: critical bugfix if the input map was not sorted
  - PeptideIndexer: by default now demands that the peptide is fully tryptic ("-enzyme:specificity none" restores the old behavior)
  - FileFilter: filter MS2 spectra by consensus map feature overlap, collision energy, isolation window width
  - ProteinResolver: documentation and interface improvements
  - QCCalculator/QCEmbedder/QCExtractor: multiple improvements
  - WindowMower: speed improvement (movetype either slide or jump [faster])
- ADDED
  - AccurateMassSearch: AccurateMassSearch assembles metabolite features from singleton mass traces.
  - IsobaricAnalyzer: Extracts and normalizes isobaric labeling information from an MS experiment. This merges the previous TMTAnalyzer and ITRAQAnalyzer functionality
  - QCExtractor: Extracts a table attachment to a given qc parameter
  - QCImporter: Embed tables or pictures in QcML

General:
- Python bindings allow full access to the OpenMS API from Python
- TOPPTools now support passing of all parameters on the command line (use --helphelp)
- Better chromatogram support (for NoiseFilterGaussian, NoiseFilterSGolay, PeakPickerHiRes)

Search engine support:
- Mascot 2.4 is now supported
- OMSSAAdapter with improved memory footprint
- N-terminal modifications work now with X!Tandem

Changes to the Build System / Package System:
- shared linking works for all contrib packages with automated detection using CMake find modules
- upgrade of xerces to version 3.1.1
- upgrade of libsvm to version 3.12

Development:
- public inheritance from std::vector and std::set has been reduced in the
  OpenMS codebase (removed from ConsensusFeature, FeatureMap, ConsensusMap,
  MSExperiment)
- addition of the OpenMS/INTERFACES folder which contains proposed OpenMS
  interfaces for reading/writing spectra

Deprecated:
- TMTAnalyzer, ITRAQAnalyzer -> please use IsobaricAnalyzer instead
- Several functions provided by std::vector in the MSSpectrum interface are now
  deprecated (e.g. push_back, reserve etc.)

Resolved issues:
  #120	Improve visual representation of edges
  #151	Optimize time/memory efficiency of critical tools/algorithms
  #184	Some OpenMS classes are derived from std::vector
  #309	FileConverter puts incorrect/incomplete information in <sourceFile>
  #343	OpenMS build system should allow searching for contrib libs also in system paths (e.g., /opt/local/..)
  #382	Excessive memory usage by MapAligners and FeatureLinkers
  #398	INIFileEditor doesn't save modified values if still in edit mode
  #457	Use system libraries instead of contrib
  #465	"-debug" option in TOPP tools doesn't show LOG_DEBUG messages
  #497	Non-intuitive way to edit parameters in TOPPView/TOPPAS/INIFileEditor
  #516	TOPPAS: "Refresh parameters" complains if no input files are present
  #517	MSQuantification::load declared but not implemented
  #519	Merge ITRAQAnalyzer and TMTAnalyzer
  #520	Support linking against shared libs
  #521	Upgrade contrib libsvm
  #522	Make parameters from subsections addressable from command line
  #523	Link to OpenMS website from within TOPPAS/TOPPView broken
  #524	PeptideIndexer does not honor cleavage sites
  #525	EICExtractor will report wrong intensities if input map is not sorted
  #527	pyOpenMS compile issue with clang
  #529	Strange naming of TextExporter parameters
  #531	Upgrade xerces-c version in contrib to 3.1.1
  #533	pyOpenMS
  #534	MascotAdapterOnline does not support Mascot 2.4
  #535	mzML with Spectra and Chromatograms
  #536	MascotAdapterOnline SSL and Mascot 2.4
  #537	Invalid Doxygen XML Files
  #540	IsobaricAnalyzer
  #541	AccurateMassSearch
  #542	TOPPView: switch to 3D view should pick the data layer automatically
  #544	featureXML version at 1.4 while 1.6 is the current version
  #549	Problems converting Mascot XML to idXML
  #552	pyOpenMS build system
  #553	TOPPView's "Apply TOPP tool" functionality is broken
  #554	FeatureLinkerUnlabeled(QT) - speed/memory enhancements
  #556	Setting parameter may not take effect
  #557	XTandemAdapter/mz-out scramble
  #562	cmake doesn't check for MSBuild.exe location on Windows
  #565	XTandemAdapter fails to add terminal modifications correctly to X!Tandem search
  #569	Segfault of IDEvaluator and IDEvaluatorGUI
  #570	FeatureLinkerUnlabeledQT regression
  #574	Update ParamXMLHandler to support v1.6.2 of Param schema
  #575	Upgrade TOPPBase's CTD support to new version of CTD schema
  #576	Cython 0.19 does not compile current pyOpenMS
  #578	Add qcML CV terms
  #580	XTandemAdapter finds non-tryptic peptides although cleavage rule is set to "[RK]|{P}"
  #582	Compile error with Boost 1.46
  #583	MascotAdapterOnline with Mascot 2.4.0 may never finish
  #584	FileFilter parameter -mz (mz range to extract) applies to all MS levels and not to a specified level
  #586	ModificationsDB_test relies on raw memory addresses
  #587	MascotAdapterOnline does not support SSL connections
  #588	MascotAdapterOnline does not support connections to public MatrixScience Mascot instance
  #591	Detection of MGF format via file content fails on our own files
  #593	Parameter default of 'tab' will be returned as single space
  #598  SILACAnalyzer (no label) crash
  #603  TOPPView: showing peptide annotations of feature maps also shows feature indexes

------------------------------------------------------------------------------------------
----                                  OpenMS 1.10                                     ----
------------------------------------------------------------------------------------------
Release date: March 2013

OpenMS 1.10 is the first release integrated into KNIME (www.knime.org).
To use OpenMS in KNIME please refer to the www.OpenMS.de for additional information.

File formats:
- TraML 1.0.0 support
- Initial mzQuantML, mzIdentML and mzTab support (not fully supported)

TOPPView:
- Concurrent zoom
- SRM data visualization

New tools:
- Superhirn
- OpenSWATH
- QCCalculator
- IDRipper
- FeatureFinderMetabo
- IDEvaluation
- RNPxl

General:
- Better chromatogram support
- Decoy strings can now be prepended
- Filter modified peptides
- Many memory and speed improvements
- TMT-6plex support
- EDTA conversion from feature and consensusXML in FileConverter
- Filtering of MS2 spectra by identifications

Search engine support:
- MyriMatch adapter

Changes to the Build System / Package System:
- Cpplint coding convention check integrated into build system
- Integration of OMSSA search engine in Windows and Mac installers
- Integration of X!Tandem search engine in Windows and Mac installers
- Integration of MyriMatch search engine in Windows and Mac installers

Development:
- Style corrections of the OpenMS source base using uncrustify

Deprecated:
- Conversion of Sequest files in IDFileConverter

Resolved issues:
	#513	Commented out the functionality of smartFileNames_() (not mature enough for the 1.10 release)
	#508	allow free columns for TSV
	#473	change in/out types again to csv
	#507	TOPPDocumenter now expects the path to the executables and can generate doc for TOPPView/TOPPAS on mac osx
	#506	added custom info.plist containing the path to OMSSA/XTandem for the GUI tools
	#505	goto dialogs now act with error tolerance
	#504	Fixed XTandemXMLFile loading when no encoding is given by XTandemXML file by enforcing ISO-Latin-1 (default would be utf-8, breaking the aminoacid sequence readin). Introduced enforceEncoding(encoding) to XMLFile.
	#316	SpectraTreeTab is not cleaned up when last layer is deleted
	#283	TOPPView: Scan view widget does not clear after closing last file
	#379	MapAlignerPoseClustering: -reference:index has no effect
	#384	replace zip libraries with The Boost Iostreams Library (already in contrib)
	#280	IonizationSimulation_test can not be compiled with OpenMP support on Mac OS X	(Unit) Tests
	#368	Check Example pipelines and tutorials if they still contain the Tools using the type parameters
	#341	Move IMS Mass Decomposition Code to OpenMS and remove IMS from contrib
	#330	Remove static references to 10.5 SDK in OpenMS and contrib builds
	#135	Remove temporary files after completion
	#301	IDExtractor has no documentation
	#78		Write generic Nightly Testing Script
	#355	Adapt documentation to the changes in the contrib handling of the build system
	#348	Update TOPP tool names in documentation
	#383	iTRAQ isotope correction & simulation broken for 8plex
	#333	CMake returning incorrect configurations.
	#378	Intensity issue for simulation of MS2 signals
	#264	PrecursorIonSelector crashs (SegFault) with minimal input
	#322	PeakPicker (wavelet) writes lots of "dataProcessing" junk to mzML file
	#327	Feature width not stored in featureXML
	#372	Calculation of rank correlation coefficient buggy
	#376	Command line parser does not recognize --help and --helphelp
	#374	IonizationSimulation takes ages to complete on very high abundance peptides
	#371	FileFilter should support filtering by meta values
	#359	Remove type argument from SpectrumFilter
	#346	Implement mechanism to convert pre1.9 toppas workflows to 1.9 workflows
	#345	Implement mechanism to convert pre1.9 ini files to 1.9 workflows
	#212	Nicer formatting of parameter listings in documentation
	#356	PeakPickerWavelet fails for broad peaks
	#332	TOPPAS: QWebView for downloading pipelines does not work behind proxy
	#366	SILACLabeler should adjust all channels to have the same RT elution profiles
	#365	Sampling of RT parameters in RTSimulation can produces abnormal RT parameters
	#364	Improve handling of user input while downloading workflows from the online repository
	#363	TOPP test need to define their dependencies to avoid wrong execution
	#360	Remove type argument from FeatureFinder
	#357	IDPosteriorError Prob crashes with small number of peptides
	#354	Adapt documentation to the changes in the contrib handling of the build system
	#344	remove TOPPBase type argument from MSSimulator
	#347	Contaminant simulation might produce wrong masses when used in unintended way
	#41		AndiMS for 32/64bit Windows and 64bit Linux.
	#326	PepXMLFile: use RT of MS2 spectra for peptide RT
	#321	Update Seqan to 1.3	Build System
	#331	TOPPAS: Active tab changes all the time under MacOSX (10.6 and 10.7)
	#106	Export for Workflows as image
	#325	No HTML for Internal FAQ
	#324	DecoyDatabase should support shuffling and contaminants	TOPP
	#323	MapAligner -apply_given_trafo's "invert" option only works from commandline	TOPP
	#209	Reading Bruker XMassFile failes with invalid DateTime String
	#236	TOPP tool API change will crash existing TOPPAS pipelines
	#282	TOPPAS updateParameters() might create invalid Pipeline
	#298	"Open in TOPPView" broken for MacOSX
	#320	TOPPAS Workflows should support a short documentation
	#318	FuzzyStringComparator::compareLines_ throws exception on gcc-4.6
	#317	ostream::operator<< for MSSpectrum is not working
	#314	Crash when selecting empty window
	#227	TOPPAS tmp directory not multi-user friendly
	#178	Warn if merger node is followed by a tool for single files, not lists
	#313	MascotAdapterOnline does not support Mascot 2.3
	#312	FilterFilter should support filtering by precursor charge
	#226	Specific isotopes in ElementsDB are generated with wrong masses
	#308	AASequence(iterator, iterator) constructor is invalid, since it ignores terminal modifications
	#305	TOPPView fails while opening mzML with intensities stored in an int32 array
	#234	File forwarding/merging broken
	#303	TOPPAS, TOPPView and ExecutePipeline: looking for TOPP tools
	#302	Simulator should support picked peak Ground Truth
	#300	Allow input node recycling	TOPPAS	closed	fixed
	#299	Enable automatic static code analysis of OpenMS using cppcheck
	#205	TOPPAS crashes
	#210	TOPPAS Merger nodes are buggy
	#259	Resume button broken
	#43		Discuss overhaul of OpenMS web site and possible migration to CMS	Website, FAQs, Screencasts
	#297	Simulation: Ionization does not consider n-term to carry charge
	#295	Split OpenMS library in two or more parts
	#296	PeptideIndexer might keep 1 old ProteinAccession

------------------------------------------------------------------------------------------
----                                  OpenMS 1.9                                      ----
------------------------------------------------------------------------------------------
Release date: February 2012

OpenMS 1.9 has some major changes in TOPP tool names and usage. Therefore all .ini files
for "typed" TOPP tools (i.e. those with a "type" parameter) built with OpenMS 1.8 and below
are incompatible! To fix your old .ini and .toppas files use the new
INIUpdater tool (see its documentation and the TOPP documentation in general).

OpenMS 1.9 removed support for Mac OS X 10.5.

Documentation:
- new Quickstart tutorial
- dedicated and reworked TOPPAS tutorial

TOPPView improvements:
-MODIFIED:
  - ConsensusFeatures can now be colored using MetaValues
  - better grid line drawing/calculation, extracted AxisPainter class
  - IdentificationView:
    - added automatic labeling with peptide fragment sequence
    - theoretical spectrum is now hidden by default (labeling contains relevant information for most use cases)
    - automatic zoom to measured MS2 data range

TOPPAS improvements:
	- TOPPAS allows for interactive download of preconfigured TOPPAS pipelines from OpenMS homepage
	- "Recycling" mode for nodes, useful for database input files (see docu for details)
- more flexible pipeline design for Merger nodes
- Merger nodes (merge, merge all) renamed to "Merge" (one round) and "Collect" (all rounds)


TOPP tools:
- ADDED:
  - MapStatistics: statistics for low level quality control
  - EICExtractor: quantify known RT, m/z locations in one or many LC/MS maps and align them
  - MassTraceExtractor: annotate mass traces in centroided LC/MS maps - useful for metabolomics and top-down proteomics (use FeatureFinder tools for peptides)
  - FeatureFinderRaw: feature finding on raw data
	- FeatureFinderMetabo: feature finding for metabolites
  - IDConflictResolver: resolve ambiguous annotations of features with peptide identifications
- MODIFIED:
  - FeatureFinder: split into FeatureFinderMRM, FeatureFinderCentroided, FeatureFinderIsotopeWavelet
  - FeatureLinker: split into FeatureLinkerLabeled, FeatureLinkerUnlabeled, FeatureLinkerUnlabeledQT
  - FeatureLinker tools remove unneeded data after loading featureXML files to conserve memory
  - MapAligner: split into MapAlignerIdentification, MapAlignerPoseClustering, MapAlignerSpectrum, and MapRTTransformer
  - model parameters of MapAligner tools are now set in the INI file
  - MapAlignerIdentification: don't fail if parameter "min_run_occur" is set too high, warn and use possible maximum instead
  - NoiseFilter: split into NoiseFilterGaussian and NoiseFilterSGolay
  - PeakPicker: split into PeakPickerWavelet and PeakPickerHiRes
  - PILISModel: split into PILISModelCV, PILISModelTrainer, and PILISSpectraGenerator
  - MascotAdapterOnline: now supports Mascot 2.3 servers
  - ProteinQuantifier: added support for writing idXML (suitable for export to mzTab)
  - IDFileConverter: when reading pepXML, fail if the requested experiment (parameters "mz_file"/"mz_name") could not be found in the file
- REMOVED:
  - AndiMS/NetCDF is no longer supported on any platform
  - removed IDDecoyProbability tool

UTIL tools:
- ADDED:
  - INIUpdater: update INI and TOPPAS files
  - TransformationEvaluation: evaluate a (RT) transformation by applying it to a range of values
- REMOVED:
  - CaapConvert
  - UniqueIdAssigner
  - HistView

Changes to the Build System:
	- TOPPAS now requires Qt's Webkit library
	- Use CMAKE_BUILD_TYPE instead of OPENMS_BUILD_TYPE (removed)
	- Use CMAKE_FIND_ROOT_PATH instead of CONTRIB_CUSTOM_DIR (deprecated)
  - Removed AndiMS, NetCDF and dependencies
	- Removed dependency to imslib, relevant classes were moved directly to OpenMS/CHEMISTRY/MASSDECOMPOSITION/IMS
- OpenMS now supports ctests functionality for optimized and parallel testing (see ticket #363)

Fixed Issues: (see also http://sourceforge.net/apps/trac/open-ms/report)
	#341 	Move IMS Mass Decomposition Code to OpenMS and remove IMS from contrib
	#330 	Remove static references to 10.5 SDK in OpenMS and contrib builds
	#301 	IDExtractor has no documentation
	#78 	Write generic Nightly Testing Script
	#355 	Adapt documentation to the changes in the contrib handling of the build system
	#348 	Update TOPP tool names in documentation
	#333 	CMake returning incorrect configurations
	#264 	PrecursorIonSelector crashs (SegFault) with minimal input
	#280	IonizationSimulation_test can not be compiled with OpenMP support on Mac OS X
	#322 	PeakPicker (wavelet) writes lots of "dataProcessing" junk to mzML file
	#327 	Feature width not stored in featureXML
	#372 	Calculation of rank correlation coefficient buggy
	#376 	Command line parser does not recognize --help and --helphelp
	#371 	FileFilter should support filtering by meta values
	#359 	Remove type argument from SpectrumFilter
	#346 	Implement mechanism to convert pre1.9 toppas workflows to 1.9 workflows
	#345 	Implement mechanism to convert pre1.9 ini files to 1.9 workflows
	#212 	Nicer formatting of parameter listings in documentation
	#356 	PeakPickerWavelet fails for broad peaks
	#363 	TOPP test need to define their dependencies to avoid wrong execution
	#360 	Remove type argument from FeatureFinder
	#357 	IDPosteriorErrorProb crashes with small number of peptides
	#354 	Adapt documentation to the changes in the contrib handling of the build system
	#41 	AndiMS for 32/64bit Windows and 64bit Linux..
	#326 	PepXMLFile: use RT of MS2 spectra for peptide RT
	#321 	Update to Seqan 1.3
	#324 	DecoyDatabase should support shuffling and contaminants
	#323 	MapAligner -apply_given_trafo's "invert" option only works from commandline
	#209 	Reading Bruker XMassFile failes with invalid DateTime String
	#236 	TOPP tool API change will crash existing TOPPAS pipelines
	#318 	FuzzyStringComparator::compareLines_ throws exception on gcc-4.6
	#317 	ostream::operator<< for MSSpectrum is not working
	#297 	Simulation: Ionization does not consider n-term to carry charge
	#383 	Simulation: iTRAQ isotope correction & simulation broken for 8plex
	#378 	Simulation: Intensity issue for simulation of MS2 signals
	#374 	Simulation: IonizationSimulation takes ages to complete on very high abundance peptides
	#366 	Simulation: SILACLabeler should adjust all channels to have the same RT elution profiles
	#365 	Simulation: Sampling of RT parameters in RTSimulation can produces abnormal RT parameters
	#344 	Simulation: remove TOPPBase type argument from MSSimulator
	#347 	Simulation: Contaminant simulation might produce wrong masses when used in unintended way
	#303 	TOPPAS, TOPPView and ExecutePipeline: looking for TOPP tools
	#305 	TOPPView fails while opening mzML with intensities stored in an int32 array
	#314 	TOPPView: Crash when selecting empty window
	#205 	TOPPAS crashes
	#227 	TOPPAS: tmp directory not multi-user friendly
	#282 	TOPPAS: updateParameters() might create invalid Pipeline
	#332 	TOPPAS: QWebView for downloading pipelines does not work behind proxy
	#135 	TOPPAS: Remove temporary files after completion
	#320 	TOPPAS: Workflows should support a short documentation
	#298 	TOPPAS: "Open in TOPPView" broken for MacOSX
	#106 	TOPPAS: Export for Workflows as image
	#364 	TOPPAS: Improve handling of user input while downloading workflows from the online repository
	#331 	TOPPAS: Active tab changes all the time under MacOSX (10.6 and 10.7)
	#210 	TOPPAS: Merger nodes are buggy
	#259 	TOPPAS: Resume button broken
	#300 	TOPPAS: Allow input node recycling
	#234 	TOPPAS: File forwarding/merging broken
	#178 	TOPPAS: Warn if merger node is followed by a tool for single files, not lists
	#313 	MascotAdapterOnline does not support Mascot 2.3
	#312 	FilterFilter should support filtering by precursor charge
	#226 	Specific isotopes in ElementsDB are generated with wrong masses
	#308 	AASequence(iterator, iterator) constructor is invalid, since it ignores terminal modifications
	#302 	Simulator should support picked peak Ground Truth
	#299 	Enable automatic static code analysis of OpenMS using cppcheck
	#43 	Discuss overhaul of OpenMS web site and possible migration to CMS
	#295 	Split OpenMS library in two or more parts
	#296 	PeptideIndexer might keep 1 old ProteinAccession
	#379  MapAlignerPoseClustering: -reference:index has no effect


Detailed list of changes to specific OpenMS classes:
- NEW:
	- compose_f_gx_hy_t (from imslib)
	- compose_f_gx_t (from imslib)
	- IMSAlphabet (from imslib)
	- IMSAlphabetParser (from imslib)
	- IMSAlphabetTextParser (from imslib)
	- IMSElement (from imslib)
	- IMSIsotopeDistribution (from imslib)
	- IntegerMassDecomposer (from imslib)
	- MassDecomposer (from imslib)
	- RealMassDecomposer (from imslib)
	- Weights (from imslib)
  - sum/mean/median functions added to header "StatisticFunctions"
  - PeptideAndProteinQuant: contains quantification code formerly included in ProteinQuantifier (TOPP tool)
- MODIFIED:
  - AASequence: removed AASequence(ConstIterator, ConstIterator) constructor, since it ignored Terminal Modifications; since there was no way to enable correct construction from two Iterators, we removed it
  - MapAlignmentAlgorithmIdentification: don't fail (exception: InvalidParameter) if value for "min_run_occur" is too high, warn and use possible maximum instead
  - MSSimulator: "type" parameter moved to "MSSim:Labeling:type"
  - Param: added new command line parser with improved functionality
  - PepXMLFile:
    - added reading support for pepXML version 1.17
    - set RT's of peptide identifications based on MS2 spectra, not the MS1 precursors as before (flag "use_precursor_rt" switches to the old behavior)
    - fail with ParseError if a requested experiment could not be found in a pepXML file
  - ProtXMLFile: set score type for peptides
  - TOPPBase: added methods to turn Param objects into command line parameters
  - TransformationModel: simplified handling of parameters
  - TransformationModelBSpline: new option to distribute breakpoints evenly at data quantiles (instead of uniformly over the data range)
  - lots more... too much to list



------------------------------------------------------------------------------------------
----                                  OpenMS 1.8                                      ----
------------------------------------------------------------------------------------------

TOPP tools:
- MODIFIED:
  - MapAligner: separated data extraction from transformation modelling - this allows to combine different algorithms and models; new option "invert"; reworked parameters (please see the MapAligner documentation and update your INI files)
  - FeatureLinker: now able to link consensus maps; added new experimental algorithm "unabeled_qt"; improved quality calculation in "unlabeled" algorithm
  - IDMapper, FeatureLinker ("unlabeled"/"unlabeled_qt" algorithms): now consider charge states by default (use parameter "ignore_charge" if you want to avoid this)
  - FileInfo: improved formatting of output
  - TextExporter: unified output formats
  - FileConverter: added conversion to consensusXML
  - ProteinQuantifier: redefined meaning of parameter combination "top 0"/"consensus:fix_peptides"
  - ITRAQAnalyzer: isotope corrected quantitation result is written to "-out" instead of the uncorrected values
  - GenericWrapper: now supports arbitrary external programs, when a .ttd file is present (see <OpenMS>/share/OpenMS/TOOLS/EXTERNAL)

UTIL tools:

TOPPView improvements:
- NEW:
  - Identification View (load idXML through Tools->annotate with identifications)
  - 1D view now supports vector graphics export when saving an image
  - Peaks in 2D view are drawn as circles at a high zoom level
  - TOPPAS pipelines can be edited and run directly from TOPPView

TOPPAS improvements:
- MODIFIED:
  - improved stability when using longer filenames
  - minor fixes (see bug tickets below)

OpenMS library improvements:
- Stability and consistency fixes mostly (see bug tickets below)

Changes to the Build System:
- minor only


Fixed Issues:
#277 	Crash upon annotation with idXML
#271 	Filename generation in TOPPAS broken
#278 	TOPP tools update only values from INI files, not restrictions
#273 	TOPPAS appends an extra "toppas" when saving files with uppercase TOPPAS extension
#272 	TOPPAS doesn't update the tab title after saving a new pipeline
#261 	ProteinQuantifier: handling of mod. peptides during protein quantification
#153 	"Unlabeled" FeatureLinker produces quality values that make no sense
#220 	TOPPAS: mzML.gz files are not recognized as correct input
#260 	InclusionExclusionListCreator creates invalid lists for Thermo instruments
#269 	OMSSAAdapter crashes when run from directory containing spaces
#267 	bug in StablePairfinder (distances)
#266 	TOPPAS "store" button for vertex' INI files always writes default INI
#129 	TOPPAS: Allow opening files in one layer
#105 	TOPPAS: Split TOPPAS.ini into Resource and Workflow files
#262 	PrecursorIonSelector handles input/output arguments incorrectly
#100 	TOPPView memory consumption high when copying data
#257 	CLang++ crashes with "SCEVAddRecExpr operand is not loop-invariant!" on EnzymaticDigestion
#233 	TOPPView's updateLayer does not reload all data
#247 	TOPPView: crashes if file is deleted while opened
#66 	"Tools -> Go to" coordinates should default to current view
#239 	seg. fault when loading featureXML into TOPPView from the wrong context
#221 	TOPPView: when loading a new layer, the zoom should not reset
#222 	IDMapper should support mapping charge-matched entities only
#255 	TOPPView's Projection is showing only single peaks at high zoom
#253 	TOPP tools should be able to write their type into ini file, without knowing it a priori
#252 	OMSSAAdapter crashes when v2.1.7 and 'precursor_mass_tolerance_unit_ppm' are used
#251 	XTandem Adapter ignores "no_refinement" flag
#198 	add Proteowizward to Windows binary installer
#246 	TOPPView: Update Layer broken
#149 	Support external tools not derived from TOPPBase
#245 	PeptideIndexer fails on ambiguous AA's
#244 	merging by Precursor in SpectraMerger
#242 	Protein coverage should be reported
#237 	RT corrections via BSpline transformation is unreliable for sparse regions (e.g. borders and extrapolation)
#235 	TOPPAS input file name lists should be sorted
#231 	FeatureFinder has faulty Averagine model
#229 	Digestor UTIL cannot write FASTA output
#27 	generate publication ready figures in SVG format - 1D view
#215 	FeatureFinder crashes with Segmentation fault
#213 	TOPPView crashs when loading mzML and featureXML
#224 	PepXMLFile produces invalid files (mod_aminoacid_mass position is 1-based)
#225 	msInspect pepXML parser can not handle OpenMS pepXML due to massdiff attribute
#223 	TOPPAS restores wrong parameter name when deleting an input/output edge
#217 	Caching in LogStream is not thread safe
#218 	FF should work on non-sorted data, but gracefully exit on negative m/z values
#214 	MapAligner crashes on certain data
#211 	TOPPAS: IDFilter RTPredict linking not possible
#150 	TOPPAS does not use user environment to find executables
#208 	Windows: hide extra console window when starting GUI apps
#207 	Projections show wrong axis names
#179 	adapt to command/console width
#206 	Parameter names should include subsection
#204 	TOPPView "Go To" Dialog should support UniqueID's
#202 	"Open file" dialog: "readable files" should include .gz files
#191 	changing from 1D to 2D,3D View and 3D to 2D if MS1 spectra are present
#196 	NoiseFilter, PeakPicker, BaselineFilter crash on certain input-data

Detailed list of changes to specific OpenMS classes:
- NEW:
  - BaseFeature: parent of Feature and ConsensusFeature
  - FeatureGroupingAlgorithmQT, QTClusterFinder, QTCluster, GridFeature: feature grouping for unlabeled data based on QT clustering
  - FeatureDistance: distance measure for features
  - TransformationModel: different models for retention time transformations
  - SvmTheoreticalSpectrumGenerator: simulator for MS/MS spectra

- MODIFIED:
  - Feature, ConsensusFeature: moved common parts to BaseFeature
  - StablePairFinder: moved distance calculation to FeatureDistance
  - TransformationDescription: reworked, some functionality moved to TransformationModel
  - all MapAlignmentAlgorithm... classes, PoseClustering[Affine/Shift]Superimposer, TransformationXMLFile, InternalCalibration: adapted to changes in RT alignment/transformation modelling
  - FeatureGroupingAlgorithm: support linking of consensus maps; new algorithm "unlabeled_qt"
  - BaseGroupFinder: new algorithm "qt"
  - IDMapper: consider charge states for matching
  - PepXMLFile: use E-value (instead of hyperscore) as score for X! Tandem results
  - FileHandler: accept endings ".pep.xml" and ".prot.xml" for pepXML/protXML
  - FeatureMap, ConsensusMap: "clear" also clears meta data by default
  - ConsensusMap: adapted signature of "convert" for feature maps (to mirror that for peak maps)
  - Param: remove() and ::removeAll() now delete empty nodes which have no subnodes nor entries (otherwise writing paramXML breaks)
  - TheoreticalSpectrumGenerator: getSpectrum() now generates all selected ion types not only b- and y-ions

------------------------------------------------------------------------------------------
----                                  OpenMS 1.7                                      ----
------------------------------------------------------------------------------------------
Release date: Sep 5th 2010

TOPP tools:
- TOPP tool categories have been reorganized
- TOPP documentation now has a predecessor/successor tool section and uniform algorithms subsection parameter documentation
- MODIFIED:
  - IDFilter: reworked parameter names and documentation (please see the IDFilter documentation and update your INI files)
  - IDMapper: reworked parameter handling (please see the IDMapper documentation and update your INI files)
  - FileMerger: can now merge featureXML
  - IDMerger: new option to integrate data from pepXML and protXML
  - MapAligner: improved handling of reference files, added several options to the "identification" algorithm
  - SeedListGenerator: new option to use monoisotopic peptide mass instead of precursor m/z for seeds from idXML input
  - Resampler: PNG image creation functionality removed and transferred to ImageCreator UTIL
  - FeatureFinder: deprecated algorithms "simple" and "simplest"
  - FeatureLinker: deprected algorithm "identification"
- NEW:
  - ProteinQuantifier: compute protein/peptide abundances from annotated featureXML or consensusXML files
  - GenericWrapper: wrap external programs (e.g. ProteinProphet) in TOPPAS
  - ConsensusID: [rewritten] combine several peptide search engine results to improve precision and recall
  - InclusionExclusionListCreator: creates inclusion or exclusion lists for MS/MS based on identifications, feature maps or protein databases
- REMOVED:
  - TextImporter (functionality moved to FileConverter)

UTIL tools:
- MODIFIED:
  - DecoyDatabase now uses "_rev" as decoy string by default (previously: "_ref"), as required by PeptideIndexer by default
  - MSSimulator provides a framework for the simulation of labeled data (#88)
- NEW:
  - ImageCreator: creates PNG's from MS maps
  - IDSplitter: splits peptide/protein annotations off of data files (inverse operation as IDMapper)
  - MassCalculator: calculates masses and mass-to-charge ratios of peptide sequences

OpenMS library improvements:
- read protXML files
- support protein groups in ProteinIdentification/idXML
- line numbers in errors of Textbased files (most formats: dta, dta2D, FASTAFile, PepNovoOutfile, MascotGenericFile, MS2File, MSPFile, OMSSACSVFile, TextImporter (csv, msInspect, SpecArray?, Kroenik))
- FeatureFinderAlgorithmPicked is now able to fit asymmetric retention time profiles (experimental)
- added generic labeling framework to SIMULATION (#88) (experimental)

TOPPView improvements:
- basic visualization of peptide identifications in idXML
- when the amount of loaded data causes memory depletion, an error is issued and TOPPView does not crash (only a problem on 32bit systems)
- zooming beyond the last zoom stack item using the mouse wheel or CTRL+

TOPPAS improvements:
- added copy/paste for workflow items
- workflows can now include other workflows (File>Include)
- several bug fixes
- split TOPPAS in TOPPAS and PipelineExecute TOPP-tool

Changes to the Build System:
- external code support for CMake 2.8:
  External code using "include (${OpenMS_USE_FILE})" in its CMakeLists.txt cannot be configured against OpenMS 1.7, however, only minor changes are required to fix this. See the documentation for "Programming with OpenMS".
- nightly tests for external code
- SVN revision used to build the lib is remembered (finer version tracking)
- nightly coverage builds
- GUI testing (experimental)
- Visual Studio 2010 support
- building on Mac OS X requires CMake 2.8.1 due to bugs in CMake < 2.8.1

Fixed Issues:
[new tracker: http://sourceforge.net/apps/trac/open-ms/query?status=closed&group=resolution&milestone=Release+1.7]
-	#23	  implement protXML
-	#44  	TOPPView warning "Cannot show projections!"
-	#46  	All TOPP/UTILS segfault if /share is not found
-	#53  	TOPPAS select directory has save as dialog
-	#54  	TOPPAS select directory has save as dialog
-	#56  	TOPPAS context menu "open in TOPPView" does not work under MacOSX
-	#58  	Unit tests for nested classes
-	#59  	Test of external Code
-	#61  	automatic ini file Version number update
-	#62  	nightly tests for external code
-	#63  	rename methods named min() or max() to something else...
-	#64  	TOPPView - update_layer reload is incomplete
-	#69  	FileMerger needs ability to merge featureXML
-	#73  	Resampler: can't create PNGs with TOPPAS
-	#74  	Default parameters of PTModel cause infinite loop
-	#76  	Add deployment target for compatibility with older MacOSX versions
-	#77  	FuzzyDiff always returns 'true' when comparing any two PNG images
-	#81  	Terminal modification with residue specificity
-	#85	  IDMapper will crash on negative RT's or big deltas
-	#87  	Gzipped files work as input, but arrow stays red
-	#88  	Implement Labeling Framework for MSSimulator
-	#90	  Quantification on protein level
-	#91	  Simple FF crashes on very sparse data
-	#92	  Encoding of XML files (invalid multcharacter)
-	#93	  TOPPAS layer bug
-	#98	  display RT value when viewing 1D data
-	#104	Split TOPPAS in TOPPAS and PipelineExecute TOPP-tool
-	#110	"Copy&paste, include workflows in current window"
-	#121	Tool categories and menu items in context menus have arbitrary order
-	#122	Projection view: mouse-over text on RT projection says "m/z"
-	#123	Reorganize TOPP tool categories
-	#124	TOPPAS fails to load files correctly
-	#127	catch out-of-memory exceptions in TOPPView
-	#131	TOPP input files check too restrictive...
-	#132	check all system calls
-	#133	Textexporter runs indefinitely when input has no IDs and -consensus_features as output
-	#134	[Windows] failure of TOPP tools in TOPPAS due to _out and _temp directory not writeable
-	#136	TOPPView: #of Isotopes in TheoreticalSpectrumGenerator not forwarded
-	#137	Implement asymmetric elution profile shapes for model fitting in FeatureFinderAlgorithmPicked
-	#141	CMake 2.8.1 causes linker errors on Mac OS 10.6.3
-	#143	Incompatibility between String and string methods
-	#147	Internal Compiler Error with gcc 4.3
-	#152	Remove/hide deprecated algorithms
-	#154	Update TOPPAS workflows params
-	#155	linking OpenMS.so using a relative contrib directory fails
-	#156	use MSBuild instead of devenv for contrib building on Windows
-	#158	FeatureFinder (centroided) might crash on certain input
-	#159	IDMapper will crash when given empty FeatureMap
-	#161	TOPPAS Output file naming can lead to wrong "merge all" behaviour
-	#163	rework IDFilter
-	#164	DecoyDatabase creates faulty protein names by default
-	#170	TheoreticalSpectrumGenerator computes wrong prefix/suffix masses
-	#171	Remove/hide entire deprecated tools
-	#175	Internal Compiler error in BaseModel/FeatureFinder
-	#182	INIFileEditor crashes upon execution
For more minor bugfixes visit the above URL.

Detailed list of changes to specific OpenMS classes:
- ConsensusMap, FeatureHandle, ConsensusFeature:
  - element index replaced by unique id
- DPosition:
  - min() renamed to minPositive()
  - min_negative() to minNegative()
- DIntervalBase
  - min() renamed to minPosition()
  - max() renamed to maxPosition()
- String
  - removed:
     String substr(SignedSize start, SignedSize n) const;
     String substr(SignedSize start) const;
  - added:
     String substr(size_t pos = 0, size_t n = npos) const;
     String chop(Size n) const;

------------------------------------------------------------------------------------------
----                                  OpenMS 1.6                                      ----
------------------------------------------------------------------------------------------
Release date: Nov 19th 2009

Main improvements of TOPPView:
- Storing peak data is now possible in mzData, mzXML and mzML format
- Feature and consensus feature peaks are now configurable (icon and size)
- Added new label mode for feature layers: all peptide hits of a feature are displayed
- Added visualization of unassigned peptide hits for feature layers
- Measuring to arbitrary end points is now supported in 1D and 2D view
- file load progress bar stays responsive under load on Windows
- rudimentary chromatogram support

Main improvements of TOPP-Framework:
- Major update of TOPPAS
- TOPP tools now warn when used with parameter files from a different version
- Combining '-write_ini' and '-ini' option now allows to transfer settings with identical
  path and names from an old ini file into a new one.

New TOPP tools:
- SeedListGenerator
  - generates seed lists for feature detection (still experimental)
- PrecursorMassCorrector
  - update precursor m/z information of MS/MS spectra based on MS1 peptide isotope fits
    (still experimental)

Main improvements of TOPP-Tools:
- all tools:
  - gzipped and bzipped XML files (e.g. mzML) can be directly read
- FeatureFinder
  - Centroided
    - supports parallel execution now
    - supports user-specified seeds now
    - Wavelet: removed (Isotope-Wavelet is still available)
- FileMerger: accumulated processingMethod entries, which all contained the same
  information
- IDMapper
  - has new default m/z tolerance and uses ppm as new default measure! Da is still
    supported.
  - referenze m/z of ID can now be either: 1) precursor mass, 2) [new] mass of identified
    peptide
  - assigns more peptides to features with convex hulls (the deltas are used)
- InternalCalibration
  - supports calibration functions calculated seperately for each spectrum or one global
    function
  - supports peptide ids as reference peaks
  - works on peak or feature data now
- MapAligner
  - new "identification" algorithm for alignment based on identified peptides
    (still experimental)
- PeakPicker
  - support for automatic estimation of peak width
- TextImporter can now import Koenik(Hardkloer) feature files
- TextExporter
  - added option for string quoting
  - improved export of consensusXML
- PepNovoAdapter: complete rewrite of the code, including classes

New UTILS:
- UniqueIdAssigner can be used to assign unique ids to FeatureXML and ConsensusXML files

Main improvements of UTILS:


Main improvements of OpenMS C++ library:
- MGF file creation speedup (also affects some TOPP tools)
- removed FeatureFinder-Wavelet (IsotopeWavelet is still available)
- support for bzip2 and gzip compressed XML files
- chromatogram support
- comments and other strings of XML writers are now escaped to prevent reading problems
- fixed IdXMLFile segmentation fault if no protein identification given

Detailed list of changes to specific OpenMS classes
- [New classes]:
  - UniqueIdGenerator, UniqueIdInterface, UniqueIdIndexer
  - SVOutStream
  - MapAlignmentAlgorithmIdentification
  - SeedListGenerator
- [Removed classes]:
  - FeatureFinderAlgorithmWavelet
- [Renamed classes]:
  - IDTagger -> DocumentIDTagger
- String:
  - improved behaviour of split(...) method
  - added support for quoting and unquoting of strings
- ConsensusMap: added clear(...) method
- IDMapper:
  - uses bounding boxes of mass traces instead of convex hulls now
  - the given deltas are used for features with convex hulls as well
- PoseClusteringShiftSuperimposer:
  - full rewrite, uses a similar algorithm like PoseClusteringAffineSuperimposer now
- TranformationDescription:
  - added cubic b-spline transformation
  - PairsType uses DoubleReal instead of Real now, thus can be used for m/z as well
- VersionInfo:
  - includes (if available) SVN revision number that the library is build upon via support
    by the build system
  - SVN revision information is displayed in the TOPP tools help text
- PepXMLFile: improved handling of PTMs

Changes to the Build System:
- unit tests are now in a separate sub-project in <OpenMS/source/TEST/> avoiding huge
  Solution files in MSVC IDE
- new targets: test_build, tutorials_build, tutorials_exec
- SVN revision (if available) is determined and compiled into OpenMS before the library is
  built
- added real install prefix and install target to be able to do a 'make install'

Changes to OpenMS XML formats:
- FeatureXML and ConsensusXML files use unique ids now instead of running indices. New XML
  Schema versions: 1.4

Changes to the contrib package:
- updated GSL to version 1.13
- updated SVM to version 2.89
- added Z lib and bz2 lib

Bug fixes:

[old tracker: http://sourceforge.net/tracker/?func=detail&aid=2857130&group_id=90558&atid=1059012]
- [2857042]: RTModel/PTModel unable to find modification
- [2857040]: Modification names with brackets fail to parse
- [2849215]: OMSSAAdapter fails with Acetlyation not found
- [2849201]: Parameters in INI files are duplicated
- [2849439]: Compilation error with Qt 4.3.x
- [2900457]: idXML files with more than ProteinIdentification might be incorrect

[new tracker: http://sourceforge.net/apps/trac/open-ms/query?status=closed&group=resolution&milestone=Release+1.6]
- #29: FilerMerger accumulates processingMethod entries
- #28: Segfault if idXML file does not contain a protein identification.
- #24: XML formats are written with unescaped special chars like "&"

------------------------------------------------------------------------------------------
----                                  OpenMS 1.5                                      ----
------------------------------------------------------------------------------------------

Main improvements of TOPPView:
- Added new labeling options for feature data
- Fixed crash when zooming in snap-mode
- Added context menu to spectra selection bar
- Feature editing mode can be enabled/disabled in the context menu (to avoid accidental editing)
- Several minor fixes and improvements

Main improvements of TOPP:
- Made mzML 1.1.0 the default format for all TOPP tools
- Added data processing information to all output files to improve traceability
- FileFilter:
  - added 'sort_peaks' option
  - added filtering according to scan type
  - added filtering according to activation type
- FileInfo:
  - added flag for data processing output
  - corrupt data checks: sorting is checked now, improved speed
- Added new tool IDFileConverter, which can convert between identification file formats
- Added TOPPAS, a tool for visual creation and execution of TOPP pipelines (beta)
- TextImporter can now import SpecArray and msInspect feature files
- Added CompNovo, a de novo identification tool for combined CID/ETD experiments
- MapAligner uses a new algorithm for pose clustering with less parameters

Main improvements of UTILS:
- Added PeptideIndexer, assign proteins to peptides including target/decoy specification
- Added MRMPairFinder, ERPairFinder to extract ratios of labeled experiments
- Added IDMassAccurracy, given mzML files and identification, it calculates distributions of mass deviations
- Added MapAlignmentEvaluation, a tool to evaluate alignment results
- Added MSSimulator, a highly configurable simulator for mass spectrometry experiments

Main improvements of OpenMS C++ library:
- mzML 1.1.0 support
- Improved the precision of mass values in several file formats

Detailed list of changes to specific OpenMS classes
- New classes:
  - CompNovo-classes
  - StablePairFinder, which is now used by MapAligner and FeatureLinker
  - Simulation-classes
- Removed classes:
  - FeatureFinderAlgorithmWatershed
  - PeakIcon
  - FactoryProduct (replaced by DefaultParamHandler)
  - DSpectrum (all the functionalty was moved to MSSpectrum)
- Renamed and moved classes:
  - moved PersistentObject from FORMAT/ to FORMAT/DB/
  - renamed PepXMLFile to PepXMLFileMascot
- Changes to Classes:
  - MSExperiment: added 'isSorted' method
  - MSSpectrum:
    - added 'isSorted' method
    - renamed MetaDataArray to FloatDataArray
    - added IntegerDataArrays
    - added StringDataArrays
  - DataValue: added constructor for 'std::string' and QString
  - MetaInfo: 'setValue' method takes only DataValue now
  - MetaInfoInterface: 'setMetaValue' method takes only DataValue now
  - Param: 'setValue' method takes only DataValue now
  - ExperimentalSettings: moved DataProcessing to SpectrumSettings (for mzML)
  - Precursor: supports multiple dissociation methods now (for mzML)
  - MetaInfoDescription: removed comment and source file; added data processing (for MzML)
  - ElementDB: isotopes are now possible
  - EmpiricalFormula: isotopes are now possible (e.g. (2)H for deuterium)
  - ModificationsDB: switched completely to UniMod (www.unimod.org). PSI-MOD still provided for convenience
  - PepXMLFile: added new 'load' method (moved the old 'load' method to PepXMLFileMascot)
  - TextFile:
    - is now derived from StringList
    - the 'asString' method was replaced by 'concatenate' from StringList
  - MzMLFile:
    - added support for integer and string binary arrays
    - added support for compressed binary data arrays
    - loading a file with unknown CV terms in certain tags no longer causes an error
  - DBConnection:
    - The 'executeQuery' method no longer sets the internal pointer to the first record of the result.
      It is now positioned before the first record. A boolean flag can be used to switch to the old behaviour.
  - SourceFile: changed native ID type to string
  - PoseClusteringAffineSuperimposer: full rewrite, not using CGAL

Changes to the contrib package:
- Added CoinMP 1.3.3
- Added IMSlib 0.1.0
- Update Xerces-C to revision 806068 of SVN trunk

Bug fixes:
- [2778461]: mzData files containing 'supDataArray' elements no longer crash OpenMS
- [2777173]: TOPPView 2D view projections no longer forget the draw mode on repaint
- [2776386]: TOPPView snap-to-max intensity mode no longer crashes with empty spectra
- [2775912]: PeakPickerCWT no longer assigns RT=-1 to MS/MS spectra

------------------------------------------------------------------------------------------
----                                  OpenMS 1.4                                      ----
------------------------------------------------------------------------------------------

Main improvements of TOPPView:
- Drag-and-drop is now supported from the layer bar, spectrum bar and for files from the operating system
- Improved visualization of very high-resolution data
- Improved painting speed of 2D view

Main improvements of TOPP:
- Added new tool TextImporter, which can convert text files to featureXML
- TextExporter can now export peptide/protein information stored in consensusXML
- PeakPicker: reduced the number of parameters, added parallization support
- FeatureFinder: added new MRM algorithm and removed the tool 'FeatureFinderMRM'
- FileInfo: added support for idXML

Main improvements of OpenMS C++ library:
- mzML 1.1.0 RC5 support
- removed support for external memory (use the 64bit builds if you want to process large datasets)
- added support for three kinds of parallization architectures
  - OpenMP
  - Intel Threading Building Blocks
  - Nvidia Cuda

Detailed list of changes to specific OpenMS classes:
- SpectrumSettings: several precursor peaks are now supported, added product list
- Precursor: complete rewrite for better support of mzData, mzXML and mzML
- PeakPickerCWT: cleaned up interface, improved meta data handling, improved parameters, added parallelization support
- GaussFilter: cleaned up interface, improved meta data handling
- SavitzkyGolayFilter: cleaned up interface, improved meta data handling
- MorphologicalFilter: cleaned up interface
- LinearResampler: cleaned up interface
- LabeledPairFinder: estimated negative sigma values are now treated as positive values
- FeatureFinder: added new algorithm 'MRM' for MRM feature detection; replaces FeatureFinderMRM
- ExperimentalSettings: remove native ID type (for mzML support)
- SourceFile: added native ID type (for mzML support)
- File: replaced vector<String> by StringList in all methods

Bug fixes:
- [2645436]: TOPPView - Data Filter for "Size" not available
- [2645510]: OpenMS - libOpenMS.so is built but linking fails (TOPP, tests) (on Debian "Lenny")
- [2665055]: FileFilter ignores -sort option for FeatureXML and Consensus
- [2659013]: windows contrib can fail when copying compiled libraries
- [2606068]: TOPP tools with list parameters do not work with INI files
- [2690367]: Protein references missing on peptide identifications

------------------------------------------------------------------------------------------
----                                   OpenMS 1.3                                     ----
------------------------------------------------------------------------------------------

New features and improvements of OpenMS:
- The build system is now based on CMake - supporting Linux, MacOS and Windows.
- Finalized mzML implementation (version 1.1.0 RC4)
  - previously unsupported parts
  - indexed mzML
  - semantic validation (see FileInfo)
- Kernel: Replaced comparators NthPositionLess by the comparator(s) RTLess and/or MZLess.
- Kernel: Replaced methods sortByNthPosition() by the method(s) sortByRT() and/or sortByMZ().
- Improved the framework for meta data visualization.
- Several extensions to the meta data classes were made for mzML compliance.
- The macros used for unit testing in source/TEST have been revised.
- More consistent handling of single vs. double numeric precision, esp. in file output.
- Added ANALYSIS/PIP/PeakIntensityPredictor class for peak intensity prediction (contributed by Alexandra Scherbart).
- Added support for Intel Compiler versions 10 and 11
- Added support for Qt up to 4.5 rc1

New features and improvements of TOPP:
- Added SILACAnalyzer: A specialized tool for quantitation of SILAC experiments (contributed by Lars Nilse).
- Added ITRAQAnalyzer: A specialized tool for quantitation of ITRAQ experiments.
- Added IDMapper: Assigns protein/peptide identifications to features or consensus features.
- FeatureLinker: Added automated RT parameter estimation for 'labeled' algorithm.
- MapAligner: Added spectrum_alignment and apply_given_trafo, IdXML is supported.
- Resampler: This tool is now used for resampling raw data instead of resampling in NoiseFilter or BaselineFilter.
- FileInfo: The option '-v' now also does a semantic validation of mzML files.
- FileMerger: Improved interface
- ConsensusID: Now also supports consensus identification of features and consensus features.
- INIFileEditor: Support for string/int/double lists and input/output files was added.
- Added PrecursorIonSelector: A tool for result-driven precursor ion selection.
- FalseDiscoveryRate: corrected FDR calculations and added optional support for q-values
- Added MascotAdapterOnline: which allows queries to Mascot via network (together with Daniel Jameson)

New features and improvements of TOPPView:
- Added functionality for editing feature data
- Added support for consensus features (consensusXML)
- Added measuring and generic annotations to 1D view
- Several minor interface improvements and bugfixes

Changes to OpenMS XML formats:
- ParamXML:
  - Restrictions in Param .ini files are represented by 'min:max' instead
    of 'min-max' now, to avoid issues with small (1e-06) and negative numbers.
  - Replaced 'advanced' attribute by the more general 'tags' attribute.
  - Added support for float, int and string lists
- featureXML:
  - Added tag <subordinate> to store competing features that did not qualify for the final map
  - Removed <description> section
  - Added document identifier
  - Added protein and peptide information
- consensusXML:
  - Added document identifier
  - Added protein and peptide information
- idXML:
  - Added document identifier

Changes to the contrib package:
- The build system is now based on CMake - supporting Linux, MacOS and Windows.
- Updated SeqAn package to revision 2666 (this fixes the STL debug error)
- Updated xerces-c to version 3.0.0
- Updated boost to version 1.37.0
- Downgraded GSL to 1.8 (because of Mac/Windows support)

Detailed list of changes to specific OpenMS classes:
- Renamed and moved classes
  - Renamed MSMetaDataExplorer to MetaDataBrowser
  - Renamed ProcessingMethod to DataProcessing
  - Moved XMLValidator from FORMAT/ to FORMAT/VALIDATORS/
- Removed classes
  - DPeakArray (moved the functionality to the classes that inherited from it)
  - IDSpectrumMapper (replaced by IDMapper)
  - IDFeatureMapper (replaced by IDMapper)
  - FeatureXMLHandler (merged into FeatureXMLFile)
  - ConsensusXMLHandler (merged into ConsensusXMLFile)
  - PeakPicker (merged into PeakPickerCWT)
  - MorphFilter (merged into MorphologicalFilter)
  - TopHatFilter (merged into MorphologicalFilter)
- New classes
  - DATASTRUCTURES/IntList
  - DATASTRUCTURES/StringList
  - ANALYSIS/ID/IDMapper
  - ANALYSIS/MAPMATCHING/MapAlignmentAlgorithmApplyGivenTrafo
  - ANALYSIS/MAPMATCHING/MapAlignmentAlgorithmSpectrumAlignment
- Changes to classes
  - InstrumentSettings
    - Revisited scan modes
    - Added bool member for zoom scans (no longer a scan mode)
  - MassAnalyzer: Removed tandem scanning method. This is stored in the ScanMode of InstrumentSettings.
  - DataProcessing: Now contains Software and can handle multiple processing actions.
  - Software: Only contains name and version now.
  - SourceFile: Added MetaInfointerface and checksum type
  - ContactPerson: Added URL and address
  - Instrument:
    - Can contain multiple detectors and multiple ion sources now
    - Added Software
    - Added ion optics type
  - AcquisitionInfo: Added MetaInfoInterface
  - Acquisition: integer 'number' member was changed to a string 'identifier' (for mzML)
  - ExperimentalSettings
    - Now contains multiple SourceFiles and DataProcessings
    - ExperimentType was removed
  - SpectrumSettings
    - Added nativeID (from acquisition software)
  - DSpectrum
    - The peaks are no longer stored in a container member, but DSpectrum is derived
      from std::vector<PeakType>.
    - The container type is no longer a template argument. Peak type and allocator type
      are the new template arguments.
  - LabeledPairFinder: Added automated RT parameter estimation.
  - GaussFitter: Removed several unneeded methods.
  - GammaDistributionFitter: Removed several unneeded methods.
  - DataValue: Added support for IntList and DoubleList types
  - Param:
    - Added a new remove(key) method, that removed only exact matches.
      The old remove() method was renamed to removeAll(prefix)
    - Replaced 'advanced' flag by a generic tagging mechanism
    - Added support for IntList and DoubleList types
  - File: find(...) now throws an exception, of the file is not found.
  - DPeak and DRichPeak are metafunctions now, e.g. DPeak<1>::Type is a typedef for Peak1D.
  - VersionInfo: Added support for SVN revision info. Slight interface changes.
  - TOPPBase: Print revison info (if meaningful).
  - MetaInfo: Uses double precision now.
  - Date
    - get() now returns a string instead of modifying a string reference.
    - Made today() is static now and returns the current DateTime instead of modifying the object.
  - DateTime
    - get(), getDate() and getTime() now return a string instead of modifying a string reference.
    - Made now() is static now and returns the current Date instead of modifying the object.
  - MSExperiment: The date is now a DateTime object.
  - ProgressLogger: Nested application uses indentation.
  - XMLValidator: The output stream for error messages can now be set in the isValid(...) method
  - XMLFile: The output stream for validation error messages can now be set in the isValid(...) method
  - MzMLFile: The output stream for validation error messages can now be set in the isValid(...) method
  - IdXMLFile: Adden document identifier to the load(...) and store(...) method

------------------------------------------------------------------------------------------
----                                   OpenMS 1.2                                     ----
------------------------------------------------------------------------------------------

New features and improvements of OpenMS:
- GCC 4.3 is now supported (GCC 3.4 and 4.0 are no longer supported)
- Added support for GCC STL debug mode (configure option --enable-stl-debug)
- Complete reimplementation of map alignment and feature grouping classes.
  This affected some classes in KERNEL and nearly all classes in ANALYSIS/MAPMATCHING.
  The affected classes are not listed in detail here.
- Added meta data arrays to spectra as the new standard way of handing peak meta information
- Improved interface of SpectrumCanvas and derived classes for easier reuse outside of TOPPView
- Added support for arbitrary modifications to peptide/protein modifications (based on PSI-MOD)
- Exceptions thrown by member functions are no longer declared in the header files.
  They are however documented in the class documentation.
- Added *beta* support for the HUPO PSI format mzML
  Currently only reading is supported and some features are not implemented yet
  e.g. chromatograms, zlib compression of base64 data, base64 integer data, base64 16 bit data
- Added the UTILS package, a bundle of small helper tools.
- Changed handling of amino acid sequences and modifications. Modifications are taken from
  PSI-MOD and are fully supported via the class AASequence.
- Added new framework for generic clustering

New features and improvements of TOPP:
- Replaced 'MapAlignment', 'UnlabeledMatcher' and 'LabeledMatcher' tools by 'MapAligner' and 'FeatureLinker' tools
- Added map alignment algorithm based on spectrum similarity to 'MapAlignment'
- Added 'PTModel' and 'PTPredict' tool for prediction of proteotypic peptides
- Added XTandemAdapter with a minimal interface (shared with OMSSAAdapter) all advanced option can be set using a
  standard X!Tandem configuration file
- Changed OMSSAAdapter to same minimal interface as XTandemAdapter, advanced option are additionally available
- Added IDDecoyProbability which implements the transformation of a forward and reversed search into probability
  scores (target-decoy approach)
- Added FalseDiscoveryRate, which implements FDR calculation from forward and reversed searches at peptide
  and protein levels

New features and improvements of TOPPView:
- Major update to the user interface and functionality
- Speed improvements of the 2D view
- Many bug fixes
- Updated tutorial

Changes to OpenMS XML formats:
- Added TransformationXML which stores information about map alignment
- Removed map alignment information from ConsensusXML
- FeaturePairsXML is now deprecated (ConsensusXML is used instead)

Changes to the contrib package:
- Updated to NetCDF 3.6.3
- Updated to SeqAn 1.1 (r2416)
- Updated to CGAL 3.3.1
- Updated to GSL 1.11
- Updated to xerces-c 2.80
- Updated to boost 1.35.0
- Updated to libsvm 2.86

Detailed list of changes to specific OpenMS classes:
- Renamed and moved classes
  - Renamed 'Exception::Base' to 'Exception::BaseException'
  - Renamed all 'Peak' classes to 'RichPeak'
  - Renamed all 'RawDataPoint' classes to 'Peak'
  - Renamed 'KERNEL/DPeakConstRefArray' to 'DATASTRUCTURES/ConstRefVector'

- Removed classes
  - KERNEL/PickedPeak1D
  - DATASTRUCTURES/HashMap (replace by Map)
  - ANALYSIS/MAPMATCHING/BaseAlignment (restructuring of map alignment)
  - ANALYSIS/MAPMATCHING/BaseMapMatcher (restructuring of map alignment)
  - ANALYSIS/MAPMATCHING/BasePairFinder (restructuring of map alignment)
  - ANALYSIS/MAPMATCHING/BasePairFinder_impl (restructuring of map alignment)
  - ANALYSIS/MAPMATCHING/BasePairwiseMapMatcher_impl (restructuring of map alignment)
  - ANALYSIS/MAPMATCHING/BaseSuperImposer_impl (restructuring of map alignment
  - ANALYSIS/MAPMATCHING/ElementPair (restructuring of map alignment)
  - ANALYSIS/MAPMATCHING/Grid (restructuring of map alignment)
  - ANALYSIS/MAPMATCHING/GridCell (restructuring of map alignment)
  - ANALYSIS/MAPMATCHING/Group (restructuring of map alignment)
  - ANALYSIS/MAPMATCHING/IndexTuple (restructuring of map alignment)
  - ANALYSIS/MAPMATCHING/LinearMapping (restructuring of map alignment)
  - ANALYSIS/MAPMATCHING/MapDewarper (restructuring of map alignment)
  - ANALYSIS/MAPMATCHING/MapMatcherRegression (restructuring of map alignment)
  - ANALYSIS/MAPMATCHING/PairMatcher (restructuring of map alignment)
  - ANALYSIS/MAPMATCHING/PoseClusteringPairwiseMapMatcher (restructuring of map alignment)
  - ANALYSIS/MAPMATCHING/StarAlignment (restructuring of map alignment)
  - ANALYSIS/CLUSTERING/BinnedRep (reimplemented in BinnedSpectrum)
  - COMPARISON/SPECTRA/BinnedRepCompareFunctor (reimplemented in BinnedSpectrumCompareFunctor)
  - COMPARISON/SPECTRA/BinnedRepMutualInformation (reimplemented in BinnedMutualInformation)
  - COMPARISON/SPECTRA/BinnedRepSharedPeakCount (reimplemented in BinnedSharedPeakCount)
  - COMPARISON/SPECTRA/BinnedRepSpectrumContrastAngle (reimplemented in BinnedSpectralContrastAngle)
  - COMPARISON/SPECTRA/BinnedRepSumAgreeingIntensities (reimplemented in BinnedSumAgreeingIntensities)
  - CONCEPT/Benchmark
  - CONCEPT/HashFunction
  - FILTERING/SMOOTHING/SmoothFilter
  - FORMAT/FeaturePairsXMLFile (restructuring of map alignment)
  - FORMAT/GridFile (restructuring of map alignment)
  - FORMAT/HANDLER/FeaturePairsHandler (restructuring of map alignment)
  - FORMAT/HANDLER/GridHandler (restructuring of map alignment)
  - FORMAT/HANDLER/OMSAAXMLHandler (replaced by OMSSAXMLFile)
  - KERNEL/ConsensusPeak (restructuring of map alignment)
  - KERNEL/FeatureHandle
  - KERNEL/MSExperimentExtern
  - KERNEL/PeakIndex
  - TRANSFORMATIONS/RAW2PEAK/PeakShapeType

- New classes
  - CHEMISTRY/ModificationsDB which handles the PSI-MOD modifications
  - CHEMISTRY/ModificationDefinition class, which specifies modification search options
  - CHEMISTRY/ModificationDefinitionSet class, which specifies modification search options
  - CHEMISTRY/ResidueModification which represents a PSI-MOD modification
  - ANALYSIS/ID/FalseDiscoveryRate class, which calculates FDRs on peptide and protein level
  - ANALYSIS/ID/IDDecoyProbability class, which implements a target decoy probability estimation
  - DATASTRUCTURES/Map class and replaced HashMap usage with Map
  - ANALYSIS/MAPMATCHING/BaseGroupFinder (restructuring of map alignment)
  - ANALYSIS/MAPMATCHING/FeatureGroupingAlgorithm (restructuring of map alignment)
  - ANALYSIS/MAPMATCHING/FeatureGroupingAlgorithmLabeled (restructuring of map alignment)
  - ANALYSIS/MAPMATCHING/FeatureGroupingAlgorithmUnlabeled (restructuring of map alignment)
  - ANALYSIS/MAPMATCHING/LabeledPairFinder (restructuring of map alignment)
  - ANALYSIS/MAPMATCHING/MapAlignmentAlgorithm (restructuring of map alignment)
  - ANALYSIS/MAPMATCHING/MapAlignmentAlgorithmPoseClustering (restructuring of map alignment)
  - ANALYSIS/MAPMATCHING/MapAlignmentAlgorithmSpectrumAlignment (new map alignment type using spectral alignments)
  - ANALYSIS/MAPMATCHING/TransformationDescription (new map alignment type using spectral alignments)
  - ANALYSIS/CLUSTERING/AverageLinkage (new framework for clustering)
  - ANALYSIS/CLUSTERING/ClusterFunctor (new framework for clustering)
  - ANALYSIS/CLUSTERING/ClusterHierachical (new framework for clustering)
  - ANALYSIS/CLUSTERING/CompleteLinkage (new framework for clustering)
  - ANALYSIS/CLUSTERING/SingleLinkage (new framework for clustering)
  - COMPARISON/SPECTRA/BinnedSpectrum (Binned represenetation of a spectrum)
  - COMPARISON/SPECTRA/BinnedMutualInformation
  - COMPARISON/SPECTRA/BinnedSumAgreeingIntensities
  - COMPARISON/SPECTRA/BinnedSpectralContrastAngle
  - COMPARISON/SPECTRA/BinnedSharedPeakCount
  - COMPARISON/SPECTRA/BinnedSpectrumCompareFunctor
  - COMPARISON/SPECTRA/CompareFourierTransform
  - COMPARISON/SPECTRA/PeakAlignment
  - COMPARISON/SPECTRA/SteinScottImproveScore
  - DATASTRUCTURE/DistanceMatrix
  - FORMAT/ControlledVocabulary
  - FORMAT/HANDLER/MzMLHandler
  - FORMAT/HANDLER/UnimodXMLHandler
  - FORMAT/HANDLER/XTandemInFileXMLHandler
  - FORMAT/MSPFile
  - FORMAT/MzMLFile
  - FORMAT/OMSSACSVFile
  - FORMAT/PepXMLFile (only for Mascot output, not complete implementation of pepXML)
  - FORMAT/TransformationXMLFile
  - FORMAT/XTandemInfile
  - FORMAT/XTandemXMLFile
  - MATH/STATISTICS/GammaDistributionFitter
  - MATH/STATISTICS/GaussFitter
  - TRANSFORMATIONS/FEATUREFINDER/FeatureFinderAlgorithmIsotopeWavelet
  - TRANSFORMATIONS/FEATUREFINDER/FeatureFinderAlgorithmWavelet

- Changes to classes
  - Changed AASequence to support PSI-MOD modifications
  - Changed Residue to support PSI-MOD modifications



------------------------------------------------------------------------------------------
----                                  OpenMS 1.1.1                                    ----
------------------------------------------------------------------------------------------

Bug fixes:
- [1953335]: TOPP - TOPPView: Filter bar is not updated when deleting a layer
- [1953339]: TOPP - TOPPView: Crash when pressing cancel button of the DB password dialog
- [1948699]: TOPP - TOPPView: Opening a file from command-line containing spaces fails
- [1948080]: TOPP - MascotAdapter: Variable modification were added to fixed modifications
- [1941268]: TOPP - TOPPView: Crash when displaying files with intensity 0 peaks only
- [1941270]: TOPP - TOPPView: Recent file paths in TOPPView are wrong under certain conditions (Windows only)
- [1941273]: TOPP - TOPPView: Crash when loading an INI file without type in TOPP dialog
- [1934199]: OpenMS - SpectrumWidget: Crash when painted without layers
- [1933097]: OpenMS - TOPPBase: Invalid default values of string parameters were not handled correctly


------------------------------------------------------------------------------------------
----                                   OpenMS 1.1                                     ----
------------------------------------------------------------------------------------------

New features and improvements of OpenMS:
- Added support for Windows XP
- Improved configure
  - prefix option now works as expected
  - Fixed several bugs in handling of Qt
  - Fixed several minor bugs
- Added support for large datasets through a custom allocator
- Added support for XML schemas, which allows validation of files
- Added optional schema version tag to all OpenMS XML formats
- Removed classes: DataReducer, MaxReducer, SumReducer, SavitzkyGolaySVDFilter,
                   MSExperimentExtern, BaseMapping
- Added classes: StringList, SuffixArray, DataFilters
- Renamed/moved classes:
  - ExternalCalibraton -> TOFCalibration,
  - SavitzkyGolayQRFilter -> SavitzkyGolayFilter
  - FORMAT/Param.h -> DATASTRUCTURES/Param.h
- Refactoring of FeatureFinder framework
- Refactoring of MapAlignment framework
- Refactoring of XML parsing classes
- Refactoring of the visualization widgets
- Reorganization of the OpenMS documentation
- Lots of minor bug fixes and improvements to documentation

New features and improvements of TOPP:
- Added support for advanced parameters and parameter value restrictions
- Added file type/name checks before use of input/output files
- Improved parameter handling of the tools that offer different methods:
  FeatureFinder, NoiseFilter and SpectraFilter
- Lots of minor bug fixes and improvements to documentation
- FileFilter: Added option to sort data points according to RT and m/z
- FileInfo: Added validation of files against the XML schema, added check for corrupt data
- Added TextExporter: exports featureXML, featurePairsXML, consensusXML and idXML to text
                      files for import to other tools
- Added FeatureFinderMRM: performs peptide quantitation using Multiple-Reaction-Monitoring (MRM)

New features and improvements of TOPPView:
- Refactoring of the interface: Moved a lot of functions to context menus
- Added data filters (intensity, quality, ...)
- Lots of minor bug fixes
- Added tutorial

Detailed list of changes to specific OpenMS classes:
- BoundingBox2D
  - Added constructor from PointArrayType
- DataValue
  - Simplified to Int, DoubleReal and String types only
  - Direct cast to all data types is not possible anymore
- DefaultParamHandler
  - Added support for restrictions
  - Added support for advanced parameters
- String
  - Improved implementations of implode and substr
  - Renamed implode(...) method to concatenate(...)
- DSpectrum
  - Added method to find the nearest peak to an m/z value (findNearest)
- Feature
  - Added support for convex hulls of individual mass traces
- Param
  - Added support for value restrictions
  - Added support for advanced parameters
  - Replaced STL iterator by Param-specific iterator, which is aware of the tree strucure
  - The getValue method now throws an exception in case of a non-existing name.
    Use exists(...) to check if a parameter exists
- FileHandler
  - Added support for IdXML, ConsensusXML and mgf format
- Factory
  - Added methods to find out which products are registered
- MetaInfo/MetaInfoInterface/MetaInfoRegistry
  - Names are automatically registered now
- FileHandler
  - Renamed some of the Type enum values to make them consistent

------------------------------------------------------------------------------------------
----                                   OpenMS 1.0                                     ----
------------------------------------------------------------------------------------------
- Kernel redesign (improvement of usability)
- Removed Boost dependencies
- Qt4 port
- Experimental support for MacOS 10
- Experimental support for Windows (XP & VISTA via MinGW)
- New OpenMS and TOPP tutorial
- Redesign of protein and peptide identification datastructures
- New format for protein and peptide identification: IdXML
- Release of annotated schemas for all OpenMS XML formats
- New features and improvements of TOPPView
  - Visualization of peaks, feature and feature pairs has been speeded up
  - Meta data browsing and editing
  - TOPP tools can be invoked via TOPPView
  - Visualization of protein/peptide identification annotated to LC-MS/MS data
- New features and improvements of TOPP
  - Added INIFileEditor - A GUI editor for TOPP configuration files
  - Added ConsensusID - A tool to unify protein and petide identification from several
                        search engines
  - Added Decharger - Decharging feature maps
  - Added MapAlignment - Multiple alignment of LC-MS maps
  - Added MapNormalizer - Normalization of peak intensities
  - Added InternalCalibration - Calibration of peak m/z using reference masses
  - Added ExternalCalibration - Conversion of flight times into m/z using external
                                calibrant spectra<|MERGE_RESOLUTION|>--- conflicted
+++ resolved
@@ -13,12 +13,11 @@
 #<number>, e.g. #4957 - a reference to an issue or pull request on GitHub, visit e.g. https://github.com/OpenMS/OpenMS/pull/XXXX (replace XXXX with number of interest) for details
 
 ------------------------------------------------------------------------------------------
-<<<<<<< HEAD
 ----                                OpenMS 3.2     (in development)                   ----
 ------------------------------------------------------------------------------------------
 
 What's new:
-- ...
+- Breaking change: Rename of parameters for FeatureFinderCentroided (debug->advanced), and PeakPickerWavelet/TOFCalibration (optimization -> optimization:type) (#7154)
 Library:
 - Extend FileHandler to support load and store operations for our major datastructures (spectra, features, identifications, etc.). Replaced file type specific code with the more generic FileHandler calls to decouple the IO code from other parts of the library.
 
@@ -33,17 +32,6 @@
 Cleanup/Removal:
 -
 
-=======
-----                                OpenMS 3.2.0   (released: under development)      ----
-------------------------------------------------------------------------------------------
-
-What's new:
-- Breaking change: Rename of parameters for FeatureFinderCentroided (debug->advanced), and PeakPickerWavelet/TOFCalibration (optimization -> optimization:type) (#7154)
-
-Library:
-- Extend FileHandler to support load and store operations for our major datastructures (spectra, features, identifications, etc.). Replaced file type specific code with the more generic FileHandler calls to decouple the IO code from other parts of the library.
-
->>>>>>> 996f4fb1
 ------------------------------------------------------------------------------------------
 ----                                OpenMS 3.1     (released 10/2023)                 ----
 ------------------------------------------------------------------------------------------
