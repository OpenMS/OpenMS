


Glossary:
OpenMS - Name of the project and our C++ library
TOPP - "The OpenMS PiPeline", collection of chainable tools for flexible HPLC/MS workflows. Formerly known as "The OpenMS Proteomics Pipeline"
TOPPAS - "The OpenMS PiPeline Assistant", graphical tool to interactively build and run HPLC/MS workflows
TOPPView - Versatile viewer for HPLC/MS data
INI file - parameter configuration file, holding custom parameter settings for TOPP tools
INIFileEditor - graphical parameter editor for INI files
Parameters - list of algorithm or TOPP tool parameters that changed in this release
PR - Pull Request (on GitHub), i.e. integration of a new feature or bugfix
#<number>, e.g. #4957 - a reference to an issue or pull request on GitHub, visit e.g. https://github.com/OpenMS/OpenMS/pull/XXXX (replace XXXX with number of interest) for details

------------------------------------------------------------------------------------------
----                                OpenMS 3.2     (in development)                   ----
------------------------------------------------------------------------------------------

What's new:
- Breaking change: Rename of parameters for FeatureFinderCentroided (debug->advanced), and PeakPickerWavelet/TOFCalibration (optimization -> optimization:type) (#7154)

Library:
- Extend FileHandler to support load and store operations for our major datastructures (spectra, features, identifications, etc.). Replaced file type specific code with the more generic FileHandler calls to decouple the IO code from other parts of the library.
- SiriusAdapter reworked to SiriusExport: Instead of running SIRIUS directly, this reworked tool takes multiple mzML and feautureXML (optional) files exporting a single SIRIUS .ms input file as well as an input table with compound info from features for the new AssayGeneratorMetaboSirius tool. (#7234)
- Splitting AssayGeneratorMetabo into two tools: In line with the changes to SiriusExport this tool has been split into two separate workflows. AssayGeneratorMetabo generates an assay library from mzML and feautreXML files using an heuristic approach picking the highest intensity MS2 peaks (like before). AssayGeneratorMetaboSirius takes an existing SIRIUS project directory as input to generate an assay library based on fragmentation trees. (#7234)
- better documentation for all SpectraFilter... tools (#7183)

Fixes:
- TOPPView: fix crash when viewing certain Chromatograms (#7220)
- more robust parsing of mzIdentML (#7153)
- more robust FileConverter (#7176)
- MSFragger: allow relative path to database (#7155)
- MSGFPlusAdapter: allow concurrent creation of indexed database (#7272)
- ParamEditor: fixed error for the subsection parameter (ParamNode) to go through store function (#7180)
- TOPPAS: open files in TOPPView (#7213)

Misc:
- OpenMSInfo reports the ILP solver (CoinOr or glpk) (#7156)
- add citation information for OpenMS 3.0 (Nat. Methods) (#7383)
- Add export for Common Workflow Language (CWL) (#6156)
- Add tool description lib (TDL) dependency (#6156)

Note: The goal of our library is to provide useful, reusable code in a way that’s easy to understand and use.
To make OpenMS simpler, more focused and more accessible we gradually remove potentially outdated tools and algorithms.
If you, as a user, are negatively affected by this step please contact us. We listen to our users and will try to find 
an alternative solution or reverse a particular decision for removal.

Cleanup/Removal:

- removed tools:
  - Removed SpectraFilterMarkerMower TOPP tool (#7183)
  - FeatureFinderIsotopeWavelet
  - PeakPickerWavelet
  - PrecursorMassCorrector
  - TOFCalibration
  - ERPairFinder
  - RNPxlSearch

- removed library code:
  - HiddenMarkovModel
<<<<<<< HEAD
  - PeakPickerMaxima
=======
  - DeNovo related marker code
>>>>>>> 71f1c36f

- removed tutorials:
  - Tutorial_PeakPickerCWT
  - Tutorial_TOFCalibration

- removed tests:
  - TOFCalibration_test
  - ContinuousWaveletTransformNumIntegration_test
  - ContinuousWaveletTransform_test
  - FeatureFinderAlgorithmIsotopeWavelet_test
  - IsotopeWaveletTransform_test
  - IsotopeWavelet_test
  - OptimizePeakDeconvolution_test
  - OptimizePick_test
  - PeakPickerCWT_test
  - PeakShape_test

------------------------------------------------------------------------------------------
----                                OpenMS 3.1     (released 10/2023)                 ----
------------------------------------------------------------------------------------------

We are excited to share an experimental update with our community, mainly targeted at platforms that depend on Conda packages.
Please note that this is a partial and unannounced release, focused on delivering novel features and major changes that we're actively testing and refining.
While these features are still in an experimental phase, we encourage adventurous users and platform integrators to explore and provide feedback.

Important Notes:
- Features are experimental and may undergo changes or be removed in future releases based on user feedback and stability.
- We welcome your feedback and suggestions to help us improve and refine these experimental features.
- For stability and production use, we recommend sticking with the latest stable release.

Please use this opportunity to test and provide feedback on these new features, as your input will play a vital role in shaping their development.

Thank you for being a part of our community and for helping us make OpenMS even better!

What's new:
- Major change: removed the distinction between TOPP tool and util and the TOPP and UTIL build targets were merged to a single TOPP target. All utils are considered tools now and categorized as "Utilities".
- Added SageAdapter. Support for standard identification tasks with sage (https://github.com/lazear/sage) (experimental).
- Require some advanced instruction sets for x64 CPUs: SSE3 (g++/clang) or AVX (MSVC); and NEON for ARM64 CPUs (#6978)
  and report them via the OpenMSInfo tool (#7022)
- Base64 encoding/decoding using the SIMDe library (#6978)
- Filter features in ProteomicsLFQ according to feature p-value (additional parameters feature_with(out)_id_min_score, MBR is automatically active if targeted_only = false)
- TOPPAS: filter TOPP tools by name for faster access when building a pipeline (#7139)

Fixes:
- Fix a crash when loading mzML data with multiple threads which contains non-MS spectra, e.g. 'electromagnetic radiation spectrum' (#7011)
- InternalCalibration: improve visualization of calibration plots (#7064)
- Restore TOPPAS tutorial (#7076)
- various low impact UBSan fixes
- make mzData more robust against wrong 'length' attributes for binary data (#7113)

Misc:
- Report reading/writing throughput (MiB/sec) when loading/storing mzML (#7035)
- Add ability to create decoy features in FeatureFinderIdentification
- Restore developer quick guide in Doxygen docu - see https://openms.de/current_doxygen/html/index.html (#7109)
- Updated the changelog helper to set LD_LIBRARY_PATH automatically and other fixes
- Added "area" column to EICextractor output

Cleanup of old/unused tools and code:
- Removed old tools and associated code in the library for InclusionExclusionListCreator, SvmTheoreticalSpectrumGenerator, PrecursorIonSelector, and MSSimulator
  Note: general SVC and SVR is still supported with the SimpleSVM class.
- Removed old RT and PT predict code and tools RTModel, RTPredict, PTModel, PTPredict, RTEvaluation and associated library code (SVMWrapper and LibSVMEncoder).
- Removed PepNovoAdapter
- Removed CompNovoAdapter and library code
- Removed simplistic evaluation tools FFEval, LabeledEval, TransformationEvaluation
- Removed EnzymaticDigestionLogModel
- Removed FidoAdapter (same functionality now in our own inference engines)

------------------------------------------------------------------------------------------
----                                OpenMS 3.0     (released 7/2023)                  ----
------------------------------------------------------------------------------------------

New Tools:

    FLASHDeconv -- Ultra-fast high-quality deconvolution enables online processing of top-down MS data (TOPP)
    FLASHDeconvWizard -- A GUI assistant for FLASHDeconv execution.

New Features:

e.g.

    TMT18plex support (#6390)
    ProteinQuantifier supports iBAQ (#6107)
    OpenSwath: Add support for diaPASEF data with overlapping m/z and IM windows, and add new outputs on ion mobility features (delta_im), IM calibration (#5911, #6234, #6268)
    OpenSwathDecoyGenerator speed improvement and remove duplicates (#6054)
    NucleicAcidSearchEngine (NASE): user defined ribonucleotides with phosphorothioate linkages (#6337), JSON based ribonucleotides and updated to latest Modomics database (#6482)
    TargetedSpectraExtractor: more features (#6106)
    TOPPView: TheoreticalSpectrumGenerationDialog now supports generation of isotope patterns for metabolites (#6023); faster loading of external drag'n'drop data (#6837)
    colored commandline/console on all platforms (#6275)
    support for 'no cleavage' for XTandemAdapter and CometAdapter (#6133).
    Percolator pin file reader (#6824)
    JSON export for OMS files(SQLite) (#6114)
    ParamEditor with more convenient StringList editing (#5135)
    load parameter values from a JSON formatted .json file. (Accessible via -ini. This will be
    helpful for Common Workflow Language users and others)
    FileFilter can remove convex hulls of features and consensusFeatures to reduce file size (#6140)
    Faster compile time (#6618)
    Improving code quality by fixing lots of linting warnings and leaks (e.g. #6839, #6831, #6829)

Documentation:

    website redesign (visit openms.org)
    OpenMS user documentation is moved to openms.readthedocs.io/en/latest.
    OpenMS API reference and advanced developer documentation remains inside OpenMS doxygen
    documentation (https://abibuilder.cs.uni-tuebingen.de/archive/openms/Documentation/release/)
    pyopenms: pyopenms-extra is renamed to pyopenms-docs.

Bug fixes

e.g.

    GaussFilter when using ppm as width (#6830)
    NASE a-B ion masses (#6718), ID-Mapper for TMT data (#6758)
    FeatureFinderMetaboliteIdentification speed improvements (#6619)
    IDRipper speed improvements (#6584)
    Honor MissedCleavages in SimpleSearchEngine (#6889)
    TOPPView: fixed lots of display glitches, e.g. axis labels, goto dialog and easier re-use of components, etc (#6673, #6616, #6592, #6703, #6793)
    mzTab fixes for empty IDs (#6445)
    Fix GNPS error for empty scans in Bruker files (#6898)
    PrecursorPurity: handle unknown charge (#6283)
    OpenSwath: Fix duplicated transition error when multiple genes map to a single peptide (#5653)
    Fixed race condition when logging messages.

Removed tools:

    InspectAdapter
    OMSSAAdapter
    MyriMatchAdapter
    CruxAdapter

Supported compilers (when building from source):

    g++ (7.0 or later, tested up to v13.0)
    clang (?, tested up to v16)
    Visual Studio (2019(v16.8.4) or later)

Full changelog: [OpenMS 2.8 &rarr; 3.0](https://github.com/OpenMS/OpenMS/compare/Release2.8.0...Release3.0.0)

------------------------------------------------------------------------------------------
----                                OpenMS 2.8     (released 2/2022)                  ----
------------------------------------------------------------------------------------------

- source + conda release only
- Restructuring of Imported CMake targets and pyOpenMS CMake
- Reduce exposition of third-party libraries to interface
- greatly improved pyOpenMS documentation and extra functions (in the pyopenms-extra submodule)
- Fixes IDMapper for isobaric labelling experiments (will lead to much more identifications)
- Deisotoping algorithm using KL
- PeptideIndexer supports ambiguous AA's in Peptide sequence (as reported by recent Mascot versions) (#5776)
- SeqAn external library removed from source tree (not needed anymore)
- Resolve compatibility issues between IDRipper and IDMerger (#4957)
- Basic MzTabM support for AccurateMassSearch
- Changed default parameter keep_unidentified_masses to "true" (AccurateMassSearch/AccurateMassSearchEngine)
- Added parameter allow_nterm_protein_cleavage to PeptideIndexer to support no cleavage.
- Fixes and improves TheoreticalSpectrumGenerationDialog in TOPPView (closes #5787) (#5883)

------------------------------------------------------------------------------------------
----                                OpenMS 2.7     (released 9/2021)                  ----
------------------------------------------------------------------------------------------

General:
- OpenMS now expects a compiler that supports C++17
- Config storage path on linux changed to ~/.config/
- Some documentation improvements to pyOpenMS https://pyopenms.readthedocs.io/en/latest/
- PyOpenMS checks if `OPENMS_DATA_PATH` environment variable is set, before setting to default value

Adapters/Third-party support:
- Added support for SIRIUS 4.9.0
- Added basic Triqler export
- Improved NOVOR support
- Improved MSFragger support
- Removed Inspect support
- Easier 15N-labeling support for XTandemAdapter by shipping the required AA mass modification file (#5026)

What's new:
- Add some support for integrating spectral information when conducting DDA metabolomics experiments
- SimpleSearchEngine and algorithm: Additional spectrum features for percolator added
- FeatureFinderMetaboIdent: Targeted feature extraction is now also available from pyOpenMS
- AssayGeneratorMetabo: Added SIRIUS 4.9.0 support, allowing internal decoy generation and added internal feature linking support
- QCCalculator: export in mzQC file format is now available

New Tools:
- OpenMSDatabasesInfo -- Prints the content of OpenMS' enzyme and modification databases to TSV (UTIL)
- TriqlerConverter -- Converter to input for Triqler (UTIL)

Removed Tools:
- FeatureFinderSuperHirn -- Finds mass spectrometric features in mass spectra (TOPP)
- InspectAdapter -- Annotates MS/MS spectra using Inspect (TOPP)

Further fixes:
- Support for GLPK 5.x (#5127)
- IPF (identification of peptidoforms): add a check for terminal residue modification when generating theoretical peptidoforms
- Reduced build times on Windows
- Reduced AddressSanitizer warnings

File formats:
- Exporter for MSP files
- Improved support for reading NIST MSP files

Dependencies:
- Promoted SeqAn v1 to C17. Moved Seqan from contrib to main source tree (as it is not officially maintained anymore).

Library:
- Removed Elements.xml and Residues.xml. Hard-coded elements and residues for better performance/startup times.
- Moved algorithm of FeatureFinderMetaboIdent into library
- Added support for isotopic labelling experiments (MDV) 
- Removed SuperHirn library

GUI tools:
- TOPPView: Various bug fixes
- TOPPView: Dynamic detection of tools in TOPPView upon startup
- TOPPView: Improved DIA data browsing
- TOPPAS: add a `recent files` submenu
- ParamEditor: with more convenient StringList editing
- SwathWizard: Allow opening in TOPPView


------------------------------------------------------------------------------------------
----                                OpenMS 2.6     (released 10/2020)                 ----
------------------------------------------------------------------------------------------

We now create nightly pyopenms wheels (https://pypi.org/project/pyopenms-nightly/) and conda packages (https://anaconda.org/OpenMS/)

Adapters/Third-party support:
- LuciphorAdapter now stores which modifications were used for localization (#4771) and localization scores are reported in mzTab #4772 
- Added Percolator3.0 support, fixed ConsensusID reading from wrong (Percolator-overwritten) meta data (#4829), and adapted the Regex parsing of XTandem Percolator output files #4849 
- Added options introduced in new MSGF versions #4713 
- Updated IsoSpec fine structure isotopic calculator sources to v 2.1.0 #4733 
- Updated other third-party tools

What's new:
- Introduced a Wizard for Swath data (#4647 #4706 #4758 #4769 #4773 #4837), which also reports summary statistics about Swath TargetedExperiments #4788 #4790
- UTIL StaticModification: Applies a set of modifications to all PeptideIDs in an idXML file (UTIL)
- TOPP DatabaseSuitability: Computes a suitability score for a database which was used for a peptide identification search. Also reports the quality of LC-MS spectra. #4791 #4781 #4814
- Added support for QC of labeled experiments (iTRAQ/TMT)
- Added automated QC computations for MRM (#4637)
- Adapted consensusXML and mzTab to support protein groups (#4630)
- Consensus/IDMerger: Introduced use of merge idx to ensure keeping track of primaryRuns
- Epifany: Added calculation of protein group FDR, ID filtering for protein group scores (#4802) and support for inference on not just individual samples but also consensusXML files
- FeatureFinderCentroided/FeatureFinderAlgorithmPicked: Improved runtime performance #4652 #4701 
- FeatureFinderIdentification: Improved SLIM-labeling experiment support
- FileConverter: Improved runtime performance when producing mzML output #4750
- FeatureLinkerQT: Introduced Fibonacci heaps for large runtime optimization (#4721) and fixed related preconditions/segfaults #4756 #4760 #4778 
- IDFilter: added support for consensusXMLs #4798 #4799
- MapAlignerIdentification: New option to use an "identity" transformation when data is too sparse to determine alignment model #4628
- MzTabExporter: changed to only export one main score, and to derive nativeIDs from data (#4767). Now ensures that all output rows contain the same number of columns #4801 
- MzTabExporter on LFQ consensusXMLs produces 100% PRIDE validated mzTabs now
- ProteomicsLFQ: Added spectral counting as quantification method (#4726). Introduced performance improvements for AASequence and string parsing, especially for modified sequences. Various further improvements (e.g. #4669)
- SimpleSearchEngine (multithreaded), TheoreticalSpectrumGenerator, MSSpectrum: Runtime optimization #4709
- Further introduction of more file streaming to address possible memory consumption issues #4682 #4694

Further fixes:
- We now limit double precision to 17 digits during file writes #4636 
- Ensure that CometAdapter always writes indexed mzML fixes for CometAdapter (#4653), fixed the writing of terminal modifications with specific origin in Comet (#4742), the writing of protein terminal mods in Comet and MSGF adapter #4710, and the Comet pepXML modification parsing #4755 
- Removed secondary search engine settings duplication in mzTab MTD section. #4720 
- Improved XTandem output protein parsing #4789 to fix Issue #4770
- Increased (partial) support for parsing mzid with nonstandard, non-CV-term scores, fixes #4859
- Fixes to NucleicAcidSearchEngine mzTab output #4692
- ConsensusID now passes spectrum reference meta values along #4703
- Fix to LFQ requantification #4633
- Improved MapAlignerTreeGuided memory usage (#4704) and fixed segfault when featureXML contains no IDs #4665 
- TOPPAS fixes #4780 

Various:
- OMMSAAdapter now writes out native ids and spectrum references #4852 
- FileInfo: Report more charge distribution and MS2 activation-method information for Raw files #4836 
- Added sum formula output in RNAMassCalculator #4677 
- Added automatic OpenMS tool reporting of peak memory usage #4712 
- Some extra tools documentation outputs #4822 #4823
- Extended mapping of filetypes and mimetypes for knime output formats documentation #4839
- RTEvaluation: fixed output formats #4533 
- Some further clarifications, standardization/consolidation of outputs formats/consistency
- Continued fixes/improvement of documentation
- Removed deprecated version of PeakPickerHiRes (LowMemPeakPickerHiResRandomAccess and LowMemPeakPickerHiRes). Their functionality can be accessed through options of PeakPickerHiRes
- moved the config storage location for unix installations to comply with X Display Group (freedesktop.org) guidelines.


-------------------------------------------------------------------------------------------
----                                OpenMS 2.5     (released 2/2020)                   ----
-------------------------------------------------------------------------------------------

OpenMS 2.5 ships exciting new tools and improvements. 

General:
- support for RNA mass spectrometry
- TMT16plex support for IsobaricAnalyzer (see PR #4295)
- improved MsStats/MsStatsTMT output support (see PR #4181, #4207)
- extended MaxQuant-compatible mzXML support (via FileConverter) (see PR #4432, #4423)
- QualityControl Workflow (all in the QC folder)
- OpenMS and pyOpenMS support for oligonucleotides
- OpenSWATH support for ion mobility extraction and scoring
- OpenSWATH support for metabolite assay library building through SIRIUS (and metabolite extraction and scoring)
- OpenSWATH support for PRM
- TOPPAS improvements (see PR #4100, #4121, #4266, #4497)
- fixes to PeptideIndexer for X!Tandem special cutting rules and ambiguous amino acids (see PR #4356)
- support for HDF5
- support for hyperfine isotopic distributions (through IsoSpec)
- JSON support (see PR #3786)
- speed improvements (loading/storing files, handling peptide sequences)
- support for VS2019 and GCC 9.1 (see PR #4211)
- support for outlier removal in IDPosteriorErrorProbability
- reduced memory footprint of FeatureFinderIdentification through batch processing

New Tools:
- Epifany -- Runs a Bayesian protein inference (UTIL)
- FeatureFinderMetaboIdent -- Detects features in MS1 data based on metabolite identifications (UTIL)
- GNPSExport -- Tool to export consensus features into MGF format (TOPP)
- NucleicAcidSearchEngine -- Annotate nucleic acid identifications to MS/MS spectra (UTIL)
- ProteomicsLFQ -- A standard proteomics LFQ pipeline (TOPP) (experimental)
- QualityControl -- Computes various QC metrics from many possible input files (only the consensusXML is required). The more optional files you provide, the more metrics you get (TOPP)
- RNAMassCalculator -- Calculates masses and mass-to-charge ratios of RNA sequences (UTIL)
- MapAlignerTreeGuided -- Aligns maps through hierarchical clustering based on distances computed between shared IDs.

Deprecated and removed Tools:

Changed Tools:
- OpenPepXL and OpenPepXLLF runtime and memory efficiency improved by orders of magnitude
- IDFilter can now filter by using all MetaValues available in the ID files
- ImageCreator uses updated gradients and has gained RT and m/z filtering options (PR #4188)

Status changed:
- OpenPepXL (UTIL -> TOPP)
- OpenPepXLLF (UTIL -> TOPP)
- XFDR (UTIL -> TOPP)


-------------------------------------------------------------------------------------------
----                                OpenMS 2.4     (released 9/2021)                   ----
-------------------------------------------------------------------------------------------
OpenMS 2.4 introduces changes from 322 pull requests including new features and bug fixes.

Notable changes since version 2.3 are:

Dependencies:
- Switch to Qt 5 (>= 5.5)

Documentation:
- New developer documentation to get started developing tools with OpenMS

Library:
- Improved mass calculations for isotope distributions 
- Moved tool code from the tool to the library
- BinnedSpectrum now also supports offsets
- Improved peak type estimation
- Improved adduct grouping
- New EMG fitter for peak intensity imputation
- Targeted / untargeted spectra extraction and matching
- Spectra matching against a spectra library, using contrast angle similary function
- More precise peak integration (trapezoid, simpson)

New tools:
- AssayGeneratorMetabo -- Assay library generation from DDA data (Metabolomics) (UTIL)
- ClusterMassTraces -- Creates pseudo spectra (UTIL)
- ClusterMassTracesByPrecursor -- Correlate precursor masstraces with fragment ion masstraces in SWATH maps based on their elution profile (UTIL)
- CruxAdapter -- Identifies MS/MS spectra using Crux (TOPP)
- MSFraggerAdapter -- Peptide Identification with MSFragger (UTIL)
- MSstatsConverter -- Converter to input for MSstats (UTIL)
- MaRaClusterAdapter -- Facilitate input to MaRaCluster and reintegrate (TOPP)
- NovorAdapter -- Template for Tool creation (UTIL)
- RNADigestor -- Digests an RNA sequence database in-silico (UTIL)

Deprecated and removed tools:
- AdditiveSeries -- Computes an additive series to quantify a peptide in a set of samples (TOPP)
- IDEvaluator -- Computes a 'q-value vs. #PSM' plot which is saved as an image to visualize the number identifications for a certain q-value (UTIL)
- IDEvaluatorGUI -- Computes a 'q-value vs. #PSM' plot to visualize the number identifications for a certain q-value (UTIL)
- RNPxl -- Tool for RNP cross linking experiment analysis (UTIL) (superseded by RNPxlSearch)
  
Changed Tools:
- SiriusAdapter now supports several input data
- FileFilter now supports filtering spectra by similarity
- PeptideIndexer now supports automatic detection of decoy suffix/prefix string and position
- PeakPickerHiRes now supports automatic detection and picking of profile spectra
- Support for MSFragger search engine through MSFraggerAdapter
- Support for Crux search engine through CruxAdapter
- Support for Maracluster through MaraClusterAdapter
- OpenPepXL was improved in efficiency and usability
- IDFileConverter now supports the Cross-Linking MS specific xquest.xml format

TOPPView:
- Improved visualization of identification results and ion annotations
- Support for visualization of Ion Mobility and DIA data

Major changes in functionality:
- None   

File formats:
- Importer for MSP files
  
Scripts:
- None
 
Databases:
- None

Third-party software:
- New: maracluster (0.05)
- Update: MS-GF+ to Release (2018.01.30)
- Update: Sirius 4 for Windows 64bit, Linux 64bit, and MacOS 64bit
- Update: Crux (crux-3.1.8b78546) on all 64bit platforms.


-------------------------------------------------------------------------------------------
----                                OpenMS 2.3     (released 1/18)                   ----
-------------------------------------------------------------------------------------------
OpenMS 2.3 introduces a considerable number of new features and bug fixes.

Notable changes since version 2.2 are:

TOPPView:
   - Deletion of selections of Peak Annotations is reflected in the Peptide Hit
   - Buttons for saving ID files were merged to one single button. Format is determined by file extension or selected filter
   - Clicking on a data point in 2D view, the search range for close fragment ion spectra is extended if no spectra are found initially
   
New tools:
  - CometAdapter -- Annotates MS/MS spectra using Comet (TOPP)
  - MetaboliteAdductDecharger -- Decharges and merges different feature charge variants of the same metabolite (UTIL)
  - OpenPepXL -- Tool for protein-protein cross-linking identification using labeled linkers (UTIL)
  - OpenPepXLLF -- Tool for protein-protein cross linking with label-free linkers (UTIL)
  - PSMFeatureExtractor -- Computes extra features for each input PSM (UTIL)
  - SiriusExport -- Tool for metabolite identification using single and tandem mass spectrometry (UTIL)
  - XFDR -- Calculates false discovery rate estimates on protein-protein-crosslink identifications (UTIL)

Deprecated and removed tools:
  - None

Renamed tool:
  - LowMemPeakPickerHiRes_RandomAccess was renamed to LowMemPeakPickerHiResRandomAccess

Major changes in functionality:
  - Experimental design
    - Add support for fractions
  - FeatureLinkerUnlabeledKD
    - m/z and retention time tolerances for warping and linking are now separate parameters 
  - IsobaricAnalyzer
    - Support for TMT11plex (https://www.thermofisher.com/order/catalog/product/A34808)
  - FileInfo
    - For idXML files, the tool computes the average length of contained peptides
  - TopPerc
    - Renamed in PercolatorAdapter (still experimental)
  - OpenSWATH:
    - RT normalization now allows more models
    - Add S/N ratio for each ion trace
  - Support for C++11 (requires a compiler that supports C++11)

    
Library:
  - TOPP tools report their peak memory usage when using -debug 1 (or higher)
  - idXML files can now be written faster (about 10%)
  - pyOpenMS bindings for DataArrayByName getters
  - Python build are now split in compilation units and can thus run in parallel
  - FASTA files can now be written
  - Allow String values to be passed to EnzymaticDigestion::isValidProduct

File formats:
  - consensusXML now supports both channels and MS runs. Information will also be exported in mzTab
  
Scripts:
 - None
 
Databases:
 - None

Third-party software:
  - New: Comet "2016.01 rev. 3" for Windows 32bit/64bit, Linux 64bit, and MacOS 64bit
  - New: Percolator 3.1.2 for Windows 32bit/64bit, Linux 64bit, and MacOS 64bit (still experimental)
  - New: Sirius 3.5.1 for Windows 64bit, Linux 64bit, and MacOS 64bit
  - New: SpectraST 5.0 for Windows 64bit, Linux 64bit, and MacOS 64bit
  - Update MS-GF+ to Release (v2017.07.21)  


-------------------------------------------------------------------------------------------
----                                OpenMS 2.2     (released 11/2016)                  ----
-------------------------------------------------------------------------------------------
OpenMS 2.2 introduces a considerable number of new features and bug fixes.

Notable changes since version 2.1 are:

New tools:
  - RNPxlSearch -- Annotate RNA to peptide crosslinks in MS/MS spectra (UTIL)
  - SpectraSTSearchAdapter -- Interface to the SEARCH Mode of the SpectraST executable (UTIL)
  - FeatureLinkerUnlabeledKD -- Feature linking using a KD tree (TOPP)
  - DatabaseFilter -- Filters a protein database (FASTA format) based on identified proteins (UTIL)
  - TargetedFileConverter -- Conversion of multiple targeted file formats (CSV, TraML etc)
  
Deprecated and removed tools:
  - ITRAQAnalyzer -- superseded by IsobaricAanalyzer
  - TMTAnalyzer -- superseded by IsobaricAanalyzer
  - ConvertTSVToTraML - superseded by TargetedFileConverter
  - ConvertTraMLToTSV - superseded by TargetedFileConverter
  - MapAlignmentEvaluation -- removed as deprecated
   
Major changes in functionality:
  - OpenSWATH analysis
    - Support for metabolomics workflows
    - Support for scanning SWATH (SONAR)
    - Support for SQL-based file formats
  - XTandemAdapter 
    - Simplified usage
    - Improved support for PTMs and newer X! Tandem versions ("Vengeance", "Alanine")
  - IsobaricAnalyzer
    - Support for TMT10plex
    - Support for quantification in MS3 data
  - IDMapper
    - Allows to map unidentified tandem mass spectra to features
  - FeatureFinderIdentification
    - Advanced multi-sample support using machine learning
  - FileFilter
    - Allows users to enable zlib and lossy compression (see "-lossy_compression")
    - Allows users to set desired mass accuracy
  - IDFilter
    - Added option to filter for valid digestion products
  - FalseDiscoveryRate
    - Allow filtering by q-value in the tool (no need for IDFilter with "score:pep" option)
    
Library:
  - Averagine approximation for fragment isotope distributions
  - Precursor mass correction supports correction to highest intensity peak in tolerance window
  - Functionality for resampling and adding of spectra
  - Protein-protein cross-link spectrum generator
  - Terminal modifications are now separated by "." in text output
  - SQLite support in OpenSWATH
  - TheoreticalSpectrumGenerator speed-up and removal of RichPeak code
  - Removal of template parameters from MSExperiment (reduced compile time and binary size)
  - Allow estimation of isotope distributions with predefined numbers of sulfur atoms
  - Improved handling of bracket notation for modified residues (e.g. N[2457.877]VSVK)
  - Improved handling of terminal and residue specificity of modifications
  - Improved annotation of peptide identifications with spectrum references
  - Improved handling of unknown amino acids ("X") in sequences

File formats:
  - Improved mzML support for SONAR data and mzML with drift time (experimental)
  - Improved support for cross-link data and unknown modifications in mzIdentML
  - mzXML writer able to write MaxQuant-compatible files
  - mzML files now routinely support substantial compression (up to 5x compression, see #2449, #2458)
  - Support for Percolator result files based on X! Tandem searches

Scripts:
  - New R script for visualizing RT transformations (trafoXML) 
 
Databases:
  - By default, decoy sequences are now denoted by the prefix "DECOY_"

Third-party software:
  

-------------------------------------------------------------------------------------------
----                                OpenMS 2.1     (released 11/2016)                  ----
-------------------------------------------------------------------------------------------
OpenMS 2.1 introduces a considerable number of new features and bug fixes.

Notable changes since version 2.0.1 are:

New tools:
  - ExternalCalibration -- Applies an external mass recalibration (TOPP)
  - OpenSwathFileSplitter -- Splits SWATH files into n files, each containing one window (TOPP)
  - MultiplexResolver -- Completes peptide multiplets and resolves conflicts within them (UTIL)
  - TICCalculator -- Calculates the TIC from a mass spectrometric raw file (useful for benchmarking) (UTIL)

Deprecated and removed tools:
  - PILISIdentification -- performs a peptide/protein identification with the PILIS engine (TOPP)
  - PILISModelCV -- Perform a cross validation of the PILIS model parameters (TOPP)
  - PILISModelTrainer -- Train the PILIS model with a given set of spectra and identifications (TOPP)
  - PILISSpectraGenerator -- Generate spectra given a list of peptides and a PILIS model (TOPP)

Major changes in functionality:
  - Update notification: starting with OpenMS 2.1 all TOPP tools will check for updated versions of the tools 
      online and will print an information message if a newer version is available. This version check occurs only 
      once per day and tool. Information on which tools are executed will be collected anonymously to identify which 
      tools are no longer used and to optimally distribute development resources. If the feature causes problems or
      concerns, it can be disabled through a command line switch or environment variable (see the documentation).
  - InternalCalibration:
    - supports calibration using a table of lock masses and peptide ids.
    - global or RT-chunked calibration
    - linear & quadratic models (with intensity weighting)
    - outlier removal via RANSAC
    - reoccurring calibrations can be quickly applied to other files using the novel ExternalCalibration tool
  - OpenSwathWorkflow
    - support for metabolites / small molecules
  - MapAlignerIdentification
    - support for "lowess" transformation model
  - AccurateMassSearch:
    - support for multiple databases
  - FeatureFinderMetabo
    - isotope spacing model for carbon rich molecules (e.g. lipids)
  - PeakPickerHiRes and MassTraceExtractor:
    - support for FWHM annotation

File formats:
  - Improved mzIdentML support (experimental)
  - Improved pepXML support
  - Improved support for indexed mzML files
  - Improved TraML support

Databases:
  - By default, decoy sequences are now denoted by a prefix 'DECOY_'.

Third-party software:
  - update for 64-bit X!Tandem VENGEANCE (2015.12.15) NOTE: 32-bit version kept at SLEDGEHAMMER (2013.09.01)
  - update for MS-GF+ Release v2016.10.14, released October 14, 2016
  - update for pwiz 3.0.9935


-------------------------------------------------------------------------------------------
----                                OpenMS 2.0.1   (released 4/2016)                   ----
-------------------------------------------------------------------------------------------
OpenMS 2.0.1 is a source only release of the core libraries and tools. 
With over 300 merged pull requests, it introduces a considerable number of new features, 
bug fixes and speed improvements.

Notable changes are:

File formats:
  - Improved mzIdentML support (experimental)
  - Improved mzTab support (experimental)
  - Comet pepXML file reading support (experimental) 
  - Search parameter units are retained through id files
  - Faster base64 decoding in XML files

Databases:
  - HMDB has been updated to version 3.6

TOPPView:
  - Added slight margin around data range (%2) for improved visualization
  - Added FeatureFinderMultiplex to the tools accessible from TOPPView
  - Some fixes to the scrollbar behaviour

Added tools:
  - IDScoreSwitcher -- Switches between different scores of peptide or protein hits in identification data (UTIL)
  - LuciphorAdapter -- Modification site localisation using LuciPHOr2 (TOPP)
  - MetaProSIP -- Performs proteinSIP on peptide features for elemental flux analysis (UTIL)
  - MzMLSplitter -- Splits an mzML file into multiple parts (UTIL)
  - OpenSwathAssayGenerator -- Generates assays according to different models for a specific TraML (TOPP)

Removed tools:
  - RTAnnotator -- Annotates identification files that are missing the RT field (UTIL)

Tools with major changes:
  - OpenSWATH now outputs peak apices
    - Improved iRT correction
    - Assay generator
    - UIS scoring
  - Deuterium labeling in MetaProSIP (experimental)
  - XTandemAdapter allows for external config file
  - TextExporter can optionally export PeptideIdentification and PeptideHits meta-values
  - FeatureLinkerUnlabeledQT speed improvements
  - FileMerger allows to concatenate files in RT
  - MzTabExporter supports protein IDs
  - PeakPickerWavelet speedup
  - HiResPrecursorMassCorrector supports correction of precursors to detected features
  - FeatureFinderMultiplex speed improvements

Library:
  - Support for user definable enzymes available in EnzymesDB.xml
  - PeptideIndexing is now available as internal algorithm
  - EnzymaticDigestion allows for minimum / maximum length constraints
  - HyperScore and PScore implementations
  - Fits allow extrapolation of data values
  - QT clustering is now order independent
  - Additional convinience functions to access the nearest spectrum peak in a mass tolerance window
  - User defined averagine compositions
  - A fast linear lowess implementation has been added
  - MetaInfoInterface has been added to FeatureMap to store additional meta-values
  - Calculation of Median Absolute Deviation

General:
  - OpenMS writes indexed mzML by default
  - OpenMS home directory can be configured through OPENMS_HOME_DIR environment variable
  - Updated GenericWrapper definitions for MS-GF+ and Mascot

Third party software:
  - LuciphorAdapter (experimental) PTM localization using the LuciPHOr2 algorithm (http://luciphor2.sourceforge.net/)


-------------------------------------------------------------------------------------------
----                                OpenMS 2.0     (released 4/2015)                   ----
-------------------------------------------------------------------------------------------
Release date: February 2015

OpenMS 2.0 is the first release after the switch to git and a complete overhaul of the
build system. It introduces a considerable number of new features and bug fixes.

Furthermore, we removed the dependency to GSL and replaced the functionality using
Eigen3 and Wildmagic. Thus, the OpenMS core and the full build are now under a more
permissive non-GPL (e.g., Apache or BSD) license.

File formats:
  - mzQuantML support (experimental)
  - mzIdentML support (experimental)
  - mzTab support (experimental)
  - Indexed mzML support
  - Support for numpress encoding in mzML
  - Major speed improvement in mzML / mzXML parsing (up to 4x for some setups)

TOPPView:
  - Support for visualizing mass fingerprinting hits from featureXML along with their raw spectra in MS1
  - Improved "Tools" -> "Goto" dialog
  - Improved display of m/z, RT, and intensity values 1D and 2D view

New tools:
  - FeatureFinderIdentification -- Detects features in MS1 data based on peptide identifications (TOPP)
  - FeatureFinderMultiplex -- Determination of peak ratios in LC-MS data (TOPP)
  - FidoAdapter -- Runs the protein inference engine Fido (TOPP)
  - LowMemPeakPickerHiRes -- Finds mass spectrometric peaks in profile mass spectra (UTIL)
  - LowMemPeakPickerHiRes_RandomAccess -- Finds mass spectrometric peaks in profile mass spectra (UTIL)
  - MRMTransitionGroupPicker (UTIL)
  - MSGFPlusAdapter -- MS/MS database search using MS-GF+ (TOPP)
  - MetaboliteSpectralMatcher -- Find potential HMDB ids within the given mass error window (UTIL)
  - OpenSwathWorkflow -- Complete workflow to run OpenSWATH (UTIL)
  - PeakPickerIterative -- Finds mass spectrometric peaks in profile mass spectra (UTIL)
  - RTAnnotator -- Annotates identification files that are missing the RT field (UTIL)
  - SimpleSearchEngine -- Annotates MS/MS spectra using SimpleSearchEngine (UTIL)
  - TopPerc -- Facilitate input to Percolator and reintegrate (UTIL)

Deprecated tools:
  - DBExporter -- Exports data from an OpenMS database to a file (TOPP)
  - DBImporter -- Imports data to an OpenMS database (TOPP)
  - FeatureFinderRaw -- Determination of peak ratios in LC-MS data (TOPP)
  - SILACAnalyzer -- Determination of peak ratios in LC-MS data (TOPP)

Status changes:
  - PhosphoScoring (UTIL -> TOPP)

Tools with major changes:
  - OpenSWATH now supports MS1 extraction and labelled workflows
  - OpenSWATHWorkflow single binary (high performance integrated workflow)
  - IsobaricAnalyzer now supports TMT 10-plex

General:
  - Removed GSL dependencies
  - Introduced low memory versions of various algorithms
  - OpenMS now offers a single interface for different implementations to access mass spectrometric data
      - in memory
      - on disk with index
      - cached on disc for fast access
    as well as a chainable, low memory sequential processor of MS data (using a separate interface)
  - pyOpenMS now supports python 3.x
  - Refactored AASequence, major speed improvement (~40x) for construction of unmodified sequences

Third party software:
  - Added Fido support
  - Added MS-GF+ support

Changes to the Build System / Package System:
  - Restructured repository layout and build system
  - Added support for Travis CI
  - Simplified pyOpenMS build system
  - Support for Visual Studio 2013


Resolved issues and merged pull requests:
  #644 Fix header macros
  #649 Fix ms numpress
  #651 [INTERNAL,API] Removal of the GSL
  #656 Repository layout restructuring
  #657 [FIX, INTERNAL]
  #658 [FIX] PeptideIndexer crashes on empty idXML (#653)
  #659 [NOP] replaced c like file ending C with cpp
  #660 [FIX] fix Cython 0.20 compatibility issue
  #661 [BUILD,PYOPENMS] simplify pyOpenMS build system
  #662 CMake and docu cleanups w.r.t. to the new layout
  #664 [BUILD] build system fixes / cleanups
  #665 Fix coverity errors
  #666 [FEATURE] ib spectra format export
  #667 [BUILD] improved handling of boost in OpenMS build system
  #668 [NOP] added support for travis-ci to OpenMS
  #669 [FIX] fixed AccurateMassSearch_test
  #673 [FEATURE,FIX] Added min/max values to go-to dialog
  #675 Checker/Test fixes and adds test for CTD writing
  #677 [PYOPENMS] setup.py as minimal as possible + other improvements
  #678 [FIX] fix how swath files are annotated
  #679 [FIX,TEST] fixed OpenSwathDecoyGenerator / MRMDecoy
  #680 [INTERNAL] Feature/CachedMzML fixes
  #684 [FIX] Bugfix for threading issue in MascotGenericFile
  #685 Typo fixes in documentation and licence files
  #688 Fix/file size limit
  #689 [FIX] disable OpenMP again for ILPDCWrapper
  #690 Fix/misc
  #691 further improvements to MGF::load()
  #693 Major speedup of String --> Double conversion
  #694 added missing index file for OMSSA test, which gets recreated when runni...
  #696 [FIX] fix RAM usage when adding dataprocessing to chromatograms
  #697 [FIX] proper usage of map in ControlledVocabulary
  #698 Updates to FeatureFinderIdentification and the ...TraceFitter classes
  #702 Feature/parallel reader
  #703 Feature/aa sequence tpp
  #705 [FIX] Propagate metadata in OpenSwathWorkflow
  #707 [FEATURE] variable stylesheet support for qcml
  #708 [BUILD] fix build system bug
  #711 [FEATURE,BUILD] fix install target
  #713 Fix for pepXML loading bug (#710)
  #715 Feature/pyopenms wrapping improvements neu
  #716 [NOP,TEST] clean up MRMDecoy, add more tests
  #717 fixed 32bit memory limitation of OMSSA by chunking input data
  #718 [FIX] fixed misleading warning ("Removed x peptide identifications...
  #719 [CI,FIX] fix travis contrib clone problems
  #721 [INTERNAL] cleanup of iostream includes
  #722 Feature/mz xml consumer
  #724 Feature/pyopenms mzxml consumer
  #725 Fix/misc
  #726 IDPosteriorErrorProbability fix
  #729 Fix/coverity
  #730 Feature/peak picker sn performance
  #734 Feature/more pyopenms improvements
  #735 [FEATURE] clang warning level
  #737 [FIX] several minor fixes
  #739 Feature/uids fileconverter
  #741 ProteinResolver fix
  #742 svn cleanup
  #743 [FIX] fixed compilation error on vs2013
  #747 Speedup OMSSA-XML parsing and some stats for OMSSA&XTandem
  #749 Feature/python3
  #750 [PYOPENMS,FIX] fixed streampos->long conversion
  #751 [FEATURE] track base name when reading pep.xml files
  #752 [FIX] fixed missing adaption PeptideIdentification::empty()
  #754 [PYOPENMS] changed extra methods on MSSpectrum
  #755 [FIX] fixed shadow warning
  #756 Unity Builds
  #760 [FIX-#618] fix spelling errors in headers
  #761 Feature/header fixes
  #764 [FEATURE] lib superhirn
  #765 Feature/db removal
  #768 [FIX] fixed warnings in CONCEPTS
  #770 [FIX] fixed some clang warnings in stream manipulation
  #771 New warnings
  #773 [BUILD,PYOPENMS] fix pyOpenMS build
  #775 [FIX] typos in the CMake file
  #776 Fix for IDPosteriorErrorProbability on Mascot search results (#740)
  #777 Memory profiling class
  #779 [FIX] replaced DoubleReal and Real by double and float.
  #780 [FIX] fix Swath window estimation
  #781 Fix/open swath fixes
  #784 [FEATURE] fix macosx pyopenms errors
  #785 [FIX] VS2013 compile fixes
  #786 [FEATURE] added openms_add_library function
  #787 [FEATURE,BUILD] move pyOpenMS to src
  #789 small fix to Win install doc for VS2013
  #790 Remove "RT"; and "MZ"; metavalues from PeptideIdentification
  #791 [FIX] forgot writtenDigits fixes in tests VS2013
  #792 [FIX] AASequence refactoring
  #794 Generic Wrapping of R scripts using GenericWrapper
  #797 [NOP,DOC] removed all remaining references to FeatureFinderRaw and SILAC...
  #798 Fix/py open ms testfix
  #799 [DOC] removed migrated pages from doxygen. replaced by link to wiki
  #800 spline interpolation of MS1 spectra
  #801 RTPredict: fixed order of parameters and doc
  #802 [FIX] fixed copy-paste mistake in error message
  #804 [FIX] MRMDecoy: Fix neutral losses for higher charge states
  #805 [PYOPENMS] added getters/setters for MZ and RT in PeptideIdentification....
  #807 cubic spline implementation
  #810 cubic spline interpolation
  #811 [NOP] add better debug information and error handling
  #812 [FIX] per cppcheck
  #813 Fix/openswath
  #814 [FEATURE] ConvertTSVToTraML: Support for SpectraST MRM Transition Lists
  #816 Feature/cached mz ml format change
  #817 [FIX] fix spline derivative for cubic spline
  #819 Feature/custom i rt
  #820 Fix/warnings
  #821 [FIX] suppress clang warnings
  #823 Feature/update numpress
  #824 Fix/coverity
  #826 Feature/funny pictures
  #827 [FIX] fixes export macro warnings
  #831 [FEATURE] fix all gcc warnings and turn warnings into errors
  #832 several pyopenms fixes + updates
  #833 Feature/visibility hidden
  #834 Fix/fix werror
  #835 Fix spline spectrum
  #836 [FIX,TEST] MRMRTNormalizer_test: Windows compatibility
  #838 [FIX] fixed uninitialized pointer warning
  #840 [FIX] fix pyOpenMS test
  #841 [BUILD] disable -Werror by default
  #842 [FIX] fix dereference of iterator
  #843 [FIX] fixes tests failing win debug mode
  #844 [FIX] evaluation at m/z in first package now possible
  #845 [FEATURE] replace String classes with StringUtils
  #846 Fix/fixes from822
  #847 peak boundaries and new cubic splines for PeakPickerHiRes
  #850 [FEATURE] modified tests to reflect X!Tandem SLEDGEHAMMER as default
  #851 Fix and tests for a bug in reading Mascot XML files
  #852 [FIX] fix windows compile error
  #854 [FIX] ConsensusID doesn't sort peptide hits before processing (idXML)
  #855 [FIX] FalseDiscoveryRate "target+decoy"; hits should be considered as targets
  #856 [FEATURE] KNIME package generation updates
  #857 Fix/py open ms fix
  #858 [FEATURE] ~40x speedup for constructions of unmodified AASequence
  #859 Feature/SystemWildMagic
  #863 [BUILD] added test for x!tandem version to enable tests only with newer ...
  #865 Work-around for special modifications in Mascot (fixes #864)
  #866 [FEATURE] git version embedding
  #867 [FIX-#861,DOC] fixed eigen 3.2.1 problems with GammaDistributionFitter
  #868 multiplex filtering
  #869 [FIX] fixed problems with negative sizeof values in CachedMzML
  #870 [FIX,DOC] doxygen 1.8.7 fixes
  #873 [FIX] fixed macosx version query
  #875 Rewrite of 'AASequence::parseString_', increasing robustness of parsing (fixes #818)
  #876 [DOC] added new doc_class_only target
  #880 PeakPickerHiRes peak boundaries fixed
  #881 [FEATURE] mzTab 1.0
  #882 [FEATURE] coding style improvements
  #884 [FIX] Convert XTandem search results into .pepXML by IDFileConverter
  #885 [NOP] added moc files to gitignore
  #888 [FIX-#887] IDFilter errornousely removed peptidhits in multiple run files
  #889 multiplex clustering
  #891 [FIX] converting uniform distributed generators with normal distributions
  #892 Enable loading of some pepXML files that used to cause crashes
  #894 [FEATURE] improved 3rd party lib finding
  #895 [FEATURE] simple search engine
  #896 added scan-polarity filter to FileFilter ...
  #897 (feature for Windows developers) added a small Windows .reg file
  #898 More compact format for MGF files (fixes #890)
  #899 [DOC] some minor documentation addition
  #901 [FIX] fix MS level for DTA file reader
  #902 [FIX,PYOPENMS] fix pyOpenMS after #875
  #903 [FIX] mzXML fix (filterLine, basePeakMz)
  #904 Feature/fix peak boundaries
  #910 [FIX] fixed unity build error introduced in #845
  #911 [FIX] FFCentroided replace exception handling with proper check
  #914 fix index in CubicSpline2d
  #916 IDMapper extension for featureMaps
  #917 AccurateMassSearchEngine annotation of input map (not only mzTab output)
  #919 [FIX] libc++ test fixes
  #920 [FIX] fixed minor problem with knime package generation and cmake versions >2.8.11
  #921 MS1 annotation in TOPPView
  #922 [FIX] build system improvements
  #923 EmpiricalFormula: fix (negative counts were casted away)
  #924 Switch to disable tracking of Git version within OpenMS
  #925 Fix/small docu improvement
  #926 Feature/spellcheck
  #927 PeptideIndexer: support for treating isoleucine/leucine as equivalent (resolves #872)
  #928 Build System
  #929 TextFile feature (skip empty lines) and docu fix
  #930 check for missing peaks
  #931 fix for evaluation at last node
  #936 [FIX] fixed the 'variable' consumption of xslt files for a QcML file.
  #938 [FEATURE] precursor scoring
  #939 [FIX] fix compile error
  #940 coding convention violations in MultiplexClustering fixed
  #943 [FIX,PYOPENMS] fix pyOpenMS after #889
  #944 [FIX,TOOLS] pyopenms parser fix
  #945 [FEATURE] pyopenms wrap improved
  #946 OPENMS_DLLAPI removed from GridBasedClustering
  #947 [FEATURE] FeatureFinderMultiplex
  #949 Fix/xml escape
  #950 Feature/traml heavylight
  #951 [FIX] add setOptions method for FileHandler
  #955 Fix/xml escape
  #958 [FIX] disallow concurrent access to the static PRNG
  #959 Feature/pyopenms copyconstr
  #960 [FEATURE] peptide group label new
  #962 [FIX] QCCalculator now computes TIC only on MS1 spectra (fixes #96)
  #964 [FIX] check for invalid charge ranges in search engine adapters (see #963)
  #965 [FEATURE] tmt 10plex support
  #966 [FEATURE] chaining consumer
  #967 [FEATURE,TEST] mssim more ground truth in id xml
  #968 [FEATURE] export PT value analogous to predicted rt value in TextExporte...
  #969 [FEATURE] add a low memory FileConverter option
  #970 [FEATURE] test if java can be executed
  #972 Fix/file cleanup
  #973 [FIX] validate presence of input file before starting executable
  #977 [FEATURE] replaced pphires ms1_only flag with ms_levels parameter
  #981 Feature/TextExporter_mzML
  #983 [FEATURE] add library check on Windows for correct lib arch
  #984 [NOP] add heavy methyl SILAC labels to unimod.xml
  #985 [FEATURE] bspline support using eol bsplines implementation
  #988 [FIX] simplified EmpiricalFormula
  #990 [FIX,FEATURE] TransformationModelInterpolated readded
  #993 Feature/sort on load (mzML, mzXML)
  #994 fixes mass traces in featureXML output
  #995 fixes CubicSpline2d constructor exceptions
  #996 allow for SplinePackages based on just two data points
  #1000 fixes problems with ">>" generated in nested C++ templates
  #1001 Fix/py open ms test
  #1002 [pyOPENMS] features
  #1003 [FIX] fixes random fails of MSSim_test
  #1006 [FEATURE] enable gui less OpenMS
  #1009 update unimod.xml with newest version from unimod.org
  #1010 [FIX] external code tests updated/fixed
  #1011 [FIX] external project doc
  #1012 [FEATURE] decreased memory footprint of Feature class by up to 44%
  #1014 TOPPView: group separator for mz,rt and int values in 1D and 2D canvas
  #1019 [FIX] fixed unitybuild problem on win32 with eol-bsplines
  #1020 [NOP] updated copyright/license header to 2014
  #1021 Feature/py open ms fixes and wraps
  #1024 sorting mass shifts in FeatureFinderMultiplex
  #1025 Fix/checker fixes
  #1026 additional example in SplineSpectrum test
  #1027 Adapter for Fido (protein inference engine), solves #808
  #1029 [FIX-#184] remove public vector/map inheritance
  #1032 fixes peak boundaries in PeakPickerHiRes (resolves #1022)
  #1034 [FIX] improve set_peaks documentation
  #1035 B-spline interpolation for peak width estimation in MultiplexClustering class
  #1036 [FEATURE,API] Removed template parameter from FeatureMap
  #1037 Fix/ TraML load/store
  #1038 Feature/py open ms wraps
  #1039 Fix/debug fix
  #1040 Fix/spellcheck
  #1044 [FIX:#1043]fixed featureXML reading spectrum_reference as String
  #1045 [FIX] fix compile issue on win32 systems
  #1046 Fix/py open ms wrap
  #1047 [FIX] first probe install path, then the build path for share/OpenMS
  #1048 Feature/peptide hit protein locations
  #1050 Re-added B-spline transformation for non-linear RT alignment in MapAlignerIdentification
  #1051 [FIX] made arguments and functions in BSpline2d const (if possible)
  #1055 [FEATURE] improved purity computation for IsobaricAnalyzer
  #1056 [FIX] UniqueIdGenerator susceptible to identical RNG seeds
  #1057 GenericWrapper doc has minor quirks
  #1058 Feature/openswathwf add
  #1059 Switch to version 2.0
  #1061 FeatureFinderIdentification: documentation, tests, parameter improvements
  #1063 Fix/accession nr
  #1065 PeakPickerHiRes docu updated
  #1067 Testing/mzid
  #1069 Fix and test for issue #1068 (bug in "AASequence::operator<" involving N-terminal modifications)
  #1070 removing zeros in profile data caused by Thermo bug
  #1072 PeakPickerHiRes: disable spacing constraints for chromatograms (fixes #1060)
  #1074 'intensity weighted mean'; averaging added to ProteinQuantifier, solves #830
  #1076 Adapter for MS-GF+ search engine
  #1077 [TESTING] download and add MSGFPlus in travis-ci
  #1078 [FEATURE] export aabefore and aaafter in peptideindexer
  #1079 Linear extrapolation (and other options) for B-spline transformation
  #1080 [NOP] refactored PeptideHit protein accession extraction to true member
  #1082 [NOP] removed index file as these are recreated by MSGF+ anyways
  #1083 Feature/mz tab fixes
  #1084 [FIX] compile fixes
  #1086 Update (indistinguishable) protein groups when filtering protein identifications (fixes #748)
  #1087 centroided input data for FeatureFinderMultiplex
  #1088 Fix FileConverter's "write_mzML_index" flag
  #1089 Fix/mzid
  #1090 Enable mzIdentML input in IDFileConverter
  #1091 Feature/mz tab cleanup
  #1092 [NOP] removed unnecessary index files
  #1094 [FIX] fixed small bugs preventing a build on windows
  #1097 [FIX] consistent use of wildmagic
  #1098 Revert "[FIX] consistent use of wildmagic"
  #1099 [FIX,BUILD] fix Windows build
  #1100 Fix/windows fix
  #1101 optimisation for knockout searches in FeatureFinderMultiplex
  #1102 Fix/fix spellcheck
  #1104 [FIX] fix compile warning from unused variables
  #1108 [FIX] fix compile warnings and increase QT min version to 4.6
  #1109 [FIX] removed support for multiple id formats in tools without
  #1115 fix some windows compile warnings
  #1116 fix segfaults in XTandemXMLFile and IsobaricChannelExtractor
  #1118 Feature/swath window loader
  #1121 [FIX] some VC 2013 static tests fixed
  #1122 Fix PeakPicker Wavelet
  #1123 [FEATURE] remove PeakType template argument from FeatureFinder
  #1124 [NOP] addendum to #1123
  #1125 optimisations in FeatureFinderMultiplex
  #1126 [FIX] intermediate fix for win32 systems
  #1127 [FEATURE] create uncrustify branch
  #1128 Fix/RT meta value related bug, removed unused comment
  #1131 Make BuildSystem's LibCheck fail-safe
  #1135 Fix/ams mz tab export
  #1136 [NOP] uncrustified
  #1137 [FIX] added -b option to create new branch
  #1140 [FIX] fixed bugs in AScore implementation and added deisotoping as
  #1141 Fix AccurateMassSearch and visualization
  #1145 Fix/spellchecks
  #1147 Fix/copyright update
  #1150 Added PhosphoScoring tool to TOPP documentation
  #1151 Changelog 2.0
  #1152 [FIX,PYOPENMS] fix and adopt pyOpenMS
  #1153 minor amendmend to last fix (better console output)
  #1154 [TEST] fix test
  #1156 [FIX-#618] fix spelling errors
  #1157 [NOP] correct version in LICENSE file
  #1158 [FIX] make identifier of multiple identification runs unique
  #1161 pyOpenMS 2.0 features
  #1162 [FIX] fixed study variable index start at 1. Added global identifiert to
  #1164 [FIX] pepXML does on some occassion contain very small fixed
  #1165 Added minimal test cases for checker.php Missing test errors
  #1169 [FIX] fixed segfault if searchparam requested on empty proteinids
  #1170 [FIX,TEST] FidoAdapter test
  #1172 [FIX] fix for the write out of mzid
  #1173 [FIX] changed path String parameter to input files
  #1174 [TRAVIS] added Fido executables and adapted to new directory structure
  #1175 [FEATURE] add ConsensusMap push_back
  #1176 [BUILD] added support for new thirdparty executables in KNIME
  #1179 [FIX] added missing option to apply e-value filtering
  #1180 [FIX] fix toolnames for KNIME packaging
  #1181 fixed minor typo in error message
  #1184 [FIX] we decided to add the missing struct mapping file and in the
  #1185 [FIX] added missing elements and spike ins
  #1186 Fix/docu qc mzid
  #1187 [FIX] AMS: export observed-Mass in mzTab as well
  #1188 [Build] Added support for new third party binaries for dmg packaging. Adapted Li...
  #1189 Feature/sn
  #1190 [TEST] fix test
  #1192 [FIX] HMDB: removed duplicates introduced by including spike ins
  #1194 [NOP] removed deprecated qc toppas workflow
  #1195 [STYLE] Changed header guards mentioned by checker.php
  #1196 [FIX] XTandemAdapter added option to disable isotope error flag
  #1198 [TEST] fix
  #1199 [TEST,FIX] changing the order of the test fixes the issue
  #1201 Fix/lp wrapper param file
  #1203 [TEST,FIX] set reasonable comparison tolerance
  #1204 Removes debug code from FeatureFinderMultiplex
  #1206 [TEST] fix test error
  #1212 [FIX] and/or extension to IDFilter: Added support for old target_decoy user param in decoy filtering.
  #1213 [DOC] improve linux install doc
  #1215 [FIX] export AMS result as valid mzTab
  #1218 [FIX] consistent use of wildmagic: TransformationModelLinear
  #1219 [FIX] Map index stored as meta value in peptide identification
  #1220 change parameter ranges in FeatureFinderMultiplex
  #1224 updated KNIME license
  #1225 [FIX][TEST] Fido replacing scores
  #1226 Ammend to pull request #1212
  #1228 [FIX, PYOPENMS] fixed pxd file
  #1229 [DOC] merged License.txt and LICENSE for more complete description
  #1230 Updated ACTIVE_MAINTAINERS with people commiting, starting in 2012. Remo...
  #1231 Added Deuterium and Tritium to Elements.xml, as LIPIDMAPS contains sum f...
  #1232 Fix amt
  #1237 [FIX] minimum value for max_length should be 0 not -Inf
  #1240 [FIX] Fix/id filter blacklist
  #1242 Fix amt
  #1243 fixes INIUpdater test
  #1246 Updated problematic FidoAdapter test (fixes #1171)
  #1247 [FIX] added missing function
  #1248 [FIX, PYOPENMS] ammend to last commit
  #1249 Documentation improvements (and minor fixes)
  #1250 Another FidoAdapter test fix
  #1253 [FIX] IsobaricAnalyzer: set charge states of consensus features
  #1254 [DOC,FIX] Updated CHANGELOG, changelog_helper.sh
  #1256 Fix MSGFPlusAdapter running in TOPPAS (mzid output)
  #1257 Clean-up of UTILS documentation
  #1261 [KNIME] adapted parameter naming for FidoAdapter in KNIME
  #1262 IDFilter reports empty results
  #1263 [FIX] moved TopPerc to UTILS and changed experimental status of MSGFPlus
  #1266 [FIX] ammend to last commit
  #1267 [FIX] fix conversion from Feature with Masstraces to MSExperiment
  #1269 IsobaricAnalyzer: documentation, warning fix
  #1270 [FIX] lexical cast is discouraged. Use of build in functions.
  #1273 [FIX][BUILD] Fixes linking issue with boost in UTILS #1272
  #1275 [FEATURE] [FIX] mass trace RT spacing
  #1283 [PYOPENMS] Better PepXMLFile write support
  #1284 [FIX] KNIME execution of MSGFPlusAdapter
  #1286 [FIX] set low memory log type correctly
  #1290 [FIX, PYOPENMS] fix python binding for MassTrace
  #1305 [FIX] Fix/id mapper statistics
  #1307 remove OS X specific code for opening folders
  #1309 [FIX] Ammend to #1284
  #1315 sync develop additions

-------------------------------------------------------------------------------------------
----                                OpenMS 1.11.1  (released 11/2013)                  ----
-------------------------------------------------------------------------------------------
Release date: November 2013

OpenMS 1.11.1 is a bugfix release resolving the following issues with OpenMS 1.11:

TOPPAS:
- fixed bug that caused TOPPAS to crash when a connection between nodes was added under certain circumstances

TOPP:
- XMLValidator can now be used on mzML files
- fixed bug in MSSimulator/EnzymaticDigestion where amino acid "U" was leading to crash
- fixed some problems with protein modifications in MascotAdapterOnline
- fixed potential problems of TOPP help screens on small screens / small terminal windows

Build system:
- fixed issues with CMake 2.8.12
- fixed potential clang compile errors

General:
- fixed issues with MIME types in KNIME

Resolved issues:
  #606 TOPPAS crashes during creation of certain edges.
  #609 MascotAdapterOnline: Problems with modifications
  #614 Amino acid "U" leads to crash in MSSimulator/EnzymaticDigestion
  #629 OpenMS is incompatible with CMake 2.8.12
  #630 Knime mime.types file should have lower case mime type names
  #633 ConsoleUtils::breakString triggers uncaught exception if terminal size is too small

------------------------------------------------------------------------------------------
----                                  OpenMS 1.11                                     ----
------------------------------------------------------------------------------------------
Release date: August 2013

OpenMS 1.11 is the first release with fully integrated Python bindings (termed pyOpenMS).
For further details, please refer to https://pypi.python.org/pypi/pyopenms

File formats:
- QcML support
- pepXML exported from Mascot (added support)
- mzTab updated to 1.0RC3
- ParamXML updated to v 1.6.2
- support for CTD schema 0.3
- full support of sourceFile tag in mzML (all source files are written, SHA1 support)

TOPPView:
- handle .mzML file with mixed spectra and chromatograms (prefer spectra)
- chromatograms of all types can be displayed (not just SRM)
- link to documentation and webpage fixed
- fix a segfault when loading empty chromatograms into TOPPView

TOPPAS:
- link to documentation and webpage fixed

TOPP tools:
- MODIFIED:
  - FeatureLinkerUnlabeledQT: performance (speed and memory) improvement
  - FeatureLinkerUnlabeled: performance (memory) improvement (now constant in number of input maps)
  - MapAlignerPoseClustering: performance (memory) improvement (now constant in number of input maps)
  - EICExtractor: critical bugfix if the input map was not sorted
  - PeptideIndexer: by default now demands that the peptide is fully tryptic ("-enzyme:specificity none" restores the old behavior)
  - FileFilter: filter MS2 spectra by consensus map feature overlap, collision energy, isolation window width
  - ProteinResolver: documentation and interface improvements
  - QCCalculator/QCEmbedder/QCExtractor: multiple improvements
  - WindowMower: speed improvement (movetype either slide or jump [faster])
- ADDED
  - AccurateMassSearch: AccurateMassSearch assembles metabolite features from singleton mass traces.
  - IsobaricAnalyzer: Extracts and normalizes isobaric labeling information from an MS experiment. This merges the previous TMTAnalyzer and ITRAQAnalyzer functionality
  - QCExtractor: Extracts a table attachment to a given qc parameter
  - QCImporter: Embed tables or pictures in QcML

General:
- Python bindings allow full access to the OpenMS API from Python
- TOPPTools now support passing of all parameters on the command line (use --helphelp)
- Better chromatogram support (for NoiseFilterGaussian, NoiseFilterSGolay, PeakPickerHiRes)

Search engine support:
- Mascot 2.4 is now supported
- OMSSAAdapter with improved memory footprint
- N-terminal modifications work now with X!Tandem

Changes to the Build System / Package System:
- shared linking works for all contrib packages with automated detection using CMake find modules
- upgrade of xerces to version 3.1.1
- upgrade of libsvm to version 3.12

Development:
- public inheritance from std::vector and std::set has been reduced in the
  OpenMS codebase (removed from ConsensusFeature, FeatureMap, ConsensusMap,
  MSExperiment)
- addition of the OpenMS/INTERFACES folder which contains proposed OpenMS
  interfaces for reading/writing spectra

Deprecated:
- TMTAnalyzer, ITRAQAnalyzer -> please use IsobaricAnalyzer instead
- Several functions provided by std::vector in the MSSpectrum interface are now
  deprecated (e.g. push_back, reserve etc.)

Resolved issues:
  #120	Improve visual representation of edges
  #151	Optimize time/memory efficiency of critical tools/algorithms
  #184	Some OpenMS classes are derived from std::vector
  #309	FileConverter puts incorrect/incomplete information in <sourceFile>
  #343	OpenMS build system should allow searching for contrib libs also in system paths (e.g., /opt/local/..)
  #382	Excessive memory usage by MapAligners and FeatureLinkers
  #398	INIFileEditor doesn't save modified values if still in edit mode
  #457	Use system libraries instead of contrib
  #465	"-debug" option in TOPP tools doesn't show LOG_DEBUG messages
  #497	Non-intuitive way to edit parameters in TOPPView/TOPPAS/INIFileEditor
  #516	TOPPAS: "Refresh parameters" complains if no input files are present
  #517	MSQuantification::load declared but not implemented
  #519	Merge ITRAQAnalyzer and TMTAnalyzer
  #520	Support linking against shared libs
  #521	Upgrade contrib libsvm
  #522	Make parameters from subsections addressable from command line
  #523	Link to OpenMS website from within TOPPAS/TOPPView broken
  #524	PeptideIndexer does not honor cleavage sites
  #525	EICExtractor will report wrong intensities if input map is not sorted
  #527	pyOpenMS compile issue with clang
  #529	Strange naming of TextExporter parameters
  #531	Upgrade xerces-c version in contrib to 3.1.1
  #533	pyOpenMS
  #534	MascotAdapterOnline does not support Mascot 2.4
  #535	mzML with Spectra and Chromatograms
  #536	MascotAdapterOnline SSL and Mascot 2.4
  #537	Invalid Doxygen XML Files
  #540	IsobaricAnalyzer
  #541	AccurateMassSearch
  #542	TOPPView: switch to 3D view should pick the data layer automatically
  #544	featureXML version at 1.4 while 1.6 is the current version
  #549	Problems converting Mascot XML to idXML
  #552	pyOpenMS build system
  #553	TOPPView's "Apply TOPP tool" functionality is broken
  #554	FeatureLinkerUnlabeled(QT) - speed/memory enhancements
  #556	Setting parameter may not take effect
  #557	XTandemAdapter/mz-out scramble
  #562	cmake doesn't check for MSBuild.exe location on Windows
  #565	XTandemAdapter fails to add terminal modifications correctly to X!Tandem search
  #569	Segfault of IDEvaluator and IDEvaluatorGUI
  #570	FeatureLinkerUnlabeledQT regression
  #574	Update ParamXMLHandler to support v1.6.2 of Param schema
  #575	Upgrade TOPPBase's CTD support to new version of CTD schema
  #576	Cython 0.19 does not compile current pyOpenMS
  #578	Add qcML CV terms
  #580	XTandemAdapter finds non-tryptic peptides although cleavage rule is set to "[RK]|{P}"
  #582	Compile error with Boost 1.46
  #583	MascotAdapterOnline with Mascot 2.4.0 may never finish
  #584	FileFilter parameter -mz (mz range to extract) applies to all MS levels and not to a specified level
  #586	ModificationsDB_test relies on raw memory addresses
  #587	MascotAdapterOnline does not support SSL connections
  #588	MascotAdapterOnline does not support connections to public MatrixScience Mascot instance
  #591	Detection of MGF format via file content fails on our own files
  #593	Parameter default of 'tab' will be returned as single space
  #598  SILACAnalyzer (no label) crash
  #603  TOPPView: showing peptide annotations of feature maps also shows feature indexes

------------------------------------------------------------------------------------------
----                                  OpenMS 1.10                                     ----
------------------------------------------------------------------------------------------
Release date: March 2013

OpenMS 1.10 is the first release integrated into KNIME (www.knime.org).
To use OpenMS in KNIME please refer to the www.OpenMS.de for additional information.

File formats:
- TraML 1.0.0 support
- Initial mzQuantML, mzIdentML and mzTab support (not fully supported)

TOPPView:
- Concurrent zoom
- SRM data visualization

New tools:
- Superhirn
- OpenSWATH
- QCCalculator
- IDRipper
- FeatureFinderMetabo
- IDEvaluation
- RNPxl

General:
- Better chromatogram support
- Decoy strings can now be prepended
- Filter modified peptides
- Many memory and speed improvements
- TMT-6plex support
- EDTA conversion from feature and consensusXML in FileConverter
- Filtering of MS2 spectra by identifications

Search engine support:
- MyriMatch adapter

Changes to the Build System / Package System:
- Cpplint coding convention check integrated into build system
- Integration of OMSSA search engine in Windows and Mac installers
- Integration of X!Tandem search engine in Windows and Mac installers
- Integration of MyriMatch search engine in Windows and Mac installers

Development:
- Style corrections of the OpenMS source base using uncrustify

Deprecated:
- Conversion of Sequest files in IDFileConverter

Resolved issues:
	#513	Commented out the functionality of smartFileNames_() (not mature enough for the 1.10 release)
	#508	allow free columns for TSV
	#473	change in/out types again to csv
	#507	TOPPDocumenter now expects the path to the executables and can generate doc for TOPPView/TOPPAS on mac osx
	#506	added custom info.plist containing the path to OMSSA/XTandem for the GUI tools
	#505	goto dialogs now act with error tolerance
	#504	Fixed XTandemXMLFile loading when no encoding is given by XTandemXML file by enforcing ISO-Latin-1 (default would be utf-8, breaking the aminoacid sequence readin). Introduced enforceEncoding(encoding) to XMLFile.
	#316	SpectraTreeTab is not cleaned up when last layer is deleted
	#283	TOPPView: Scan view widget does not clear after closing last file
	#379	MapAlignerPoseClustering: -reference:index has no effect
	#384	replace zip libraries with The Boost Iostreams Library (already in contrib)
	#280	IonizationSimulation_test can not be compiled with OpenMP support on Mac OS X	(Unit) Tests
	#368	Check Example pipelines and tutorials if they still contain the Tools using the type parameters
	#341	Move IMS Mass Decomposition Code to OpenMS and remove IMS from contrib
	#330	Remove static references to 10.5 SDK in OpenMS and contrib builds
	#135	Remove temporary files after completion
	#301	IDExtractor has no documentation
	#78		Write generic Nightly Testing Script
	#355	Adapt documentation to the changes in the contrib handling of the build system
	#348	Update TOPP tool names in documentation
	#383	iTRAQ isotope correction & simulation broken for 8plex
	#333	CMake returning incorrect configurations.
	#378	Intensity issue for simulation of MS2 signals
	#264	PrecursorIonSelector crashs (SegFault) with minimal input
	#322	PeakPicker (wavelet) writes lots of "dataProcessing" junk to mzML file
	#327	Feature width not stored in featureXML
	#372	Calculation of rank correlation coefficient buggy
	#376	Command line parser does not recognize --help and --helphelp
	#374	IonizationSimulation takes ages to complete on very high abundance peptides
	#371	FileFilter should support filtering by meta values
	#359	Remove type argument from SpectrumFilter
	#346	Implement mechanism to convert pre1.9 toppas workflows to 1.9 workflows
	#345	Implement mechanism to convert pre1.9 ini files to 1.9 workflows
	#212	Nicer formatting of parameter listings in documentation
	#356	PeakPickerWavelet fails for broad peaks
	#332	TOPPAS: QWebView for downloading pipelines does not work behind proxy
	#366	SILACLabeler should adjust all channels to have the same RT elution profiles
	#365	Sampling of RT parameters in RTSimulation can produces abnormal RT parameters
	#364	Improve handling of user input while downloading workflows from the online repository
	#363	TOPP test need to define their dependencies to avoid wrong execution
	#360	Remove type argument from FeatureFinder
	#357	IDPosteriorError Prob crashes with small number of peptides
	#354	Adapt documentation to the changes in the contrib handling of the build system
	#344	remove TOPPBase type argument from MSSimulator
	#347	Contaminant simulation might produce wrong masses when used in unintended way
	#41		AndiMS for 32/64bit Windows and 64bit Linux.
	#326	PepXMLFile: use RT of MS2 spectra for peptide RT
	#321	Update Seqan to 1.3	Build System
	#331	TOPPAS: Active tab changes all the time under MacOSX (10.6 and 10.7)
	#106	Export for Workflows as image
	#325	No HTML for Internal FAQ
	#324	DecoyDatabase should support shuffling and contaminants	TOPP
	#323	MapAligner -apply_given_trafo's "invert" option only works from commandline	TOPP
	#209	Reading Bruker XMassFile failes with invalid DateTime String
	#236	TOPP tool API change will crash existing TOPPAS pipelines
	#282	TOPPAS updateParameters() might create invalid Pipeline
	#298	"Open in TOPPView" broken for MacOSX
	#320	TOPPAS Workflows should support a short documentation
	#318	FuzzyStringComparator::compareLines_ throws exception on gcc-4.6
	#317	ostream::operator<< for MSSpectrum is not working
	#314	Crash when selecting empty window
	#227	TOPPAS tmp directory not multi-user friendly
	#178	Warn if merger node is followed by a tool for single files, not lists
	#313	MascotAdapterOnline does not support Mascot 2.3
	#312	FilterFilter should support filtering by precursor charge
	#226	Specific isotopes in ElementsDB are generated with wrong masses
	#308	AASequence(iterator, iterator) constructor is invalid, since it ignores terminal modifications
	#305	TOPPView fails while opening mzML with intensities stored in an int32 array
	#234	File forwarding/merging broken
	#303	TOPPAS, TOPPView and ExecutePipeline: looking for TOPP tools
	#302	Simulator should support picked peak Ground Truth
	#300	Allow input node recycling	TOPPAS	closed	fixed
	#299	Enable automatic static code analysis of OpenMS using cppcheck
	#205	TOPPAS crashes
	#210	TOPPAS Merger nodes are buggy
	#259	Resume button broken
	#43		Discuss overhaul of OpenMS web site and possible migration to CMS	Website, FAQs, Screencasts
	#297	Simulation: Ionization does not consider n-term to carry charge
	#295	Split OpenMS library in two or more parts
	#296	PeptideIndexer might keep 1 old ProteinAccession

------------------------------------------------------------------------------------------
----                                  OpenMS 1.9                                      ----
------------------------------------------------------------------------------------------
Release date: February 2012

OpenMS 1.9 has some major changes in TOPP tool names and usage. Therefore all .ini files
for "typed" TOPP tools (i.e. those with a "type" parameter) built with OpenMS 1.8 and below
are incompatible! To fix your old .ini and .toppas files use the new
INIUpdater tool (see its documentation and the TOPP documentation in general).

OpenMS 1.9 removed support for Mac OS X 10.5.

Documentation:
- new Quickstart tutorial
- dedicated and reworked TOPPAS tutorial

TOPPView improvements:
-MODIFIED:
  - ConsensusFeatures can now be colored using MetaValues
  - better grid line drawing/calculation, extracted AxisPainter class
  - IdentificationView:
    - added automatic labeling with peptide fragment sequence
    - theoretical spectrum is now hidden by default (labeling contains relevant information for most use cases)
    - automatic zoom to measured MS2 data range

TOPPAS improvements:
	- TOPPAS allows for interactive download of preconfigured TOPPAS pipelines from OpenMS homepage
	- "Recycling" mode for nodes, useful for database input files (see docu for details)
- more flexible pipeline design for Merger nodes
- Merger nodes (merge, merge all) renamed to "Merge" (one round) and "Collect" (all rounds)


TOPP tools:
- ADDED:
  - MapStatistics: statistics for low level quality control
  - EICExtractor: quantify known RT, m/z locations in one or many LC/MS maps and align them
  - MassTraceExtractor: annotate mass traces in centroided LC/MS maps - useful for metabolomics and top-down proteomics (use FeatureFinder tools for peptides)
  - FeatureFinderRaw: feature finding on raw data
	- FeatureFinderMetabo: feature finding for metabolites
  - IDConflictResolver: resolve ambiguous annotations of features with peptide identifications
- MODIFIED:
  - FeatureFinder: split into FeatureFinderMRM, FeatureFinderCentroided, FeatureFinderIsotopeWavelet
  - FeatureLinker: split into FeatureLinkerLabeled, FeatureLinkerUnlabeled, FeatureLinkerUnlabeledQT
  - FeatureLinker tools remove unneeded data after loading featureXML files to conserve memory
  - MapAligner: split into MapAlignerIdentification, MapAlignerPoseClustering, MapAlignerSpectrum, and MapRTTransformer
  - model parameters of MapAligner tools are now set in the INI file
  - MapAlignerIdentification: don't fail if parameter "min_run_occur" is set too high, warn and use possible maximum instead
  - NoiseFilter: split into NoiseFilterGaussian and NoiseFilterSGolay
  - PeakPicker: split into PeakPickerWavelet and PeakPickerHiRes
  - PILISModel: split into PILISModelCV, PILISModelTrainer, and PILISSpectraGenerator
  - MascotAdapterOnline: now supports Mascot 2.3 servers
  - ProteinQuantifier: added support for writing idXML (suitable for export to mzTab)
  - IDFileConverter: when reading pepXML, fail if the requested experiment (parameters "mz_file"/"mz_name") could not be found in the file
- REMOVED:
  - AndiMS/NetCDF is no longer supported on any platform
  - removed IDDecoyProbability tool

UTIL tools:
- ADDED:
  - INIUpdater: update INI and TOPPAS files
  - TransformationEvaluation: evaluate a (RT) transformation by applying it to a range of values
- REMOVED:
  - CaapConvert
  - UniqueIdAssigner
  - HistView

Changes to the Build System:
	- TOPPAS now requires Qt's Webkit library
	- Use CMAKE_BUILD_TYPE instead of OPENMS_BUILD_TYPE (removed)
	- Use CMAKE_FIND_ROOT_PATH instead of CONTRIB_CUSTOM_DIR (deprecated)
  - Removed AndiMS, NetCDF and dependencies
	- Removed dependency to imslib, relevant classes were moved directly to OpenMS/CHEMISTRY/MASSDECOMPOSITION/IMS
- OpenMS now supports ctests functionality for optimized and parallel testing (see ticket #363)

Fixed Issues: (see also http://sourceforge.net/apps/trac/open-ms/report)
	#341 	Move IMS Mass Decomposition Code to OpenMS and remove IMS from contrib
	#330 	Remove static references to 10.5 SDK in OpenMS and contrib builds
	#301 	IDExtractor has no documentation
	#78 	Write generic Nightly Testing Script
	#355 	Adapt documentation to the changes in the contrib handling of the build system
	#348 	Update TOPP tool names in documentation
	#333 	CMake returning incorrect configurations
	#264 	PrecursorIonSelector crashs (SegFault) with minimal input
	#280	IonizationSimulation_test can not be compiled with OpenMP support on Mac OS X
	#322 	PeakPicker (wavelet) writes lots of "dataProcessing" junk to mzML file
	#327 	Feature width not stored in featureXML
	#372 	Calculation of rank correlation coefficient buggy
	#376 	Command line parser does not recognize --help and --helphelp
	#371 	FileFilter should support filtering by meta values
	#359 	Remove type argument from SpectrumFilter
	#346 	Implement mechanism to convert pre1.9 toppas workflows to 1.9 workflows
	#345 	Implement mechanism to convert pre1.9 ini files to 1.9 workflows
	#212 	Nicer formatting of parameter listings in documentation
	#356 	PeakPickerWavelet fails for broad peaks
	#363 	TOPP test need to define their dependencies to avoid wrong execution
	#360 	Remove type argument from FeatureFinder
	#357 	IDPosteriorErrorProb crashes with small number of peptides
	#354 	Adapt documentation to the changes in the contrib handling of the build system
	#41 	AndiMS for 32/64bit Windows and 64bit Linux..
	#326 	PepXMLFile: use RT of MS2 spectra for peptide RT
	#321 	Update to Seqan 1.3
	#324 	DecoyDatabase should support shuffling and contaminants
	#323 	MapAligner -apply_given_trafo's "invert" option only works from commandline
	#209 	Reading Bruker XMassFile failes with invalid DateTime String
	#236 	TOPP tool API change will crash existing TOPPAS pipelines
	#318 	FuzzyStringComparator::compareLines_ throws exception on gcc-4.6
	#317 	ostream::operator<< for MSSpectrum is not working
	#297 	Simulation: Ionization does not consider n-term to carry charge
	#383 	Simulation: iTRAQ isotope correction & simulation broken for 8plex
	#378 	Simulation: Intensity issue for simulation of MS2 signals
	#374 	Simulation: IonizationSimulation takes ages to complete on very high abundance peptides
	#366 	Simulation: SILACLabeler should adjust all channels to have the same RT elution profiles
	#365 	Simulation: Sampling of RT parameters in RTSimulation can produces abnormal RT parameters
	#344 	Simulation: remove TOPPBase type argument from MSSimulator
	#347 	Simulation: Contaminant simulation might produce wrong masses when used in unintended way
	#303 	TOPPAS, TOPPView and ExecutePipeline: looking for TOPP tools
	#305 	TOPPView fails while opening mzML with intensities stored in an int32 array
	#314 	TOPPView: Crash when selecting empty window
	#205 	TOPPAS crashes
	#227 	TOPPAS: tmp directory not multi-user friendly
	#282 	TOPPAS: updateParameters() might create invalid Pipeline
	#332 	TOPPAS: QWebView for downloading pipelines does not work behind proxy
	#135 	TOPPAS: Remove temporary files after completion
	#320 	TOPPAS: Workflows should support a short documentation
	#298 	TOPPAS: "Open in TOPPView" broken for MacOSX
	#106 	TOPPAS: Export for Workflows as image
	#364 	TOPPAS: Improve handling of user input while downloading workflows from the online repository
	#331 	TOPPAS: Active tab changes all the time under MacOSX (10.6 and 10.7)
	#210 	TOPPAS: Merger nodes are buggy
	#259 	TOPPAS: Resume button broken
	#300 	TOPPAS: Allow input node recycling
	#234 	TOPPAS: File forwarding/merging broken
	#178 	TOPPAS: Warn if merger node is followed by a tool for single files, not lists
	#313 	MascotAdapterOnline does not support Mascot 2.3
	#312 	FilterFilter should support filtering by precursor charge
	#226 	Specific isotopes in ElementsDB are generated with wrong masses
	#308 	AASequence(iterator, iterator) constructor is invalid, since it ignores terminal modifications
	#302 	Simulator should support picked peak Ground Truth
	#299 	Enable automatic static code analysis of OpenMS using cppcheck
	#43 	Discuss overhaul of OpenMS web site and possible migration to CMS
	#295 	Split OpenMS library in two or more parts
	#296 	PeptideIndexer might keep 1 old ProteinAccession
	#379  MapAlignerPoseClustering: -reference:index has no effect


Detailed list of changes to specific OpenMS classes:
- NEW:
	- compose_f_gx_hy_t (from imslib)
	- compose_f_gx_t (from imslib)
	- IMSAlphabet (from imslib)
	- IMSAlphabetParser (from imslib)
	- IMSAlphabetTextParser (from imslib)
	- IMSElement (from imslib)
	- IMSIsotopeDistribution (from imslib)
	- IntegerMassDecomposer (from imslib)
	- MassDecomposer (from imslib)
	- RealMassDecomposer (from imslib)
	- Weights (from imslib)
  - sum/mean/median functions added to header "StatisticFunctions"
  - PeptideAndProteinQuant: contains quantification code formerly included in ProteinQuantifier (TOPP tool)
- MODIFIED:
  - AASequence: removed AASequence(ConstIterator, ConstIterator) constructor, since it ignored Terminal Modifications; since there was no way to enable correct construction from two Iterators, we removed it
  - MapAlignmentAlgorithmIdentification: don't fail (exception: InvalidParameter) if value for "min_run_occur" is too high, warn and use possible maximum instead
  - MSSimulator: "type" parameter moved to "MSSim:Labeling:type"
  - Param: added new command line parser with improved functionality
  - PepXMLFile:
    - added reading support for pepXML version 1.17
    - set RT's of peptide identifications based on MS2 spectra, not the MS1 precursors as before (flag "use_precursor_rt" switches to the old behavior)
    - fail with ParseError if a requested experiment could not be found in a pepXML file
  - ProtXMLFile: set score type for peptides
  - TOPPBase: added methods to turn Param objects into command line parameters
  - TransformationModel: simplified handling of parameters
  - TransformationModelBSpline: new option to distribute breakpoints evenly at data quantiles (instead of uniformly over the data range)
  - lots more... too much to list



------------------------------------------------------------------------------------------
----                                  OpenMS 1.8                                      ----
------------------------------------------------------------------------------------------

TOPP tools:
- MODIFIED:
  - MapAligner: separated data extraction from transformation modelling - this allows to combine different algorithms and models; new option "invert"; reworked parameters (please see the MapAligner documentation and update your INI files)
  - FeatureLinker: now able to link consensus maps; added new experimental algorithm "unabeled_qt"; improved quality calculation in "unlabeled" algorithm
  - IDMapper, FeatureLinker ("unlabeled"/"unlabeled_qt" algorithms): now consider charge states by default (use parameter "ignore_charge" if you want to avoid this)
  - FileInfo: improved formatting of output
  - TextExporter: unified output formats
  - FileConverter: added conversion to consensusXML
  - ProteinQuantifier: redefined meaning of parameter combination "top 0"/"consensus:fix_peptides"
  - ITRAQAnalyzer: isotope corrected quantitation result is written to "-out" instead of the uncorrected values
  - GenericWrapper: now supports arbitrary external programs, when a .ttd file is present (see <OpenMS>/share/OpenMS/TOOLS/EXTERNAL)

UTIL tools:

TOPPView improvements:
- NEW:
  - Identification View (load idXML through Tools->annotate with identifications)
  - 1D view now supports vector graphics export when saving an image
  - Peaks in 2D view are drawn as circles at a high zoom level
  - TOPPAS pipelines can be edited and run directly from TOPPView

TOPPAS improvements:
- MODIFIED:
  - improved stability when using longer filenames
  - minor fixes (see bug tickets below)

OpenMS library improvements:
- Stability and consistency fixes mostly (see bug tickets below)

Changes to the Build System:
- minor only


Fixed Issues:
#277 	Crash upon annotation with idXML
#271 	Filename generation in TOPPAS broken
#278 	TOPP tools update only values from INI files, not restrictions
#273 	TOPPAS appends an extra "toppas" when saving files with uppercase TOPPAS extension
#272 	TOPPAS doesn't update the tab title after saving a new pipeline
#261 	ProteinQuantifier: handling of mod. peptides during protein quantification
#153 	"Unlabeled" FeatureLinker produces quality values that make no sense
#220 	TOPPAS: mzML.gz files are not recognized as correct input
#260 	InclusionExclusionListCreator creates invalid lists for Thermo instruments
#269 	OMSSAAdapter crashes when run from directory containing spaces
#267 	bug in StablePairfinder (distances)
#266 	TOPPAS "store" button for vertex' INI files always writes default INI
#129 	TOPPAS: Allow opening files in one layer
#105 	TOPPAS: Split TOPPAS.ini into Resource and Workflow files
#262 	PrecursorIonSelector handles input/output arguments incorrectly
#100 	TOPPView memory consumption high when copying data
#257 	CLang++ crashes with "SCEVAddRecExpr operand is not loop-invariant!" on EnzymaticDigestion
#233 	TOPPView's updateLayer does not reload all data
#247 	TOPPView: crashes if file is deleted while opened
#66 	"Tools -> Go to" coordinates should default to current view
#239 	seg. fault when loading featureXML into TOPPView from the wrong context
#221 	TOPPView: when loading a new layer, the zoom should not reset
#222 	IDMapper should support mapping charge-matched entities only
#255 	TOPPView's Projection is showing only single peaks at high zoom
#253 	TOPP tools should be able to write their type into ini file, without knowing it a priori
#252 	OMSSAAdapter crashes when v2.1.7 and 'precursor_mass_tolerance_unit_ppm' are used
#251 	XTandem Adapter ignores "no_refinement" flag
#198 	add Proteowizward to Windows binary installer
#246 	TOPPView: Update Layer broken
#149 	Support external tools not derived from TOPPBase
#245 	PeptideIndexer fails on ambiguous AA's
#244 	merging by Precursor in SpectraMerger
#242 	Protein coverage should be reported
#237 	RT corrections via BSpline transformation is unreliable for sparse regions (e.g. borders and extrapolation)
#235 	TOPPAS input file name lists should be sorted
#231 	FeatureFinder has faulty Averagine model
#229 	Digestor UTIL cannot write FASTA output
#27 	generate publication ready figures in SVG format - 1D view
#215 	FeatureFinder crashes with Segmentation fault
#213 	TOPPView crashs when loading mzML and featureXML
#224 	PepXMLFile produces invalid files (mod_aminoacid_mass position is 1-based)
#225 	msInspect pepXML parser can not handle OpenMS pepXML due to massdiff attribute
#223 	TOPPAS restores wrong parameter name when deleting an input/output edge
#217 	Caching in LogStream is not thread safe
#218 	FF should work on non-sorted data, but gracefully exit on negative m/z values
#214 	MapAligner crashes on certain data
#211 	TOPPAS: IDFilter RTPredict linking not possible
#150 	TOPPAS does not use user environment to find executables
#208 	Windows: hide extra console window when starting GUI apps
#207 	Projections show wrong axis names
#179 	adapt to command/console width
#206 	Parameter names should include subsection
#204 	TOPPView "Go To" Dialog should support UniqueID's
#202 	"Open file" dialog: "readable files" should include .gz files
#191 	changing from 1D to 2D,3D View and 3D to 2D if MS1 spectra are present
#196 	NoiseFilter, PeakPicker, BaselineFilter crash on certain input-data

Detailed list of changes to specific OpenMS classes:
- NEW:
  - BaseFeature: parent of Feature and ConsensusFeature
  - FeatureGroupingAlgorithmQT, QTClusterFinder, QTCluster, GridFeature: feature grouping for unlabeled data based on QT clustering
  - FeatureDistance: distance measure for features
  - TransformationModel: different models for retention time transformations
  - SvmTheoreticalSpectrumGenerator: simulator for MS/MS spectra

- MODIFIED:
  - Feature, ConsensusFeature: moved common parts to BaseFeature
  - StablePairFinder: moved distance calculation to FeatureDistance
  - TransformationDescription: reworked, some functionality moved to TransformationModel
  - all MapAlignmentAlgorithm... classes, PoseClustering[Affine/Shift]Superimposer, TransformationXMLFile, InternalCalibration: adapted to changes in RT alignment/transformation modelling
  - FeatureGroupingAlgorithm: support linking of consensus maps; new algorithm "unlabeled_qt"
  - BaseGroupFinder: new algorithm "qt"
  - IDMapper: consider charge states for matching
  - PepXMLFile: use E-value (instead of hyperscore) as score for X! Tandem results
  - FileHandler: accept endings ".pep.xml" and ".prot.xml" for pepXML/protXML
  - FeatureMap, ConsensusMap: "clear" also clears meta data by default
  - ConsensusMap: adapted signature of "convert" for feature maps (to mirror that for peak maps)
  - Param: remove() and ::removeAll() now delete empty nodes which have no subnodes nor entries (otherwise writing paramXML breaks)
  - TheoreticalSpectrumGenerator: getSpectrum() now generates all selected ion types not only b- and y-ions

------------------------------------------------------------------------------------------
----                                  OpenMS 1.7                                      ----
------------------------------------------------------------------------------------------
Release date: Sep 5th 2010

TOPP tools:
- TOPP tool categories have been reorganized
- TOPP documentation now has a predecessor/successor tool section and uniform algorithms subsection parameter documentation
- MODIFIED:
  - IDFilter: reworked parameter names and documentation (please see the IDFilter documentation and update your INI files)
  - IDMapper: reworked parameter handling (please see the IDMapper documentation and update your INI files)
  - FileMerger: can now merge featureXML
  - IDMerger: new option to integrate data from pepXML and protXML
  - MapAligner: improved handling of reference files, added several options to the "identification" algorithm
  - SeedListGenerator: new option to use monoisotopic peptide mass instead of precursor m/z for seeds from idXML input
  - Resampler: PNG image creation functionality removed and transferred to ImageCreator UTIL
  - FeatureFinder: deprecated algorithms "simple" and "simplest"
  - FeatureLinker: deprected algorithm "identification"
- NEW:
  - ProteinQuantifier: compute protein/peptide abundances from annotated featureXML or consensusXML files
  - GenericWrapper: wrap external programs (e.g. ProteinProphet) in TOPPAS
  - ConsensusID: [rewritten] combine several peptide search engine results to improve precision and recall
  - InclusionExclusionListCreator: creates inclusion or exclusion lists for MS/MS based on identifications, feature maps or protein databases
- REMOVED:
  - TextImporter (functionality moved to FileConverter)

UTIL tools:
- MODIFIED:
  - DecoyDatabase now uses "_rev" as decoy string by default (previously: "_ref"), as required by PeptideIndexer by default
  - MSSimulator provides a framework for the simulation of labeled data (#88)
- NEW:
  - ImageCreator: creates PNG's from MS maps
  - IDSplitter: splits peptide/protein annotations off of data files (inverse operation as IDMapper)
  - MassCalculator: calculates masses and mass-to-charge ratios of peptide sequences

OpenMS library improvements:
- read protXML files
- support protein groups in ProteinIdentification/idXML
- line numbers in errors of Textbased files (most formats: dta, dta2D, FASTAFile, PepNovoOutfile, MascotGenericFile, MS2File, MSPFile, OMSSACSVFile, TextImporter (csv, msInspect, SpecArray?, Kroenik))
- FeatureFinderAlgorithmPicked is now able to fit asymmetric retention time profiles (experimental)
- added generic labeling framework to SIMULATION (#88) (experimental)

TOPPView improvements:
- basic visualization of peptide identifications in idXML
- when the amount of loaded data causes memory depletion, an error is issued and TOPPView does not crash (only a problem on 32bit systems)
- zooming beyond the last zoom stack item using the mouse wheel or CTRL+

TOPPAS improvements:
- added copy/paste for workflow items
- workflows can now include other workflows (File>Include)
- several bug fixes
- split TOPPAS in TOPPAS and PipelineExecute TOPP-tool

Changes to the Build System:
- external code support for CMake 2.8:
  External code using "include (${OpenMS_USE_FILE})" in its CMakeLists.txt cannot be configured against OpenMS 1.7, however, only minor changes are required to fix this. See the documentation for "Programming with OpenMS".
- nightly tests for external code
- SVN revision used to build the lib is remembered (finer version tracking)
- nightly coverage builds
- GUI testing (experimental)
- Visual Studio 2010 support
- building on Mac OS X requires CMake 2.8.1 due to bugs in CMake < 2.8.1

Fixed Issues:
[new tracker: http://sourceforge.net/apps/trac/open-ms/query?status=closed&group=resolution&milestone=Release+1.7]
-	#23	  implement protXML
-	#44  	TOPPView warning "Cannot show projections!"
-	#46  	All TOPP/UTILS segfault if /share is not found
-	#53  	TOPPAS select directory has save as dialog
-	#54  	TOPPAS select directory has save as dialog
-	#56  	TOPPAS context menu "open in TOPPView" does not work under MacOSX
-	#58  	Unit tests for nested classes
-	#59  	Test of external Code
-	#61  	automatic ini file Version number update
-	#62  	nightly tests for external code
-	#63  	rename methods named min() or max() to something else...
-	#64  	TOPPView - update_layer reload is incomplete
-	#69  	FileMerger needs ability to merge featureXML
-	#73  	Resampler: can't create PNGs with TOPPAS
-	#74  	Default parameters of PTModel cause infinite loop
-	#76  	Add deployment target for compatibility with older MacOSX versions
-	#77  	FuzzyDiff always returns 'true' when comparing any two PNG images
-	#81  	Terminal modification with residue specificity
-	#85	  IDMapper will crash on negative RT's or big deltas
-	#87  	Gzipped files work as input, but arrow stays red
-	#88  	Implement Labeling Framework for MSSimulator
-	#90	  Quantification on protein level
-	#91	  Simple FF crashes on very sparse data
-	#92	  Encoding of XML files (invalid multcharacter)
-	#93	  TOPPAS layer bug
-	#98	  display RT value when viewing 1D data
-	#104	Split TOPPAS in TOPPAS and PipelineExecute TOPP-tool
-	#110	"Copy&paste, include workflows in current window"
-	#121	Tool categories and menu items in context menus have arbitrary order
-	#122	Projection view: mouse-over text on RT projection says "m/z"
-	#123	Reorganize TOPP tool categories
-	#124	TOPPAS fails to load files correctly
-	#127	catch out-of-memory exceptions in TOPPView
-	#131	TOPP input files check too restrictive...
-	#132	check all system calls
-	#133	Textexporter runs indefinitely when input has no IDs and -consensus_features as output
-	#134	[Windows] failure of TOPP tools in TOPPAS due to _out and _temp directory not writeable
-	#136	TOPPView: #of Isotopes in TheoreticalSpectrumGenerator not forwarded
-	#137	Implement asymmetric elution profile shapes for model fitting in FeatureFinderAlgorithmPicked
-	#141	CMake 2.8.1 causes linker errors on Mac OS 10.6.3
-	#143	Incompatibility between String and string methods
-	#147	Internal Compiler Error with gcc 4.3
-	#152	Remove/hide deprecated algorithms
-	#154	Update TOPPAS workflows params
-	#155	linking OpenMS.so using a relative contrib directory fails
-	#156	use MSBuild instead of devenv for contrib building on Windows
-	#158	FeatureFinder (centroided) might crash on certain input
-	#159	IDMapper will crash when given empty FeatureMap
-	#161	TOPPAS Output file naming can lead to wrong "merge all" behaviour
-	#163	rework IDFilter
-	#164	DecoyDatabase creates faulty protein names by default
-	#170	TheoreticalSpectrumGenerator computes wrong prefix/suffix masses
-	#171	Remove/hide entire deprecated tools
-	#175	Internal Compiler error in BaseModel/FeatureFinder
-	#182	INIFileEditor crashes upon execution
For more minor bugfixes visit the above URL.

Detailed list of changes to specific OpenMS classes:
- ConsensusMap, FeatureHandle, ConsensusFeature:
  - element index replaced by unique id
- DPosition:
  - min() renamed to minPositive()
  - min_negative() to minNegative()
- DIntervalBase
  - min() renamed to minPosition()
  - max() renamed to maxPosition()
- String
  - removed:
     String substr(SignedSize start, SignedSize n) const;
     String substr(SignedSize start) const;
  - added:
     String substr(size_t pos = 0, size_t n = npos) const;
     String chop(Size n) const;

------------------------------------------------------------------------------------------
----                                  OpenMS 1.6                                      ----
------------------------------------------------------------------------------------------
Release date: Nov 19th 2009

Main improvements of TOPPView:
- Storing peak data is now possible in mzData, mzXML and mzML format
- Feature and consensus feature peaks are now configurable (icon and size)
- Added new label mode for feature layers: all peptide hits of a feature are displayed
- Added visualization of unassigned peptide hits for feature layers
- Measuring to arbitrary end points is now supported in 1D and 2D view
- file load progress bar stays responsive under load on Windows
- rudimentary chromatogram support

Main improvements of TOPP-Framework:
- Major update of TOPPAS
- TOPP tools now warn when used with parameter files from a different version
- Combining '-write_ini' and '-ini' option now allows to transfer settings with identical
  path and names from an old ini file into a new one.

New TOPP tools:
- SeedListGenerator
  - generates seed lists for feature detection (still experimental)
- PrecursorMassCorrector
  - update precursor m/z information of MS/MS spectra based on MS1 peptide isotope fits
    (still experimental)

Main improvements of TOPP-Tools:
- all tools:
  - gzipped and bzipped XML files (e.g. mzML) can be directly read
- FeatureFinder
  - Centroided
    - supports parallel execution now
    - supports user-specified seeds now
    - Wavelet: removed (Isotope-Wavelet is still available)
- FileMerger: accumulated processingMethod entries, which all contained the same
  information
- IDMapper
  - has new default m/z tolerance and uses ppm as new default measure! Da is still
    supported.
  - referenze m/z of ID can now be either: 1) precursor mass, 2) [new] mass of identified
    peptide
  - assigns more peptides to features with convex hulls (the deltas are used)
- InternalCalibration
  - supports calibration functions calculated seperately for each spectrum or one global
    function
  - supports peptide ids as reference peaks
  - works on peak or feature data now
- MapAligner
  - new "identification" algorithm for alignment based on identified peptides
    (still experimental)
- PeakPicker
  - support for automatic estimation of peak width
- TextImporter can now import Koenik(Hardkloer) feature files
- TextExporter
  - added option for string quoting
  - improved export of consensusXML
- PepNovoAdapter: complete rewrite of the code, including classes

New UTILS:
- UniqueIdAssigner can be used to assign unique ids to FeatureXML and ConsensusXML files

Main improvements of UTILS:


Main improvements of OpenMS C++ library:
- MGF file creation speedup (also affects some TOPP tools)
- removed FeatureFinder-Wavelet (IsotopeWavelet is still available)
- support for bzip2 and gzip compressed XML files
- chromatogram support
- comments and other strings of XML writers are now escaped to prevent reading problems
- fixed IdXMLFile segmentation fault if no protein identification given

Detailed list of changes to specific OpenMS classes
- [New classes]:
  - UniqueIdGenerator, UniqueIdInterface, UniqueIdIndexer
  - SVOutStream
  - MapAlignmentAlgorithmIdentification
  - SeedListGenerator
- [Removed classes]:
  - FeatureFinderAlgorithmWavelet
- [Renamed classes]:
  - IDTagger -> DocumentIDTagger
- String:
  - improved behaviour of split(...) method
  - added support for quoting and unquoting of strings
- ConsensusMap: added clear(...) method
- IDMapper:
  - uses bounding boxes of mass traces instead of convex hulls now
  - the given deltas are used for features with convex hulls as well
- PoseClusteringShiftSuperimposer:
  - full rewrite, uses a similar algorithm like PoseClusteringAffineSuperimposer now
- TranformationDescription:
  - added cubic b-spline transformation
  - PairsType uses DoubleReal instead of Real now, thus can be used for m/z as well
- VersionInfo:
  - includes (if available) SVN revision number that the library is build upon via support
    by the build system
  - SVN revision information is displayed in the TOPP tools help text
- PepXMLFile: improved handling of PTMs

Changes to the Build System:
- unit tests are now in a separate sub-project in <OpenMS/source/TEST/> avoiding huge
  Solution files in MSVC IDE
- new targets: test_build, tutorials_build, tutorials_exec
- SVN revision (if available) is determined and compiled into OpenMS before the library is
  built
- added real install prefix and install target to be able to do a 'make install'

Changes to OpenMS XML formats:
- FeatureXML and ConsensusXML files use unique ids now instead of running indices. New XML
  Schema versions: 1.4

Changes to the contrib package:
- updated GSL to version 1.13
- updated SVM to version 2.89
- added Z lib and bz2 lib

Bug fixes:

[old tracker: http://sourceforge.net/tracker/?func=detail&aid=2857130&group_id=90558&atid=1059012]
- [2857042]: RTModel/PTModel unable to find modification
- [2857040]: Modification names with brackets fail to parse
- [2849215]: OMSSAAdapter fails with Acetlyation not found
- [2849201]: Parameters in INI files are duplicated
- [2849439]: Compilation error with Qt 4.3.x
- [2900457]: idXML files with more than ProteinIdentification might be incorrect

[new tracker: http://sourceforge.net/apps/trac/open-ms/query?status=closed&group=resolution&milestone=Release+1.6]
- #29: FilerMerger accumulates processingMethod entries
- #28: Segfault if idXML file does not contain a protein identification.
- #24: XML formats are written with unescaped special chars like "&"

------------------------------------------------------------------------------------------
----                                  OpenMS 1.5                                      ----
------------------------------------------------------------------------------------------

Main improvements of TOPPView:
- Added new labeling options for feature data
- Fixed crash when zooming in snap-mode
- Added context menu to spectra selection bar
- Feature editing mode can be enabled/disabled in the context menu (to avoid accidental editing)
- Several minor fixes and improvements

Main improvements of TOPP:
- Made mzML 1.1.0 the default format for all TOPP tools
- Added data processing information to all output files to improve traceability
- FileFilter:
  - added 'sort_peaks' option
  - added filtering according to scan type
  - added filtering according to activation type
- FileInfo:
  - added flag for data processing output
  - corrupt data checks: sorting is checked now, improved speed
- Added new tool IDFileConverter, which can convert between identification file formats
- Added TOPPAS, a tool for visual creation and execution of TOPP pipelines (beta)
- TextImporter can now import SpecArray and msInspect feature files
- Added CompNovo, a de novo identification tool for combined CID/ETD experiments
- MapAligner uses a new algorithm for pose clustering with less parameters

Main improvements of UTILS:
- Added PeptideIndexer, assign proteins to peptides including target/decoy specification
- Added MRMPairFinder, ERPairFinder to extract ratios of labeled experiments
- Added IDMassAccurracy, given mzML files and identification, it calculates distributions of mass deviations
- Added MapAlignmentEvaluation, a tool to evaluate alignment results
- Added MSSimulator, a highly configurable simulator for mass spectrometry experiments

Main improvements of OpenMS C++ library:
- mzML 1.1.0 support
- Improved the precision of mass values in several file formats

Detailed list of changes to specific OpenMS classes
- New classes:
  - CompNovo-classes
  - StablePairFinder, which is now used by MapAligner and FeatureLinker
  - Simulation-classes
- Removed classes:
  - FeatureFinderAlgorithmWatershed
  - PeakIcon
  - FactoryProduct (replaced by DefaultParamHandler)
  - DSpectrum (all the functionalty was moved to MSSpectrum)
- Renamed and moved classes:
  - moved PersistentObject from FORMAT/ to FORMAT/DB/
  - renamed PepXMLFile to PepXMLFileMascot
- Changes to Classes:
  - MSExperiment: added 'isSorted' method
  - MSSpectrum:
    - added 'isSorted' method
    - renamed MetaDataArray to FloatDataArray
    - added IntegerDataArrays
    - added StringDataArrays
  - DataValue: added constructor for 'std::string' and QString
  - MetaInfo: 'setValue' method takes only DataValue now
  - MetaInfoInterface: 'setMetaValue' method takes only DataValue now
  - Param: 'setValue' method takes only DataValue now
  - ExperimentalSettings: moved DataProcessing to SpectrumSettings (for mzML)
  - Precursor: supports multiple dissociation methods now (for mzML)
  - MetaInfoDescription: removed comment and source file; added data processing (for MzML)
  - ElementDB: isotopes are now possible
  - EmpiricalFormula: isotopes are now possible (e.g. (2)H for deuterium)
  - ModificationsDB: switched completely to UniMod (www.unimod.org). PSI-MOD still provided for convenience
  - PepXMLFile: added new 'load' method (moved the old 'load' method to PepXMLFileMascot)
  - TextFile:
    - is now derived from StringList
    - the 'asString' method was replaced by 'concatenate' from StringList
  - MzMLFile:
    - added support for integer and string binary arrays
    - added support for compressed binary data arrays
    - loading a file with unknown CV terms in certain tags no longer causes an error
  - DBConnection:
    - The 'executeQuery' method no longer sets the internal pointer to the first record of the result.
      It is now positioned before the first record. A boolean flag can be used to switch to the old behaviour.
  - SourceFile: changed native ID type to string
  - PoseClusteringAffineSuperimposer: full rewrite, not using CGAL

Changes to the contrib package:
- Added CoinMP 1.3.3
- Added IMSlib 0.1.0
- Update Xerces-C to revision 806068 of SVN trunk

Bug fixes:
- [2778461]: mzData files containing 'supDataArray' elements no longer crash OpenMS
- [2777173]: TOPPView 2D view projections no longer forget the draw mode on repaint
- [2776386]: TOPPView snap-to-max intensity mode no longer crashes with empty spectra
- [2775912]: PeakPickerCWT no longer assigns RT=-1 to MS/MS spectra

------------------------------------------------------------------------------------------
----                                  OpenMS 1.4                                      ----
------------------------------------------------------------------------------------------

Main improvements of TOPPView:
- Drag-and-drop is now supported from the layer bar, spectrum bar and for files from the operating system
- Improved visualization of very high-resolution data
- Improved painting speed of 2D view

Main improvements of TOPP:
- Added new tool TextImporter, which can convert text files to featureXML
- TextExporter can now export peptide/protein information stored in consensusXML
- PeakPicker: reduced the number of parameters, added parallization support
- FeatureFinder: added new MRM algorithm and removed the tool 'FeatureFinderMRM'
- FileInfo: added support for idXML

Main improvements of OpenMS C++ library:
- mzML 1.1.0 RC5 support
- removed support for external memory (use the 64bit builds if you want to process large datasets)
- added support for three kinds of parallization architectures
  - OpenMP
  - Intel Threading Building Blocks
  - Nvidia Cuda

Detailed list of changes to specific OpenMS classes:
- SpectrumSettings: several precursor peaks are now supported, added product list
- Precursor: complete rewrite for better support of mzData, mzXML and mzML
- PeakPickerCWT: cleaned up interface, improved meta data handling, improved parameters, added parallelization support
- GaussFilter: cleaned up interface, improved meta data handling
- SavitzkyGolayFilter: cleaned up interface, improved meta data handling
- MorphologicalFilter: cleaned up interface
- LinearResampler: cleaned up interface
- LabeledPairFinder: estimated negative sigma values are now treated as positive values
- FeatureFinder: added new algorithm 'MRM' for MRM feature detection; replaces FeatureFinderMRM
- ExperimentalSettings: remove native ID type (for mzML support)
- SourceFile: added native ID type (for mzML support)
- File: replaced vector<String> by StringList in all methods

Bug fixes:
- [2645436]: TOPPView - Data Filter for "Size" not available
- [2645510]: OpenMS - libOpenMS.so is built but linking fails (TOPP, tests) (on Debian "Lenny")
- [2665055]: FileFilter ignores -sort option for FeatureXML and Consensus
- [2659013]: windows contrib can fail when copying compiled libraries
- [2606068]: TOPP tools with list parameters do not work with INI files
- [2690367]: Protein references missing on peptide identifications

------------------------------------------------------------------------------------------
----                                   OpenMS 1.3                                     ----
------------------------------------------------------------------------------------------

New features and improvements of OpenMS:
- The build system is now based on CMake - supporting Linux, MacOS and Windows.
- Finalized mzML implementation (version 1.1.0 RC4)
  - previously unsupported parts
  - indexed mzML
  - semantic validation (see FileInfo)
- Kernel: Replaced comparators NthPositionLess by the comparator(s) RTLess and/or MZLess.
- Kernel: Replaced methods sortByNthPosition() by the method(s) sortByRT() and/or sortByMZ().
- Improved the framework for meta data visualization.
- Several extensions to the meta data classes were made for mzML compliance.
- The macros used for unit testing in source/TEST have been revised.
- More consistent handling of single vs. double numeric precision, esp. in file output.
- Added ANALYSIS/PIP/PeakIntensityPredictor class for peak intensity prediction (contributed by Alexandra Scherbart).
- Added support for Intel Compiler versions 10 and 11
- Added support for Qt up to 4.5 rc1

New features and improvements of TOPP:
- Added SILACAnalyzer: A specialized tool for quantitation of SILAC experiments (contributed by Lars Nilse).
- Added ITRAQAnalyzer: A specialized tool for quantitation of ITRAQ experiments.
- Added IDMapper: Assigns protein/peptide identifications to features or consensus features.
- FeatureLinker: Added automated RT parameter estimation for 'labeled' algorithm.
- MapAligner: Added spectrum_alignment and apply_given_trafo, IdXML is supported.
- Resampler: This tool is now used for resampling raw data instead of resampling in NoiseFilter or BaselineFilter.
- FileInfo: The option '-v' now also does a semantic validation of mzML files.
- FileMerger: Improved interface
- ConsensusID: Now also supports consensus identification of features and consensus features.
- INIFileEditor: Support for string/int/double lists and input/output files was added.
- Added PrecursorIonSelector: A tool for result-driven precursor ion selection.
- FalseDiscoveryRate: corrected FDR calculations and added optional support for q-values
- Added MascotAdapterOnline: which allows queries to Mascot via network (together with Daniel Jameson)

New features and improvements of TOPPView:
- Added functionality for editing feature data
- Added support for consensus features (consensusXML)
- Added measuring and generic annotations to 1D view
- Several minor interface improvements and bugfixes

Changes to OpenMS XML formats:
- ParamXML:
  - Restrictions in Param .ini files are represented by 'min:max' instead
    of 'min-max' now, to avoid issues with small (1e-06) and negative numbers.
  - Replaced 'advanced' attribute by the more general 'tags' attribute.
  - Added support for float, int and string lists
- featureXML:
  - Added tag <subordinate> to store competing features that did not qualify for the final map
  - Removed <description> section
  - Added document identifier
  - Added protein and peptide information
- consensusXML:
  - Added document identifier
  - Added protein and peptide information
- idXML:
  - Added document identifier

Changes to the contrib package:
- The build system is now based on CMake - supporting Linux, MacOS and Windows.
- Updated SeqAn package to revision 2666 (this fixes the STL debug error)
- Updated xerces-c to version 3.0.0
- Updated boost to version 1.37.0
- Downgraded GSL to 1.8 (because of Mac/Windows support)

Detailed list of changes to specific OpenMS classes:
- Renamed and moved classes
  - Renamed MSMetaDataExplorer to MetaDataBrowser
  - Renamed ProcessingMethod to DataProcessing
  - Moved XMLValidator from FORMAT/ to FORMAT/VALIDATORS/
- Removed classes
  - DPeakArray (moved the functionality to the classes that inherited from it)
  - IDSpectrumMapper (replaced by IDMapper)
  - IDFeatureMapper (replaced by IDMapper)
  - FeatureXMLHandler (merged into FeatureXMLFile)
  - ConsensusXMLHandler (merged into ConsensusXMLFile)
  - PeakPicker (merged into PeakPickerCWT)
  - MorphFilter (merged into MorphologicalFilter)
  - TopHatFilter (merged into MorphologicalFilter)
- New classes
  - DATASTRUCTURES/IntList
  - DATASTRUCTURES/StringList
  - ANALYSIS/ID/IDMapper
  - ANALYSIS/MAPMATCHING/MapAlignmentAlgorithmApplyGivenTrafo
  - ANALYSIS/MAPMATCHING/MapAlignmentAlgorithmSpectrumAlignment
- Changes to classes
  - InstrumentSettings
    - Revisited scan modes
    - Added bool member for zoom scans (no longer a scan mode)
  - MassAnalyzer: Removed tandem scanning method. This is stored in the ScanMode of InstrumentSettings.
  - DataProcessing: Now contains Software and can handle multiple processing actions.
  - Software: Only contains name and version now.
  - SourceFile: Added MetaInfointerface and checksum type
  - ContactPerson: Added URL and address
  - Instrument:
    - Can contain multiple detectors and multiple ion sources now
    - Added Software
    - Added ion optics type
  - AcquisitionInfo: Added MetaInfoInterface
  - Acquisition: integer 'number' member was changed to a string 'identifier' (for mzML)
  - ExperimentalSettings
    - Now contains multiple SourceFiles and DataProcessings
    - ExperimentType was removed
  - SpectrumSettings
    - Added nativeID (from acquisition software)
  - DSpectrum
    - The peaks are no longer stored in a container member, but DSpectrum is derived
      from std::vector<PeakType>.
    - The container type is no longer a template argument. Peak type and allocator type
      are the new template arguments.
  - LabeledPairFinder: Added automated RT parameter estimation.
  - GaussFitter: Removed several unneeded methods.
  - GammaDistributionFitter: Removed several unneeded methods.
  - DataValue: Added support for IntList and DoubleList types
  - Param:
    - Added a new remove(key) method, that removed only exact matches.
      The old remove() method was renamed to removeAll(prefix)
    - Replaced 'advanced' flag by a generic tagging mechanism
    - Added support for IntList and DoubleList types
  - File: find(...) now throws an exception, of the file is not found.
  - DPeak and DRichPeak are metafunctions now, e.g. DPeak<1>::Type is a typedef for Peak1D.
  - VersionInfo: Added support for SVN revision info. Slight interface changes.
  - TOPPBase: Print revison info (if meaningful).
  - MetaInfo: Uses double precision now.
  - Date
    - get() now returns a string instead of modifying a string reference.
    - Made today() is static now and returns the current DateTime instead of modifying the object.
  - DateTime
    - get(), getDate() and getTime() now return a string instead of modifying a string reference.
    - Made now() is static now and returns the current Date instead of modifying the object.
  - MSExperiment: The date is now a DateTime object.
  - ProgressLogger: Nested application uses indentation.
  - XMLValidator: The output stream for error messages can now be set in the isValid(...) method
  - XMLFile: The output stream for validation error messages can now be set in the isValid(...) method
  - MzMLFile: The output stream for validation error messages can now be set in the isValid(...) method
  - IdXMLFile: Adden document identifier to the load(...) and store(...) method

------------------------------------------------------------------------------------------
----                                   OpenMS 1.2                                     ----
------------------------------------------------------------------------------------------

New features and improvements of OpenMS:
- GCC 4.3 is now supported (GCC 3.4 and 4.0 are no longer supported)
- Added support for GCC STL debug mode (configure option --enable-stl-debug)
- Complete reimplementation of map alignment and feature grouping classes.
  This affected some classes in KERNEL and nearly all classes in ANALYSIS/MAPMATCHING.
  The affected classes are not listed in detail here.
- Added meta data arrays to spectra as the new standard way of handing peak meta information
- Improved interface of SpectrumCanvas and derived classes for easier reuse outside of TOPPView
- Added support for arbitrary modifications to peptide/protein modifications (based on PSI-MOD)
- Exceptions thrown by member functions are no longer declared in the header files.
  They are however documented in the class documentation.
- Added *beta* support for the HUPO PSI format mzML
  Currently only reading is supported and some features are not implemented yet
  e.g. chromatograms, zlib compression of base64 data, base64 integer data, base64 16 bit data
- Added the UTILS package, a bundle of small helper tools.
- Changed handling of amino acid sequences and modifications. Modifications are taken from
  PSI-MOD and are fully supported via the class AASequence.
- Added new framework for generic clustering

New features and improvements of TOPP:
- Replaced 'MapAlignment', 'UnlabeledMatcher' and 'LabeledMatcher' tools by 'MapAligner' and 'FeatureLinker' tools
- Added map alignment algorithm based on spectrum similarity to 'MapAlignment'
- Added 'PTModel' and 'PTPredict' tool for prediction of proteotypic peptides
- Added XTandemAdapter with a minimal interface (shared with OMSSAAdapter) all advanced option can be set using a
  standard X!Tandem configuration file
- Changed OMSSAAdapter to same minimal interface as XTandemAdapter, advanced option are additionally available
- Added IDDecoyProbability which implements the transformation of a forward and reversed search into probability
  scores (target-decoy approach)
- Added FalseDiscoveryRate, which implements FDR calculation from forward and reversed searches at peptide
  and protein levels

New features and improvements of TOPPView:
- Major update to the user interface and functionality
- Speed improvements of the 2D view
- Many bug fixes
- Updated tutorial

Changes to OpenMS XML formats:
- Added TransformationXML which stores information about map alignment
- Removed map alignment information from ConsensusXML
- FeaturePairsXML is now deprecated (ConsensusXML is used instead)

Changes to the contrib package:
- Updated to NetCDF 3.6.3
- Updated to SeqAn 1.1 (r2416)
- Updated to CGAL 3.3.1
- Updated to GSL 1.11
- Updated to xerces-c 2.80
- Updated to boost 1.35.0
- Updated to libsvm 2.86

Detailed list of changes to specific OpenMS classes:
- Renamed and moved classes
  - Renamed 'Exception::Base' to 'Exception::BaseException'
  - Renamed all 'Peak' classes to 'RichPeak'
  - Renamed all 'RawDataPoint' classes to 'Peak'
  - Renamed 'KERNEL/DPeakConstRefArray' to 'DATASTRUCTURES/ConstRefVector'

- Removed classes
  - KERNEL/PickedPeak1D
  - DATASTRUCTURES/HashMap (replace by Map)
  - ANALYSIS/MAPMATCHING/BaseAlignment (restructuring of map alignment)
  - ANALYSIS/MAPMATCHING/BaseMapMatcher (restructuring of map alignment)
  - ANALYSIS/MAPMATCHING/BasePairFinder (restructuring of map alignment)
  - ANALYSIS/MAPMATCHING/BasePairFinder_impl (restructuring of map alignment)
  - ANALYSIS/MAPMATCHING/BasePairwiseMapMatcher_impl (restructuring of map alignment)
  - ANALYSIS/MAPMATCHING/BaseSuperImposer_impl (restructuring of map alignment
  - ANALYSIS/MAPMATCHING/ElementPair (restructuring of map alignment)
  - ANALYSIS/MAPMATCHING/Grid (restructuring of map alignment)
  - ANALYSIS/MAPMATCHING/GridCell (restructuring of map alignment)
  - ANALYSIS/MAPMATCHING/Group (restructuring of map alignment)
  - ANALYSIS/MAPMATCHING/IndexTuple (restructuring of map alignment)
  - ANALYSIS/MAPMATCHING/LinearMapping (restructuring of map alignment)
  - ANALYSIS/MAPMATCHING/MapDewarper (restructuring of map alignment)
  - ANALYSIS/MAPMATCHING/MapMatcherRegression (restructuring of map alignment)
  - ANALYSIS/MAPMATCHING/PairMatcher (restructuring of map alignment)
  - ANALYSIS/MAPMATCHING/PoseClusteringPairwiseMapMatcher (restructuring of map alignment)
  - ANALYSIS/MAPMATCHING/StarAlignment (restructuring of map alignment)
  - ANALYSIS/CLUSTERING/BinnedRep (reimplemented in BinnedSpectrum)
  - COMPARISON/SPECTRA/BinnedRepCompareFunctor (reimplemented in BinnedSpectrumCompareFunctor)
  - COMPARISON/SPECTRA/BinnedRepMutualInformation (reimplemented in BinnedMutualInformation)
  - COMPARISON/SPECTRA/BinnedRepSharedPeakCount (reimplemented in BinnedSharedPeakCount)
  - COMPARISON/SPECTRA/BinnedRepSpectrumContrastAngle (reimplemented in BinnedSpectralContrastAngle)
  - COMPARISON/SPECTRA/BinnedRepSumAgreeingIntensities (reimplemented in BinnedSumAgreeingIntensities)
  - CONCEPT/Benchmark
  - CONCEPT/HashFunction
  - FILTERING/SMOOTHING/SmoothFilter
  - FORMAT/FeaturePairsXMLFile (restructuring of map alignment)
  - FORMAT/GridFile (restructuring of map alignment)
  - FORMAT/HANDLER/FeaturePairsHandler (restructuring of map alignment)
  - FORMAT/HANDLER/GridHandler (restructuring of map alignment)
  - FORMAT/HANDLER/OMSAAXMLHandler (replaced by OMSSAXMLFile)
  - KERNEL/ConsensusPeak (restructuring of map alignment)
  - KERNEL/FeatureHandle
  - KERNEL/MSExperimentExtern
  - KERNEL/PeakIndex
  - TRANSFORMATIONS/RAW2PEAK/PeakShapeType

- New classes
  - CHEMISTRY/ModificationsDB which handles the PSI-MOD modifications
  - CHEMISTRY/ModificationDefinition class, which specifies modification search options
  - CHEMISTRY/ModificationDefinitionSet class, which specifies modification search options
  - CHEMISTRY/ResidueModification which represents a PSI-MOD modification
  - ANALYSIS/ID/FalseDiscoveryRate class, which calculates FDRs on peptide and protein level
  - ANALYSIS/ID/IDDecoyProbability class, which implements a target decoy probability estimation
  - DATASTRUCTURES/Map class and replaced HashMap usage with Map
  - ANALYSIS/MAPMATCHING/BaseGroupFinder (restructuring of map alignment)
  - ANALYSIS/MAPMATCHING/FeatureGroupingAlgorithm (restructuring of map alignment)
  - ANALYSIS/MAPMATCHING/FeatureGroupingAlgorithmLabeled (restructuring of map alignment)
  - ANALYSIS/MAPMATCHING/FeatureGroupingAlgorithmUnlabeled (restructuring of map alignment)
  - ANALYSIS/MAPMATCHING/LabeledPairFinder (restructuring of map alignment)
  - ANALYSIS/MAPMATCHING/MapAlignmentAlgorithm (restructuring of map alignment)
  - ANALYSIS/MAPMATCHING/MapAlignmentAlgorithmPoseClustering (restructuring of map alignment)
  - ANALYSIS/MAPMATCHING/MapAlignmentAlgorithmSpectrumAlignment (new map alignment type using spectral alignments)
  - ANALYSIS/MAPMATCHING/TransformationDescription (new map alignment type using spectral alignments)
  - ANALYSIS/CLUSTERING/AverageLinkage (new framework for clustering)
  - ANALYSIS/CLUSTERING/ClusterFunctor (new framework for clustering)
  - ANALYSIS/CLUSTERING/ClusterHierachical (new framework for clustering)
  - ANALYSIS/CLUSTERING/CompleteLinkage (new framework for clustering)
  - ANALYSIS/CLUSTERING/SingleLinkage (new framework for clustering)
  - COMPARISON/SPECTRA/BinnedSpectrum (Binned represenetation of a spectrum)
  - COMPARISON/SPECTRA/BinnedMutualInformation
  - COMPARISON/SPECTRA/BinnedSumAgreeingIntensities
  - COMPARISON/SPECTRA/BinnedSpectralContrastAngle
  - COMPARISON/SPECTRA/BinnedSharedPeakCount
  - COMPARISON/SPECTRA/BinnedSpectrumCompareFunctor
  - COMPARISON/SPECTRA/CompareFourierTransform
  - COMPARISON/SPECTRA/PeakAlignment
  - COMPARISON/SPECTRA/SteinScottImproveScore
  - DATASTRUCTURE/DistanceMatrix
  - FORMAT/ControlledVocabulary
  - FORMAT/HANDLER/MzMLHandler
  - FORMAT/HANDLER/UnimodXMLHandler
  - FORMAT/HANDLER/XTandemInFileXMLHandler
  - FORMAT/MSPFile
  - FORMAT/MzMLFile
  - FORMAT/OMSSACSVFile
  - FORMAT/PepXMLFile (only for Mascot output, not complete implementation of pepXML)
  - FORMAT/TransformationXMLFile
  - FORMAT/XTandemInfile
  - FORMAT/XTandemXMLFile
  - MATH/STATISTICS/GammaDistributionFitter
  - MATH/STATISTICS/GaussFitter
  - TRANSFORMATIONS/FEATUREFINDER/FeatureFinderAlgorithmIsotopeWavelet
  - TRANSFORMATIONS/FEATUREFINDER/FeatureFinderAlgorithmWavelet

- Changes to classes
  - Changed AASequence to support PSI-MOD modifications
  - Changed Residue to support PSI-MOD modifications



------------------------------------------------------------------------------------------
----                                  OpenMS 1.1.1                                    ----
------------------------------------------------------------------------------------------

Bug fixes:
- [1953335]: TOPP - TOPPView: Filter bar is not updated when deleting a layer
- [1953339]: TOPP - TOPPView: Crash when pressing cancel button of the DB password dialog
- [1948699]: TOPP - TOPPView: Opening a file from command-line containing spaces fails
- [1948080]: TOPP - MascotAdapter: Variable modification were added to fixed modifications
- [1941268]: TOPP - TOPPView: Crash when displaying files with intensity 0 peaks only
- [1941270]: TOPP - TOPPView: Recent file paths in TOPPView are wrong under certain conditions (Windows only)
- [1941273]: TOPP - TOPPView: Crash when loading an INI file without type in TOPP dialog
- [1934199]: OpenMS - SpectrumWidget: Crash when painted without layers
- [1933097]: OpenMS - TOPPBase: Invalid default values of string parameters were not handled correctly


------------------------------------------------------------------------------------------
----                                   OpenMS 1.1                                     ----
------------------------------------------------------------------------------------------

New features and improvements of OpenMS:
- Added support for Windows XP
- Improved configure
  - prefix option now works as expected
  - Fixed several bugs in handling of Qt
  - Fixed several minor bugs
- Added support for large datasets through a custom allocator
- Added support for XML schemas, which allows validation of files
- Added optional schema version tag to all OpenMS XML formats
- Removed classes: DataReducer, MaxReducer, SumReducer, SavitzkyGolaySVDFilter,
                   MSExperimentExtern, BaseMapping
- Added classes: StringList, SuffixArray, DataFilters
- Renamed/moved classes:
  - ExternalCalibraton -> TOFCalibration,
  - SavitzkyGolayQRFilter -> SavitzkyGolayFilter
  - FORMAT/Param.h -> DATASTRUCTURES/Param.h
- Refactoring of FeatureFinder framework
- Refactoring of MapAlignment framework
- Refactoring of XML parsing classes
- Refactoring of the visualization widgets
- Reorganization of the OpenMS documentation
- Lots of minor bug fixes and improvements to documentation

New features and improvements of TOPP:
- Added support for advanced parameters and parameter value restrictions
- Added file type/name checks before use of input/output files
- Improved parameter handling of the tools that offer different methods:
  FeatureFinder, NoiseFilter and SpectraFilter
- Lots of minor bug fixes and improvements to documentation
- FileFilter: Added option to sort data points according to RT and m/z
- FileInfo: Added validation of files against the XML schema, added check for corrupt data
- Added TextExporter: exports featureXML, featurePairsXML, consensusXML and idXML to text
                      files for import to other tools
- Added FeatureFinderMRM: performs peptide quantitation using Multiple-Reaction-Monitoring (MRM)

New features and improvements of TOPPView:
- Refactoring of the interface: Moved a lot of functions to context menus
- Added data filters (intensity, quality, ...)
- Lots of minor bug fixes
- Added tutorial

Detailed list of changes to specific OpenMS classes:
- BoundingBox2D
  - Added constructor from PointArrayType
- DataValue
  - Simplified to Int, DoubleReal and String types only
  - Direct cast to all data types is not possible anymore
- DefaultParamHandler
  - Added support for restrictions
  - Added support for advanced parameters
- String
  - Improved implementations of implode and substr
  - Renamed implode(...) method to concatenate(...)
- DSpectrum
  - Added method to find the nearest peak to an m/z value (findNearest)
- Feature
  - Added support for convex hulls of individual mass traces
- Param
  - Added support for value restrictions
  - Added support for advanced parameters
  - Replaced STL iterator by Param-specific iterator, which is aware of the tree strucure
  - The getValue method now throws an exception in case of a non-existing name.
    Use exists(...) to check if a parameter exists
- FileHandler
  - Added support for IdXML, ConsensusXML and mgf format
- Factory
  - Added methods to find out which products are registered
- MetaInfo/MetaInfoInterface/MetaInfoRegistry
  - Names are automatically registered now
- FileHandler
  - Renamed some of the Type enum values to make them consistent

------------------------------------------------------------------------------------------
----                                   OpenMS 1.0                                     ----
------------------------------------------------------------------------------------------
- Kernel redesign (improvement of usability)
- Removed Boost dependencies
- Qt4 port
- Experimental support for MacOS 10
- Experimental support for Windows (XP & VISTA via MinGW)
- New OpenMS and TOPP tutorial
- Redesign of protein and peptide identification datastructures
- New format for protein and peptide identification: IdXML
- Release of annotated schemas for all OpenMS XML formats
- New features and improvements of TOPPView
  - Visualization of peaks, feature and feature pairs has been speeded up
  - Meta data browsing and editing
  - TOPP tools can be invoked via TOPPView
  - Visualization of protein/peptide identification annotated to LC-MS/MS data
- New features and improvements of TOPP
  - Added INIFileEditor - A GUI editor for TOPP configuration files
  - Added ConsensusID - A tool to unify protein and petide identification from several
                        search engines
  - Added Decharger - Decharging feature maps
  - Added MapAlignment - Multiple alignment of LC-MS maps
  - Added MapNormalizer - Normalization of peak intensities
  - Added InternalCalibration - Calibration of peak m/z using reference masses
  - Added ExternalCalibration - Conversion of flight times into m/z using external
                                calibrant spectra<|MERGE_RESOLUTION|>--- conflicted
+++ resolved
@@ -58,11 +58,8 @@
 
 - removed library code:
   - HiddenMarkovModel
-<<<<<<< HEAD
   - PeakPickerMaxima
-=======
-  - DeNovo related marker code
->>>>>>> 71f1c36f
+  - DeNovo related, old marker code
 
 - removed tutorials:
   - Tutorial_PeakPickerCWT
