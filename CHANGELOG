--- conflicted
+++ resolved
@@ -1,3 +1,4 @@
+
 Glossary:
 OpenMS - Name of the project and our C++ library
 TOPP - "The OpenMS PiPeline", collection of chainable tools for flexible HPLC/MS workflows. Formerly known as "The OpenMS Proteomics Pipeline"
@@ -10,7 +11,6 @@
 #<number>, e.g. #4957 - a reference to an issue or pull request on GitHub, visit e.g. https://github.com/OpenMS/OpenMS/pull/XXXX (replace XXXX with number of interest) for details
 
 ------------------------------------------------------------------------------------------
-<<<<<<< HEAD
 ----                                OpenMS 3.3.0     (under development)              ----
 ------------------------------------------------------------------------------------------
 
@@ -29,9 +29,6 @@
 
 ------------------------------------------------------------------------------------------
 ----                                OpenMS 3.2.0       (released 09/2024)             ----
-=======
-----                                OpenMS 3.2.0                                      ----
->>>>>>> 9eae1816
 ------------------------------------------------------------------------------------------
 
 What's new:
