


Glossary:
OpenMS - Name of the project and our C++ library
TOPP - "The OpenMS PiPeline", collection of chainable tools for flexible HPLC/MS workflows. Formerly known as "The OpenMS Proteomics Pipeline"
TOPPAS - "The OpenMS PiPeline Assistant", graphical tool to interactively build and run HPLC/MS workflows
TOPPView - Versatile viewer for HPLC/MS data
INI file - parameter configuration file, holding custom parameter settings for TOPP tools
INIFileEditor - graphical parameter editor for INI files
Parameters - list of algorithm or TOPP tool parameters that changed in this release
PR - Pull Request (on GitHub), i.e. integration of a new feature or bugfix
#<number>, e.g. #4957 - a reference to an issue or pull request on GitHub, visit https://github.com/OpenMS/OpenMS/pull/4957 for details


------------------------------------------------------------------------------------------
----                                OpenMS 3.1.0     (released: under development)    ----
------------------------------------------------------------------------------------------

- Major change: removed the distinction between TOPP tool and util and the TOPP and UTIL build targets were merged to a single TOPP target. All utils are considered tools now and categorized as "Utilities".
- Added SageAdapter. Support for standard identification tasks with sage (https://github.com/lazear/sage).
- Require some advanced instruction sets for x64 CPUs: SSE3 (g++/clang) or AVX (MSVC); and NEON for ARM64 CPUs (#6978)
  and report them via the OpenMSInfo tool (#7022)
- Base64 encoding/decoding using the SIMDe library (#6978)
- Fix a crash when loading mzML data with multiple threads which contains non-MS spectra, e.g. 'electromagnetic radiation spectrum' (#7011)
- InternalCalibration: improve visualization of calibration plots (#7064)
<<<<<<< HEAD
- Report reading/writing throughput (MiB/sec) when loading/storing mzML (#7035)
- Restore TOPPAS tutorial (#7076)
- Add ability to create decoy features in FeatureFinderIdentification
- Filter features in ProteomicsLFQ according to feature p-value (additional parameters feature_with(out)_id_min_score, transfer_ids aka MBR is automatically active if targeted_only = false)
- various low impact UBSan fixes

=======
- report reading/writing throughput (MiB/sec) when loading/storing mzML (#7035)
- restore TOPPAS tutorial (#7076)
- restore developer quick guide in Doxygen docu - see https://openms.de/current_doxygen/html/index.html (#7109)
- make mzData more robust against wrong 'length' attributes for binary data (#7113) 
- Updated the changelog helper to set LD_LIBRARY_PATH automatically and other fixes
>>>>>>> c30f6721

Cleanup of old/unused tools and code:
- Removed old tools and associated code in the library for InclusionExclusionListCreator, SvmTheoreticalSpectrumGenerator, PrecursorIonSelector, and MSSimulator
  Note: general SVC and SVR is still supported with the SimpleSVM class.
- Removed old RT and PT predict code and tools RTModel, RTPredict, PTModel, PTPredict, RTEvaluation and associated library code (SVMWrapper and LibSVMEncoder).
- Removed PepNovoAdapter
- Removed CompNovoAdapter and library code
- Removed simplistic evaluation tools FFEval, LabeledEval, TransformationEvaluation
- Removed EnzymaticDigestionLogModel
- Removed FidoAdapter (same functionality now in our own inference engines)

------------------------------------------------------------------------------------------
----                                OpenMS 3.0     (released 7/2023)                  ----
------------------------------------------------------------------------------------------

New Tools:

    FLASHDeconv -- Ultra-fast high-quality deconvolution enables online processing of top-down MS data (TOPP)
    FLASHDeconvWizard -- A GUI assistant for FLASHDeconv execution.

New Features:

e.g.

    TMT18plex support (#6390)
    ProteinQuantifier supports iBAQ (#6107)
    OpenSwath: Add support for diaPASEF data with overlapping m/z and IM windows, and add new outputs on ion mobility features (delta_im), IM calibration (#5911, #6234, #6268)
    OpenSwathDecoyGenerator speed improvement and remove duplicates (#6054)
    NucleicAcidSearchEngine (NASE): user defined ribonucleotides with phosphorothioate linkages (#6337), JSON based ribonucleotides and updated to latest Modomics database (#6482)
    TargetedSpectraExtractor: more features (#6106)
    TOPPView: TheoreticalSpectrumGenerationDialog now supports generation of isotope patterns for metabolites (#6023); faster loading of external drag'n'drop data (#6837)
    colored commandline/console on all platforms (#6275)
    support for 'no cleavage' for XTandemAdapter and CometAdapter (#6133).
    Percolator pin file reader (#6824)
    JSON export for OMS files(SQLite) (#6114)
    ParamEditor with more convenient StringList editing (#5135)
    load parameter values from a JSON formatted .json file. (Accessible via -ini. This will be
    helpful for Common Workflow Language users and others)
    FileFilter can remove convex hulls of features and consensusFeatures to reduce file size (#6140)
    Faster compile time (#6618)
    Improving code quality by fixing lots of linting warnings and leaks (e.g. #6839, #6831, #6829)

Documentation

    website redesign (visit openms.org)
    OpenMS user documentation is moved to openms.readthedocs.io/en/latest.
    OpenMS API reference and advanced developer documentation remains inside OpenMS doxygen
    documentation (https://abibuilder.cs.uni-tuebingen.de/archive/openms/Documentation/release/)
    pyopenms: pyopenms-extra is renamed to pyopenms-docs.

Bug fixes

e.g.

    GaussFilter when using ppm as width (#6830)
    NASE a-B ion masses (#6718), ID-Mapper for TMT data (#6758)
    FeatureFinderMetaboliteIdentification speed improvements (#6619)
    IDRipper speed improvements (#6584)
    Honor MissedCleavages in SimpleSearchEngine (#6889)
    TOPPView: fixed lots of display glitches, e.g. axis labels, goto dialog and easier re-use of components, etc (#6673, #6616, #6592, #6703, #6793)
    mzTab fixes for empty IDs (#6445)
    Fix GNPS error for empty scans in Bruker files (#6898)
    PrecursorPurity: handle unknown charge (#6283)
    OpenSwath: Fix duplicated transition error when multiple genes map to a single peptide (#5653)
    Fixed race condition when logging messages.

Removed tools:

    InspectAdapter
    OMSSAAdapter
    MyriMatchAdapter
    CruxAdapter

Supported compilers (when building from source):

    g++ (7.0 or later, tested up to v13.0)
    clang (?, tested up to v16)
    Visual Studio (2019(v16.8.4) or later)

Full changelog: [OpenMS 2.8 &rarr; 3.0](https://github.com/OpenMS/OpenMS/compare/Release2.8.0...Release3.0.0)

------------------------------------------------------------------------------------------
----                                OpenMS 2.8     (released 2/2022)                  ----
------------------------------------------------------------------------------------------

- source + conda release only
- Restructuring of Imported CMake targets and pyOpenMS CMake
- Reduce exposition of third-party libraries to interface
- greatly improved pyOpenMS documentation and extra functions (in the pyopenms-extra submodule)
- Fixes IDMapper for isobaric labelling experiments (will lead to much more identifications)
- Deisotoping algorithm using KL
- PeptideIndexer supports ambiguous AA's in Peptide sequence (as reported by recent Mascot versions) (#5776)
- SeqAn external library removed from source tree (not needed anymore)
- Resolve compatibility issues between IDRipper and IDMerger (#4957)
- Basic MzTabM support for AccurateMassSearch
- Changed default parameter keep_unidentified_masses to "true" (AccurateMassSearch/AccurateMassSearchEngine)
- Added parameter allow_nterm_protein_cleavage to PeptideIndexer to support no cleavage.
- Fixes and improves TheoreticalSpectrumGenerationDialog in TOPPView (closes #5787) (#5883)

------------------------------------------------------------------------------------------
----                                OpenMS 2.7     (released 9/2021)                  ----
------------------------------------------------------------------------------------------

General:
- OpenMS now expects a compiler that supports C++17
- Config storage path on linux changed to ~/.config/
- Some documentation improvements to pyOpenMS https://pyopenms.readthedocs.io/en/latest/
- PyOpenMS checks if `OPENMS_DATA_PATH` environment variable is set, before setting to default value

Adapters/Third-party support:
- Added support for SIRIUS 4.9.0
- Added basic Triqler export
- Improved NOVOR support
- Improved MSFragger support
- Removed Inspect support
- Easier 15N-labeling support for XTandemAdapter by shipping the required AA mass modification file (#5026)

What's new:
- Add some support for integrating spectral information when conducting DDA metabolomics experiments
- SimpleSearchEngine and algorithm: Additional spectrum features for percolator added
- FeatureFinderMetaboIdent: Targeted feature extraction is now also available from pyOpenMS
- AssayGeneratorMetabo: Added SIRIUS 4.9.0 support, allowing internal decoy generation and added internal feature linking support
- QCCalculator: export in mzQC file format is now available

New Tools:
- OpenMSDatabasesInfo -- Prints the content of OpenMS' enzyme and modification databases to TSV (UTIL)
- TriqlerConverter -- Converter to input for Triqler (UTIL)

Removed Tools:
- FeatureFinderSuperHirn -- Finds mass spectrometric features in mass spectra (TOPP)
- InspectAdapter -- Annotates MS/MS spectra using Inspect (TOPP)

Further fixes:
- Support for GLPK 5.x (#5127)
- IPF (identification of peptidoforms): add a check for terminal residue modification when generating theoretical peptidoforms
- Reduced build times on Windows
- Reduced AddressSanitizer warnings

File formats:
- Exporter for MSP files
- Improved support for reading NIST MSP files

Dependencies:
- Promoted SeqAn v1 to C17. Moved Seqan from contrib to main source tree (as it is not officially maintained anymore).

Library:
- Removed Elements.xml and Residues.xml. Hard-coded elements and residues for better performance/startup times.
- Moved algorithm of FeatureFinderMetaboIdent into library
- Added support for isotopic labelling experiments (MDV) 
- Removed SuperHirn library

GUI tools:
- TOPPView: Various bug fixes
- TOPPView: Dynamic detection of tools in TOPPView upon startup
- TOPPView: Improved DIA data browsing
- TOPPAS: add a `recent files` submenu
- ParamEditor: with more convenient StringList editing
- SwathWizard: Allow opening in TOPPView


------------------------------------------------------------------------------------------
----                                OpenMS 2.6     (released 10/2020)                 ----
------------------------------------------------------------------------------------------

We now create nightly pyopenms wheels (https://pypi.org/project/pyopenms-nightly/) and conda packages (https://anaconda.org/OpenMS/)

Adapters/Third-party support:
- LuciphorAdapter now stores which modifications were used for localization (#4771) and localization scores are reported in mzTab #4772 
- Added Percolator3.0 support, fixed ConsensusID reading from wrong (Percolator-overwritten) meta data (#4829), and adapted the Regex parsing of XTandem Percolator output files #4849 
- Added options introduced in new MSGF versions #4713 
- Updated IsoSpec fine structure isotopic calculator sources to v 2.1.0 #4733 
- Updated other third-party tools

What's new:
- Introduced a Wizard for Swath data (#4647 #4706 #4758 #4769 #4773 #4837), which also reports summary statistics about Swath TargetedExperiments #4788 #4790
- UTIL StaticModification: Applies a set of modifications to all PeptideIDs in an idXML file (UTIL)
- TOPP DatabaseSuitability: Computes a suitability score for a database which was used for a peptide identification search. Also reports the quality of LC-MS spectra. #4791 #4781 #4814
- Added support for QC of labeled experiments (iTRAQ/TMT)
- Added automated QC computations for MRM (#4637)
- Adapted consensusXML and mzTab to support protein groups (#4630)
- Consensus/IDMerger: Introduced use of merge idx to ensure keeping track of primaryRuns
- Epifany: Added calculation of protein group FDR, ID filtering for protein group scores (#4802) and support for inference on not just individual samples but also consensusXML files
- FeatureFinderCentroided/FeatureFinderAlgorithmPicked: Improved runtime performance #4652 #4701 
- FeatureFinderIdentification: Improved SLIM-labeling experiment support
- FileConverter: Improved runtime performance when producing mzML output #4750
- FeatureLinkerQT: Introduced Fibonacci heaps for large runtime optimization (#4721) and fixed related preconditions/segfaults #4756 #4760 #4778 
- IDFilter: added support for consensusXMLs #4798 #4799
- MapAlignerIdentification: New option to use an "identity" transformation when data is too sparse to determine alignment model #4628
- MzTabExporter: changed to only export one main score, and to derive nativeIDs from data (#4767). Now ensures that all output rows contain the same number of columns #4801 
- MzTabExporter on LFQ consensusXMLs produces 100% PRIDE validated mzTabs now
- ProteomicsLFQ: Added spectral counting as quantification method (#4726). Introduced performance improvements for AASequence and string parsing, especially for modified sequences. Various further improvements (e.g. #4669)
- SimpleSearchEngine (multithreaded), TheoreticalSpectrumGenerator, MSSpectrum: Runtime optimization #4709
- Further introduction of more file streaming to address possible memory consumption issues #4682 #4694

Further fixes:
- We now limit double precision to 17 digits during file writes #4636 
- Ensure that CometAdapter always writes indexed mzML fixes for CometAdapter (#4653), fixed the writing of terminal modifications with specific origin in Comet (#4742), the writing of protein terminal mods in Comet and MSGF adapter #4710, and the Comet pepXML modification parsing #4755 
- Removed secondary search engine settings duplication in mzTab MTD section. #4720 
- Improved XTandem output protein parsing #4789 to fix Issue #4770
- Increased (partial) support for parsing mzid with nonstandard, non-CV-term scores, fixes #4859
- Fixes to NucleicAcidSearchEngine mzTab output #4692
- ConsensusID now passes spectrum reference meta values along #4703
- Fix to LFQ requantification #4633
- Improved MapAlignerTreeGuided memory usage (#4704) and fixed segfault when featureXML contains no IDs #4665 
- TOPPAS fixes #4780 

Various:
- OMMSAAdapter now writes out native ids and spectrum references #4852 
- FileInfo: Report more charge distribution and MS2 activation-method information for Raw files #4836 
- Added sum formula output in RNAMassCalculator #4677 
- Added automatic OpenMS tool reporting of peak memory usage #4712 
- Some extra tools documentation outputs #4822 #4823
- Extended mapping of filetypes and mimetypes for knime output formats documentation #4839
- RTEvaluation: fixed output formats #4533 
- Some further clarifications, standardization/consolidation of outputs formats/consistency
- Continued fixes/improvement of documentation
- Removed deprecated version of PeakPickerHiRes (LowMemPeakPickerHiResRandomAccess and LowMemPeakPickerHiRes). Their functionality can be accessed through options of PeakPickerHiRes
- moved the config storage location for unix installations to comply with X Display Group (freedesktop.org) guidelines.


-------------------------------------------------------------------------------------------
----                                OpenMS 2.5     (released 2/2020)                   ----
-------------------------------------------------------------------------------------------

OpenMS 2.5 ships exciting new tools and improvements. 

General:
- support for RNA mass spectrometry
- TMT16plex support for IsobaricAnalyzer (see PR #4295)
- improved MsStats/MsStatsTMT output support (see PR #4181, #4207)
- extended MaxQuant-compatible mzXML support (via FileConverter) (see PR #4432, #4423)
- QualityControl Workflow (all in the QC folder)
- OpenMS and pyOpenMS support for oligonucleotides
- OpenSWATH support for ion mobility extraction and scoring
- OpenSWATH support for metabolite assay library building through SIRIUS (and metabolite extraction and scoring)
- OpenSWATH support for PRM
- TOPPAS improvements (see PR #4100, #4121, #4266, #4497)
- fixes to PeptideIndexer for X!Tandem special cutting rules and ambiguous amino acids (see PR #4356)
- support for HDF5
- support for hyperfine isotopic distributions (through IsoSpec)
- JSON support (see PR #3786)
- speed improvements (loading/storing files, handling peptide sequences)
- support for VS2019 and GCC 9.1 (see PR #4211)
- support for outlier removal in IDPosteriorErrorProbability
- reduced memory footprint of FeatureFinderIdentification through batch processing

New Tools:
- Epifany -- Runs a Bayesian protein inference (UTIL)
- FeatureFinderMetaboIdent -- Detects features in MS1 data based on metabolite identifications (UTIL)
- GNPSExport -- Tool to export consensus features into MGF format (TOPP)
- NucleicAcidSearchEngine -- Annotate nucleic acid identifications to MS/MS spectra (UTIL)
- ProteomicsLFQ -- A standard proteomics LFQ pipeline (TOPP) (experimental)
- QualityControl -- Computes various QC metrics from many possible input files (only the consensusXML is required). The more optional files you provide, the more metrics you get (TOPP)
- RNAMassCalculator -- Calculates masses and mass-to-charge ratios of RNA sequences (UTIL)
- MapAlignerTreeGuided -- Aligns maps through hierarchical clustering based on distances computed between shared IDs.

Deprecated and removed Tools:

Changed Tools:
- OpenPepXL and OpenPepXLLF runtime and memory efficiency improved by orders of magnitude
- IDFilter can now filter by using all MetaValues available in the ID files
- ImageCreator uses updated gradients and has gained RT and m/z filtering options (PR #4188)

Status changed:
- OpenPepXL (UTIL -> TOPP)
- OpenPepXLLF (UTIL -> TOPP)
- XFDR (UTIL -> TOPP)


-------------------------------------------------------------------------------------------
----                                OpenMS 2.4     (released 9/2021)                   ----
-------------------------------------------------------------------------------------------
OpenMS 2.4 introduces changes from 322 pull requests including new features and bug fixes.

Notable changes since version 2.3 are:

Dependencies:
- Switch to Qt 5 (>= 5.5)

Documentation:
- New developer documentation to get started developing tools with OpenMS

Library:
- Improved mass calculations for isotope distributions 
- Moved tool code from the tool to the library
- BinnedSpectrum now also supports offsets
- Improved peak type estimation
- Improved adduct grouping
- New EMG fitter for peak intensity imputation
- Targeted / untargeted spectra extraction and matching
- Spectra matching against a spectra library, using contrast angle similary function
- More precise peak integration (trapezoid, simpson)

New tools:
- AssayGeneratorMetabo -- Assay library generation from DDA data (Metabolomics) (UTIL)
- ClusterMassTraces -- Creates pseudo spectra (UTIL)
- ClusterMassTracesByPrecursor -- Correlate precursor masstraces with fragment ion masstraces in SWATH maps based on their elution profile (UTIL)
- CruxAdapter -- Identifies MS/MS spectra using Crux (TOPP)
- MSFraggerAdapter -- Peptide Identification with MSFragger (UTIL)
- MSstatsConverter -- Converter to input for MSstats (UTIL)
- MaRaClusterAdapter -- Facilitate input to MaRaCluster and reintegrate (TOPP)
- NovorAdapter -- Template for Tool creation (UTIL)
- RNADigestor -- Digests an RNA sequence database in-silico (UTIL)

Deprecated and removed tools:
- AdditiveSeries -- Computes an additive series to quantify a peptide in a set of samples (TOPP)
- IDEvaluator -- Computes a 'q-value vs. #PSM' plot which is saved as an image to visualize the number identifications for a certain q-value (UTIL)
- IDEvaluatorGUI -- Computes a 'q-value vs. #PSM' plot to visualize the number identifications for a certain q-value (UTIL)
- RNPxl -- Tool for RNP cross linking experiment analysis (UTIL) (superseded by RNPxlSearch)
  
Changed Tools:
- SiriusAdapter now supports several input data
- FileFilter now supports filtering spectra by similarity
- PeptideIndexer now supports automatic detection of decoy suffix/prefix string and position
- PeakPickerHiRes now supports automatic detection and picking of profile spectra
- Support for MSFragger search engine through MSFraggerAdapter
- Support for Crux search engine through CruxAdapter
- Support for Maracluster through MaraClusterAdapter
- OpenPepXL was improved in efficiency and usability
- IDFileConverter now supports the Cross-Linking MS specific xquest.xml format

TOPPView:
- Improved visualization of identification results and ion annotations
- Support for visualization of Ion Mobility and DIA data

Major changes in functionality:
- None   

File formats:
- Importer for MSP files
  
Scripts:
- None
 
Databases:
- None

Third-party software:
- New: maracluster (0.05)
- Update: MS-GF+ to Release (2018.01.30)
- Update: Sirius 4 for Windows 64bit, Linux 64bit, and MacOS 64bit
- Update: Crux (crux-3.1.8b78546) on all 64bit platforms.


-------------------------------------------------------------------------------------------
----                                OpenMS 2.3     (released 1/18)                   ----
-------------------------------------------------------------------------------------------
OpenMS 2.3 introduces a considerable number of new features and bug fixes.

Notable changes since version 2.2 are:

TOPPView:
   - Deletion of selections of Peak Annotations is reflected in the Peptide Hit
   - Buttons for saving ID files were merged to one single button. Format is determined by file extension or selected filter
   - Clicking on a data point in 2D view, the search range for close fragment ion spectra is extended if no spectra are found initially
   
New tools:
  - CometAdapter -- Annotates MS/MS spectra using Comet (TOPP)
  - MetaboliteAdductDecharger -- Decharges and merges different feature charge variants of the same metabolite (UTIL)
  - OpenPepXL -- Tool for protein-protein cross-linking identification using labeled linkers (UTIL)
  - OpenPepXLLF -- Tool for protein-protein cross linking with label-free linkers (UTIL)
  - PSMFeatureExtractor -- Computes extra features for each input PSM (UTIL)
  - SiriusAdapter -- Tool for metabolite identification using single and tandem mass spectrometry (UTIL)
  - XFDR -- Calculates false discovery rate estimates on protein-protein-crosslink identifications (UTIL)

Deprecated and removed tools:
  - None

Renamed tool:
  - LowMemPeakPickerHiRes_RandomAccess was renamed to LowMemPeakPickerHiResRandomAccess

Major changes in functionality:
  - Experimental design
    - Add support for fractions
  - FeatureLinkerUnlabeledKD
    - m/z and retention time tolerances for warping and linking are now separate parameters 
  - IsobaricAnalyzer
    - Support for TMT11plex (https://www.thermofisher.com/order/catalog/product/A34808)
  - FileInfo
    - For idXML files, the tool computes the average length of contained peptides
  - TopPerc
    - Renamed in PercolatorAdapter (still experimental)
  - OpenSWATH:
    - RT normalization now allows more models
    - Add S/N ratio for each ion trace
  - Support for C++11 (requires a compiler that supports C++11)

    
Library:
  - TOPP tools report their peak memory usage when using -debug 1 (or higher)
  - idXML files can now be written faster (about 10%)
  - pyOpenMS bindings for DataArrayByName getters
  - Python build are now split in compilation units and can thus run in parallel
  - FASTA files can now be written
  - Allow String values to be passed to EnzymaticDigestion::isValidProduct

File formats:
  - consensusXML now supports both channels and MS runs. Information will also be exported in mzTab
  
Scripts:
 - None
 
Databases:
 - None

Third-party software:
  - New: Comet "2016.01 rev. 3" for Windows 32bit/64bit, Linux 64bit, and MacOS 64bit
  - New: Percolator 3.1.2 for Windows 32bit/64bit, Linux 64bit, and MacOS 64bit (still experimental)
  - New: Sirius 3.5.1 for Windows 64bit, Linux 64bit, and MacOS 64bit
  - New: SpectraST 5.0 for Windows 64bit, Linux 64bit, and MacOS 64bit
  - Update MS-GF+ to Release (v2017.07.21)  


-------------------------------------------------------------------------------------------
----                                OpenMS 2.2     (released 11/2016)                  ----
-------------------------------------------------------------------------------------------
OpenMS 2.2 introduces a considerable number of new features and bug fixes.

Notable changes since version 2.1 are:

New tools:
  - RNPxlSearch -- Annotate RNA to peptide crosslinks in MS/MS spectra (UTIL)
  - SpectraSTSearchAdapter -- Interface to the SEARCH Mode of the SpectraST executable (UTIL)
  - FeatureLinkerUnlabeledKD -- Feature linking using a KD tree (TOPP)
  - DatabaseFilter -- Filters a protein database (FASTA format) based on identified proteins (UTIL)
  - TargetedFileConverter -- Conversion of multiple targeted file formats (CSV, TraML etc)
  
Deprecated and removed tools:
  - ITRAQAnalyzer -- superseded by IsobaricAanalyzer
  - TMTAnalyzer -- superseded by IsobaricAanalyzer
  - ConvertTSVToTraML - superseded by TargetedFileConverter
  - ConvertTraMLToTSV - superseded by TargetedFileConverter
  - MapAlignmentEvaluation -- removed as deprecated
   
Major changes in functionality:
  - OpenSWATH analysis
    - Support for metabolomics workflows
    - Support for scanning SWATH (SONAR)
    - Support for SQL-based file formats
  - XTandemAdapter 
    - Simplified usage
    - Improved support for PTMs and newer X! Tandem versions ("Vengeance", "Alanine")
  - IsobaricAnalyzer
    - Support for TMT10plex
    - Support for quantification in MS3 data
  - IDMapper
    - Allows to map unidentified tandem mass spectra to features
  - FeatureFinderIdentification
    - Advanced multi-sample support using machine learning
  - FileFilter
    - Allows users to enable zlib and lossy compression (see "-lossy_compression")
    - Allows users to set desired mass accuracy
  - IDFilter
    - Added option to filter for valid digestion products
  - FalseDiscoveryRate
    - Allow filtering by q-value in the tool (no need for IDFilter with "score:pep" option)
    
Library:
  - Averagine approximation for fragment isotope distributions
  - Precursor mass correction supports correction to highest intensity peak in tolerance window
  - Functionality for resampling and adding of spectra
  - Protein-protein cross-link spectrum generator
  - Terminal modifications are now separated by "." in text output
  - SQLite support in OpenSWATH
  - TheoreticalSpectrumGenerator speed-up and removal of RichPeak code
  - Removal of template parameters from MSExperiment (reduced compile time and binary size)
  - Allow estimation of isotope distributions with predefined numbers of sulfur atoms
  - Improved handling of bracket notation for modified residues (e.g. N[2457.877]VSVK)
  - Improved handling of terminal and residue specificity of modifications
  - Improved annotation of peptide identifications with spectrum references
  - Improved handling of unknown amino acids ("X") in sequences

File formats:
  - Improved mzML support for SONAR data and mzML with drift time (experimental)
  - Improved support for cross-link data and unknown modifications in mzIdentML
  - mzXML writer able to write MaxQuant-compatible files
  - mzML files now routinely support substantial compression (up to 5x compression, see #2449, #2458)
  - Support for Percolator result files based on X! Tandem searches

Scripts:
  - New R script for visualizing RT transformations (trafoXML) 
 
Databases:
  - By default, decoy sequences are now denoted by the prefix "DECOY_"

Third-party software:
  

-------------------------------------------------------------------------------------------
----                                OpenMS 2.1     (released 11/2016)                  ----
-------------------------------------------------------------------------------------------
OpenMS 2.1 introduces a considerable number of new features and bug fixes.

Notable changes since version 2.0.1 are:

New tools:
  - ExternalCalibration -- Applies an external mass recalibration (TOPP)
  - OpenSwathFileSplitter -- Splits SWATH files into n files, each containing one window (TOPP)
  - MultiplexResolver -- Completes peptide multiplets and resolves conflicts within them (UTIL)
  - TICCalculator -- Calculates the TIC from a mass spectrometric raw file (useful for benchmarking) (UTIL)

Deprecated and removed tools:
  - PILISIdentification -- performs a peptide/protein identification with the PILIS engine (TOPP)
  - PILISModelCV -- Perform a cross validation of the PILIS model parameters (TOPP)
  - PILISModelTrainer -- Train the PILIS model with a given set of spectra and identifications (TOPP)
  - PILISSpectraGenerator -- Generate spectra given a list of peptides and a PILIS model (TOPP)

Major changes in functionality:
  - Update notification: starting with OpenMS 2.1 all TOPP tools will check for updated versions of the tools 
      online and will print an information message if a newer version is available. This version check occurs only 
      once per day and tool. Information on which tools are executed will be collected anonymously to identify which 
      tools are no longer used and to optimally distribute development resources. If the feature causes problems or
      concerns, it can be disabled through a command line switch or environment variable (see the documentation).
  - InternalCalibration:
    - supports calibration using a table of lock masses and peptide ids.
    - global or RT-chunked calibration
    - linear & quadratic models (with intensity weighting)
    - outlier removal via RANSAC
    - reoccurring calibrations can be quickly applied to other files using the novel ExternalCalibration tool
  - OpenSwathWorkflow
    - support for metabolites / small molecules
  - MapAlignerIdentification
    - support for "lowess" transformation model
  - AccurateMassSearch:
    - support for multiple databases
  - FeatureFinderMetabo
    - isotope spacing model for carbon rich molecules (e.g. lipids)
  - PeakPickerHiRes and MassTraceExtractor:
    - support for FWHM annotation

File formats:
  - Improved mzIdentML support (experimental)
  - Improved pepXML support
  - Improved support for indexed mzML files
  - Improved TraML support

Databases:
  - By default, decoy sequences are now denoted by a prefix 'DECOY_'.

Third-party software:
  - update for 64-bit X!Tandem VENGEANCE (2015.12.15) NOTE: 32-bit version kept at SLEDGEHAMMER (2013.09.01)
  - update for MS-GF+ Release v2016.10.14, released October 14, 2016
  - update for pwiz 3.0.9935


-------------------------------------------------------------------------------------------
----                                OpenMS 2.0.1   (released 4/2016)                   ----
-------------------------------------------------------------------------------------------
OpenMS 2.0.1 is a source only release of the core libraries and tools. 
With over 300 merged pull requests, it introduces a considerable number of new features, 
bug fixes and speed improvements.

Notable changes are:

File formats:
  - Improved mzIdentML support (experimental)
  - Improved mzTab support (experimental)
  - Comet pepXML file reading support (experimental) 
  - Search parameter units are retained through id files
  - Faster base64 decoding in XML files

Databases:
  - HMDB has been updated to version 3.6

TOPPView:
  - Added slight margin around data range (%2) for improved visualization
  - Added FeatureFinderMultiplex to the tools accessible from TOPPView
  - Some fixes to the scrollbar behaviour

Added tools:
  - IDScoreSwitcher -- Switches between different scores of peptide or protein hits in identification data (UTIL)
  - LuciphorAdapter -- Modification site localisation using LuciPHOr2 (TOPP)
  - MetaProSIP -- Performs proteinSIP on peptide features for elemental flux analysis (UTIL)
  - MzMLSplitter -- Splits an mzML file into multiple parts (UTIL)
  - OpenSwathAssayGenerator -- Generates assays according to different models for a specific TraML (TOPP)

Removed tools:
  - RTAnnotator -- Annotates identification files that are missing the RT field (UTIL)

Tools with major changes:
  - OpenSWATH now outputs peak apices
    - Improved iRT correction
    - Assay generator
    - UIS scoring
  - Deuterium labeling in MetaProSIP (experimental)
  - XTandemAdapter allows for external config file
  - TextExporter can optionally export PeptideIdentification and PeptideHits meta-values
  - FeatureLinkerUnlabeledQT speed improvements
  - FileMerger allows to concatenate files in RT
  - MzTabExporter supports protein IDs
  - PeakPickerWavelet speedup
  - HiResPrecursorMassCorrector supports correction of precursors to detected features
  - FeatureFinderMultiplex speed improvements

Library:
  - Support for user definable enzymes available in EnzymesDB.xml
  - PeptideIndexing is now available as internal algorithm
  - EnzymaticDigestion allows for minimum / maximum length constraints
  - HyperScore and PScore implementations
  - Fits allow extrapolation of data values
  - QT clustering is now order independent
  - Additional convinience functions to access the nearest spectrum peak in a mass tolerance window
  - User defined averagine compositions
  - A fast linear lowess implementation has been added
  - MetaInfoInterface has been added to FeatureMap to store additional meta-values
  - Calculation of Median Absolute Deviation

General:
  - OpenMS writes indexed mzML by default
  - OpenMS home directory can be configured through OPENMS_HOME_DIR environment variable
  - Updated GenericWrapper definitions for MS-GF+ and Mascot

Third party software:
  - LuciphorAdapter (experimental) PTM localization using the LuciPHOr2 algorithm (http://luciphor2.sourceforge.net/)


-------------------------------------------------------------------------------------------
----                                OpenMS 2.0     (released 4/2015)                   ----
-------------------------------------------------------------------------------------------
Release date: February 2015

OpenMS 2.0 is the first release after the switch to git and a complete overhaul of the
build system. It introduces a considerable number of new features and bug fixes.

Furthermore, we removed the dependency to GSL and replaced the functionality using
Eigen3 and Wildmagic. Thus, the OpenMS core and the full build are now under a more
permissive non-GPL (e.g., Apache or BSD) license.

File formats:
  - mzQuantML support (experimental)
  - mzIdentML support (experimental)
  - mzTab support (experimental)
  - Indexed mzML support
  - Support for numpress encoding in mzML
  - Major speed improvement in mzML / mzXML parsing (up to 4x for some setups)

TOPPView:
  - Support for visualizing mass fingerprinting hits from featureXML along with their raw spectra in MS1
  - Improved "Tools" -> "Goto" dialog
  - Improved display of m/z, RT, and intensity values 1D and 2D view

New tools:
  - FeatureFinderIdentification -- Detects features in MS1 data based on peptide identifications (TOPP)
  - FeatureFinderMultiplex -- Determination of peak ratios in LC-MS data (TOPP)
  - FidoAdapter -- Runs the protein inference engine Fido (TOPP)
  - LowMemPeakPickerHiRes -- Finds mass spectrometric peaks in profile mass spectra (UTIL)
  - LowMemPeakPickerHiRes_RandomAccess -- Finds mass spectrometric peaks in profile mass spectra (UTIL)
  - MRMTransitionGroupPicker (UTIL)
  - MSGFPlusAdapter -- MS/MS database search using MS-GF+ (TOPP)
  - MetaboliteSpectralMatcher -- Find potential HMDB ids within the given mass error window (UTIL)
  - OpenSwathWorkflow -- Complete workflow to run OpenSWATH (UTIL)
  - PeakPickerIterative -- Finds mass spectrometric peaks in profile mass spectra (UTIL)
  - RTAnnotator -- Annotates identification files that are missing the RT field (UTIL)
  - SimpleSearchEngine -- Annotates MS/MS spectra using SimpleSearchEngine (UTIL)
  - TopPerc -- Facilitate input to Percolator and reintegrate (UTIL)

Deprecated tools:
  - DBExporter -- Exports data from an OpenMS database to a file (TOPP)
  - DBImporter -- Imports data to an OpenMS database (TOPP)
  - FeatureFinderRaw -- Determination of peak ratios in LC-MS data (TOPP)
  - SILACAnalyzer -- Determination of peak ratios in LC-MS data (TOPP)

Status changes:
  - PhosphoScoring (UTIL -> TOPP)

Tools with major changes:
  - OpenSWATH now supports MS1 extraction and labelled workflows
  - OpenSWATHWorkflow single binary (high performance integrated workflow)
  - IsobaricAnalyzer now supports TMT 10-plex

General:
  - Removed GSL dependencies
  - Introduced low memory versions of various algorithms
  - OpenMS now offers a single interface for different implementations to access mass spectrometric data
      - in memory
      - on disk with index
      - cached on disc for fast access
    as well as a chainable, low memory sequential processor of MS data (using a separate interface)
  - pyOpenMS now supports python 3.x
  - Refactored AASequence, major speed improvement (~40x) for construction of unmodified sequences

Third party software:
  - Added Fido support
  - Added MS-GF+ support

Changes to the Build System / Package System:
  - Restructured repository layout and build system
  - Added support for Travis CI
  - Simplified pyOpenMS build system
  - Support for Visual Studio 2013


Resolved issues and merged pull requests:
  #644 Fix header macros
  #649 Fix ms numpress
  #651 [INTERNAL,API] Removal of the GSL
  #656 Repository layout restructuring
  #657 [FIX, INTERNAL]
  #658 [FIX] PeptideIndexer crashes on empty idXML (#653)
  #659 [NOP] replaced c like file ending C with cpp
  #660 [FIX] fix Cython 0.20 compatibility issue
  #661 [BUILD,PYOPENMS] simplify pyOpenMS build system
  #662 CMake and docu cleanups w.r.t. to the new layout
  #664 [BUILD] build system fixes / cleanups
  #665 Fix coverity errors
  #666 [FEATURE] ib spectra format export
  #667 [BUILD] improved handling of boost in OpenMS build system
  #668 [NOP] added support for travis-ci to OpenMS
  #669 [FIX] fixed AccurateMassSearch_test
  #673 [FEATURE,FIX] Added min/max values to go-to dialog
  #675 Checker/Test fixes and adds test for CTD writing
  #677 [PYOPENMS] setup.py as minimal as possible + other improvements
  #678 [FIX] fix how swath files are annotated
  #679 [FIX,TEST] fixed OpenSwathDecoyGenerator / MRMDecoy
  #680 [INTERNAL] Feature/CachedMzML fixes
  #684 [FIX] Bugfix for threading issue in MascotGenericFile
  #685 Typo fixes in documentation and licence files
  #688 Fix/file size limit
  #689 [FIX] disable OpenMP again for ILPDCWrapper
  #690 Fix/misc
  #691 further improvements to MGF::load()
  #693 Major speedup of String --> Double conversion
  #694 added missing index file for OMSSA test, which gets recreated when runni...
  #696 [FIX] fix RAM usage when adding dataprocessing to chromatograms
  #697 [FIX] proper usage of map in ControlledVocabulary
  #698 Updates to FeatureFinderIdentification and the ...TraceFitter classes
  #702 Feature/parallel reader
  #703 Feature/aa sequence tpp
  #705 [FIX] Propagate metadata in OpenSwathWorkflow
  #707 [FEATURE] variable stylesheet support for qcml
  #708 [BUILD] fix build system bug
  #711 [FEATURE,BUILD] fix install target
  #713 Fix for pepXML loading bug (#710)
  #715 Feature/pyopenms wrapping improvements neu
  #716 [NOP,TEST] clean up MRMDecoy, add more tests
  #717 fixed 32bit memory limitation of OMSSA by chunking input data
  #718 [FIX] fixed misleading warning ("Removed x peptide identifications...
  #719 [CI,FIX] fix travis contrib clone problems
  #721 [INTERNAL] cleanup of iostream includes
  #722 Feature/mz xml consumer
  #724 Feature/pyopenms mzxml consumer
  #725 Fix/misc
  #726 IDPosteriorErrorProbability fix
  #729 Fix/coverity
  #730 Feature/peak picker sn performance
  #734 Feature/more pyopenms improvements
  #735 [FEATURE] clang warning level
  #737 [FIX] several minor fixes
  #739 Feature/uids fileconverter
  #741 ProteinResolver fix
  #742 svn cleanup
  #743 [FIX] fixed compilation error on vs2013
  #747 Speedup OMSSA-XML parsing and some stats for OMSSA&XTandem
  #749 Feature/python3
  #750 [PYOPENMS,FIX] fixed streampos->long conversion
  #751 [FEATURE] track base name when reading pep.xml files
  #752 [FIX] fixed missing adaption PeptideIdentification::empty()
  #754 [PYOPENMS] changed extra methods on MSSpectrum
  #755 [FIX] fixed shadow warning
  #756 Unity Builds
  #760 [FIX-#618] fix spelling errors in headers
  #761 Feature/header fixes
  #764 [FEATURE] lib superhirn
  #765 Feature/db removal
  #768 [FIX] fixed warnings in CONCEPTS
  #770 [FIX] fixed some clang warnings in stream manipulation
  #771 New warnings
  #773 [BUILD,PYOPENMS] fix pyOpenMS build
  #775 [FIX] typos in the CMake file
  #776 Fix for IDPosteriorErrorProbability on Mascot search results (#740)
  #777 Memory profiling class
  #779 [FIX] replaced DoubleReal and Real by double and float.
  #780 [FIX] fix Swath window estimation
  #781 Fix/open swath fixes
  #784 [FEATURE] fix macosx pyopenms errors
  #785 [FIX] VS2013 compile fixes
  #786 [FEATURE] added openms_add_library function
  #787 [FEATURE,BUILD] move pyOpenMS to src
  #789 small fix to Win install doc for VS2013
  #790 Remove "RT"; and "MZ"; metavalues from PeptideIdentification
  #791 [FIX] forgot writtenDigits fixes in tests VS2013
  #792 [FIX] AASequence refactoring
  #794 Generic Wrapping of R scripts using GenericWrapper
  #797 [NOP,DOC] removed all remaining references to FeatureFinderRaw and SILAC...
  #798 Fix/py open ms testfix
  #799 [DOC] removed migrated pages from doxygen. replaced by link to wiki
  #800 spline interpolation of MS1 spectra
  #801 RTPredict: fixed order of parameters and doc
  #802 [FIX] fixed copy-paste mistake in error message
  #804 [FIX] MRMDecoy: Fix neutral losses for higher charge states
  #805 [PYOPENMS] added getters/setters for MZ and RT in PeptideIdentification....
  #807 cubic spline implementation
  #810 cubic spline interpolation
  #811 [NOP] add better debug information and error handling
  #812 [FIX] per cppcheck
  #813 Fix/openswath
  #814 [FEATURE] ConvertTSVToTraML: Support for SpectraST MRM Transition Lists
  #816 Feature/cached mz ml format change
  #817 [FIX] fix spline derivative for cubic spline
  #819 Feature/custom i rt
  #820 Fix/warnings
  #821 [FIX] suppress clang warnings
  #823 Feature/update numpress
  #824 Fix/coverity
  #826 Feature/funny pictures
  #827 [FIX] fixes export macro warnings
  #831 [FEATURE] fix all gcc warnings and turn warnings into errors
  #832 several pyopenms fixes + updates
  #833 Feature/visibility hidden
  #834 Fix/fix werror
  #835 Fix spline spectrum
  #836 [FIX,TEST] MRMRTNormalizer_test: Windows compatibility
  #838 [FIX] fixed uninitialized pointer warning
  #840 [FIX] fix pyOpenMS test
  #841 [BUILD] disable -Werror by default
  #842 [FIX] fix dereference of iterator
  #843 [FIX] fixes tests failing win debug mode
  #844 [FIX] evaluation at m/z in first package now possible
  #845 [FEATURE] replace String classes with StringUtils
  #846 Fix/fixes from822
  #847 peak boundaries and new cubic splines for PeakPickerHiRes
  #850 [FEATURE] modified tests to reflect X!Tandem SLEDGEHAMMER as default
  #851 Fix and tests for a bug in reading Mascot XML files
  #852 [FIX] fix windows compile error
  #854 [FIX] ConsensusID doesn't sort peptide hits before processing (idXML)
  #855 [FIX] FalseDiscoveryRate "target+decoy"; hits should be considered as targets
  #856 [FEATURE] KNIME package generation updates
  #857 Fix/py open ms fix
  #858 [FEATURE] ~40x speedup for constructions of unmodified AASequence
  #859 Feature/SystemWildMagic
  #863 [BUILD] added test for x!tandem version to enable tests only with newer ...
  #865 Work-around for special modifications in Mascot (fixes #864)
  #866 [FEATURE] git version embedding
  #867 [FIX-#861,DOC] fixed eigen 3.2.1 problems with GammaDistributionFitter
  #868 multiplex filtering
  #869 [FIX] fixed problems with negative sizeof values in CachedMzML
  #870 [FIX,DOC] doxygen 1.8.7 fixes
  #873 [FIX] fixed macosx version query
  #875 Rewrite of 'AASequence::parseString_', increasing robustness of parsing (fixes #818)
  #876 [DOC] added new doc_class_only target
  #880 PeakPickerHiRes peak boundaries fixed
  #881 [FEATURE] mzTab 1.0
  #882 [FEATURE] coding style improvements
  #884 [FIX] Convert XTandem search results into .pepXML by IDFileConverter
  #885 [NOP] added moc files to gitignore
  #888 [FIX-#887] IDFilter errornousely removed peptidhits in multiple run files
  #889 multiplex clustering
  #891 [FIX] converting uniform distributed generators with normal distributions
  #892 Enable loading of some pepXML files that used to cause crashes
  #894 [FEATURE] improved 3rd party lib finding
  #895 [FEATURE] simple search engine
  #896 added scan-polarity filter to FileFilter ...
  #897 (feature for Windows developers) added a small Windows .reg file
  #898 More compact format for MGF files (fixes #890)
  #899 [DOC] some minor documentation addition
  #901 [FIX] fix MS level for DTA file reader
  #902 [FIX,PYOPENMS] fix pyOpenMS after #875
  #903 [FIX] mzXML fix (filterLine, basePeakMz)
  #904 Feature/fix peak boundaries
  #910 [FIX] fixed unity build error introduced in #845
  #911 [FIX] FFCentroided replace exception handling with proper check
  #914 fix index in CubicSpline2d
  #916 IDMapper extension for featureMaps
  #917 AccurateMassSearchEngine annotation of input map (not only mzTab output)
  #919 [FIX] libc++ test fixes
  #920 [FIX] fixed minor problem with knime package generation and cmake versions >2.8.11
  #921 MS1 annotation in TOPPView
  #922 [FIX] build system improvements
  #923 EmpiricalFormula: fix (negative counts were casted away)
  #924 Switch to disable tracking of Git version within OpenMS
  #925 Fix/small docu improvement
  #926 Feature/spellcheck
  #927 PeptideIndexer: support for treating isoleucine/leucine as equivalent (resolves #872)
  #928 Build System
  #929 TextFile feature (skip empty lines) and docu fix
  #930 check for missing peaks
  #931 fix for evaluation at last node
  #936 [FIX] fixed the 'variable' consumption of xslt files for a QcML file.
  #938 [FEATURE] precursor scoring
  #939 [FIX] fix compile error
  #940 coding convention violations in MultiplexClustering fixed
  #943 [FIX,PYOPENMS] fix pyOpenMS after #889
  #944 [FIX,TOOLS] pyopenms parser fix
  #945 [FEATURE] pyopenms wrap improved
  #946 OPENMS_DLLAPI removed from GridBasedClustering
  #947 [FEATURE] FeatureFinderMultiplex
  #949 Fix/xml escape
  #950 Feature/traml heavylight
  #951 [FIX] add setOptions method for FileHandler
  #955 Fix/xml escape
  #958 [FIX] disallow concurrent access to the static PRNG
  #959 Feature/pyopenms copyconstr
  #960 [FEATURE] peptide group label new
  #962 [FIX] QCCalculator now computes TIC only on MS1 spectra (fixes #96)
  #964 [FIX] check for invalid charge ranges in search engine adapters (see #963)
  #965 [FEATURE] tmt 10plex support
  #966 [FEATURE] chaining consumer
  #967 [FEATURE,TEST] mssim more ground truth in id xml
  #968 [FEATURE] export PT value analogous to predicted rt value in TextExporte...
  #969 [FEATURE] add a low memory FileConverter option
  #970 [FEATURE] test if java can be executed
  #972 Fix/file cleanup
  #973 [FIX] validate presence of input file before starting executable
  #977 [FEATURE] replaced pphires ms1_only flag with ms_levels parameter
  #981 Feature/TextExporter_mzML
  #983 [FEATURE] add library check on Windows for correct lib arch
  #984 [NOP] add heavy methyl SILAC labels to unimod.xml
  #985 [FEATURE] bspline support using eol bsplines implementation
  #988 [FIX] simplified EmpiricalFormula
  #990 [FIX,FEATURE] TransformationModelInterpolated readded
  #993 Feature/sort on load (mzML, mzXML)
  #994 fixes mass traces in featureXML output
  #995 fixes CubicSpline2d constructor exceptions
  #996 allow for SplinePackages based on just two data points
  #1000 fixes problems with ">>" generated in nested C++ templates
  #1001 Fix/py open ms test
  #1002 [pyOPENMS] features
  #1003 [FIX] fixes random fails of MSSim_test
  #1006 [FEATURE] enable gui less OpenMS
  #1009 update unimod.xml with newest version from unimod.org
  #1010 [FIX] external code tests updated/fixed
  #1011 [FIX] external project doc
  #1012 [FEATURE] decreased memory footprint of Feature class by up to 44%
  #1014 TOPPView: group separator for mz,rt and int values in 1D and 2D canvas
  #1019 [FIX] fixed unitybuild problem on win32 with eol-bsplines
  #1020 [NOP] updated copyright/license header to 2014
  #1021 Feature/py open ms fixes and wraps
  #1024 sorting mass shifts in FeatureFinderMultiplex
  #1025 Fix/checker fixes
  #1026 additional example in SplineSpectrum test
  #1027 Adapter for Fido (protein inference engine), solves #808
  #1029 [FIX-#184] remove public vector/map inheritance
  #1032 fixes peak boundaries in PeakPickerHiRes (resolves #1022)
  #1034 [FIX] improve set_peaks documentation
  #1035 B-spline interpolation for peak width estimation in MultiplexClustering class
  #1036 [FEATURE,API] Removed template parameter from FeatureMap
  #1037 Fix/ TraML load/store
  #1038 Feature/py open ms wraps
  #1039 Fix/debug fix
  #1040 Fix/spellcheck
  #1044 [FIX:#1043]fixed featureXML reading spectrum_reference as String
  #1045 [FIX] fix compile issue on win32 systems
  #1046 Fix/py open ms wrap
  #1047 [FIX] first probe install path, then the build path for share/OpenMS
  #1048 Feature/peptide hit protein locations
  #1050 Re-added B-spline transformation for non-linear RT alignment in MapAlignerIdentification
  #1051 [FIX] made arguments and functions in BSpline2d const (if possible)
  #1055 [FEATURE] improved purity computation for IsobaricAnalyzer
  #1056 [FIX] UniqueIdGenerator susceptible to identical RNG seeds
  #1057 GenericWrapper doc has minor quirks
  #1058 Feature/openswathwf add
  #1059 Switch to version 2.0
  #1061 FeatureFinderIdentification: documentation, tests, parameter improvements
  #1063 Fix/accession nr
  #1065 PeakPickerHiRes docu updated
  #1067 Testing/mzid
  #1069 Fix and test for issue #1068 (bug in "AASequence::operator<" involving N-terminal modifications)
  #1070 removing zeros in profile data caused by Thermo bug
  #1072 PeakPickerHiRes: disable spacing constraints for chromatograms (fixes #1060)
  #1074 'intensity weighted mean'; averaging added to ProteinQuantifier, solves #830
  #1076 Adapter for MS-GF+ search engine
  #1077 [TESTING] download and add MSGFPlus in travis-ci
  #1078 [FEATURE] export aabefore and aaafter in peptideindexer
  #1079 Linear extrapolation (and other options) for B-spline transformation
  #1080 [NOP] refactored PeptideHit protein accession extraction to true member
  #1082 [NOP] removed index file as these are recreated by MSGF+ anyways
  #1083 Feature/mz tab fixes
  #1084 [FIX] compile fixes
  #1086 Update (indistinguishable) protein groups when filtering protein identifications (fixes #748)
  #1087 centroided input data for FeatureFinderMultiplex
  #1088 Fix FileConverter's "write_mzML_index" flag
  #1089 Fix/mzid
  #1090 Enable mzIdentML input in IDFileConverter
  #1091 Feature/mz tab cleanup
  #1092 [NOP] removed unnecessary index files
  #1094 [FIX] fixed small bugs preventing a build on windows
  #1097 [FIX] consistent use of wildmagic
  #1098 Revert "[FIX] consistent use of wildmagic"
  #1099 [FIX,BUILD] fix Windows build
  #1100 Fix/windows fix
  #1101 optimisation for knockout searches in FeatureFinderMultiplex
  #1102 Fix/fix spellcheck
  #1104 [FIX] fix compile warning from unused variables
  #1108 [FIX] fix compile warnings and increase QT min version to 4.6
  #1109 [FIX] removed support for multiple id formats in tools without
  #1115 fix some windows compile warnings
  #1116 fix segfaults in XTandemXMLFile and IsobaricChannelExtractor
  #1118 Feature/swath window loader
  #1121 [FIX] some VC 2013 static tests fixed
  #1122 Fix PeakPicker Wavelet
  #1123 [FEATURE] remove PeakType template argument from FeatureFinder
  #1124 [NOP] addendum to #1123
  #1125 optimisations in FeatureFinderMultiplex
  #1126 [FIX] intermediate fix for win32 systems
  #1127 [FEATURE] create uncrustify branch
  #1128 Fix/RT meta value related bug, removed unused comment
  #1131 Make BuildSystem's LibCheck fail-safe
  #1135 Fix/ams mz tab export
  #1136 [NOP] uncrustified
  #1137 [FIX] added -b option to create new branch
  #1140 [FIX] fixed bugs in AScore implementation and added deisotoping as
  #1141 Fix AccurateMassSearch and visualization
  #1145 Fix/spellchecks
  #1147 Fix/copyright update
  #1150 Added PhosphoScoring tool to TOPP documentation
  #1151 Changelog 2.0
  #1152 [FIX,PYOPENMS] fix and adopt pyOpenMS
  #1153 minor amendmend to last fix (better console output)
  #1154 [TEST] fix test
  #1156 [FIX-#618] fix spelling errors
  #1157 [NOP] correct version in LICENSE file
  #1158 [FIX] make identifier of multiple identification runs unique
  #1161 pyOpenMS 2.0 features
  #1162 [FIX] fixed study variable index start at 1. Added global identifiert to
  #1164 [FIX] pepXML does on some occassion contain very small fixed
  #1165 Added minimal test cases for checker.php Missing test errors
  #1169 [FIX] fixed segfault if searchparam requested on empty proteinids
  #1170 [FIX,TEST] FidoAdapter test
  #1172 [FIX] fix for the write out of mzid
  #1173 [FIX] changed path String parameter to input files
  #1174 [TRAVIS] added Fido executables and adapted to new directory structure
  #1175 [FEATURE] add ConsensusMap push_back
  #1176 [BUILD] added support for new thirdparty executables in KNIME
  #1179 [FIX] added missing option to apply e-value filtering
  #1180 [FIX] fix toolnames for KNIME packaging
  #1181 fixed minor typo in error message
  #1184 [FIX] we decided to add the missing struct mapping file and in the
  #1185 [FIX] added missing elements and spike ins
  #1186 Fix/docu qc mzid
  #1187 [FIX] AMS: export observed-Mass in mzTab as well
  #1188 [Build] Added support for new third party binaries for dmg packaging. Adapted Li...
  #1189 Feature/sn
  #1190 [TEST] fix test
  #1192 [FIX] HMDB: removed duplicates introduced by including spike ins
  #1194 [NOP] removed deprecated qc toppas workflow
  #1195 [STYLE] Changed header guards mentioned by checker.php
  #1196 [FIX] XTandemAdapter added option to disable isotope error flag
  #1198 [TEST] fix
  #1199 [TEST,FIX] changing the order of the test fixes the issue
  #1201 Fix/lp wrapper param file
  #1203 [TEST,FIX] set reasonable comparison tolerance
  #1204 Removes debug code from FeatureFinderMultiplex
  #1206 [TEST] fix test error
  #1212 [FIX] and/or extension to IDFilter: Added support for old target_decoy user param in decoy filtering.
  #1213 [DOC] improve linux install doc
  #1215 [FIX] export AMS result as valid mzTab
  #1218 [FIX] consistent use of wildmagic: TransformationModelLinear
  #1219 [FIX] Map index stored as meta value in peptide identification
  #1220 change parameter ranges in FeatureFinderMultiplex
  #1224 updated KNIME license
  #1225 [FIX][TEST] Fido replacing scores
  #1226 Ammend to pull request #1212
  #1228 [FIX, PYOPENMS] fixed pxd file
  #1229 [DOC] merged License.txt and LICENSE for more complete description
  #1230 Updated ACTIVE_MAINTAINERS with people commiting, starting in 2012. Remo...
  #1231 Added Deuterium and Tritium to Elements.xml, as LIPIDMAPS contains sum f...
  #1232 Fix amt
  #1237 [FIX] minimum value for max_length should be 0 not -Inf
  #1240 [FIX] Fix/id filter blacklist
  #1242 Fix amt
  #1243 fixes INIUpdater test
  #1246 Updated problematic FidoAdapter test (fixes #1171)
  #1247 [FIX] added missing function
  #1248 [FIX, PYOPENMS] ammend to last commit
  #1249 Documentation improvements (and minor fixes)
  #1250 Another FidoAdapter test fix
  #1253 [FIX] IsobaricAnalyzer: set charge states of consensus features
  #1254 [DOC,FIX] Updated CHANGELOG, changelog_helper.sh
  #1256 Fix MSGFPlusAdapter running in TOPPAS (mzid output)
  #1257 Clean-up of UTILS documentation
  #1261 [KNIME] adapted parameter naming for FidoAdapter in KNIME
  #1262 IDFilter reports empty results
  #1263 [FIX] moved TopPerc to UTILS and changed experimental status of MSGFPlus
  #1266 [FIX] ammend to last commit
  #1267 [FIX] fix conversion from Feature with Masstraces to MSExperiment
  #1269 IsobaricAnalyzer: documentation, warning fix
  #1270 [FIX] lexical cast is discouraged. Use of build in functions.
  #1273 [FIX][BUILD] Fixes linking issue with boost in UTILS #1272
  #1275 [FEATURE] [FIX] mass trace RT spacing
  #1283 [PYOPENMS] Better PepXMLFile write support
  #1284 [FIX] KNIME execution of MSGFPlusAdapter
  #1286 [FIX] set low memory log type correctly
  #1290 [FIX, PYOPENMS] fix python binding for MassTrace
  #1305 [FIX] Fix/id mapper statistics
  #1307 remove OS X specific code for opening folders
  #1309 [FIX] Ammend to #1284
  #1315 sync develop additions

-------------------------------------------------------------------------------------------
----                                OpenMS 1.11.1  (released 11/2013)                  ----
-------------------------------------------------------------------------------------------
Release date: November 2013

OpenMS 1.11.1 is a bugfix release resolving the following issues with OpenMS 1.11:

TOPPAS:
- fixed bug that caused TOPPAS to crash when a connection between nodes was added under certain circumstances

TOPP:
- XMLValidator can now be used on mzML files
- fixed bug in MSSimulator/EnzymaticDigestion where amino acid "U" was leading to crash
- fixed some problems with protein modifications in MascotAdapterOnline
- fixed potential problems of TOPP help screens on small screens / small terminal windows

Build system:
- fixed issues with CMake 2.8.12
- fixed potential clang compile errors

General:
- fixed issues with MIME types in KNIME

Resolved issues:
  #606 TOPPAS crashes during creation of certain edges.
  #609 MascotAdapterOnline: Problems with modifications
  #614 Amino acid "U" leads to crash in MSSimulator/EnzymaticDigestion
  #629 OpenMS is incompatible with CMake 2.8.12
  #630 Knime mime.types file should have lower case mime type names
  #633 ConsoleUtils::breakString triggers uncaught exception if terminal size is too small

------------------------------------------------------------------------------------------
----                                  OpenMS 1.11                                     ----
------------------------------------------------------------------------------------------
Release date: August 2013

OpenMS 1.11 is the first release with fully integrated Python bindings (termed pyOpenMS).
For further details, please refer to https://pypi.python.org/pypi/pyopenms

File formats:
- QcML support
- pepXML exported from Mascot (added support)
- mzTab updated to 1.0RC3
- ParamXML updated to v 1.6.2
- support for CTD schema 0.3
- full support of sourceFile tag in mzML (all source files are written, SHA1 support)

TOPPView:
- handle .mzML file with mixed spectra and chromatograms (prefer spectra)
- chromatograms of all types can be displayed (not just SRM)
- link to documentation and webpage fixed
- fix a segfault when loading empty chromatograms into TOPPView

TOPPAS:
- link to documentation and webpage fixed

TOPP tools:
- MODIFIED:
  - FeatureLinkerUnlabeledQT: performance (speed and memory) improvement
  - FeatureLinkerUnlabeled: performance (memory) improvement (now constant in number of input maps)
  - MapAlignerPoseClustering: performance (memory) improvement (now constant in number of input maps)
  - EICExtractor: critical bugfix if the input map was not sorted
  - PeptideIndexer: by default now demands that the peptide is fully tryptic ("-enzyme:specificity none" restores the old behavior)
  - FileFilter: filter MS2 spectra by consensus map feature overlap, collision energy, isolation window width
  - ProteinResolver: documentation and interface improvements
  - QCCalculator/QCEmbedder/QCExtractor: multiple improvements
  - WindowMower: speed improvement (movetype either slide or jump [faster])
- ADDED
  - AccurateMassSearch: AccurateMassSearch assembles metabolite features from singleton mass traces.
  - IsobaricAnalyzer: Extracts and normalizes isobaric labeling information from an MS experiment. This merges the previous TMTAnalyzer and ITRAQAnalyzer functionality
  - QCExtractor: Extracts a table attachment to a given qc parameter
  - QCImporter: Embed tables or pictures in QcML

General:
- Python bindings allow full access to the OpenMS API from Python
- TOPPTools now support passing of all parameters on the command line (use --helphelp)
- Better chromatogram support (for NoiseFilterGaussian, NoiseFilterSGolay, PeakPickerHiRes)

Search engine support:
- Mascot 2.4 is now supported
- OMSSAAdapter with improved memory footprint
- N-terminal modifications work now with X!Tandem

Changes to the Build System / Package System:
- shared linking works for all contrib packages with automated detection using CMake find modules
- upgrade of xerces to version 3.1.1
- upgrade of libsvm to version 3.12

Development:
- public inheritance from std::vector and std::set has been reduced in the
  OpenMS codebase (removed from ConsensusFeature, FeatureMap, ConsensusMap,
  MSExperiment)
- addition of the OpenMS/INTERFACES folder which contains proposed OpenMS
  interfaces for reading/writing spectra

Deprecated:
- TMTAnalyzer, ITRAQAnalyzer -> please use IsobaricAnalyzer instead
- Several functions provided by std::vector in the MSSpectrum interface are now
  deprecated (e.g. push_back, reserve etc.)

Resolved issues:
  #120	Improve visual representation of edges
  #151	Optimize time/memory efficiency of critical tools/algorithms
  #184	Some OpenMS classes are derived from std::vector
  #309	FileConverter puts incorrect/incomplete information in <sourceFile>
  #343	OpenMS build system should allow searching for contrib libs also in system paths (e.g., /opt/local/..)
  #382	Excessive memory usage by MapAligners and FeatureLinkers
  #398	INIFileEditor doesn't save modified values if still in edit mode
  #457	Use system libraries instead of contrib
  #465	"-debug" option in TOPP tools doesn't show LOG_DEBUG messages
  #497	Non-intuitive way to edit parameters in TOPPView/TOPPAS/INIFileEditor
  #516	TOPPAS: "Refresh parameters" complains if no input files are present
  #517	MSQuantification::load declared but not implemented
  #519	Merge ITRAQAnalyzer and TMTAnalyzer
  #520	Support linking against shared libs
  #521	Upgrade contrib libsvm
  #522	Make parameters from subsections addressable from command line
  #523	Link to OpenMS website from within TOPPAS/TOPPView broken
  #524	PeptideIndexer does not honor cleavage sites
  #525	EICExtractor will report wrong intensities if input map is not sorted
  #527	pyOpenMS compile issue with clang
  #529	Strange naming of TextExporter parameters
  #531	Upgrade xerces-c version in contrib to 3.1.1
  #533	pyOpenMS
  #534	MascotAdapterOnline does not support Mascot 2.4
  #535	mzML with Spectra and Chromatograms
  #536	MascotAdapterOnline SSL and Mascot 2.4
  #537	Invalid Doxygen XML Files
  #540	IsobaricAnalyzer
  #541	AccurateMassSearch
  #542	TOPPView: switch to 3D view should pick the data layer automatically
  #544	featureXML version at 1.4 while 1.6 is the current version
  #549	Problems converting Mascot XML to idXML
  #552	pyOpenMS build system
  #553	TOPPView's "Apply TOPP tool" functionality is broken
  #554	FeatureLinkerUnlabeled(QT) - speed/memory enhancements
  #556	Setting parameter may not take effect
  #557	XTandemAdapter/mz-out scramble
  #562	cmake doesn't check for MSBuild.exe location on Windows
  #565	XTandemAdapter fails to add terminal modifications correctly to X!Tandem search
  #569	Segfault of IDEvaluator and IDEvaluatorGUI
  #570	FeatureLinkerUnlabeledQT regression
  #574	Update ParamXMLHandler to support v1.6.2 of Param schema
  #575	Upgrade TOPPBase's CTD support to new version of CTD schema
  #576	Cython 0.19 does not compile current pyOpenMS
  #578	Add qcML CV terms
  #580	XTandemAdapter finds non-tryptic peptides although cleavage rule is set to "[RK]|{P}"
  #582	Compile error with Boost 1.46
  #583	MascotAdapterOnline with Mascot 2.4.0 may never finish
  #584	FileFilter parameter -mz (mz range to extract) applies to all MS levels and not to a specified level
  #586	ModificationsDB_test relies on raw memory addresses
  #587	MascotAdapterOnline does not support SSL connections
  #588	MascotAdapterOnline does not support connections to public MatrixScience Mascot instance
  #591	Detection of MGF format via file content fails on our own files
  #593	Parameter default of 'tab' will be returned as single space
  #598  SILACAnalyzer (no label) crash
  #603  TOPPView: showing peptide annotations of feature maps also shows feature indexes

------------------------------------------------------------------------------------------
----                                  OpenMS 1.10                                     ----
------------------------------------------------------------------------------------------
Release date: March 2013

OpenMS 1.10 is the first release integrated into KNIME (www.knime.org).
To use OpenMS in KNIME please refer to the www.OpenMS.de for additional information.

File formats:
- TraML 1.0.0 support
- Initial mzQuantML, mzIdentML and mzTab support (not fully supported)

TOPPView:
- Concurrent zoom
- SRM data visualization

New tools:
- Superhirn
- OpenSWATH
- QCCalculator
- IDRipper
- FeatureFinderMetabo
- IDEvaluation
- RNPxl

General:
- Better chromatogram support
- Decoy strings can now be prepended
- Filter modified peptides
- Many memory and speed improvements
- TMT-6plex support
- EDTA conversion from feature and consensusXML in FileConverter
- Filtering of MS2 spectra by identifications

Search engine support:
- MyriMatch adapter

Changes to the Build System / Package System:
- Cpplint coding convention check integrated into build system
- Integration of OMSSA search engine in Windows and Mac installers
- Integration of X!Tandem search engine in Windows and Mac installers
- Integration of MyriMatch search engine in Windows and Mac installers

Development:
- Style corrections of the OpenMS source base using uncrustify

Deprecated:
- Conversion of Sequest files in IDFileConverter

Resolved issues:
	#513	Commented out the functionality of smartFileNames_() (not mature enough for the 1.10 release)
	#508	allow free columns for TSV
	#473	change in/out types again to csv
	#507	TOPPDocumenter now expects the path to the executables and can generate doc for TOPPView/TOPPAS on mac osx
	#506	added custom info.plist containing the path to OMSSA/XTandem for the GUI tools
	#505	goto dialogs now act with error tolerance
	#504	Fixed XTandemXMLFile loading when no encoding is given by XTandemXML file by enforcing ISO-Latin-1 (default would be utf-8, breaking the aminoacid sequence readin). Introduced enforceEncoding(encoding) to XMLFile.
	#316	SpectraTreeTab is not cleaned up when last layer is deleted
	#283	TOPPView: Scan view widget does not clear after closing last file
	#379	MapAlignerPoseClustering: -reference:index has no effect
	#384	replace zip libraries with The Boost Iostreams Library (already in contrib)
	#280	IonizationSimulation_test can not be compiled with OpenMP support on Mac OS X	(Unit) Tests
	#368	Check Example pipelines and tutorials if they still contain the Tools using the type parameters
	#341	Move IMS Mass Decomposition Code to OpenMS and remove IMS from contrib
	#330	Remove static references to 10.5 SDK in OpenMS and contrib builds
	#135	Remove temporary files after completion
	#301	IDExtractor has no documentation
	#78		Write generic Nightly Testing Script
	#355	Adapt documentation to the changes in the contrib handling of the build system
	#348	Update TOPP tool names in documentation
	#383	iTRAQ isotope correction & simulation broken for 8plex
	#333	CMake returning incorrect configurations.
	#378	Intensity issue for simulation of MS2 signals
	#264	PrecursorIonSelector crashs (SegFault) with minimal input
	#322	PeakPicker (wavelet) writes lots of "dataProcessing" junk to mzML file
	#327	Feature width not stored in featureXML
	#372	Calculation of rank correlation coefficient buggy
	#376	Command line parser does not recognize --help and --helphelp
	#374	IonizationSimulation takes ages to complete on very high abundance peptides
	#371	FileFilter should support filtering by meta values
	#359	Remove type argument from SpectrumFilter
	#346	Implement mechanism to convert pre1.9 toppas workflows to 1.9 workflows
	#345	Implement mechanism to convert pre1.9 ini files to 1.9 workflows
	#212	Nicer formatting of parameter listings in documentation
	#356	PeakPickerWavelet fails for broad peaks
	#332	TOPPAS: QWebView for downloading pipelines does not work behind proxy
	#366	SILACLabeler should adjust all channels to have the same RT elution profiles
	#365	Sampling of RT parameters in RTSimulation can produces abnormal RT parameters
	#364	Improve handling of user input while downloading workflows from the online repository
	#363	TOPP test need to define their dependencies to avoid wrong execution
	#360	Remove type argument from FeatureFinder
	#357	IDPosteriorError Prob crashes with small number of peptides
	#354	Adapt documentation to the changes in the contrib handling of the build system
	#344	remove TOPPBase type argument from MSSimulator
	#347	Contaminant simulation might produce wrong masses when used in unintended way
	#41		AndiMS for 32/64bit Windows and 64bit Linux.
	#326	PepXMLFile: use RT of MS2 spectra for peptide RT
	#321	Update Seqan to 1.3	Build System
	#331	TOPPAS: Active tab changes all the time under MacOSX (10.6 and 10.7)
	#106	Export for Workflows as image
	#325	No HTML for Internal FAQ
	#324	DecoyDatabase should support shuffling and contaminants	TOPP
	#323	MapAligner -apply_given_trafo's "invert" option only works from commandline	TOPP
	#209	Reading Bruker XMassFile failes with invalid DateTime String
	#236	TOPP tool API change will crash existing TOPPAS pipelines
	#282	TOPPAS updateParameters() might create invalid Pipeline
	#298	"Open in TOPPView" broken for MacOSX
	#320	TOPPAS Workflows should support a short documentation
	#318	FuzzyStringComparator::compareLines_ throws exception on gcc-4.6
	#317	ostream::operator<< for MSSpectrum is not working
	#314	Crash when selecting empty window
	#227	TOPPAS tmp directory not multi-user friendly
	#178	Warn if merger node is followed by a tool for single files, not lists
	#313	MascotAdapterOnline does not support Mascot 2.3
	#312	FilterFilter should support filtering by precursor charge
	#226	Specific isotopes in ElementsDB are generated with wrong masses
	#308	AASequence(iterator, iterator) constructor is invalid, since it ignores terminal modifications
	#305	TOPPView fails while opening mzML with intensities stored in an int32 array
	#234	File forwarding/merging broken
	#303	TOPPAS, TOPPView and ExecutePipeline: looking for TOPP tools
	#302	Simulator should support picked peak Ground Truth
	#300	Allow input node recycling	TOPPAS	closed	fixed
	#299	Enable automatic static code analysis of OpenMS using cppcheck
	#205	TOPPAS crashes
	#210	TOPPAS Merger nodes are buggy
	#259	Resume button broken
	#43		Discuss overhaul of OpenMS web site and possible migration to CMS	Website, FAQs, Screencasts
	#297	Simulation: Ionization does not consider n-term to carry charge
	#295	Split OpenMS library in two or more parts
	#296	PeptideIndexer might keep 1 old ProteinAccession

------------------------------------------------------------------------------------------
----                                  OpenMS 1.9                                      ----
------------------------------------------------------------------------------------------
Release date: February 2012

OpenMS 1.9 has some major changes in TOPP tool names and usage. Therefore all .ini files
for "typed" TOPP tools (i.e. those with a "type" parameter) built with OpenMS 1.8 and below
are incompatible! To fix your old .ini and .toppas files use the new
INIUpdater tool (see its documentation and the TOPP documentation in general).

OpenMS 1.9 removed support for Mac OS X 10.5.

Documentation:
- new Quickstart tutorial
- dedicated and reworked TOPPAS tutorial

TOPPView improvements:
-MODIFIED:
  - ConsensusFeatures can now be colored using MetaValues
  - better grid line drawing/calculation, extracted AxisPainter class
  - IdentificationView:
    - added automatic labeling with peptide fragment sequence
    - theoretical spectrum is now hidden by default (labeling contains relevant information for most use cases)
    - automatic zoom to measured MS2 data range

TOPPAS improvements:
	- TOPPAS allows for interactive download of preconfigured TOPPAS pipelines from OpenMS homepage
	- "Recycling" mode for nodes, useful for database input files (see docu for details)
- more flexible pipeline design for Merger nodes
- Merger nodes (merge, merge all) renamed to "Merge" (one round) and "Collect" (all rounds)


TOPP tools:
- ADDED:
  - MapStatistics: statistics for low level quality control
  - EICExtractor: quantify known RT, m/z locations in one or many LC/MS maps and align them
  - MassTraceExtractor: annotate mass traces in centroided LC/MS maps - useful for metabolomics and top-down proteomics (use FeatureFinder tools for peptides)
  - FeatureFinderRaw: feature finding on raw data
	- FeatureFinderMetabo: feature finding for metabolites
  - IDConflictResolver: resolve ambiguous annotations of features with peptide identifications
- MODIFIED:
  - FeatureFinder: split into FeatureFinderMRM, FeatureFinderCentroided, FeatureFinderIsotopeWavelet
  - FeatureLinker: split into FeatureLinkerLabeled, FeatureLinkerUnlabeled, FeatureLinkerUnlabeledQT
  - FeatureLinker tools remove unneeded data after loading featureXML files to conserve memory
  - MapAligner: split into MapAlignerIdentification, MapAlignerPoseClustering, MapAlignerSpectrum, and MapRTTransformer
  - model parameters of MapAligner tools are now set in the INI file
  - MapAlignerIdentification: don't fail if parameter "min_run_occur" is set too high, warn and use possible maximum instead
  - NoiseFilter: split into NoiseFilterGaussian and NoiseFilterSGolay
  - PeakPicker: split into PeakPickerWavelet and PeakPickerHiRes
  - PILISModel: split into PILISModelCV, PILISModelTrainer, and PILISSpectraGenerator
  - MascotAdapterOnline: now supports Mascot 2.3 servers
  - ProteinQuantifier: added support for writing idXML (suitable for export to mzTab)
  - IDFileConverter: when reading pepXML, fail if the requested experiment (parameters "mz_file"/"mz_name") could not be found in the file
- REMOVED:
  - AndiMS/NetCDF is no longer supported on any platform
  - removed IDDecoyProbability tool

UTIL tools:
- ADDED:
  - INIUpdater: update INI and TOPPAS files
  - TransformationEvaluation: evaluate a (RT) transformation by applying it to a range of values
- REMOVED:
  - CaapConvert
  - UniqueIdAssigner
  - HistView

Changes to the Build System:
	- TOPPAS now requires Qt's Webkit library
	- Use CMAKE_BUILD_TYPE instead of OPENMS_BUILD_TYPE (removed)
	- Use CMAKE_FIND_ROOT_PATH instead of CONTRIB_CUSTOM_DIR (deprecated)
  - Removed AndiMS, NetCDF and dependencies
	- Removed dependency to imslib, relevant classes were moved directly to OpenMS/CHEMISTRY/MASSDECOMPOSITION/IMS
- OpenMS now supports ctests functionality for optimized and parallel testing (see ticket #363)

Fixed Issues: (see also http://sourceforge.net/apps/trac/open-ms/report)
	#341 	Move IMS Mass Decomposition Code to OpenMS and remove IMS from contrib
	#330 	Remove static references to 10.5 SDK in OpenMS and contrib builds
	#301 	IDExtractor has no documentation
	#78 	Write generic Nightly Testing Script
	#355 	Adapt documentation to the changes in the contrib handling of the build system
	#348 	Update TOPP tool names in documentation
	#333 	CMake returning incorrect configurations
	#264 	PrecursorIonSelector crashs (SegFault) with minimal input
	#280	IonizationSimulation_test can not be compiled with OpenMP support on Mac OS X
	#322 	PeakPicker (wavelet) writes lots of "dataProcessing" junk to mzML file
	#327 	Feature width not stored in featureXML
	#372 	Calculation of rank correlation coefficient buggy
	#376 	Command line parser does not recognize --help and --helphelp
	#371 	FileFilter should support filtering by meta values
	#359 	Remove type argument from SpectrumFilter
	#346 	Implement mechanism to convert pre1.9 toppas workflows to 1.9 workflows
	#345 	Implement mechanism to convert pre1.9 ini files to 1.9 workflows
	#212 	Nicer formatting of parameter listings in documentation
	#356 	PeakPickerWavelet fails for broad peaks
	#363 	TOPP test need to define their dependencies to avoid wrong execution
	#360 	Remove type argument from FeatureFinder
	#357 	IDPosteriorErrorProb crashes with small number of peptides
	#354 	Adapt documentation to the changes in the contrib handling of the build system
	#41 	AndiMS for 32/64bit Windows and 64bit Linux..
	#326 	PepXMLFile: use RT of MS2 spectra for peptide RT
	#321 	Update to Seqan 1.3
	#324 	DecoyDatabase should support shuffling and contaminants
	#323 	MapAligner -apply_given_trafo's "invert" option only works from commandline
	#209 	Reading Bruker XMassFile failes with invalid DateTime String
	#236 	TOPP tool API change will crash existing TOPPAS pipelines
	#318 	FuzzyStringComparator::compareLines_ throws exception on gcc-4.6
	#317 	ostream::operator<< for MSSpectrum is not working
	#297 	Simulation: Ionization does not consider n-term to carry charge
	#383 	Simulation: iTRAQ isotope correction & simulation broken for 8plex
	#378 	Simulation: Intensity issue for simulation of MS2 signals
	#374 	Simulation: IonizationSimulation takes ages to complete on very high abundance peptides
	#366 	Simulation: SILACLabeler should adjust all channels to have the same RT elution profiles
	#365 	Simulation: Sampling of RT parameters in RTSimulation can produces abnormal RT parameters
	#344 	Simulation: remove TOPPBase type argument from MSSimulator
	#347 	Simulation: Contaminant simulation might produce wrong masses when used in unintended way
	#303 	TOPPAS, TOPPView and ExecutePipeline: looking for TOPP tools
	#305 	TOPPView fails while opening mzML with intensities stored in an int32 array
	#314 	TOPPView: Crash when selecting empty window
	#205 	TOPPAS crashes
	#227 	TOPPAS: tmp directory not multi-user friendly
	#282 	TOPPAS: updateParameters() might create invalid Pipeline
	#332 	TOPPAS: QWebView for downloading pipelines does not work behind proxy
	#135 	TOPPAS: Remove temporary files after completion
	#320 	TOPPAS: Workflows should support a short documentation
	#298 	TOPPAS: "Open in TOPPView" broken for MacOSX
	#106 	TOPPAS: Export for Workflows as image
	#364 	TOPPAS: Improve handling of user input while downloading workflows from the online repository
	#331 	TOPPAS: Active tab changes all the time under MacOSX (10.6 and 10.7)
	#210 	TOPPAS: Merger nodes are buggy
	#259 	TOPPAS: Resume button broken
	#300 	TOPPAS: Allow input node recycling
	#234 	TOPPAS: File forwarding/merging broken
	#178 	TOPPAS: Warn if merger node is followed by a tool for single files, not lists
	#313 	MascotAdapterOnline does not support Mascot 2.3
	#312 	FilterFilter should support filtering by precursor charge
	#226 	Specific isotopes in ElementsDB are generated with wrong masses
	#308 	AASequence(iterator, iterator) constructor is invalid, since it ignores terminal modifications
	#302 	Simulator should support picked peak Ground Truth
	#299 	Enable automatic static code analysis of OpenMS using cppcheck
	#43 	Discuss overhaul of OpenMS web site and possible migration to CMS
	#295 	Split OpenMS library in two or more parts
	#296 	PeptideIndexer might keep 1 old ProteinAccession
	#379  MapAlignerPoseClustering: -reference:index has no effect


Detailed list of changes to specific OpenMS classes:
- NEW:
	- compose_f_gx_hy_t (from imslib)
	- compose_f_gx_t (from imslib)
	- IMSAlphabet (from imslib)
	- IMSAlphabetParser (from imslib)
	- IMSAlphabetTextParser (from imslib)
	- IMSElement (from imslib)
	- IMSIsotopeDistribution (from imslib)
	- IntegerMassDecomposer (from imslib)
	- MassDecomposer (from imslib)
	- RealMassDecomposer (from imslib)
	- Weights (from imslib)
  - sum/mean/median functions added to header "StatisticFunctions"
  - PeptideAndProteinQuant: contains quantification code formerly included in ProteinQuantifier (TOPP tool)
- MODIFIED:
  - AASequence: removed AASequence(ConstIterator, ConstIterator) constructor, since it ignored Terminal Modifications; since there was no way to enable correct construction from two Iterators, we removed it
  - MapAlignmentAlgorithmIdentification: don't fail (exception: InvalidParameter) if value for "min_run_occur" is too high, warn and use possible maximum instead
  - MSSimulator: "type" parameter moved to "MSSim:Labeling:type"
  - Param: added new command line parser with improved functionality
  - PepXMLFile:
    - added reading support for pepXML version 1.17
    - set RT's of peptide identifications based on MS2 spectra, not the MS1 precursors as before (flag "use_precursor_rt" switches to the old behavior)
    - fail with ParseError if a requested experiment could not be found in a pepXML file
  - ProtXMLFile: set score type for peptides
  - TOPPBase: added methods to turn Param objects into command line parameters
  - TransformationModel: simplified handling of parameters
  - TransformationModelBSpline: new option to distribute breakpoints evenly at data quantiles (instead of uniformly over the data range)
  - lots more... too much to list



------------------------------------------------------------------------------------------
----                                  OpenMS 1.8                                      ----
------------------------------------------------------------------------------------------

TOPP tools:
- MODIFIED:
  - MapAligner: separated data extraction from transformation modelling - this allows to combine different algorithms and models; new option "invert"; reworked parameters (please see the MapAligner documentation and update your INI files)
  - FeatureLinker: now able to link consensus maps; added new experimental algorithm "unabeled_qt"; improved quality calculation in "unlabeled" algorithm
  - IDMapper, FeatureLinker ("unlabeled"/"unlabeled_qt" algorithms): now consider charge states by default (use parameter "ignore_charge" if you want to avoid this)
  - FileInfo: improved formatting of output
  - TextExporter: unified output formats
  - FileConverter: added conversion to consensusXML
  - ProteinQuantifier: redefined meaning of parameter combination "top 0"/"consensus:fix_peptides"
  - ITRAQAnalyzer: isotope corrected quantitation result is written to "-out" instead of the uncorrected values
  - GenericWrapper: now supports arbitrary external programs, when a .ttd file is present (see <OpenMS>/share/OpenMS/TOOLS/EXTERNAL)

UTIL tools:

TOPPView improvements:
- NEW:
  - Identification View (load idXML through Tools->annotate with identifications)
  - 1D view now supports vector graphics export when saving an image
  - Peaks in 2D view are drawn as circles at a high zoom level
  - TOPPAS pipelines can be edited and run directly from TOPPView

TOPPAS improvements:
- MODIFIED:
  - improved stability when using longer filenames
  - minor fixes (see bug tickets below)

OpenMS library improvements:
- Stability and consistency fixes mostly (see bug tickets below)

Changes to the Build System:
- minor only


Fixed Issues:
#277 	Crash upon annotation with idXML
#271 	Filename generation in TOPPAS broken
#278 	TOPP tools update only values from INI files, not restrictions
#273 	TOPPAS appends an extra "toppas" when saving files with uppercase TOPPAS extension
#272 	TOPPAS doesn't update the tab title after saving a new pipeline
#261 	ProteinQuantifier: handling of mod. peptides during protein quantification
#153 	"Unlabeled" FeatureLinker produces quality values that make no sense
#220 	TOPPAS: mzML.gz files are not recognized as correct input
#260 	InclusionExclusionListCreator creates invalid lists for Thermo instruments
#269 	OMSSAAdapter crashes when run from directory containing spaces
#267 	bug in StablePairfinder (distances)
#266 	TOPPAS "store" button for vertex' INI files always writes default INI
#129 	TOPPAS: Allow opening files in one layer
#105 	TOPPAS: Split TOPPAS.ini into Resource and Workflow files
#262 	PrecursorIonSelector handles input/output arguments incorrectly
#100 	TOPPView memory consumption high when copying data
#257 	CLang++ crashes with "SCEVAddRecExpr operand is not loop-invariant!" on EnzymaticDigestion
#233 	TOPPView's updateLayer does not reload all data
#247 	TOPPView: crashes if file is deleted while opened
#66 	"Tools -> Go to" coordinates should default to current view
#239 	seg. fault when loading featureXML into TOPPView from the wrong context
#221 	TOPPView: when loading a new layer, the zoom should not reset
#222 	IDMapper should support mapping charge-matched entities only
#255 	TOPPView's Projection is showing only single peaks at high zoom
#253 	TOPP tools should be able to write their type into ini file, without knowing it a priori
#252 	OMSSAAdapter crashes when v2.1.7 and 'precursor_mass_tolerance_unit_ppm' are used
#251 	XTandem Adapter ignores "no_refinement" flag
#198 	add Proteowizward to Windows binary installer
#246 	TOPPView: Update Layer broken
#149 	Support external tools not derived from TOPPBase
#245 	PeptideIndexer fails on ambiguous AA's
#244 	merging by Precursor in SpectraMerger
#242 	Protein coverage should be reported
#237 	RT corrections via BSpline transformation is unreliable for sparse regions (e.g. borders and extrapolation)
#235 	TOPPAS input file name lists should be sorted
#231 	FeatureFinder has faulty Averagine model
#229 	Digestor UTIL cannot write FASTA output
#27 	generate publication ready figures in SVG format - 1D view
#215 	FeatureFinder crashes with Segmentation fault
#213 	TOPPView crashs when loading mzML and featureXML
#224 	PepXMLFile produces invalid files (mod_aminoacid_mass position is 1-based)
#225 	msInspect pepXML parser can not handle OpenMS pepXML due to massdiff attribute
#223 	TOPPAS restores wrong parameter name when deleting an input/output edge
#217 	Caching in LogStream is not thread safe
#218 	FF should work on non-sorted data, but gracefully exit on negative m/z values
#214 	MapAligner crashes on certain data
#211 	TOPPAS: IDFilter RTPredict linking not possible
#150 	TOPPAS does not use user environment to find executables
#208 	Windows: hide extra console window when starting GUI apps
#207 	Projections show wrong axis names
#179 	adapt to command/console width
#206 	Parameter names should include subsection
#204 	TOPPView "Go To" Dialog should support UniqueID's
#202 	"Open file" dialog: "readable files" should include .gz files
#191 	changing from 1D to 2D,3D View and 3D to 2D if MS1 spectra are present
#196 	NoiseFilter, PeakPicker, BaselineFilter crash on certain input-data

Detailed list of changes to specific OpenMS classes:
- NEW:
  - BaseFeature: parent of Feature and ConsensusFeature
  - FeatureGroupingAlgorithmQT, QTClusterFinder, QTCluster, GridFeature: feature grouping for unlabeled data based on QT clustering
  - FeatureDistance: distance measure for features
  - TransformationModel: different models for retention time transformations
  - SvmTheoreticalSpectrumGenerator: simulator for MS/MS spectra

- MODIFIED:
  - Feature, ConsensusFeature: moved common parts to BaseFeature
  - StablePairFinder: moved distance calculation to FeatureDistance
  - TransformationDescription: reworked, some functionality moved to TransformationModel
  - all MapAlignmentAlgorithm... classes, PoseClustering[Affine/Shift]Superimposer, TransformationXMLFile, InternalCalibration: adapted to changes in RT alignment/transformation modelling
  - FeatureGroupingAlgorithm: support linking of consensus maps; new algorithm "unlabeled_qt"
  - BaseGroupFinder: new algorithm "qt"
  - IDMapper: consider charge states for matching
  - PepXMLFile: use E-value (instead of hyperscore) as score for X! Tandem results
  - FileHandler: accept endings ".pep.xml" and ".prot.xml" for pepXML/protXML
  - FeatureMap, ConsensusMap: "clear" also clears meta data by default
  - ConsensusMap: adapted signature of "convert" for feature maps (to mirror that for peak maps)
  - Param: remove() and ::removeAll() now delete empty nodes which have no subnodes nor entries (otherwise writing paramXML breaks)
  - TheoreticalSpectrumGenerator: getSpectrum() now generates all selected ion types not only b- and y-ions

------------------------------------------------------------------------------------------
----                                  OpenMS 1.7                                      ----
------------------------------------------------------------------------------------------
Release date: Sep 5th 2010

TOPP tools:
- TOPP tool categories have been reorganized
- TOPP documentation now has a predecessor/successor tool section and uniform algorithms subsection parameter documentation
- MODIFIED:
  - IDFilter: reworked parameter names and documentation (please see the IDFilter documentation and update your INI files)
  - IDMapper: reworked parameter handling (please see the IDMapper documentation and update your INI files)
  - FileMerger: can now merge featureXML
  - IDMerger: new option to integrate data from pepXML and protXML
  - MapAligner: improved handling of reference files, added several options to the "identification" algorithm
  - SeedListGenerator: new option to use monoisotopic peptide mass instead of precursor m/z for seeds from idXML input
  - Resampler: PNG image creation functionality removed and transferred to ImageCreator UTIL
  - FeatureFinder: deprecated algorithms "simple" and "simplest"
  - FeatureLinker: deprected algorithm "identification"
- NEW:
  - ProteinQuantifier: compute protein/peptide abundances from annotated featureXML or consensusXML files
  - GenericWrapper: wrap external programs (e.g. ProteinProphet) in TOPPAS
  - ConsensusID: [rewritten] combine several peptide search engine results to improve precision and recall
  - InclusionExclusionListCreator: creates inclusion or exclusion lists for MS/MS based on identifications, feature maps or protein databases
- REMOVED:
  - TextImporter (functionality moved to FileConverter)

UTIL tools:
- MODIFIED:
  - DecoyDatabase now uses "_rev" as decoy string by default (previously: "_ref"), as required by PeptideIndexer by default
  - MSSimulator provides a framework for the simulation of labeled data (#88)
- NEW:
  - ImageCreator: creates PNG's from MS maps
  - IDSplitter: splits peptide/protein annotations off of data files (inverse operation as IDMapper)
  - MassCalculator: calculates masses and mass-to-charge ratios of peptide sequences

OpenMS library improvements:
- read protXML files
- support protein groups in ProteinIdentification/idXML
- line numbers in errors of Textbased files (most formats: dta, dta2D, FASTAFile, PepNovoOutfile, MascotGenericFile, MS2File, MSPFile, OMSSACSVFile, TextImporter (csv, msInspect, SpecArray?, Kroenik))
- FeatureFinderAlgorithmPicked is now able to fit asymmetric retention time profiles (experimental)
- added generic labeling framework to SIMULATION (#88) (experimental)

TOPPView improvements:
- basic visualization of peptide identifications in idXML
- when the amount of loaded data causes memory depletion, an error is issued and TOPPView does not crash (only a problem on 32bit systems)
- zooming beyond the last zoom stack item using the mouse wheel or CTRL+

TOPPAS improvements:
- added copy/paste for workflow items
- workflows can now include other workflows (File>Include)
- several bug fixes
- split TOPPAS in TOPPAS and PipelineExecute TOPP-tool

Changes to the Build System:
- external code support for CMake 2.8:
  External code using "include (${OpenMS_USE_FILE})" in its CMakeLists.txt cannot be configured against OpenMS 1.7, however, only minor changes are required to fix this. See the documentation for "Programming with OpenMS".
- nightly tests for external code
- SVN revision used to build the lib is remembered (finer version tracking)
- nightly coverage builds
- GUI testing (experimental)
- Visual Studio 2010 support
- building on Mac OS X requires CMake 2.8.1 due to bugs in CMake < 2.8.1

Fixed Issues:
[new tracker: http://sourceforge.net/apps/trac/open-ms/query?status=closed&group=resolution&milestone=Release+1.7]
-	#23	  implement protXML
-	#44  	TOPPView warning "Cannot show projections!"
-	#46  	All TOPP/UTILS segfault if /share is not found
-	#53  	TOPPAS select directory has save as dialog
-	#54  	TOPPAS select directory has save as dialog
-	#56  	TOPPAS context menu "open in TOPPView" does not work under MacOSX
-	#58  	Unit tests for nested classes
-	#59  	Test of external Code
-	#61  	automatic ini file Version number update
-	#62  	nightly tests for external code
-	#63  	rename methods named min() or max() to something else...
-	#64  	TOPPView - update_layer reload is incomplete
-	#69  	FileMerger needs ability to merge featureXML
-	#73  	Resampler: can't create PNGs with TOPPAS
-	#74  	Default parameters of PTModel cause infinite loop
-	#76  	Add deployment target for compatibility with older MacOSX versions
-	#77  	FuzzyDiff always returns 'true' when comparing any two PNG images
-	#81  	Terminal modification with residue specificity
-	#85	  IDMapper will crash on negative RT's or big deltas
-	#87  	Gzipped files work as input, but arrow stays red
-	#88  	Implement Labeling Framework for MSSimulator
-	#90	  Quantification on protein level
-	#91	  Simple FF crashes on very sparse data
-	#92	  Encoding of XML files (invalid multcharacter)
-	#93	  TOPPAS layer bug
-	#98	  display RT value when viewing 1D data
-	#104	Split TOPPAS in TOPPAS and PipelineExecute TOPP-tool
-	#110	"Copy&paste, include workflows in current window"
-	#121	Tool categories and menu items in context menus have arbitrary order
-	#122	Projection view: mouse-over text on RT projection says "m/z"
-	#123	Reorganize TOPP tool categories
-	#124	TOPPAS fails to load files correctly
-	#127	catch out-of-memory exceptions in TOPPView
-	#131	TOPP input files check too restrictive...
-	#132	check all system calls
-	#133	Textexporter runs indefinitely when input has no IDs and -consensus_features as output
-	#134	[Windows] failure of TOPP tools in TOPPAS due to _out and _temp directory not writeable
-	#136	TOPPView: #of Isotopes in TheoreticalSpectrumGenerator not forwarded
-	#137	Implement asymmetric elution profile shapes for model fitting in FeatureFinderAlgorithmPicked
-	#141	CMake 2.8.1 causes linker errors on Mac OS 10.6.3
-	#143	Incompatibility between String and string methods
-	#147	Internal Compiler Error with gcc 4.3
-	#152	Remove/hide deprecated algorithms
-	#154	Update TOPPAS workflows params
-	#155	linking OpenMS.so using a relative contrib directory fails
-	#156	use MSBuild instead of devenv for contrib building on Windows
-	#158	FeatureFinder (centroided) might crash on certain input
-	#159	IDMapper will crash when given empty FeatureMap
-	#161	TOPPAS Output file naming can lead to wrong "merge all" behaviour
-	#163	rework IDFilter
-	#164	DecoyDatabase creates faulty protein names by default
-	#170	TheoreticalSpectrumGenerator computes wrong prefix/suffix masses
-	#171	Remove/hide entire deprecated tools
-	#175	Internal Compiler error in BaseModel/FeatureFinder
-	#182	INIFileEditor crashes upon execution
For more minor bugfixes visit the above URL.

Detailed list of changes to specific OpenMS classes:
- ConsensusMap, FeatureHandle, ConsensusFeature:
  - element index replaced by unique id
- DPosition:
  - min() renamed to minPositive()
  - min_negative() to minNegative()
- DIntervalBase
  - min() renamed to minPosition()
  - max() renamed to maxPosition()
- String
  - removed:
     String substr(SignedSize start, SignedSize n) const;
     String substr(SignedSize start) const;
  - added:
     String substr(size_t pos = 0, size_t n = npos) const;
     String chop(Size n) const;

------------------------------------------------------------------------------------------
----                                  OpenMS 1.6                                      ----
------------------------------------------------------------------------------------------
Release date: Nov 19th 2009

Main improvements of TOPPView:
- Storing peak data is now possible in mzData, mzXML and mzML format
- Feature and consensus feature peaks are now configurable (icon and size)
- Added new label mode for feature layers: all peptide hits of a feature are displayed
- Added visualization of unassigned peptide hits for feature layers
- Measuring to arbitrary end points is now supported in 1D and 2D view
- file load progress bar stays responsive under load on Windows
- rudimentary chromatogram support

Main improvements of TOPP-Framework:
- Major update of TOPPAS
- TOPP tools now warn when used with parameter files from a different version
- Combining '-write_ini' and '-ini' option now allows to transfer settings with identical
  path and names from an old ini file into a new one.

New TOPP tools:
- SeedListGenerator
  - generates seed lists for feature detection (still experimental)
- PrecursorMassCorrector
  - update precursor m/z information of MS/MS spectra based on MS1 peptide isotope fits
    (still experimental)

Main improvements of TOPP-Tools:
- all tools:
  - gzipped and bzipped XML files (e.g. mzML) can be directly read
- FeatureFinder
  - Centroided
    - supports parallel execution now
    - supports user-specified seeds now
    - Wavelet: removed (Isotope-Wavelet is still available)
- FileMerger: accumulated processingMethod entries, which all contained the same
  information
- IDMapper
  - has new default m/z tolerance and uses ppm as new default measure! Da is still
    supported.
  - referenze m/z of ID can now be either: 1) precursor mass, 2) [new] mass of identified
    peptide
  - assigns more peptides to features with convex hulls (the deltas are used)
- InternalCalibration
  - supports calibration functions calculated seperately for each spectrum or one global
    function
  - supports peptide ids as reference peaks
  - works on peak or feature data now
- MapAligner
  - new "identification" algorithm for alignment based on identified peptides
    (still experimental)
- PeakPicker
  - support for automatic estimation of peak width
- TextImporter can now import Koenik(Hardkloer) feature files
- TextExporter
  - added option for string quoting
  - improved export of consensusXML
- PepNovoAdapter: complete rewrite of the code, including classes

New UTILS:
- UniqueIdAssigner can be used to assign unique ids to FeatureXML and ConsensusXML files

Main improvements of UTILS:


Main improvements of OpenMS C++ library:
- MGF file creation speedup (also affects some TOPP tools)
- removed FeatureFinder-Wavelet (IsotopeWavelet is still available)
- support for bzip2 and gzip compressed XML files
- chromatogram support
- comments and other strings of XML writers are now escaped to prevent reading problems
- fixed IdXMLFile segmentation fault if no protein identification given

Detailed list of changes to specific OpenMS classes
- [New classes]:
  - UniqueIdGenerator, UniqueIdInterface, UniqueIdIndexer
  - SVOutStream
  - MapAlignmentAlgorithmIdentification
  - SeedListGenerator
- [Removed classes]:
  - FeatureFinderAlgorithmWavelet
- [Renamed classes]:
  - IDTagger -> DocumentIDTagger
- String:
  - improved behaviour of split(...) method
  - added support for quoting and unquoting of strings
- ConsensusMap: added clear(...) method
- IDMapper:
  - uses bounding boxes of mass traces instead of convex hulls now
  - the given deltas are used for features with convex hulls as well
- PoseClusteringShiftSuperimposer:
  - full rewrite, uses a similar algorithm like PoseClusteringAffineSuperimposer now
- TranformationDescription:
  - added cubic b-spline transformation
  - PairsType uses DoubleReal instead of Real now, thus can be used for m/z as well
- VersionInfo:
  - includes (if available) SVN revision number that the library is build upon via support
    by the build system
  - SVN revision information is displayed in the TOPP tools help text
- PepXMLFile: improved handling of PTMs

Changes to the Build System:
- unit tests are now in a separate sub-project in <OpenMS/source/TEST/> avoiding huge
  Solution files in MSVC IDE
- new targets: test_build, tutorials_build, tutorials_exec
- SVN revision (if available) is determined and compiled into OpenMS before the library is
  built
- added real install prefix and install target to be able to do a 'make install'

Changes to OpenMS XML formats:
- FeatureXML and ConsensusXML files use unique ids now instead of running indices. New XML
  Schema versions: 1.4

Changes to the contrib package:
- updated GSL to version 1.13
- updated SVM to version 2.89
- added Z lib and bz2 lib

Bug fixes:

[old tracker: http://sourceforge.net/tracker/?func=detail&aid=2857130&group_id=90558&atid=1059012]
- [2857042]: RTModel/PTModel unable to find modification
- [2857040]: Modification names with brackets fail to parse
- [2849215]: OMSSAAdapter fails with Acetlyation not found
- [2849201]: Parameters in INI files are duplicated
- [2849439]: Compilation error with Qt 4.3.x
- [2900457]: idXML files with more than ProteinIdentification might be incorrect

[new tracker: http://sourceforge.net/apps/trac/open-ms/query?status=closed&group=resolution&milestone=Release+1.6]
- #29: FilerMerger accumulates processingMethod entries
- #28: Segfault if idXML file does not contain a protein identification.
- #24: XML formats are written with unescaped special chars like "&"

------------------------------------------------------------------------------------------
----                                  OpenMS 1.5                                      ----
------------------------------------------------------------------------------------------

Main improvements of TOPPView:
- Added new labeling options for feature data
- Fixed crash when zooming in snap-mode
- Added context menu to spectra selection bar
- Feature editing mode can be enabled/disabled in the context menu (to avoid accidental editing)
- Several minor fixes and improvements

Main improvements of TOPP:
- Made mzML 1.1.0 the default format for all TOPP tools
- Added data processing information to all output files to improve traceability
- FileFilter:
  - added 'sort_peaks' option
  - added filtering according to scan type
  - added filtering according to activation type
- FileInfo:
  - added flag for data processing output
  - corrupt data checks: sorting is checked now, improved speed
- Added new tool IDFileConverter, which can convert between identification file formats
- Added TOPPAS, a tool for visual creation and execution of TOPP pipelines (beta)
- TextImporter can now import SpecArray and msInspect feature files
- Added CompNovo, a de novo identification tool for combined CID/ETD experiments
- MapAligner uses a new algorithm for pose clustering with less parameters

Main improvements of UTILS:
- Added PeptideIndexer, assign proteins to peptides including target/decoy specification
- Added MRMPairFinder, ERPairFinder to extract ratios of labeled experiments
- Added IDMassAccurracy, given mzML files and identification, it calculates distributions of mass deviations
- Added MapAlignmentEvaluation, a tool to evaluate alignment results
- Added MSSimulator, a highly configurable simulator for mass spectrometry experiments

Main improvements of OpenMS C++ library:
- mzML 1.1.0 support
- Improved the precision of mass values in several file formats

Detailed list of changes to specific OpenMS classes
- New classes:
  - CompNovo-classes
  - StablePairFinder, which is now used by MapAligner and FeatureLinker
  - Simulation-classes
- Removed classes:
  - FeatureFinderAlgorithmWatershed
  - PeakIcon
  - FactoryProduct (replaced by DefaultParamHandler)
  - DSpectrum (all the functionalty was moved to MSSpectrum)
- Renamed and moved classes:
  - moved PersistentObject from FORMAT/ to FORMAT/DB/
  - renamed PepXMLFile to PepXMLFileMascot
- Changes to Classes:
  - MSExperiment: added 'isSorted' method
  - MSSpectrum:
    - added 'isSorted' method
    - renamed MetaDataArray to FloatDataArray
    - added IntegerDataArrays
    - added StringDataArrays
  - DataValue: added constructor for 'std::string' and QString
  - MetaInfo: 'setValue' method takes only DataValue now
  - MetaInfoInterface: 'setMetaValue' method takes only DataValue now
  - Param: 'setValue' method takes only DataValue now
  - ExperimentalSettings: moved DataProcessing to SpectrumSettings (for mzML)
  - Precursor: supports multiple dissociation methods now (for mzML)
  - MetaInfoDescription: removed comment and source file; added data processing (for MzML)
  - ElementDB: isotopes are now possible
  - EmpiricalFormula: isotopes are now possible (e.g. (2)H for deuterium)
  - ModificationsDB: switched completely to UniMod (www.unimod.org). PSI-MOD still provided for convenience
  - PepXMLFile: added new 'load' method (moved the old 'load' method to PepXMLFileMascot)
  - TextFile:
    - is now derived from StringList
    - the 'asString' method was replaced by 'concatenate' from StringList
  - MzMLFile:
    - added support for integer and string binary arrays
    - added support for compressed binary data arrays
    - loading a file with unknown CV terms in certain tags no longer causes an error
  - DBConnection:
    - The 'executeQuery' method no longer sets the internal pointer to the first record of the result.
      It is now positioned before the first record. A boolean flag can be used to switch to the old behaviour.
  - SourceFile: changed native ID type to string
  - PoseClusteringAffineSuperimposer: full rewrite, not using CGAL

Changes to the contrib package:
- Added CoinMP 1.3.3
- Added IMSlib 0.1.0
- Update Xerces-C to revision 806068 of SVN trunk

Bug fixes:
- [2778461]: mzData files containing 'supDataArray' elements no longer crash OpenMS
- [2777173]: TOPPView 2D view projections no longer forget the draw mode on repaint
- [2776386]: TOPPView snap-to-max intensity mode no longer crashes with empty spectra
- [2775912]: PeakPickerCWT no longer assigns RT=-1 to MS/MS spectra

------------------------------------------------------------------------------------------
----                                  OpenMS 1.4                                      ----
------------------------------------------------------------------------------------------

Main improvements of TOPPView:
- Drag-and-drop is now supported from the layer bar, spectrum bar and for files from the operating system
- Improved visualization of very high-resolution data
- Improved painting speed of 2D view

Main improvements of TOPP:
- Added new tool TextImporter, which can convert text files to featureXML
- TextExporter can now export peptide/protein information stored in consensusXML
- PeakPicker: reduced the number of parameters, added parallization support
- FeatureFinder: added new MRM algorithm and removed the tool 'FeatureFinderMRM'
- FileInfo: added support for idXML

Main improvements of OpenMS C++ library:
- mzML 1.1.0 RC5 support
- removed support for external memory (use the 64bit builds if you want to process large datasets)
- added support for three kinds of parallization architectures
  - OpenMP
  - Intel Threading Building Blocks
  - Nvidia Cuda

Detailed list of changes to specific OpenMS classes:
- SpectrumSettings: several precursor peaks are now supported, added product list
- Precursor: complete rewrite for better support of mzData, mzXML and mzML
- PeakPickerCWT: cleaned up interface, improved meta data handling, improved parameters, added parallelization support
- GaussFilter: cleaned up interface, improved meta data handling
- SavitzkyGolayFilter: cleaned up interface, improved meta data handling
- MorphologicalFilter: cleaned up interface
- LinearResampler: cleaned up interface
- LabeledPairFinder: estimated negative sigma values are now treated as positive values
- FeatureFinder: added new algorithm 'MRM' for MRM feature detection; replaces FeatureFinderMRM
- ExperimentalSettings: remove native ID type (for mzML support)
- SourceFile: added native ID type (for mzML support)
- File: replaced vector<String> by StringList in all methods

Bug fixes:
- [2645436]: TOPPView - Data Filter for "Size" not available
- [2645510]: OpenMS - libOpenMS.so is built but linking fails (TOPP, tests) (on Debian "Lenny")
- [2665055]: FileFilter ignores -sort option for FeatureXML and Consensus
- [2659013]: windows contrib can fail when copying compiled libraries
- [2606068]: TOPP tools with list parameters do not work with INI files
- [2690367]: Protein references missing on peptide identifications

------------------------------------------------------------------------------------------
----                                   OpenMS 1.3                                     ----
------------------------------------------------------------------------------------------

New features and improvements of OpenMS:
- The build system is now based on CMake - supporting Linux, MacOS and Windows.
- Finalized mzML implementation (version 1.1.0 RC4)
  - previously unsupported parts
  - indexed mzML
  - semantic validation (see FileInfo)
- Kernel: Replaced comparators NthPositionLess by the comparator(s) RTLess and/or MZLess.
- Kernel: Replaced methods sortByNthPosition() by the method(s) sortByRT() and/or sortByMZ().
- Improved the framework for meta data visualization.
- Several extensions to the meta data classes were made for mzML compliance.
- The macros used for unit testing in source/TEST have been revised.
- More consistent handling of single vs. double numeric precision, esp. in file output.
- Added ANALYSIS/PIP/PeakIntensityPredictor class for peak intensity prediction (contributed by Alexandra Scherbart).
- Added support for Intel Compiler versions 10 and 11
- Added support for Qt up to 4.5 rc1

New features and improvements of TOPP:
- Added SILACAnalyzer: A specialized tool for quantitation of SILAC experiments (contributed by Lars Nilse).
- Added ITRAQAnalyzer: A specialized tool for quantitation of ITRAQ experiments.
- Added IDMapper: Assigns protein/peptide identifications to features or consensus features.
- FeatureLinker: Added automated RT parameter estimation for 'labeled' algorithm.
- MapAligner: Added spectrum_alignment and apply_given_trafo, IdXML is supported.
- Resampler: This tool is now used for resampling raw data instead of resampling in NoiseFilter or BaselineFilter.
- FileInfo: The option '-v' now also does a semantic validation of mzML files.
- FileMerger: Improved interface
- ConsensusID: Now also supports consensus identification of features and consensus features.
- INIFileEditor: Support for string/int/double lists and input/output files was added.
- Added PrecursorIonSelector: A tool for result-driven precursor ion selection.
- FalseDiscoveryRate: corrected FDR calculations and added optional support for q-values
- Added MascotAdapterOnline: which allows queries to Mascot via network (together with Daniel Jameson)

New features and improvements of TOPPView:
- Added functionality for editing feature data
- Added support for consensus features (consensusXML)
- Added measuring and generic annotations to 1D view
- Several minor interface improvements and bugfixes

Changes to OpenMS XML formats:
- ParamXML:
  - Restrictions in Param .ini files are represented by 'min:max' instead
    of 'min-max' now, to avoid issues with small (1e-06) and negative numbers.
  - Replaced 'advanced' attribute by the more general 'tags' attribute.
  - Added support for float, int and string lists
- featureXML:
  - Added tag <subordinate> to store competing features that did not qualify for the final map
  - Removed <description> section
  - Added document identifier
  - Added protein and peptide information
- consensusXML:
  - Added document identifier
  - Added protein and peptide information
- idXML:
  - Added document identifier

Changes to the contrib package:
- The build system is now based on CMake - supporting Linux, MacOS and Windows.
- Updated SeqAn package to revision 2666 (this fixes the STL debug error)
- Updated xerces-c to version 3.0.0
- Updated boost to version 1.37.0
- Downgraded GSL to 1.8 (because of Mac/Windows support)

Detailed list of changes to specific OpenMS classes:
- Renamed and moved classes
  - Renamed MSMetaDataExplorer to MetaDataBrowser
  - Renamed ProcessingMethod to DataProcessing
  - Moved XMLValidator from FORMAT/ to FORMAT/VALIDATORS/
- Removed classes
  - DPeakArray (moved the functionality to the classes that inherited from it)
  - IDSpectrumMapper (replaced by IDMapper)
  - IDFeatureMapper (replaced by IDMapper)
  - FeatureXMLHandler (merged into FeatureXMLFile)
  - ConsensusXMLHandler (merged into ConsensusXMLFile)
  - PeakPicker (merged into PeakPickerCWT)
  - MorphFilter (merged into MorphologicalFilter)
  - TopHatFilter (merged into MorphologicalFilter)
- New classes
  - DATASTRUCTURES/IntList
  - DATASTRUCTURES/StringList
  - ANALYSIS/ID/IDMapper
  - ANALYSIS/MAPMATCHING/MapAlignmentAlgorithmApplyGivenTrafo
  - ANALYSIS/MAPMATCHING/MapAlignmentAlgorithmSpectrumAlignment
- Changes to classes
  - InstrumentSettings
    - Revisited scan modes
    - Added bool member for zoom scans (no longer a scan mode)
  - MassAnalyzer: Removed tandem scanning method. This is stored in the ScanMode of InstrumentSettings.
  - DataProcessing: Now contains Software and can handle multiple processing actions.
  - Software: Only contains name and version now.
  - SourceFile: Added MetaInfointerface and checksum type
  - ContactPerson: Added URL and address
  - Instrument:
    - Can contain multiple detectors and multiple ion sources now
    - Added Software
    - Added ion optics type
  - AcquisitionInfo: Added MetaInfoInterface
  - Acquisition: integer 'number' member was changed to a string 'identifier' (for mzML)
  - ExperimentalSettings
    - Now contains multiple SourceFiles and DataProcessings
    - ExperimentType was removed
  - SpectrumSettings
    - Added nativeID (from acquisition software)
  - DSpectrum
    - The peaks are no longer stored in a container member, but DSpectrum is derived
      from std::vector<PeakType>.
    - The container type is no longer a template argument. Peak type and allocator type
      are the new template arguments.
  - LabeledPairFinder: Added automated RT parameter estimation.
  - GaussFitter: Removed several unneeded methods.
  - GammaDistributionFitter: Removed several unneeded methods.
  - DataValue: Added support for IntList and DoubleList types
  - Param:
    - Added a new remove(key) method, that removed only exact matches.
      The old remove() method was renamed to removeAll(prefix)
    - Replaced 'advanced' flag by a generic tagging mechanism
    - Added support for IntList and DoubleList types
  - File: find(...) now throws an exception, of the file is not found.
  - DPeak and DRichPeak are metafunctions now, e.g. DPeak<1>::Type is a typedef for Peak1D.
  - VersionInfo: Added support for SVN revision info. Slight interface changes.
  - TOPPBase: Print revison info (if meaningful).
  - MetaInfo: Uses double precision now.
  - Date
    - get() now returns a string instead of modifying a string reference.
    - Made today() is static now and returns the current DateTime instead of modifying the object.
  - DateTime
    - get(), getDate() and getTime() now return a string instead of modifying a string reference.
    - Made now() is static now and returns the current Date instead of modifying the object.
  - MSExperiment: The date is now a DateTime object.
  - ProgressLogger: Nested application uses indentation.
  - XMLValidator: The output stream for error messages can now be set in the isValid(...) method
  - XMLFile: The output stream for validation error messages can now be set in the isValid(...) method
  - MzMLFile: The output stream for validation error messages can now be set in the isValid(...) method
  - IdXMLFile: Adden document identifier to the load(...) and store(...) method

------------------------------------------------------------------------------------------
----                                   OpenMS 1.2                                     ----
------------------------------------------------------------------------------------------

New features and improvements of OpenMS:
- GCC 4.3 is now supported (GCC 3.4 and 4.0 are no longer supported)
- Added support for GCC STL debug mode (configure option --enable-stl-debug)
- Complete reimplementation of map alignment and feature grouping classes.
  This affected some classes in KERNEL and nearly all classes in ANALYSIS/MAPMATCHING.
  The affected classes are not listed in detail here.
- Added meta data arrays to spectra as the new standard way of handing peak meta information
- Improved interface of SpectrumCanvas and derived classes for easier reuse outside of TOPPView
- Added support for arbitrary modifications to peptide/protein modifications (based on PSI-MOD)
- Exceptions thrown by member functions are no longer declared in the header files.
  They are however documented in the class documentation.
- Added *beta* support for the HUPO PSI format mzML
  Currently only reading is supported and some features are not implemented yet
  e.g. chromatograms, zlib compression of base64 data, base64 integer data, base64 16 bit data
- Added the UTILS package, a bundle of small helper tools.
- Changed handling of amino acid sequences and modifications. Modifications are taken from
  PSI-MOD and are fully supported via the class AASequence.
- Added new framework for generic clustering

New features and improvements of TOPP:
- Replaced 'MapAlignment', 'UnlabeledMatcher' and 'LabeledMatcher' tools by 'MapAligner' and 'FeatureLinker' tools
- Added map alignment algorithm based on spectrum similarity to 'MapAlignment'
- Added 'PTModel' and 'PTPredict' tool for prediction of proteotypic peptides
- Added XTandemAdapter with a minimal interface (shared with OMSSAAdapter) all advanced option can be set using a
  standard X!Tandem configuration file
- Changed OMSSAAdapter to same minimal interface as XTandemAdapter, advanced option are additionally available
- Added IDDecoyProbability which implements the transformation of a forward and reversed search into probability
  scores (target-decoy approach)
- Added FalseDiscoveryRate, which implements FDR calculation from forward and reversed searches at peptide
  and protein levels

New features and improvements of TOPPView:
- Major update to the user interface and functionality
- Speed improvements of the 2D view
- Many bug fixes
- Updated tutorial

Changes to OpenMS XML formats:
- Added TransformationXML which stores information about map alignment
- Removed map alignment information from ConsensusXML
- FeaturePairsXML is now deprecated (ConsensusXML is used instead)

Changes to the contrib package:
- Updated to NetCDF 3.6.3
- Updated to SeqAn 1.1 (r2416)
- Updated to CGAL 3.3.1
- Updated to GSL 1.11
- Updated to xerces-c 2.80
- Updated to boost 1.35.0
- Updated to libsvm 2.86

Detailed list of changes to specific OpenMS classes:
- Renamed and moved classes
  - Renamed 'Exception::Base' to 'Exception::BaseException'
  - Renamed all 'Peak' classes to 'RichPeak'
  - Renamed all 'RawDataPoint' classes to 'Peak'
  - Renamed 'KERNEL/DPeakConstRefArray' to 'DATASTRUCTURES/ConstRefVector'

- Removed classes
  - KERNEL/PickedPeak1D
  - DATASTRUCTURES/HashMap (replace by Map)
  - ANALYSIS/MAPMATCHING/BaseAlignment (restructuring of map alignment)
  - ANALYSIS/MAPMATCHING/BaseMapMatcher (restructuring of map alignment)
  - ANALYSIS/MAPMATCHING/BasePairFinder (restructuring of map alignment)
  - ANALYSIS/MAPMATCHING/BasePairFinder_impl (restructuring of map alignment)
  - ANALYSIS/MAPMATCHING/BasePairwiseMapMatcher_impl (restructuring of map alignment)
  - ANALYSIS/MAPMATCHING/BaseSuperImposer_impl (restructuring of map alignment
  - ANALYSIS/MAPMATCHING/ElementPair (restructuring of map alignment)
  - ANALYSIS/MAPMATCHING/Grid (restructuring of map alignment)
  - ANALYSIS/MAPMATCHING/GridCell (restructuring of map alignment)
  - ANALYSIS/MAPMATCHING/Group (restructuring of map alignment)
  - ANALYSIS/MAPMATCHING/IndexTuple (restructuring of map alignment)
  - ANALYSIS/MAPMATCHING/LinearMapping (restructuring of map alignment)
  - ANALYSIS/MAPMATCHING/MapDewarper (restructuring of map alignment)
  - ANALYSIS/MAPMATCHING/MapMatcherRegression (restructuring of map alignment)
  - ANALYSIS/MAPMATCHING/PairMatcher (restructuring of map alignment)
  - ANALYSIS/MAPMATCHING/PoseClusteringPairwiseMapMatcher (restructuring of map alignment)
  - ANALYSIS/MAPMATCHING/StarAlignment (restructuring of map alignment)
  - ANALYSIS/CLUSTERING/BinnedRep (reimplemented in BinnedSpectrum)
  - COMPARISON/SPECTRA/BinnedRepCompareFunctor (reimplemented in BinnedSpectrumCompareFunctor)
  - COMPARISON/SPECTRA/BinnedRepMutualInformation (reimplemented in BinnedMutualInformation)
  - COMPARISON/SPECTRA/BinnedRepSharedPeakCount (reimplemented in BinnedSharedPeakCount)
  - COMPARISON/SPECTRA/BinnedRepSpectrumContrastAngle (reimplemented in BinnedSpectralContrastAngle)
  - COMPARISON/SPECTRA/BinnedRepSumAgreeingIntensities (reimplemented in BinnedSumAgreeingIntensities)
  - CONCEPT/Benchmark
  - CONCEPT/HashFunction
  - FILTERING/SMOOTHING/SmoothFilter
  - FORMAT/FeaturePairsXMLFile (restructuring of map alignment)
  - FORMAT/GridFile (restructuring of map alignment)
  - FORMAT/HANDLER/FeaturePairsHandler (restructuring of map alignment)
  - FORMAT/HANDLER/GridHandler (restructuring of map alignment)
  - FORMAT/HANDLER/OMSAAXMLHandler (replaced by OMSSAXMLFile)
  - KERNEL/ConsensusPeak (restructuring of map alignment)
  - KERNEL/FeatureHandle
  - KERNEL/MSExperimentExtern
  - KERNEL/PeakIndex
  - TRANSFORMATIONS/RAW2PEAK/PeakShapeType

- New classes
  - CHEMISTRY/ModificationsDB which handles the PSI-MOD modifications
  - CHEMISTRY/ModificationDefinition class, which specifies modification search options
  - CHEMISTRY/ModificationDefinitionSet class, which specifies modification search options
  - CHEMISTRY/ResidueModification which represents a PSI-MOD modification
  - ANALYSIS/ID/FalseDiscoveryRate class, which calculates FDRs on peptide and protein level
  - ANALYSIS/ID/IDDecoyProbability class, which implements a target decoy probability estimation
  - DATASTRUCTURES/Map class and replaced HashMap usage with Map
  - ANALYSIS/MAPMATCHING/BaseGroupFinder (restructuring of map alignment)
  - ANALYSIS/MAPMATCHING/FeatureGroupingAlgorithm (restructuring of map alignment)
  - ANALYSIS/MAPMATCHING/FeatureGroupingAlgorithmLabeled (restructuring of map alignment)
  - ANALYSIS/MAPMATCHING/FeatureGroupingAlgorithmUnlabeled (restructuring of map alignment)
  - ANALYSIS/MAPMATCHING/LabeledPairFinder (restructuring of map alignment)
  - ANALYSIS/MAPMATCHING/MapAlignmentAlgorithm (restructuring of map alignment)
  - ANALYSIS/MAPMATCHING/MapAlignmentAlgorithmPoseClustering (restructuring of map alignment)
  - ANALYSIS/MAPMATCHING/MapAlignmentAlgorithmSpectrumAlignment (new map alignment type using spectral alignments)
  - ANALYSIS/MAPMATCHING/TransformationDescription (new map alignment type using spectral alignments)
  - ANALYSIS/CLUSTERING/AverageLinkage (new framework for clustering)
  - ANALYSIS/CLUSTERING/ClusterFunctor (new framework for clustering)
  - ANALYSIS/CLUSTERING/ClusterHierachical (new framework for clustering)
  - ANALYSIS/CLUSTERING/CompleteLinkage (new framework for clustering)
  - ANALYSIS/CLUSTERING/SingleLinkage (new framework for clustering)
  - COMPARISON/SPECTRA/BinnedSpectrum (Binned represenetation of a spectrum)
  - COMPARISON/SPECTRA/BinnedMutualInformation
  - COMPARISON/SPECTRA/BinnedSumAgreeingIntensities
  - COMPARISON/SPECTRA/BinnedSpectralContrastAngle
  - COMPARISON/SPECTRA/BinnedSharedPeakCount
  - COMPARISON/SPECTRA/BinnedSpectrumCompareFunctor
  - COMPARISON/SPECTRA/CompareFourierTransform
  - COMPARISON/SPECTRA/PeakAlignment
  - COMPARISON/SPECTRA/SteinScottImproveScore
  - DATASTRUCTURE/DistanceMatrix
  - FORMAT/ControlledVocabulary
  - FORMAT/HANDLER/MzMLHandler
  - FORMAT/HANDLER/UnimodXMLHandler
  - FORMAT/HANDLER/XTandemInFileXMLHandler
  - FORMAT/MSPFile
  - FORMAT/MzMLFile
  - FORMAT/OMSSACSVFile
  - FORMAT/PepXMLFile (only for Mascot output, not complete implementation of pepXML)
  - FORMAT/TransformationXMLFile
  - FORMAT/XTandemInfile
  - FORMAT/XTandemXMLFile
  - MATH/STATISTICS/GammaDistributionFitter
  - MATH/STATISTICS/GaussFitter
  - TRANSFORMATIONS/FEATUREFINDER/FeatureFinderAlgorithmIsotopeWavelet
  - TRANSFORMATIONS/FEATUREFINDER/FeatureFinderAlgorithmWavelet

- Changes to classes
  - Changed AASequence to support PSI-MOD modifications
  - Changed Residue to support PSI-MOD modifications



------------------------------------------------------------------------------------------
----                                  OpenMS 1.1.1                                    ----
------------------------------------------------------------------------------------------

Bug fixes:
- [1953335]: TOPP - TOPPView: Filter bar is not updated when deleting a layer
- [1953339]: TOPP - TOPPView: Crash when pressing cancel button of the DB password dialog
- [1948699]: TOPP - TOPPView: Opening a file from command-line containing spaces fails
- [1948080]: TOPP - MascotAdapter: Variable modification were added to fixed modifications
- [1941268]: TOPP - TOPPView: Crash when displaying files with intensity 0 peaks only
- [1941270]: TOPP - TOPPView: Recent file paths in TOPPView are wrong under certain conditions (Windows only)
- [1941273]: TOPP - TOPPView: Crash when loading an INI file without type in TOPP dialog
- [1934199]: OpenMS - SpectrumWidget: Crash when painted without layers
- [1933097]: OpenMS - TOPPBase: Invalid default values of string parameters were not handled correctly


------------------------------------------------------------------------------------------
----                                   OpenMS 1.1                                     ----
------------------------------------------------------------------------------------------

New features and improvements of OpenMS:
- Added support for Windows XP
- Improved configure
  - prefix option now works as expected
  - Fixed several bugs in handling of Qt
  - Fixed several minor bugs
- Added support for large datasets through a custom allocator
- Added support for XML schemas, which allows validation of files
- Added optional schema version tag to all OpenMS XML formats
- Removed classes: DataReducer, MaxReducer, SumReducer, SavitzkyGolaySVDFilter,
                   MSExperimentExtern, BaseMapping
- Added classes: StringList, SuffixArray, DataFilters
- Renamed/moved classes:
  - ExternalCalibraton -> TOFCalibration,
  - SavitzkyGolayQRFilter -> SavitzkyGolayFilter
  - FORMAT/Param.h -> DATASTRUCTURES/Param.h
- Refactoring of FeatureFinder framework
- Refactoring of MapAlignment framework
- Refactoring of XML parsing classes
- Refactoring of the visualization widgets
- Reorganization of the OpenMS documentation
- Lots of minor bug fixes and improvements to documentation

New features and improvements of TOPP:
- Added support for advanced parameters and parameter value restrictions
- Added file type/name checks before use of input/output files
- Improved parameter handling of the tools that offer different methods:
  FeatureFinder, NoiseFilter and SpectraFilter
- Lots of minor bug fixes and improvements to documentation
- FileFilter: Added option to sort data points according to RT and m/z
- FileInfo: Added validation of files against the XML schema, added check for corrupt data
- Added TextExporter: exports featureXML, featurePairsXML, consensusXML and idXML to text
                      files for import to other tools
- Added FeatureFinderMRM: performs peptide quantitation using Multiple-Reaction-Monitoring (MRM)

New features and improvements of TOPPView:
- Refactoring of the interface: Moved a lot of functions to context menus
- Added data filters (intensity, quality, ...)
- Lots of minor bug fixes
- Added tutorial

Detailed list of changes to specific OpenMS classes:
- BoundingBox2D
  - Added constructor from PointArrayType
- DataValue
  - Simplified to Int, DoubleReal and String types only
  - Direct cast to all data types is not possible anymore
- DefaultParamHandler
  - Added support for restrictions
  - Added support for advanced parameters
- String
  - Improved implementations of implode and substr
  - Renamed implode(...) method to concatenate(...)
- DSpectrum
  - Added method to find the nearest peak to an m/z value (findNearest)
- Feature
  - Added support for convex hulls of individual mass traces
- Param
  - Added support for value restrictions
  - Added support for advanced parameters
  - Replaced STL iterator by Param-specific iterator, which is aware of the tree strucure
  - The getValue method now throws an exception in case of a non-existing name.
    Use exists(...) to check if a parameter exists
- FileHandler
  - Added support for IdXML, ConsensusXML and mgf format
- Factory
  - Added methods to find out which products are registered
- MetaInfo/MetaInfoInterface/MetaInfoRegistry
  - Names are automatically registered now
- FileHandler
  - Renamed some of the Type enum values to make them consistent

------------------------------------------------------------------------------------------
----                                   OpenMS 1.0                                     ----
------------------------------------------------------------------------------------------
- Kernel redesign (improvement of usability)
- Removed Boost dependencies
- Qt4 port
- Experimental support for MacOS 10
- Experimental support for Windows (XP & VISTA via MinGW)
- New OpenMS and TOPP tutorial
- Redesign of protein and peptide identification datastructures
- New format for protein and peptide identification: IdXML
- Release of annotated schemas for all OpenMS XML formats
- New features and improvements of TOPPView
  - Visualization of peaks, feature and feature pairs has been speeded up
  - Meta data browsing and editing
  - TOPP tools can be invoked via TOPPView
  - Visualization of protein/peptide identification annotated to LC-MS/MS data
- New features and improvements of TOPP
  - Added INIFileEditor - A GUI editor for TOPP configuration files
  - Added ConsensusID - A tool to unify protein and petide identification from several
                        search engines
  - Added Decharger - Decharging feature maps
  - Added MapAlignment - Multiple alignment of LC-MS maps
  - Added MapNormalizer - Normalization of peak intensities
  - Added InternalCalibration - Calibration of peak m/z using reference masses
  - Added ExternalCalibration - Conversion of flight times into m/z using external
                                calibrant spectra<|MERGE_RESOLUTION|>--- conflicted
+++ resolved
@@ -17,6 +17,10 @@
 ----                                OpenMS 3.1.0     (released: under development)    ----
 ------------------------------------------------------------------------------------------
 
+We are excited to share an experimental update with our community, mainly targeted at platforms that depend on Conda packages.
+Please note that this is a partial and unannounced release, focused on delivering novel features and major changes that we're actively testing and refining.
+While these features are still in an experimental phase, we encourage adventurous users and platform integrators to explore and provide feedback.
+
 - Major change: removed the distinction between TOPP tool and util and the TOPP and UTIL build targets were merged to a single TOPP target. All utils are considered tools now and categorized as "Utilities".
 - Added SageAdapter. Support for standard identification tasks with sage (https://github.com/lazear/sage).
 - Require some advanced instruction sets for x64 CPUs: SSE3 (g++/clang) or AVX (MSVC); and NEON for ARM64 CPUs (#6978)
@@ -24,20 +28,14 @@
 - Base64 encoding/decoding using the SIMDe library (#6978)
 - Fix a crash when loading mzML data with multiple threads which contains non-MS spectra, e.g. 'electromagnetic radiation spectrum' (#7011)
 - InternalCalibration: improve visualization of calibration plots (#7064)
-<<<<<<< HEAD
 - Report reading/writing throughput (MiB/sec) when loading/storing mzML (#7035)
 - Restore TOPPAS tutorial (#7076)
 - Add ability to create decoy features in FeatureFinderIdentification
 - Filter features in ProteomicsLFQ according to feature p-value (additional parameters feature_with(out)_id_min_score, transfer_ids aka MBR is automatically active if targeted_only = false)
 - various low impact UBSan fixes
-
-=======
-- report reading/writing throughput (MiB/sec) when loading/storing mzML (#7035)
-- restore TOPPAS tutorial (#7076)
-- restore developer quick guide in Doxygen docu - see https://openms.de/current_doxygen/html/index.html (#7109)
+- Restore developer quick guide in Doxygen docu - see https://openms.de/current_doxygen/html/index.html (#7109)
 - make mzData more robust against wrong 'length' attributes for binary data (#7113) 
 - Updated the changelog helper to set LD_LIBRARY_PATH automatically and other fixes
->>>>>>> c30f6721
 
 Cleanup of old/unused tools and code:
 - Removed old tools and associated code in the library for InclusionExclusionListCreator, SvmTheoreticalSpectrumGenerator, PrecursorIonSelector, and MSSimulator
@@ -48,6 +46,17 @@
 - Removed simplistic evaluation tools FFEval, LabeledEval, TransformationEvaluation
 - Removed EnzymaticDigestionLogModel
 - Removed FidoAdapter (same functionality now in our own inference engines)
+
+Important Notes:
+- These features are experimental and may undergo changes or be removed in future releases based on user feedback and stability.
+- We welcome your feedback and suggestions to help us improve and refine these experimental features.
+- For stability and production use, we recommend sticking with the latest stable release.
+- [Provide any additional instructions or details specific to these experimental features.]
+
+Please use this opportunity to test and provide feedback on these new features, as your input will play a vital role in shaping their development. 
+
+Thank you for being a part of our community and for helping us make OpenMS even better!
+
 
 ------------------------------------------------------------------------------------------
 ----                                OpenMS 3.0     (released 7/2023)                  ----
