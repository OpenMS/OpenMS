# --------------------------------------------------------------------------
#                   OpenMS -- Open-Source Mass Spectrometry
# --------------------------------------------------------------------------
# Copyright The OpenMS Team -- Eberhard Karls University Tuebingen,
# ETH Zurich, and Freie Universitaet Berlin 2002-2023.
#
# This software is released under a three-clause BSD license:
#  * Redistributions of source code must retain the above copyright
#    notice, this list of conditions and the following disclaimer.
#  * Redistributions in binary form must reproduce the above copyright
#    notice, this list of conditions and the following disclaimer in the
#    documentation and/or other materials provided with the distribution.
#  * Neither the name of any author or any participating institution
#    may be used to endorse or promote products derived from this software
#    without specific prior written permission.
# For a full list of authors, refer to the file AUTHORS.
# --------------------------------------------------------------------------
# THIS SOFTWARE IS PROVIDED BY THE COPYRIGHT HOLDERS AND CONTRIBUTORS "AS IS"
# AND ANY EXPRESS OR IMPLIED WARRANTIES, INCLUDING, BUT NOT LIMITED TO, THE
# IMPLIED WARRANTIES OF MERCHANTABILITY AND FITNESS FOR A PARTICULAR PURPOSE
# ARE DISCLAIMED. IN NO EVENT SHALL ANY OF THE AUTHORS OR THE CONTRIBUTING
# INSTITUTIONS BE LIABLE FOR ANY DIRECT, INDIRECT, INCIDENTAL, SPECIAL,
# EXEMPLARY, OR CONSEQUENTIAL DAMAGES (INCLUDING, BUT NOT LIMITED TO,
# PROCUREMENT OF SUBSTITUTE GOODS OR SERVICES; LOSS OF USE, DATA, OR PROFITS;
# OR BUSINESS INTERRUPTION) HOWEVER CAUSED AND ON ANY THEORY OF LIABILITY,
# WHETHER IN CONTRACT, STRICT LIABILITY, OR TORT (INCLUDING NEGLIGENCE OR
# OTHERWISE) ARISING IN ANY WAY OUT OF THE USE OF THIS SOFTWARE, EVEN IF
# ADVISED OF THE POSSIBILITY OF SUCH DAMAGE.
#
# --------------------------------------------------------------------------
# $Maintainer: Julianus Pfeuffer $
# $Authors: Stephan Aiche, Julianus Pfeuffer $
# --------------------------------------------------------------------------

cmake_minimum_required(VERSION 3.21 FATAL_ERROR) ## if you change this, also update doc/doxygen/install/install-<OS>.doxygen

# Handle default build type
get_property(multiConfig GLOBAL PROPERTY GENERATOR_IS_MULTI_CONFIG)
if(NOT multiConfig AND NOT DEFINED CMAKE_BUILD_TYPE)
  set(CMAKE_BUILD_TYPE Release CACHE STRING "Choose the type of build.")
endif()

project("OpenMS_host" LANGUAGES CXX)

# required for cmake < 3.13 if ccache is used
set(CMAKE_AUTOMOC_COMPILER_PREDEFINES OFF)

#------------------------------------------------------------------------------
# General CMake definitions & helper
#------------------------------------------------------------------------------
SET(CMAKE_ALLOW_LOOSE_LOOP_CONSTRUCTS true)

#------------------------------------------------------------------------------
## CMake sanity check: sometimes CMAKE_SIZEOF_VOID_P just vanishes when
## updating CMake.
if (NOT CMAKE_SIZEOF_VOID_P)
	message(FATAL_ERROR "'CMAKE_SIZEOF_VOID_P' is undefined. Thus you should"
                      " delete CMakeFiles (the directory) and the"
                      " CMakeCache.txt and rerun CMake again! This is some"
                      " weird CMake bug that seems to appear when updating the"
                      " CMake version.")
endif()

#------------------------------------------------------------------------------
# Enable testing with CTest
enable_testing()

#------------------------------------------------------------------------------
# entries meant to be configured using CMake cache
# - do NOT hardcode them here!
# - edit them within CMakeCache.txt using ccmake or cmake -D VAR=VALUE
#------------------------------------------------------------------------------
# CMAKE_PREFIX_PATH
# CMAKE_BUILD_TYPE
# STL_DEBUG
# ADDRESS_SANITIZER
# OPENMS_COVERAGE
#------------------------------------------------------------------------------
option(MT_ENABLE_OPENMP "Enable OpenMP support" ON)
option(BOOST_USE_STATIC "Use Boost static libraries." ON)
option(HAS_XSERVER "Indicates if an X server is available. If set to Off it will disable certain tests and the doc target." ON)
option(ENABLE_DOCS "Indicates whether documentation should be built." ON)
option(WITH_GUI "Build GUI parts of OpenMS (TOPPView&Co). This requires QtGui." ON)
option(NO_WEBENGINE_WIDGETS "Do not use QtWebengineWidgets. Disables Javascript views in TOPPView." OFF)
option(WITH_HDF5 "Build HDF5 parts of OpenMS." OFF)

if(MSVC)
  option(MT_ENABLE_NESTED_OPENMP "Enable nested parallelism." OFF)
else()
  option(MT_ENABLE_NESTED_OPENMP "Enable nested parallelism." ON)
endif()

#------------------------------------------------------------------------------
# Extend module path with our modules
# (create an empty list if CMAKE_MODULE_PATH does not exist)
if(NOT CMAKE_MODULE_PATH)
	set(CMAKE_MODULE_PATH)
endif()
list(APPEND CMAKE_MODULE_PATH "${PROJECT_SOURCE_DIR}/cmake/Modules")
## CMake looks for the NSIS script in the module path.
list(APPEND CMAKE_MODULE_PATH "${PROJECT_SOURCE_DIR}/cmake/Windows")

#------------------------------------------------------------------------------
# OpenMS Version Information
#------------------------------------------------------------------------------

set(OPENMS_PACKAGE_VERSION_MAJOR "3")
set(OPENMS_PACKAGE_VERSION_MINOR "1")
set(OPENMS_PACKAGE_VERSION_PATCH "0")
set(OPENMS_PACKAGE_VERSION "${OPENMS_PACKAGE_VERSION_MAJOR}.${OPENMS_PACKAGE_VERSION_MINOR}.${OPENMS_PACKAGE_VERSION_PATCH}")

message(STATUS "Building OpenMS ${OPENMS_PACKAGE_VERSION}")
#------------------------------------------------------------------------------
# retrieve detailed information on the working copy (git)
include(GetGitRevisionDescription)
option(GIT_TRACKING "Embedding of Git version control information into the OpenMS library (and OpenMSInfo tool). Note that if activated, every branch-switch or commit will trigger re-generation of the build system (MakeFiles, VS Solutions etc)." ON)
if (GIT_TRACKING)
  ## will configure an include file
  git_short_info(OPENMS_GIT_SHORT_REFSPEC OPENMS_GIT_SHORT_SHA1 OPENMS_GIT_LC_DATE)
endif()

if(NOT GIT_TRACKING)
  ## allow overwriting of the following variables in case we build release versions
  ## from a source package (e.g. on bioconda)
  if(NOT DEFINED OPENMS_GIT_SHORT_SHA1)
    set(OPENMS_GIT_SHORT_SHA1 "disabled")
  endif()
  if(NOT DEFINED OPENMS_GIT_SHORT_REFSPEC)
    set(OPENMS_GIT_SHORT_REFSPEC "disabled")
  endif()
  if(NOT DEFINED OPENMS_GIT_LC_DATE)
    set(OPENMS_GIT_LC_DATE "1970-01-01")
  endif()
  message(STATUS "  [CMake is not tracking Git commits and branching ('-D GIT_TRACKING=Off')]")
elseif(OPENMS_GIT_SHORT_REFSPEC STREQUAL "GIT-NOTFOUND" OR OPENMS_GIT_SHORT_REFSPEC STREQUAL "HEAD-HASH-NOTFOUND")
  set(OPENMS_GIT_SHORT_SHA1 "exported")
  set(OPENMS_GIT_SHORT_REFSPEC "exported")
  set(OPENMS_GIT_LC_DATE "1970-01-01")
  message(STATUS "  [CMake cannot track Git commits and branching, since Git or the .git folder was not found. ('-D GIT_TRACKING=On')]")
else()
  # everything found, print some status information
  message(STATUS "  - Repository revision ${OPENMS_GIT_SHORT_SHA1}")
  message(STATUS "  - Repository branch ${OPENMS_GIT_SHORT_REFSPEC}")
  message(STATUS "  - Repository last change date ${OPENMS_GIT_LC_DATE}")
  message(STATUS "  [CMake is tracking Git commits and branching ('-D GIT_TRACKING=On')]")
endif()

# Additional versioning information for packaging
# If it is not built from a release branch (or master) it will add the branch name
# and the last change date to everything that can handle strings in the version (e.g. installer filenames)
if(OPENMS_GIT_SHORT_REFSPEC MATCHES "disabled" OR OPENMS_GIT_SHORT_REFSPEC MATCHES "exported")
  string(TIMESTAMP DATE "%Y%m%d")
  set(OPENMS_PACKAGE_VERSION_PRERELEASE_IDENTIFIER "${OPENMS_GIT_SHORT_REFSPEC}-${DATE}")
  set(OPENMS_PACKAGE_VERSION_FULLSTRING "${OPENMS_PACKAGE_VERSION}-pre-${OPENMS_PACKAGE_VERSION_PRERELEASE_IDENTIFIER}")
elseif(OPENMS_GIT_SHORT_REFSPEC MATCHES "release*" OR OPENMS_GIT_SHORT_REFSPEC MATCHES "master")
  set(OPENMS_PACKAGE_VERSION_PRERELEASE_IDENTIFIER "")
  set(OPENMS_PACKAGE_VERSION_FULLSTRING "${OPENMS_PACKAGE_VERSION}")
else()
  string(REPLACE "/" "-" OPENMS_GIT_SHORT_REFSPEC_REPLACED ${OPENMS_GIT_SHORT_REFSPEC})
  string(REPLACE "_" "-" OPENMS_GIT_SHORT_REFSPEC_REPLACED_AGAIN ${OPENMS_GIT_SHORT_REFSPEC_REPLACED})
  set(OPENMS_GIT_LC_DATE_LIST "${OPENMS_GIT_LC_DATE}")
  separate_arguments(OPENMS_GIT_LC_DATE_LIST)
  list(GET OPENMS_GIT_LC_DATE_LIST 0 OPENMS_GIT_LC_DATE_ONLY)
  set(OPENMS_PACKAGE_VERSION_PRERELEASE_IDENTIFIER "${OPENMS_GIT_SHORT_REFSPEC_REPLACED_AGAIN}-${OPENMS_GIT_LC_DATE_ONLY}")
  set(OPENMS_PACKAGE_VERSION_FULLSTRING "${OPENMS_PACKAGE_VERSION}-pre-${OPENMS_PACKAGE_VERSION_PRERELEASE_IDENTIFIER}")
endif()



#------------------------------------------------------------------------------
# Unsupported systems
#------------------------------------------------------------------------------
if (MINGW OR MSYS)
  message(FATAL_ERROR "MSYS and/or MinGW are not supported! Please use a Visual Studio environment! See Windows build instructions for further information!")
endif()

#------------------------------------------------------------------------------
# Setup CMAKE_PREFIX_PATH for finding external libs (contrib or system)
#------------------------------------------------------------------------------
include(cmake/setup_lib_find_paths.cmake)

#------------------------------------------------------------------------------
# All the multi-threading stuff (OpenMP)
#------------------------------------------------------------------------------
include(cmake/multithreading.cmake)

#------------------------------------------------------------------------------
# Check architecture 32bit vs. 64bit
#------------------------------------------------------------------------------

if (CMAKE_SIZEOF_VOID_P MATCHES "8")
	set(OPENMS_64BIT_ARCHITECTURE 1 CACHE INTERNAL "Architecture-bits")
	message(STATUS "Architecture: 64 bit")
else()
	set(OPENMS_64BIT_ARCHITECTURE 0 CACHE INTERNAL "Architecture-bits")
	message(STATUS "Architecture: 32 bit")
endif()

# Force build type into the cache (needs to be set beforehand)
set(CMAKE_BUILD_TYPE ${CMAKE_BUILD_TYPE} CACHE STRING "Choose the type of build, options are: None Debug Release RelWithDebInfo MinSizeRel." FORCE)

#------------------------------------------------------------------------------
# Project specific compiler flags
#------------------------------------------------------------------------------
# Fill this with compile flags that external projects should use as well
# for OpenMS internal flags (not promoted to external compiler flags) append to CMAKE_CXX_FLAGS
# see OpenMS/cmake/OpenMSConfig.cmake.in to see how its configured and used (i.e. as OPENMS_ADDCXX_FLAGS)
set(CF_OPENMS_ADDCXX_FLAGS)
include(cmake/compiler_flags.cmake)
set(CMAKE_CXX_FLAGS "${CMAKE_CXX_FLAGS} ${CF_OPENMS_ADDCXX_FLAGS}")

# Visibility settings
if (NOT CMAKE_CXX_VISIBILITY_PRESET)
  set(CMAKE_CXX_VISIBILITY_PRESET "hidden")
  cmake_policy(SET CMP0063 NEW)
endif()
if (CMAKE_VISIBILITY_INLINES_HIDDEN)
  set(CMAKE_VISIBILITY_INLINES_HIDDEN 1)
endif()

#------------------------------------------------------------------------------
# Enable STL debug mode (GCC only)
#------------------------------------------------------------------------------
option(STL_DEBUG "[GCC only] Enable STL-DEBUG mode (very slow)." OFF)
if(STL_DEBUG)
  include(cmake/stl_debug.cmake)
endif()

#------------------------------------------------------------------------------
# Add options for link time optimizations (LTO) aka interprocedural optimization
#------------------------------------------------------------------------------
option(ENABLE_IPO
	"Enable interprocedural optimizations (LTO)" OFF)
if(ENABLE_IPO)
	include(CheckIPOSupported)
	check_ipo_supported(RESULT result OUTPUT output)
	if(result)
		set(CMAKE_INTERPROCEDURAL_OPTIMIZATION TRUE)
	else()
		message(SEND_ERROR "IPO/LTO is not supported: ${output}")
	endif()
endif()

#------------------------------------------------------------------------------
# Enable clang compile time profiling
#------------------------------------------------------------------------------
option(CLANG_TIME_TRACE "[Clang 9+ only] Enable clang compile time profiling." OFF)
if(CLANG_TIME_TRACE)
  set(CMAKE_CXX_FLAGS "${CMAKE_CXX_FLAGS} -ftime-trace")
endif()

#------------------------------------------------------------------------------
# Enable SIRIUS_test (SiriusAdapter/AssayGeneratorMetabo)
#------------------------------------------------------------------------------
option(ENABLE_SIRIUS_TEST "Enable test for SIRIUS (SiriusAdapter)" OFF)

#------------------------------------------------------------------------------
# Enable CSI:FingerID_test (SiriusAdapter)
#------------------------------------------------------------------------------
option(ENABLE_FINGERID_TEST "Enable test for CSI:FingerID (SiriusAdapter)" OFF)

#------------------------------------------------------------------------------
# Enable Coverage
#------------------------------------------------------------------------------
option(OPENMS_COVERAGE "[Clang/GCC only] Enable Coverage testing with gcov/lcov. Requires the Debug build type,
 is slower and uses a lot of disk space (>40GB). Enables the target OpenMS_coverage to generate
 a coverage report in html format." OFF)
if(OPENMS_COVERAGE)
  include(cmake/Coverage.cmake)
endif()

#------------------------------------------------------------------------------
# Enable usage statistics
#------------------------------------------------------------------------------
option(ENABLE_UPDATE_CHECK "Enable update check." ON)
if(ENABLE_UPDATE_CHECK)
  message(STATUS "Collection of usage statistics and update notifications enabled.")
  message(STATUS "  If you don't want this information to be transmitted to our update sever, you can:")
  message(STATUS "    - Switch the build variable ENABLE_UPDATE_CHECK to OFF to remove the functionality at build time.")
  message(STATUS "    - Set the environment variable OPENMS_DISABLE_UPDATE_CHECK to disable the functionality at runtime.")
endif()

#------------------------------------------------------------------------------
# we build shared libraries
set(BUILD_SHARED_LIBS true)

#------------------------------------------------------------------------------
# Host directory for referencing from subprojects
set(OPENMS_HOST_DIRECTORY "${PROJECT_SOURCE_DIR}")
set(OPENMS_HOST_BINARY_DIRECTORY "${PROJECT_BINARY_DIR}")

# The additional / is important to remove the last character from the path.
# Note that it does not matter if the OS uses / or \, because we are only
# saving the path size.
string(LENGTH "${PROJECT_SOURCE_DIR}/" CF_SOURCE_PATH_SIZE)
string(LENGTH "${PROJECT_BINARY_DIR}/" BINARY_PATH_SIZE)
# Since the path's length is used to cut away a path, and OPENMS_FILENAME might be used in configured files in the build tree
# , taking the convervative approach here, to make sure we do not cut away too much, no matter if origin is source or build tree
if (BINARY_PATH_SIZE LESS CF_SOURCE_PATH_SIZE)
  set(CF_SOURCE_PATH_SIZE ${BINARY_PATH_SIZE})
endif()

#------------------------------------------------------------------------------
# CMake Utitlities
#------------------------------------------------------------------------------
# include some OpenMS specific macros
include (${PROJECT_SOURCE_DIR}/cmake/build_system_macros.cmake)
# .. and some to ease the installation process
include (${PROJECT_SOURCE_DIR}/cmake/install_macros.cmake)
# .. and some to ease preparing the documentation builds
include (${PROJECT_SOURCE_DIR}/cmake/doc_macros.cmake)
# .. and some to ease the installation process
include (${PROJECT_SOURCE_DIR}/cmake/add_library_macros.cmake)
# .. and some to ease the export process
include (${PROJECT_SOURCE_DIR}/cmake/export_macros.cmake)


#------------------------------------------------------------------------------
# Initialize package building environment
set(VALID_PACKAGE_TYPES "none" # the classical build type make/make install
                        "rpm"  # rpm package
                        "deb"  # deb package
                        "dmg"  # a drag&drop dmg package for macOS
                        "pkg"  # a productbuild installer for macOS
                        "nsis") # an NSIS installer for Windows

set(PACKAGE_TYPE "none" CACHE STRING "Package type (internal): ${VALID_PACKAGE_TYPES}")
is_valid_package(${PACKAGE_TYPE})

## Warn here because you need the signing identity before the app bundles are defined in the
## src subfolder
if("${PACKAGE_TYPE}" STREQUAL "dmg" OR "${PACKAGE_TYPE}" STREQUAL "pkg")
  if (NOT DEFINED SIGNING_IDENTITY OR "${SIGNING_IDENTITY}" STREQUAL "" OR NOT DEFINED SIGNING_EMAIL OR "${SIGNING_EMAIL}" STREQUAL "")
    message(WARNING "Trying to create macOS package/image without SIGNING_IDENTITY and SIGNING_EMAIL being set. "
                    "This disables notarization and might lead to problems with macOS' Gatekeeper on target machines.")
  else()
    ## CPack has a special variable for the identity
    set(CPACK_BUNDLE_APPLE_CERT_APP "${SIGNING_IDENTITY}")
  endif()
endif()

#------------------------------------------------------------------------------
# Output directories
set(CMAKE_LIBRARY_OUTPUT_DIRECTORY "${OPENMS_HOST_BINARY_DIRECTORY}/lib")
set(CMAKE_RUNTIME_OUTPUT_DIRECTORY "${OPENMS_HOST_BINARY_DIRECTORY}/bin")
set(CMAKE_ARCHIVE_OUTPUT_DIRECTORY "${OPENMS_HOST_BINARY_DIRECTORY}/lib")
# Some alternative variable names for internal use
set(OPENMS_BINARY_DIR "${CMAKE_RUNTIME_OUTPUT_DIRECTORY}")
set(OPENMS_SHARE_DIR "${PROJECT_SOURCE_DIR}/share/OpenMS")
set(OPENMS_WIN32_DLL_DIRECTORY "${CMAKE_RUNTIME_OUTPUT_DIRECTORY}")

#------------------------------------------------------------------------------
# define installation subdirectories to allow for custom installations
# note that all those directories are below CMAKE_INSTALL_PREFIX
set(INSTALL_BIN_DIR bin CACHE PATH "Installation directory for executables")
set(INSTALL_SHARE_DIR share/OpenMS CACHE PATH "Installation directory for shared data")
set(INSTALL_DOC_DIR share/doc CACHE PATH "Installation directory for documentation")
set(INSTALL_INCLUDE_DIR include CACHE PATH "Installation directory for header files")

if(WIN32)
  set(DEF_INSTALL_CMAKE_DIR CMake)
  set(DEF_INSTALL_LIB_DIR bin)
else()
  set(DEF_INSTALL_CMAKE_DIR lib/cmake/OpenMS)
  set(DEF_INSTALL_LIB_DIR lib)
endif()

set(INSTALL_CMAKE_DIR ${DEF_INSTALL_CMAKE_DIR} CACHE PATH "Installation directory for CMake files")
set(INSTALL_LIB_DIR ${DEF_INSTALL_LIB_DIR} CACHE PATH "Installation directory for libraries")
set(INSTALL_PLUGIN_SUBDIR plugins CACHE PATH "Installation subdirectory under the lib dir for QT plugins")
set(INSTALL_PLUGIN_DIR ${INSTALL_LIB_DIR}/${INSTALL_PLUGIN_SUBDIR})
file(RELATIVE_PATH INSTALL_LIB_PATH_REL_TO_BIN /${INSTALL_BIN_DIR} /${INSTALL_LIB_DIR})
set(QT_PLUGIN_PATH_REL_TO_BIN ${INSTALL_LIB_PATH_REL_TO_BIN}/${INSTALL_PLUGIN_SUBDIR})


if(UNIX)
	# use, i.e. don't skip the full RPATH for the build tree
	if(NOT DEFINED CMAKE_SKIP_BUILD_RPATH)
	  SET(CMAKE_SKIP_BUILD_RPATH FALSE)
  endif()

  if(NOT DEFINED CMAKE_MACOSX_RPATH)
    SET(CMAKE_MACOSX_RPATH TRUE) # should be CMake default
  endif()

	# usually when building, don't use the install RPATH already
	# (but later on when installing)
	if(NOT DEFINED CMAKE_BUILD_WITH_INSTALL_RPATH)
		if (ENABLE_PREPARE_KNIME_PACKAGE)
			# Since we rely on copying instead of "installing" for KNIME packaging
			# we need to do it during building already.
			# In this case, make sure that e.g. Qt is in a system path if you want to test it locally.
			
			# bakes in "@executable_path/../lib" for all targets
			SET(CMAKE_BUILD_WITH_INSTALL_RPATH TRUE)
			
			# makes sure that our libs are built in a way that their install names are:
			# @rpath/libOpenMS.dylib
			# such that when executables link to it, they can look it up via rpath above
			SET(CMAKE_BUILD_WITH_INSTALL_NAME_DIR TRUE)
		else()
			SET(CMAKE_BUILD_WITH_INSTALL_RPATH FALSE)
			SET(CMAKE_BUILD_WITH_INSTALL_NAME_DIR FALSE)
		endif()
  endif()
  
  # if e.g. Qt is already built with RPATH, our libs will have @rpath/QtCore as dependency.
  # We need to include all link directories that should be specified by the
  # dependency target to our RPATH as well.
  if (APPLE AND NOT "${PACKAGE_TYPE}" STREQUAL "pkg" AND NOT DEFINED CMAKE_INSTALL_RPATH_USE_LINK_PATH)
    SET(CMAKE_INSTALL_RPATH_USE_LINK_PATH TRUE)
  endif()
  
  #if(NOT DEFINED CMAKE_INSTALL_NAME_DIR AND APPLE)
  #  SET(CMAKE_INSTALL_NAME_DIR "$<INSTALL_PREFIX>/${INSTALL_LIB_DIR}")
  #endif()
  
  # our default RPATH to be added when installing. Can be changed per-target later, e.g. in app bundles
  if(NOT DEFINED CMAKE_INSTALL_RPATH)
    if (APPLE)
      if(NOT "${PACKAGE_TYPE}" STREQUAL "pkg")
        # currently our fix_dependencies.rb script used e.g. for dmg installer,
				# requires our lib dir to be present in the RPATHS
        # so it can find libOpenMS for one of our executables, even if it is linked as @rpath/libOpenMS.
        # Disadvantage: even on the target machine, they will have the build folder baked in.
        # Alternative: copy all our libs first so they do not need to be found.
        SET(CMAKE_INSTALL_RPATH "@executable_path/${INSTALL_LIB_PATH_REL_TO_BIN}/;${CMAKE_LIBRARY_OUTPUT_DIRECTORY}")
      else()
        SET(CMAKE_INSTALL_RPATH "@executable_path/${INSTALL_LIB_PATH_REL_TO_BIN}/")
      endif()
    else() # linux and variants
      SET(CMAKE_INSTALL_RPATH "$ORIGIN/${INSTALL_LIB_PATH_REL_TO_BIN}/")
    endif()
	endif()
endif()

#------------------------------------------------------------------------------
# lib naming when building with msvc & convenience location of build.bat
# TODO only for msvc or generally on Windows?
if (MSVC)
	## use OpenMSd.dll etc. in debug mode
    if(NOT DEFINED CMAKE_DEBUG_POSTFIX)
        set(CMAKE_DEBUG_POSTFIX "d")
    endif()
    if(NOT ("${PROJECT_SOURCE_DIR}" STREQUAL "${PROJECT_BINARY_DIR}"))
        file(COPY "${PROJECT_SOURCE_DIR}/tools/build.bat" DESTINATION "${PROJECT_BINARY_DIR}")
    endif()
endif()


# Find core dependencies here, so all projects have access to the same variables and
# do not have to re-search for the core components

include(cmake/cmake_findExternalLibs.cmake)

#------------------------------------------------------------------------------
# The actual OpenMS code (headers and source files)
#------------------------------------------------------------------------------
add_subdirectory(src)

#------------------------------------------------------------------------------
# Documentation
#------------------------------------------------------------------------------
add_subdirectory(doc)

#------------------------------------------------------------------------------
# GKN Package building
#------------------------------------------------------------------------------
# We will use this path for the KNIME packages and the installers
<<<<<<< HEAD
set(SEARCH_ENGINES_DIRECTORY "" CACHE PATH "The location where thirdparty search engines (Comet, MSGF+, ...) are located. This directory should have the same structure as the search engine repository at https://github.com/OpenMS/THIRDPARTY after flattening for your platform.")
=======
set(SEARCH_ENGINES_DIRECTORY "" CACHE PATH "The location where third-party search engines (X!Tandem, MSGF+, Fido) are located. This directory should have the same structure as the search engine repository at https://github.com/OpenMS/THIRDPARTY after flattening for your platform.")
>>>>>>> 5e4854c9

set(ENABLE_PREPARE_KNIME_PACKAGE OFF CACHE BOOL "If enabled, targets to prepare KNIME packages will be generated. Main target will be 'prepare_knime_package'.
 Note, this will build all binaries with install RPATHs already in the build folder, so they may not be relocatable anymore. Only enable if needed.")
if (ENABLE_PREPARE_KNIME_PACKAGE)
	include(${OPENMS_HOST_DIRECTORY}/cmake/knime_package_support.cmake)
endif()

#------------------------------------------------------------------------------
# Handle export of targets and install them
openms_export_targets()
install_export_targets()

#------------------------------------------------------------------------------
# Installation and packaging:
#------------------------------------------------------------------------------


# packaging routines:
if(NOT "${PACKAGE_TYPE}" STREQUAL "none")
  include(cmake/package_general.cmake)
  if("${PACKAGE_TYPE}" STREQUAL "dmg") # .. macOS dmg
    include(cmake/package_dragndrop_dmg.cmake)
  elseif("${PACKAGE_TYPE}" STREQUAL "pkg") # .. macOS pkg
    include(cmake/package_mac_productbuild.cmake)
  elseif("${PACKAGE_TYPE}" STREQUAL "rpm") # .. rpms
    include(cmake/package_rpm.cmake)
  elseif("${PACKAGE_TYPE}" STREQUAL "deb") # .. debs
    include(cmake/package_deb.cmake)
  elseif("${PACKAGE_TYPE}" STREQUAL "nsis") # .. Windows nsis
    # For now we use the old NSIS script AS IS
    # i.e. although CMake runs make install etc. NSIS
    # will use everything from the usual build folder like before.
    # TODO automate more and let CMake generate install commands
    # in the script. Unfortunately we have a lot of specific code in the script.
    include(cmake/package_nsis.cmake)
  endif()
  include(CPack)
  include(cmake/package_components.cmake)
endif()

#------------------------------------------------------------------------------
# Some final messages for the users
#------------------------------------------------------------------------------
include(cmake/messages.cmake)

message(STATUS "")
message(STATUS "-----------------------------------------------------------------")
message(STATUS "")
message(STATUS "You have successfully configured OpenMS.")
message(STATUS "")
if (MSVC)
  message(STATUS "Execute the 'targets' project to see prominent targets!")
  message(STATUS "For faster loading see the individual solution files located in")
  message(STATUS "the src/ and doc/ folder and their subfolders")
  message(STATUS "  e.g., src/openms/OpenMS.sln")
  message(STATUS "for the solution containing the OpenMS library.")
else()
  message(STATUS "For a full list of make targets execute:")
  message(STATUS "'make targets'")
endif()
message(STATUS "")
message(STATUS "-----------------------------------------------------------------")
message(STATUS "")<|MERGE_RESOLUTION|>--- conflicted
+++ resolved
@@ -467,11 +467,7 @@
 # GKN Package building
 #------------------------------------------------------------------------------
 # We will use this path for the KNIME packages and the installers
-<<<<<<< HEAD
 set(SEARCH_ENGINES_DIRECTORY "" CACHE PATH "The location where thirdparty search engines (Comet, MSGF+, ...) are located. This directory should have the same structure as the search engine repository at https://github.com/OpenMS/THIRDPARTY after flattening for your platform.")
-=======
-set(SEARCH_ENGINES_DIRECTORY "" CACHE PATH "The location where third-party search engines (X!Tandem, MSGF+, Fido) are located. This directory should have the same structure as the search engine repository at https://github.com/OpenMS/THIRDPARTY after flattening for your platform.")
->>>>>>> 5e4854c9
 
 set(ENABLE_PREPARE_KNIME_PACKAGE OFF CACHE BOOL "If enabled, targets to prepare KNIME packages will be generated. Main target will be 'prepare_knime_package'.
  Note, this will build all binaries with install RPATHs already in the build folder, so they may not be relocatable anymore. Only enable if needed.")
