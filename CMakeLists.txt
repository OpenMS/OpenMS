# --------------------------------------------------------------------------
#                   OpenMS -- Open-Source Mass Spectrometry
# --------------------------------------------------------------------------
# Copyright The OpenMS Team -- Eberhard Karls University Tuebingen,
# ETH Zurich, and Freie Universitaet Berlin 2002-2023.
#
# This software is released under a three-clause BSD license:
#  * Redistributions of source code must retain the above copyright
#    notice, this list of conditions and the following disclaimer.
#  * Redistributions in binary form must reproduce the above copyright
#    notice, this list of conditions and the following disclaimer in the
#    documentation and/or other materials provided with the distribution.
#  * Neither the name of any author or any participating institution
#    may be used to endorse or promote products derived from this software
#    without specific prior written permission.
# For a full list of authors, refer to the file AUTHORS.
# --------------------------------------------------------------------------
# THIS SOFTWARE IS PROVIDED BY THE COPYRIGHT HOLDERS AND CONTRIBUTORS "AS IS"
# AND ANY EXPRESS OR IMPLIED WARRANTIES, INCLUDING, BUT NOT LIMITED TO, THE
# IMPLIED WARRANTIES OF MERCHANTABILITY AND FITNESS FOR A PARTICULAR PURPOSE
# ARE DISCLAIMED. IN NO EVENT SHALL ANY OF THE AUTHORS OR THE CONTRIBUTING
# INSTITUTIONS BE LIABLE FOR ANY DIRECT, INDIRECT, INCIDENTAL, SPECIAL,
# EXEMPLARY, OR CONSEQUENTIAL DAMAGES (INCLUDING, BUT NOT LIMITED TO,
# PROCUREMENT OF SUBSTITUTE GOODS OR SERVICES; LOSS OF USE, DATA, OR PROFITS;
# OR BUSINESS INTERRUPTION) HOWEVER CAUSED AND ON ANY THEORY OF LIABILITY,
# WHETHER IN CONTRACT, STRICT LIABILITY, OR TORT (INCLUDING NEGLIGENCE OR
# OTHERWISE) ARISING IN ANY WAY OUT OF THE USE OF THIS SOFTWARE, EVEN IF
# ADVISED OF THE POSSIBILITY OF SUCH DAMAGE.
#
# --------------------------------------------------------------------------
# $Maintainer: Julianus Pfeuffer $
# $Authors: Stephan Aiche, Julianus Pfeuffer $
# --------------------------------------------------------------------------

cmake_minimum_required(VERSION 3.21 FATAL_ERROR) ## if you change this, also update doc/doxygen/install/install-<OS>.doxygen

# Handle default build type
get_property(multiConfig GLOBAL PROPERTY GENERATOR_IS_MULTI_CONFIG)
if(NOT multiConfig AND NOT DEFINED CMAKE_BUILD_TYPE)
  set(CMAKE_BUILD_TYPE Release CACHE STRING "Choose the type of build.")
endif()

project("OpenMS_host" LANGUAGES CXX)

# required for cmake < 3.13 if ccache is used
set(CMAKE_AUTOMOC_COMPILER_PREDEFINES OFF)

#------------------------------------------------------------------------------
# General CMake definitions & helper
#------------------------------------------------------------------------------
SET(CMAKE_ALLOW_LOOSE_LOOP_CONSTRUCTS true)

#------------------------------------------------------------------------------
## CMake sanity check: sometimes CMAKE_SIZEOF_VOID_P just vanishes when
## updating CMake.
if (NOT CMAKE_SIZEOF_VOID_P)
	message(FATAL_ERROR "'CMAKE_SIZEOF_VOID_P' is undefined. Thus you should"
                      " delete CMakeFiles (the directory) and the"
                      " CMakeCache.txt and rerun CMake again! This is some"
                      " weird CMake bug that seems to appear when updating the"
                      " CMake version.")
endif()

#------------------------------------------------------------------------------
# Enable testing with CTest
enable_testing()

#------------------------------------------------------------------------------
# entries meant to be configured using CMake cache
# - do NOT hardcode them here!
# - edit them within CMakeCache.txt using ccmake or cmake -D VAR=VALUE
#------------------------------------------------------------------------------
# CMAKE_PREFIX_PATH
# CMAKE_BUILD_TYPE
# STL_DEBUG
# ADDRESS_SANITIZER
# OPENMS_COVERAGE
#------------------------------------------------------------------------------
option(MT_ENABLE_OPENMP "Enable OpenMP support" ON)
option(BOOST_USE_STATIC "Use Boost static libraries." ON)
option(HAS_XSERVER "Indicates if an X server is available. If set to Off it will disable certain tests and the doc target." ON)
option(ENABLE_DOCS "Indicates whether documentation should be built." ON)
option(WITH_GUI "Build GUI parts of OpenMS (TOPPView&Co). This requires QtGui." ON)
option(NO_WEBENGINE_WIDGETS "Do not use QtWebengineWidgets. Disables Javascript views in TOPPView." OFF)
<<<<<<< HEAD
option(WITH_HDF5 "Build HDF5 parts of OpenMS." OFF)
=======
option(ENABLE_OPENMS_ML "Enable machine learning library to interface with e.g. pyTorch." OFF)
>>>>>>> c4c2c431

if(MSVC)
  option(MT_ENABLE_NESTED_OPENMP "Enable nested parallelism." OFF)
else()
  option(MT_ENABLE_NESTED_OPENMP "Enable nested parallelism." ON)
endif()

#------------------------------------------------------------------------------
# Extend module path with our modules
# (create an empty list if CMAKE_MODULE_PATH does not exist)
if(NOT CMAKE_MODULE_PATH)
	set(CMAKE_MODULE_PATH)
endif()
list(APPEND CMAKE_MODULE_PATH "${PROJECT_SOURCE_DIR}/cmake/Modules")
## CMake looks for the NSIS script in the module path.
list(APPEND CMAKE_MODULE_PATH "${PROJECT_SOURCE_DIR}/cmake/Windows")

#------------------------------------------------------------------------------
# OpenMS Version Information
#------------------------------------------------------------------------------

set(OPENMS_PACKAGE_VERSION_MAJOR "3")
set(OPENMS_PACKAGE_VERSION_MINOR "1")
set(OPENMS_PACKAGE_VERSION_PATCH "0")
set(OPENMS_PACKAGE_VERSION "${OPENMS_PACKAGE_VERSION_MAJOR}.${OPENMS_PACKAGE_VERSION_MINOR}.${OPENMS_PACKAGE_VERSION_PATCH}")

message(STATUS "Building OpenMS ${OPENMS_PACKAGE_VERSION}")
#------------------------------------------------------------------------------
# retrieve detailed information on the working copy (git)
include(GetGitRevisionDescription)
option(GIT_TRACKING "Embedding of Git version control information into the OpenMS library (and OpenMSInfo tool). Note that if activated, every branch-switch or commit will trigger re-generation of the build system (MakeFiles, VS Solutions etc)." ON)
if (GIT_TRACKING)
  ## will configure an include file
  git_short_info(OPENMS_GIT_SHORT_REFSPEC OPENMS_GIT_SHORT_SHA1 OPENMS_GIT_LC_DATE)
endif()

if(NOT GIT_TRACKING)
  ## allow overwriting of the following variables in case we build release versions
  ## from a source package (e.g. on bioconda)
  if(NOT DEFINED OPENMS_GIT_SHORT_SHA1)
    set(OPENMS_GIT_SHORT_SHA1 "disabled")
  endif()
  if(NOT DEFINED OPENMS_GIT_SHORT_REFSPEC)
    set(OPENMS_GIT_SHORT_REFSPEC "disabled")
  endif()
  if(NOT DEFINED OPENMS_GIT_LC_DATE)
    set(OPENMS_GIT_LC_DATE "1970-01-01")
  endif()
  message(STATUS "  [CMake is not tracking Git commits and branching ('-D GIT_TRACKING=Off')]")
elseif(OPENMS_GIT_SHORT_REFSPEC STREQUAL "GIT-NOTFOUND" OR OPENMS_GIT_SHORT_REFSPEC STREQUAL "HEAD-HASH-NOTFOUND")
  set(OPENMS_GIT_SHORT_SHA1 "exported")
  set(OPENMS_GIT_SHORT_REFSPEC "exported")
  set(OPENMS_GIT_LC_DATE "1970-01-01")
  message(STATUS "  [CMake cannot track Git commits and branching, since Git or the .git folder was not found. ('-D GIT_TRACKING=On')]")
else()
  # everything found, print some status information
  message(STATUS "  - Repository revision ${OPENMS_GIT_SHORT_SHA1}")
  message(STATUS "  - Repository branch ${OPENMS_GIT_SHORT_REFSPEC}")
  message(STATUS "  - Repository last change date ${OPENMS_GIT_LC_DATE}")
  message(STATUS "  [CMake is tracking Git commits and branching ('-D GIT_TRACKING=On')]")
endif()

# Additional versioning information for packaging
# If it is not built from a release branch (or master) it will add the branch name
# and the last change date to everything that can handle strings in the version (e.g. installer filenames)
if(OPENMS_GIT_SHORT_REFSPEC MATCHES "disabled" OR OPENMS_GIT_SHORT_REFSPEC MATCHES "exported")
  string(TIMESTAMP DATE "%Y%m%d")
  set(OPENMS_PACKAGE_VERSION_PRERELEASE_IDENTIFIER "${OPENMS_GIT_SHORT_REFSPEC}-${DATE}")
  set(OPENMS_PACKAGE_VERSION_FULLSTRING "${OPENMS_PACKAGE_VERSION}-pre-${OPENMS_PACKAGE_VERSION_PRERELEASE_IDENTIFIER}")
elseif(OPENMS_GIT_SHORT_REFSPEC MATCHES "release*" OR OPENMS_GIT_SHORT_REFSPEC MATCHES "master")
  set(OPENMS_PACKAGE_VERSION_PRERELEASE_IDENTIFIER "")
  set(OPENMS_PACKAGE_VERSION_FULLSTRING "${OPENMS_PACKAGE_VERSION}")
else()
  string(REPLACE "/" "-" OPENMS_GIT_SHORT_REFSPEC_REPLACED ${OPENMS_GIT_SHORT_REFSPEC})
  string(REPLACE "_" "-" OPENMS_GIT_SHORT_REFSPEC_REPLACED_AGAIN ${OPENMS_GIT_SHORT_REFSPEC_REPLACED})
  set(OPENMS_GIT_LC_DATE_LIST "${OPENMS_GIT_LC_DATE}")
  separate_arguments(OPENMS_GIT_LC_DATE_LIST)
  list(GET OPENMS_GIT_LC_DATE_LIST 0 OPENMS_GIT_LC_DATE_ONLY)
  set(OPENMS_PACKAGE_VERSION_PRERELEASE_IDENTIFIER "${OPENMS_GIT_SHORT_REFSPEC_REPLACED_AGAIN}-${OPENMS_GIT_LC_DATE_ONLY}")
  set(OPENMS_PACKAGE_VERSION_FULLSTRING "${OPENMS_PACKAGE_VERSION}-pre-${OPENMS_PACKAGE_VERSION_PRERELEASE_IDENTIFIER}")
endif()



#------------------------------------------------------------------------------
# Unsupported systems
#------------------------------------------------------------------------------
if (MINGW OR MSYS)
  message(FATAL_ERROR "MSYS and/or MinGW are not supported! Please use a Visual Studio environment! See Windows build instructions for further information!")
endif()

#------------------------------------------------------------------------------
# Setup CMAKE_PREFIX_PATH for finding external libs (contrib or system)
#------------------------------------------------------------------------------
include(cmake/setup_lib_find_paths.cmake)

#------------------------------------------------------------------------------
# All the multi-threading stuff (OpenMP)
#------------------------------------------------------------------------------
include(cmake/multithreading.cmake)

#------------------------------------------------------------------------------
# Check architecture 32bit vs. 64bit
#------------------------------------------------------------------------------

if (CMAKE_SIZEOF_VOID_P MATCHES "8")
	set(OPENMS_64BIT_ARCHITECTURE 1 CACHE INTERNAL "Architecture-bits")
	message(STATUS "Architecture: 64 bit")
else()
	set(OPENMS_64BIT_ARCHITECTURE 0 CACHE INTERNAL "Architecture-bits")
	message(STATUS "Architecture: 32 bit")
endif()

# Force build type into the cache (needs to be set beforehand)
set(CMAKE_BUILD_TYPE ${CMAKE_BUILD_TYPE} CACHE STRING "Choose the type of build, options are: None Debug Release RelWithDebInfo MinSizeRel." FORCE)

#------------------------------------------------------------------------------
# Project specific compiler flags
#------------------------------------------------------------------------------
# Fill this with compile flags that external projects should use as well
# for OpenMS internal flags (not promoted to external compiler flags) append to CMAKE_CXX_FLAGS
# see OpenMS/cmake/OpenMSConfig.cmake.in to see how its configured and used (i.e. as OPENMS_ADDCXX_FLAGS)
set(CF_OPENMS_ADDCXX_FLAGS)
include(cmake/compiler_flags.cmake)
set(CMAKE_CXX_FLAGS "${CMAKE_CXX_FLAGS} ${CF_OPENMS_ADDCXX_FLAGS}")

# Visibility settings
if (NOT CMAKE_CXX_VISIBILITY_PRESET)
  set(CMAKE_CXX_VISIBILITY_PRESET "hidden")
  cmake_policy(SET CMP0063 NEW)
endif()
if (CMAKE_VISIBILITY_INLINES_HIDDEN)
  set(CMAKE_VISIBILITY_INLINES_HIDDEN 1)
endif()

#------------------------------------------------------------------------------
# Enable STL debug mode (GCC only)
#------------------------------------------------------------------------------
option(STL_DEBUG "[GCC only] Enable STL-DEBUG mode (very slow)." OFF)
if(STL_DEBUG)
  include(cmake/stl_debug.cmake)
endif()

#------------------------------------------------------------------------------
# Add options for link time optimizations (LTO) aka interprocedural optimization
#------------------------------------------------------------------------------
option(ENABLE_IPO
	"Enable interprocedural optimizations (LTO)" OFF)
if(ENABLE_IPO)
	include(CheckIPOSupported)
	check_ipo_supported(RESULT result OUTPUT output)
	if(result)
		set(CMAKE_INTERPROCEDURAL_OPTIMIZATION TRUE)
	else()
		message(SEND_ERROR "IPO/LTO is not supported: ${output}")
	endif()
endif()

#------------------------------------------------------------------------------
# Enable clang compile time profiling
#------------------------------------------------------------------------------
option(CLANG_TIME_TRACE "[Clang 9+ only] Enable clang compile time profiling." OFF)
if(CLANG_TIME_TRACE)
  set(CMAKE_CXX_FLAGS "${CMAKE_CXX_FLAGS} -ftime-trace")
endif()

#------------------------------------------------------------------------------
# Enable SIRIUS_test (SiriusAdapter/AssayGeneratorMetabo)
#------------------------------------------------------------------------------
option(ENABLE_SIRIUS_TEST "Enable test for SIRIUS (SiriusAdapter)" OFF)

#------------------------------------------------------------------------------
# Enable CSI:FingerID_test (SiriusAdapter)
#------------------------------------------------------------------------------
option(ENABLE_FINGERID_TEST "Enable test for CSI:FingerID (SiriusAdapter)" OFF)

#------------------------------------------------------------------------------
# Enable Coverage
#------------------------------------------------------------------------------
option(OPENMS_COVERAGE "[Clang/GCC only] Enable Coverage testing with gcov/lcov. Requires the Debug build type,
 is slower and uses a lot of disk space (>40GB). Enables the target OpenMS_coverage to generate
 a coverage report in html format." OFF)
if(OPENMS_COVERAGE)
  include(cmake/Coverage.cmake)
endif()

#------------------------------------------------------------------------------
# Enable usage statistics
#------------------------------------------------------------------------------
option(ENABLE_UPDATE_CHECK "Enable update check." ON)
if(ENABLE_UPDATE_CHECK)
  message(STATUS "Collection of usage statistics and update notifications enabled.")
  message(STATUS "  If you don't want this information to be transmitted to our update sever, you can:")
  message(STATUS "    - Switch the build variable ENABLE_UPDATE_CHECK to OFF to remove the functionality at build time.")
  message(STATUS "    - Set the environment variable OPENMS_DISABLE_UPDATE_CHECK to disable the functionality at runtime.")
endif()

#------------------------------------------------------------------------------
# we build shared libraries
set(BUILD_SHARED_LIBS true)

#------------------------------------------------------------------------------
# Host directory for referencing from subprojects
set(OPENMS_HOST_DIRECTORY "${PROJECT_SOURCE_DIR}")
set(OPENMS_HOST_BINARY_DIRECTORY "${PROJECT_BINARY_DIR}")

# The additional / is important to remove the last character from the path.
# Note that it does not matter if the OS uses / or \, because we are only
# saving the path size.
string(LENGTH "${PROJECT_SOURCE_DIR}/" CF_SOURCE_PATH_SIZE)
string(LENGTH "${PROJECT_BINARY_DIR}/" BINARY_PATH_SIZE)
# Since the path's length is used to cut away a path, and OPENMS_FILENAME might be used in configured files in the build tree
# , taking the convervative approach here, to make sure we do not cut away too much, no matter if origin is source or build tree
if (BINARY_PATH_SIZE LESS CF_SOURCE_PATH_SIZE)
  set(CF_SOURCE_PATH_SIZE ${BINARY_PATH_SIZE})
endif()

#------------------------------------------------------------------------------
# CMake Utitlities
#------------------------------------------------------------------------------
# include some OpenMS specific macros
include (${PROJECT_SOURCE_DIR}/cmake/build_system_macros.cmake)
# .. and some to ease the installation process
include (${PROJECT_SOURCE_DIR}/cmake/install_macros.cmake)
# .. and some to ease preparing the documentation builds
include (${PROJECT_SOURCE_DIR}/cmake/doc_macros.cmake)
# .. and some to ease the installation process
include (${PROJECT_SOURCE_DIR}/cmake/add_library_macros.cmake)
# .. and some to ease the export process
include (${PROJECT_SOURCE_DIR}/cmake/export_macros.cmake)


#------------------------------------------------------------------------------
# Initialize package building environment
set(VALID_PACKAGE_TYPES "none" # the classical build type make/make install
                        "rpm"  # rpm package
                        "deb"  # deb package
                        "dmg"  # a drag&drop dmg package for macOS
                        "pkg"  # a productbuild installer for macOS
                        "nsis") # an NSIS installer for Windows

set(PACKAGE_TYPE "none" CACHE STRING "Package type (internal): ${VALID_PACKAGE_TYPES}")
is_valid_package(${PACKAGE_TYPE})

## Warn here because you need the signing identity before the app bundles are defined in the
## src subfolder
if("${PACKAGE_TYPE}" STREQUAL "dmg" OR "${PACKAGE_TYPE}" STREQUAL "pkg")
  if (NOT DEFINED SIGNING_IDENTITY OR "${SIGNING_IDENTITY}" STREQUAL "" OR NOT DEFINED SIGNING_EMAIL OR "${SIGNING_EMAIL}" STREQUAL "")
    message(WARNING "Trying to create macOS package/image without SIGNING_IDENTITY and SIGNING_EMAIL being set. "
                    "This disables notarization and might lead to problems with macOS' Gatekeeper on target machines.")
  else()
    ## CPack has a special variable for the identity
    set(CPACK_BUNDLE_APPLE_CERT_APP "${SIGNING_IDENTITY}")
  endif()
endif()

#------------------------------------------------------------------------------
# Output directories
set(CMAKE_LIBRARY_OUTPUT_DIRECTORY "${OPENMS_HOST_BINARY_DIRECTORY}/lib")
set(CMAKE_RUNTIME_OUTPUT_DIRECTORY "${OPENMS_HOST_BINARY_DIRECTORY}/bin")
set(CMAKE_ARCHIVE_OUTPUT_DIRECTORY "${OPENMS_HOST_BINARY_DIRECTORY}/lib")
# Some alternative variable names for internal use
set(OPENMS_BINARY_DIR "${CMAKE_RUNTIME_OUTPUT_DIRECTORY}")
set(OPENMS_SHARE_DIR "${PROJECT_SOURCE_DIR}/share/OpenMS")
set(OPENMS_WIN32_DLL_DIRECTORY "${CMAKE_RUNTIME_OUTPUT_DIRECTORY}")

#------------------------------------------------------------------------------
# define installation subdirectories to allow for custom installations
# note that all those directories are below CMAKE_INSTALL_PREFIX
set(INSTALL_BIN_DIR bin CACHE PATH "Installation directory for executables")
set(INSTALL_SHARE_DIR share/OpenMS CACHE PATH "Installation directory for shared data")
set(INSTALL_DOC_DIR share/doc CACHE PATH "Installation directory for documentation")
set(INSTALL_INCLUDE_DIR include CACHE PATH "Installation directory for header files")

if(WIN32)
  set(DEF_INSTALL_CMAKE_DIR CMake)
  set(DEF_INSTALL_LIB_DIR bin)
else()
  set(DEF_INSTALL_CMAKE_DIR lib/cmake/OpenMS)
  set(DEF_INSTALL_LIB_DIR lib)
endif()

set(INSTALL_CMAKE_DIR ${DEF_INSTALL_CMAKE_DIR} CACHE PATH "Installation directory for CMake files")
set(INSTALL_LIB_DIR ${DEF_INSTALL_LIB_DIR} CACHE PATH "Installation directory for libraries")
set(INSTALL_PLUGIN_SUBDIR plugins CACHE PATH "Installation subdirectory under the lib dir for QT plugins")
set(INSTALL_PLUGIN_DIR ${INSTALL_LIB_DIR}/${INSTALL_PLUGIN_SUBDIR})
file(RELATIVE_PATH INSTALL_LIB_PATH_REL_TO_BIN /${INSTALL_BIN_DIR} /${INSTALL_LIB_DIR})
set(QT_PLUGIN_PATH_REL_TO_BIN ${INSTALL_LIB_PATH_REL_TO_BIN}/${INSTALL_PLUGIN_SUBDIR})


if(UNIX)
	# use, i.e. don't skip the full RPATH for the build tree
	if(NOT DEFINED CMAKE_SKIP_BUILD_RPATH)
	  SET(CMAKE_SKIP_BUILD_RPATH FALSE)
  endif()

  if(NOT DEFINED CMAKE_MACOSX_RPATH)
    SET(CMAKE_MACOSX_RPATH TRUE) # should be CMake default
  endif()

	# usually when building, don't use the install RPATH already
	# (but later on when installing)
	if(NOT DEFINED CMAKE_BUILD_WITH_INSTALL_RPATH)
		if (ENABLE_PREPARE_KNIME_PACKAGE)
			# Since we rely on copying instead of "installing" for KNIME packaging
			# we need to do it during building already.
			# In this case, make sure that e.g. Qt is in a system path if you want to test it locally.
			
			# bakes in "@executable_path/../lib" for all targets
			SET(CMAKE_BUILD_WITH_INSTALL_RPATH TRUE)
			
			# makes sure that our libs are built in a way that their install names are:
			# @rpath/libOpenMS.dylib
			# such that when executables link to it, they can look it up via rpath above
			SET(CMAKE_BUILD_WITH_INSTALL_NAME_DIR TRUE)
		else()
			SET(CMAKE_BUILD_WITH_INSTALL_RPATH FALSE)
			SET(CMAKE_BUILD_WITH_INSTALL_NAME_DIR FALSE)
		endif()
  endif()
  
  # if e.g. Qt is already built with RPATH, our libs will have @rpath/QtCore as dependency.
  # We need to include all link directories that should be specified by the
  # dependency target to our RPATH as well.
  if (APPLE AND NOT "${PACKAGE_TYPE}" STREQUAL "pkg" AND NOT DEFINED CMAKE_INSTALL_RPATH_USE_LINK_PATH)
    SET(CMAKE_INSTALL_RPATH_USE_LINK_PATH TRUE)
  endif()
  
  #if(NOT DEFINED CMAKE_INSTALL_NAME_DIR AND APPLE)
  #  SET(CMAKE_INSTALL_NAME_DIR "$<INSTALL_PREFIX>/${INSTALL_LIB_DIR}")
  #endif()
  
  # our default RPATH to be added when installing. Can be changed per-target later, e.g. in app bundles
  if(NOT DEFINED CMAKE_INSTALL_RPATH)
    if (APPLE)
      if(NOT "${PACKAGE_TYPE}" STREQUAL "pkg")
        # currently our fix_dependencies.rb script used e.g. for dmg installer,
				# requires our lib dir to be present in the RPATHS
        # so it can find libOpenMS for one of our executables, even if it is linked as @rpath/libOpenMS.
        # Disadvantage: even on the target machine, they will have the build folder baked in.
        # Alternative: copy all our libs first so they do not need to be found.
        SET(CMAKE_INSTALL_RPATH "@executable_path/${INSTALL_LIB_PATH_REL_TO_BIN}/;${CMAKE_LIBRARY_OUTPUT_DIRECTORY}")
      else()
        SET(CMAKE_INSTALL_RPATH "@executable_path/${INSTALL_LIB_PATH_REL_TO_BIN}/")
      endif()
    else() # linux and variants
      SET(CMAKE_INSTALL_RPATH "$ORIGIN/${INSTALL_LIB_PATH_REL_TO_BIN}/")
    endif()
	endif()
endif()

#------------------------------------------------------------------------------
# lib naming when building with msvc & convenience location of build.bat
# TODO only for msvc or generally on Windows?
if (MSVC)
	## use OpenMSd.dll etc. in debug mode
    if(NOT DEFINED CMAKE_DEBUG_POSTFIX)
        set(CMAKE_DEBUG_POSTFIX "d")
    endif()
    if(NOT ("${PROJECT_SOURCE_DIR}" STREQUAL "${PROJECT_BINARY_DIR}"))
        file(COPY "${PROJECT_SOURCE_DIR}/tools/build.bat" DESTINATION "${PROJECT_BINARY_DIR}")
    endif()
endif()


# Find core dependencies here, so all projects have access to the same variables and
# do not have to re-search for the core components

include(cmake/cmake_findExternalLibs.cmake)

#------------------------------------------------------------------------------
# The actual OpenMS code (headers and source files)
#------------------------------------------------------------------------------
add_subdirectory(src)

#------------------------------------------------------------------------------
# Documentation
#------------------------------------------------------------------------------
add_subdirectory(doc)

#------------------------------------------------------------------------------
# GKN Package building
#------------------------------------------------------------------------------
# We will use this path for the KNIME packages and the installers
set(SEARCH_ENGINES_DIRECTORY "" CACHE PATH "The location where thirdparty search engines (Comet, MSGF+, ...) are located. This directory should have the same structure as the search engine repository at https://github.com/OpenMS/THIRDPARTY after flattening for your platform.")

set(ENABLE_PREPARE_KNIME_PACKAGE OFF CACHE BOOL "If enabled, targets to prepare KNIME packages will be generated. Main target will be 'prepare_knime_package'.
 Note, this will build all binaries with install RPATHs already in the build folder, so they may not be relocatable anymore. Only enable if needed.")
if (ENABLE_PREPARE_KNIME_PACKAGE)
	include(${OPENMS_HOST_DIRECTORY}/cmake/knime_package_support.cmake)
endif()

#------------------------------------------------------------------------------
# CWL generation (updates openms/workflow/cwl/*.cwl files for all TOPP tools)
#------------------------------------------------------------------------------
include(${OPENMS_HOST_DIRECTORY}/cmake/cwl_generation.cmake)

#------------------------------------------------------------------------------
# Handle export of targets and install them
openms_export_targets()
install_export_targets()

#------------------------------------------------------------------------------
# Installation and packaging:
#------------------------------------------------------------------------------


# packaging routines:
if(NOT "${PACKAGE_TYPE}" STREQUAL "none")
  include(cmake/package_general.cmake)
  if("${PACKAGE_TYPE}" STREQUAL "dmg") # .. macOS dmg
    include(cmake/package_dragndrop_dmg.cmake)
  elseif("${PACKAGE_TYPE}" STREQUAL "pkg") # .. macOS pkg
    include(cmake/package_mac_productbuild.cmake)
  elseif("${PACKAGE_TYPE}" STREQUAL "rpm") # .. rpms
    include(cmake/package_rpm.cmake)
  elseif("${PACKAGE_TYPE}" STREQUAL "deb") # .. debs
    include(cmake/package_deb.cmake)
  elseif("${PACKAGE_TYPE}" STREQUAL "nsis") # .. Windows nsis
    # For now we use the old NSIS script AS IS
    # i.e. although CMake runs make install etc. NSIS
    # will use everything from the usual build folder like before.
    # TODO automate more and let CMake generate install commands
    # in the script. Unfortunately we have a lot of specific code in the script.
    include(cmake/package_nsis.cmake)
  endif()
  include(CPack)
  include(cmake/package_components.cmake)
endif()

#------------------------------------------------------------------------------
# Some final messages for the users
#------------------------------------------------------------------------------
include(cmake/messages.cmake)

message(STATUS "")
message(STATUS "-----------------------------------------------------------------")
message(STATUS "")
message(STATUS "You have successfully configured OpenMS.")
message(STATUS "")
if (MSVC)
  message(STATUS "Execute the 'targets' project to see prominent targets!")
  message(STATUS "For faster loading see the individual solution files located in")
  message(STATUS "the src/ and doc/ folder and their subfolders")
  message(STATUS "  e.g., src/openms/OpenMS.sln")
  message(STATUS "for the solution containing the OpenMS library.")
else()
  message(STATUS "For a full list of make targets execute:")
  message(STATUS "'make targets'")
endif()
message(STATUS "")
message(STATUS "-----------------------------------------------------------------")
message(STATUS "")<|MERGE_RESOLUTION|>--- conflicted
+++ resolved
@@ -82,11 +82,8 @@
 option(ENABLE_DOCS "Indicates whether documentation should be built." ON)
 option(WITH_GUI "Build GUI parts of OpenMS (TOPPView&Co). This requires QtGui." ON)
 option(NO_WEBENGINE_WIDGETS "Do not use QtWebengineWidgets. Disables Javascript views in TOPPView." OFF)
-<<<<<<< HEAD
 option(WITH_HDF5 "Build HDF5 parts of OpenMS." OFF)
-=======
 option(ENABLE_OPENMS_ML "Enable machine learning library to interface with e.g. pyTorch." OFF)
->>>>>>> c4c2c431
 
 if(MSVC)
   option(MT_ENABLE_NESTED_OPENMP "Enable nested parallelism." OFF)
